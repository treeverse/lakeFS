package loadtest

import (
	"log"
	"math"
	"net/http/httptest"
	"os"
	"testing"
	"time"

	"github.com/ory/dockertest/v3"
	"github.com/treeverse/lakefs/api"
	"github.com/treeverse/lakefs/auth"
	"github.com/treeverse/lakefs/auth/crypt"
	authmodel "github.com/treeverse/lakefs/auth/model"
	"github.com/treeverse/lakefs/block"
	"github.com/treeverse/lakefs/catalog"
	"github.com/treeverse/lakefs/db"
	"github.com/treeverse/lakefs/logging"
	"github.com/treeverse/lakefs/retention"
	"github.com/treeverse/lakefs/testutil"
)

var (
	pool        *dockertest.Pool
	databaseUri string
)

func TestMain(m *testing.M) {
	var err error
	var closer func()
	pool, err = dockertest.NewPool("")
	if err != nil {
		log.Fatalf("Could not connect to Docker: %s", err)
	}
	databaseUri, closer = testutil.GetDBInstance(pool)
	code := m.Run()
	closer() // cleanup
	os.Exit(code)
}

type mockCollector struct{}

func (m *mockCollector) SetInstallationID(installationID string) {

}

func (m *mockCollector) CollectMetadata(accountMetadata map[string]string) {

}

func (m *mockCollector) CollectEvent(_, _ string) {}

func TestLocalLoad(t *testing.T) {
	if testing.Short() {
		t.Skip("Skipping loadtest tests in short mode")
	}
	conn, _ := testutil.GetDB(t, databaseUri)
	blockAdapter := testutil.GetBlockAdapter(t, &block.NoOpTranslator{})

<<<<<<< HEAD
	cataloger := catalog.NewCataloger(conn)

	authService := auth.NewDBAuthService(conn, crypt.NewSecretStore([]byte("some secret")), auth.ServiceCacheConfig{})
	retention := retention.NewService(conn)
	migrator := db.NewDatabaseMigrator(databaseUri)

	server := api.NewServer(
		"dev",
		cataloger,
=======
	index := index.NewDBIndex(conn)

	authService := auth.NewDBAuthService(conn, crypt.NewSecretStore([]byte("some secret")), auth.ServiceCacheConfig{})
	meta := auth.NewDBMetadataManager("dev", conn)
	migrator := db.NewDatabaseMigrator(databaseUri)
	handler := api.NewHandler(
		index,
>>>>>>> ac234995
		blockAdapter,
		authService,
		meta,
		&mockCollector{},
		retention,
		migrator,
		logging.Default(),
	)

	ts := httptest.NewServer(handler)
	defer ts.Close()

	user := &authmodel.User{
		CreatedAt:   time.Now(),
		DisplayName: "admin",
	}
	credentials, err := auth.SetupAdminUser(authService, user)
	testutil.Must(t, err)

	testConfig := Config{
		FreqPerSecond: 6,
		Duration:      10 * time.Second,
		MaxWorkers:    math.MaxInt64,
		KeepRepo:      false,
		Credentials:   *credentials,
		ServerAddress: ts.URL,
	}
	loader := NewLoader(testConfig)
	err = loader.Run()
	if err != nil {
		t.Fatalf("Got error on test: %s", err)
	}
}<|MERGE_RESOLUTION|>--- conflicted
+++ resolved
@@ -57,26 +57,14 @@
 	}
 	conn, _ := testutil.GetDB(t, databaseUri)
 	blockAdapter := testutil.GetBlockAdapter(t, &block.NoOpTranslator{})
-
-<<<<<<< HEAD
 	cataloger := catalog.NewCataloger(conn)
-
 	authService := auth.NewDBAuthService(conn, crypt.NewSecretStore([]byte("some secret")), auth.ServiceCacheConfig{})
 	retention := retention.NewService(conn)
+	meta := auth.NewDBMetadataManager("dev", conn)
 	migrator := db.NewDatabaseMigrator(databaseUri)
 
-	server := api.NewServer(
-		"dev",
+	handler := api.NewHandler(
 		cataloger,
-=======
-	index := index.NewDBIndex(conn)
-
-	authService := auth.NewDBAuthService(conn, crypt.NewSecretStore([]byte("some secret")), auth.ServiceCacheConfig{})
-	meta := auth.NewDBMetadataManager("dev", conn)
-	migrator := db.NewDatabaseMigrator(databaseUri)
-	handler := api.NewHandler(
-		index,
->>>>>>> ac234995
 		blockAdapter,
 		authService,
 		meta,
