--- conflicted
+++ resolved
@@ -8,21 +8,15 @@
 	"testing"
 	"time"
 
-<<<<<<< HEAD
-	"github.com/treeverse/lakefs/catalog"
-
-	"github.com/treeverse/lakefs/config"
-=======
-	"github.com/treeverse/lakefs/logging"
->>>>>>> 1b6251cd
-
 	"github.com/ory/dockertest/v3"
 	"github.com/treeverse/lakefs/api"
 	"github.com/treeverse/lakefs/auth"
 	"github.com/treeverse/lakefs/auth/crypt"
 	authmodel "github.com/treeverse/lakefs/auth/model"
 	"github.com/treeverse/lakefs/block"
+	"github.com/treeverse/lakefs/catalog"
 	"github.com/treeverse/lakefs/db"
+	"github.com/treeverse/lakefs/logging"
 	"github.com/treeverse/lakefs/testutil"
 )
 
@@ -60,30 +54,15 @@
 	if testing.Short() {
 		t.Skip("Skipping loadtest tests in short mode")
 	}
-<<<<<<< HEAD
-	cdb, cdbURI := testutil.GetDB(t, databaseUri, config.SchemaCatalog)
-	blockAdapter := testutil.GetBlockAdapter(t, &block.NoOpTranslator{})
-
-	cataloger := catalog.NewCataloger(cdb)
-
-	adb, adbURI := testutil.GetDB(t, databaseUri, config.SchemaAuth)
-	authService := auth.NewDBAuthService(adb, crypt.NewSecretStore([]byte("some secret")))
-	migrator := db.NewDatabaseMigrator().
-		AddDB(config.SchemaCatalog, cdbURI).
-		AddDB(config.SchemaAuth, adbURI)
-	server := api.NewServer(
-		cataloger,
-=======
 	conn, _ := testutil.GetDB(t, databaseUri)
 	blockAdapter := testutil.GetBlockAdapter(t, &block.NoOpTranslator{})
 
-	meta := index.NewDBIndex(conn)
+	cataloger := catalog.NewCataloger(conn)
 
 	authService := auth.NewDBAuthService(conn, crypt.NewSecretStore([]byte("some secret")))
 	migrator := db.NewDatabaseMigrator(databaseUri)
-	server := *api.NewServer(
-		meta,
->>>>>>> 1b6251cd
+	server := api.NewServer(
+		cataloger,
 		blockAdapter,
 		authService,
 		&mockCollector{},
