package loadtest

import (
	"log"
	"math"
	"net/http/httptest"
	"os"
	"testing"
	"time"

	"github.com/ory/dockertest/v3"
	"github.com/treeverse/lakefs/api"
	"github.com/treeverse/lakefs/auth"
	"github.com/treeverse/lakefs/auth/crypt"
	authmodel "github.com/treeverse/lakefs/auth/model"
	"github.com/treeverse/lakefs/block"
	"github.com/treeverse/lakefs/catalog"
	"github.com/treeverse/lakefs/db"
	"github.com/treeverse/lakefs/logging"
	"github.com/treeverse/lakefs/testutil"
)

var (
	pool        *dockertest.Pool
	databaseUri string
)

func TestMain(m *testing.M) {
	var err error
	var closer func()
	pool, err = dockertest.NewPool("")
	if err != nil {
		log.Fatalf("Could not connect to Docker: %s", err)
	}
	databaseUri, closer = testutil.GetDBInstance(pool)
	code := m.Run()
	closer() // cleanup
	os.Exit(code)
}

type mockCollector struct{}

func (m *mockCollector) SetInstallationID(installationID string) {

}

func (m *mockCollector) CollectMetadata(accountMetadata map[string]string) {

}

func (m *mockCollector) CollectEvent(_, _ string) {}

func TestLocalLoad(t *testing.T) {
	if testing.Short() {
		t.Skip("Skipping loadtest tests in short mode")
	}
	conn, _ := testutil.GetDB(t, databaseUri)
	blockAdapter := testutil.GetBlockAdapter(t, &block.NoOpTranslator{})

	cataloger := catalog.NewCataloger(conn)

	authService := auth.NewDBAuthService(conn, crypt.NewSecretStore([]byte("some secret")), auth.ServiceCacheConfig{})
	migrator := db.NewDatabaseMigrator(databaseUri)
<<<<<<< HEAD
	server := *api.NewServer(
		"dev",
		meta,
=======
	server := api.NewServer(
		cataloger,
>>>>>>> 05634a57
		blockAdapter,
		authService,
		&mockCollector{},
		migrator,
		logging.Default(),
	)
	handler, err := server.Handler()
	if err != nil {
		t.Fatalf("failed to get server handler: %s", err)
	}
	ts := httptest.NewServer(handler)
	defer ts.Close()

	user := &authmodel.User{
		CreatedAt:   time.Now(),
		DisplayName: "admin",
	}
	credentials, err := auth.SetupAdminUser(authService, user)
	testutil.Must(t, err)

	testConfig := Config{
		FreqPerSecond: 6,
		Duration:      10 * time.Second,
		MaxWorkers:    math.MaxInt64,
		KeepRepo:      false,
		Credentials:   *credentials,
		ServerAddress: ts.URL,
	}
	loader := NewLoader(testConfig)
	err = loader.Run()
	if err != nil {
		t.Fatalf("Got error on test: %s", err)
	}
}<|MERGE_RESOLUTION|>--- conflicted
+++ resolved
@@ -61,14 +61,10 @@
 
 	authService := auth.NewDBAuthService(conn, crypt.NewSecretStore([]byte("some secret")), auth.ServiceCacheConfig{})
 	migrator := db.NewDatabaseMigrator(databaseUri)
-<<<<<<< HEAD
-	server := *api.NewServer(
-		"dev",
-		meta,
-=======
+
 	server := api.NewServer(
+    "dev",
 		cataloger,
->>>>>>> 05634a57
 		blockAdapter,
 		authService,
 		&mockCollector{},
