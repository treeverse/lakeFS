--- conflicted
+++ resolved
@@ -2,13 +2,10 @@
 
 import (
 	"fmt"
-<<<<<<< HEAD
-	"github.com/treeverse/lakefs/gateway/utils"
-=======
 	"github.com/treeverse/lakefs/block"
 	ghttp "github.com/treeverse/lakefs/gateway/http"
 	"github.com/treeverse/lakefs/index"
->>>>>>> 2e7bd3be
+	"github.com/treeverse/lakefs/gateway/utils"
 	"net/http"
 	"net/http/pprof"
 	"strings"
@@ -25,26 +22,9 @@
 	log "github.com/sirupsen/logrus"
 )
 
-<<<<<<< HEAD
 const (
 	EnvVarAccessKeyId = "AWS_ACCESS_KEY_ID"
 )
-=======
-func getRepo(req *http.Request) string {
-	vars := mux.Vars(req)
-	return vars["repo"]
-}
-
-func getKey(req *http.Request) string {
-	vars := mux.Vars(req)
-	return vars["path"]
-}
-
-func getBranch(req *http.Request) string {
-	vars := mux.Vars(req)
-	return vars["refspec"]
-}
->>>>>>> 2e7bd3be
 
 type ServerContext struct {
 	region           string
