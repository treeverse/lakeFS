package gateway

import (
	"context"
	"errors"
	"net/http"

	"github.com/treeverse/lakefs/auth"
	"github.com/treeverse/lakefs/block"
	"github.com/treeverse/lakefs/catalog"
	"github.com/treeverse/lakefs/db"
	gatewayerrors "github.com/treeverse/lakefs/gateway/errors"
	"github.com/treeverse/lakefs/gateway/operations"
	"github.com/treeverse/lakefs/gateway/sig"
	"github.com/treeverse/lakefs/gateway/simulator"
	"github.com/treeverse/lakefs/httputil"
	"github.com/treeverse/lakefs/logging"
	"github.com/treeverse/lakefs/permissions"
	"github.com/treeverse/lakefs/stats"
)

type ServerContext struct {
	ctx         context.Context
	region      string
	bareDomain  string
	cataloger   catalog.Cataloger
	blockStore  block.Adapter
	authService simulator.GatewayAuthService
	stats       stats.Collector
}

func (c *ServerContext) WithContext(ctx context.Context) *ServerContext {
	return &ServerContext{
		ctx:         ctx,
		region:      c.region,
		bareDomain:  c.bareDomain,
		cataloger:   c.cataloger,
		blockStore:  c.blockStore.WithContext(ctx),
		authService: c.authService,
		stats:       c.stats,
	}
}

type Server struct {
	ctx        *ServerContext
	Server     *http.Server
	bareDomain string
}

func NewHandler(
	region string,
	cataloger catalog.Cataloger,
	blockStore block.Adapter,
	authService simulator.GatewayAuthService,
	bareDomain string,
	stats stats.Collector,
<<<<<<< HEAD
) *Server {
	sc := &ServerContext{
		ctx:         context.Background(),
		cataloger:   cataloger,
=======
) http.Handler {
	ctx := &ServerContext{
		meta:        meta,
>>>>>>> ac234995
		region:      region,
		bareDomain:  bareDomain,
		blockStore:  blockStore,
		authService: authService,
		stats:       stats,
	}

	// setup routes
	var handler http.Handler
	handler = &Handler{
		BareDomain:         bareDomain,
		sc:                 sc,
		NotFoundHandler:    http.HandlerFunc(notFound),
		ServerErrorHandler: nil,
	}
	handler = simulator.RegisterRecorder(httputil.LoggingMiddleware(
		"X-Amz-Request-Id", logging.Fields{"service_name": "s3_gateway"}, handler,
	), authService, region, bareDomain)

	logging.Default().WithFields(logging.Fields{
		"s3_bare_domain": bareDomain,
		"s3_region":      region,
	}).Info("initialized S3 Gateway handler")

<<<<<<< HEAD
	// assemble Server
	return &Server{
		ctx:        sc,
		bareDomain: bareDomain,
		Server: &http.Server{
			Handler: handler,
			Addr:    listenAddr,
		},
	}
}

func (s *Server) Listen() error {
	logging.Default().WithFields(logging.Fields{
		"listen_address": s.Server.Addr,
	}).Info("started S3 Gateway server")
	return s.Server.ListenAndServe()
}

func (s *Server) Shutdown(ctx context.Context) error {
	simulator.ShutdownRecorder()
	if s == nil {
		return nil
	}
	s.Server.SetKeepAlivesEnabled(false)
	return s.Server.Shutdown(ctx)
=======
	return handler
>>>>>>> ac234995
}

func getApiErrOrDefault(err error, defaultApiErr gatewayerrors.APIErrorCode) gatewayerrors.APIError {
	apiError, ok := err.(*gatewayerrors.APIErrorCode)
	if ok {
		return apiError.ToAPIErr()
	} else {
		return defaultApiErr.ToAPIErr()
	}
}

func authenticateOperation(s *ServerContext, writer http.ResponseWriter, request *http.Request, perms []permissions.Permission) *operations.AuthenticatedOperation {
	o := &operations.Operation{
		Request:        request,
		ResponseWriter: writer,
		Region:         s.region,
		FQDN:           s.bareDomain,
		Cataloger:      s.cataloger,
		BlockStore:     s.blockStore,
		Auth:           s.authService,
		Incr: func(action string) {
			logging.FromContext(request.Context()).
				WithField("action", action).
				WithField("message_type", "action").
				Debug("performing S3 action")
			s.stats.CollectEvent("s3_gateway", action)
		},
	}

	// authenticate
	authenticator := sig.ChainedAuthenticator(
		sig.NewV4Authenticator(request),
		sig.NewV2SigAuthenticator(request))

	authContext, err := authenticator.Parse()
	if err != nil {
		o.Log().WithError(err).Warn("failed to parse signature")
		o.EncodeError(getApiErrOrDefault(err, gatewayerrors.ErrAccessDenied))
		return nil
	}
	creds, err := s.authService.GetCredentials(authContext.GetAccessKeyId())
	if err != nil {
		if !errors.Is(err, db.ErrNotFound) {
			o.Log().WithError(err).WithField("key", authContext.GetAccessKeyId()).Warn("error getting access key")
			o.EncodeError(gatewayerrors.Codes.ToAPIErr(gatewayerrors.ErrInternalError))
		} else {
			o.Log().WithError(err).WithField("key", authContext.GetAccessKeyId()).Warn("could not find access key")
			o.EncodeError(gatewayerrors.Codes.ToAPIErr(gatewayerrors.ErrAccessDenied))
		}
		return nil
	}

	err = authenticator.Verify(creds, s.bareDomain)
	if err != nil {
		o.Log().WithError(err).WithFields(logging.Fields{
			"key":           authContext.GetAccessKeyId(),
			"authenticator": authenticator,
		}).Warn("error verifying credentials for key")
		o.EncodeError(getApiErrOrDefault(err, gatewayerrors.ErrAccessDenied))
		return nil
	}

	user, err := s.authService.GetUserById(creds.UserId)
	if err != nil {
		o.Log().WithError(err).WithFields(logging.Fields{
			"key":           authContext.GetAccessKeyId(),
			"authenticator": authenticator,
		}).Warn("could not get user for credentials key")
		o.EncodeError(getApiErrOrDefault(err, gatewayerrors.ErrAccessDenied))
		return nil
	}

	// we are verified!
	op := &operations.AuthenticatedOperation{
		Operation: o,
		Principal: user.DisplayName,
	}

	op.AddLogFields(logging.Fields{"user": user.DisplayName})

	if perms == nil {
		// no special permissions required, no need to authorize (used for delete-objects, where permissions are checked separately)
		return op
	}
	// authorize
	authResp, err := s.authService.Authorize(&auth.AuthorizationRequest{
		UserDisplayName:     op.Principal,
		RequiredPermissions: perms,
	})
	if err != nil {
		o.Log().WithError(err).Error("failed to authorize")
		o.EncodeError(gatewayerrors.Codes.ToAPIErr(gatewayerrors.ErrInternalError))
		return nil
	}

	if authResp.Error != nil || !authResp.Allowed {
		o.Log().WithError(authResp.Error).WithField("key", authContext.GetAccessKeyId()).Warn("no permission")
		o.EncodeError(gatewayerrors.Codes.ToAPIErr(gatewayerrors.ErrAccessDenied))
		return nil
	}

	// authentication and authorization complete!
	return op
}

func operation(ctx *ServerContext, writer http.ResponseWriter, request *http.Request) *operations.Operation {
	return &operations.Operation{
		Request:        request,
		ResponseWriter: writer,
		Region:         ctx.region,
		FQDN:           ctx.bareDomain,

		Cataloger:  ctx.cataloger,
		BlockStore: ctx.blockStore,
		Auth:       ctx.authService,
		Incr: func(action string) {
			logging.FromContext(request.Context()).
				WithField("action", action).
				WithField("message_type", "action").
				Debug("performing S3 action")
			ctx.stats.CollectEvent("s3_gateway", action)
		},
	}
}

func OperationHandler(sc *ServerContext, handler operations.AuthenticatedOperationHandler) http.Handler {
	return http.HandlerFunc(func(writer http.ResponseWriter, request *http.Request) {
		// structure operation
		perms, err := handler.RequiredPermissions(request)
		if err != nil {
			o := operation(sc, writer, request)
			o.EncodeError(gatewayerrors.ErrAccessDenied.ToAPIErr())
			return
		}
		authOp := authenticateOperation(sc.WithContext(request.Context()), writer, request, perms)
		if authOp == nil {
			return
		}
		// run callback
		handler.Handle(authOp)
	})
}

func RepoOperationHandler(sc *ServerContext, repoID string, handler operations.RepoOperationHandler) http.Handler {
	return http.HandlerFunc(func(writer http.ResponseWriter, request *http.Request) {
		// structure operation
		perms, err := handler.RequiredPermissions(request, repoID)
		if err != nil {
			o := operation(sc, writer, request)
			o.EncodeError(gatewayerrors.ErrAccessDenied.ToAPIErr())
			return
		}
		authOp := authenticateOperation(sc.WithContext(request.Context()), writer, request, perms)
		if authOp == nil {
			return
		}

		// validate repo exists
		repo, err := authOp.Cataloger.GetRepository(sc.ctx, repoID)
		if errors.Is(err, db.ErrNotFound) {
			authOp.Log().WithField("repository", repoID).Warn("the specified repo does not exist")
			authOp.EncodeError(gatewayerrors.ErrNoSuchBucket.ToAPIErr())
			return
		}
		if err != nil {
			authOp.EncodeError(gatewayerrors.ErrInternalError.ToAPIErr())
			return
		}
		// run callback
		repoOperation := &operations.RepoOperation{
			AuthenticatedOperation: authOp,
			Repository:             repo,
		}
		repoOperation.AddLogFields(logging.Fields{
			"repository": repo.Name,
		})
		handler.Handle(repoOperation)
	})
}

func PathOperationHandler(sc *ServerContext, repoID, refID, path string, handler operations.PathOperationHandler) http.Handler {
	return http.HandlerFunc(func(writer http.ResponseWriter, request *http.Request) {
		// structure operation
		perms, err := handler.RequiredPermissions(request, repoID, refID, path)
		if err != nil {
			o := operation(sc, writer, request)
			o.EncodeError(gatewayerrors.ErrAccessDenied.ToAPIErr())
			return
		}
		authOp := authenticateOperation(sc.WithContext(request.Context()), writer, request, perms)
		if authOp == nil {
			return
		}

		// validate repo exists
		repo, err := authOp.Cataloger.GetRepository(sc.ctx, repoID)
		if errors.Is(err, db.ErrNotFound) {
			authOp.Log().WithField("repository", repoID).Warn("the specified repo does not exist")
			authOp.EncodeError(gatewayerrors.Codes.ToAPIErr(gatewayerrors.ErrNoSuchBucket))
			return
		}
		if err != nil {
			authOp.EncodeError(gatewayerrors.Codes.ToAPIErr(gatewayerrors.ErrInternalError))
			return
		}

		// run callback
		operation := &operations.PathOperation{
			RefOperation: &operations.RefOperation{
				RepoOperation: &operations.RepoOperation{
					AuthenticatedOperation: authOp,
					Repository:             repo,
				},
				Reference: refID,
			},
			Path: path,
		}
		operation.AddLogFields(logging.Fields{
			"repository": repo.Name,
			"ref":        refID,
			"path":       path,
		})
		handler.Handle(operation)
	})
}

func unsupportedOperationHandler() http.Handler {
	return http.HandlerFunc(func(writer http.ResponseWriter, request *http.Request) {
		o := &operations.Operation{
			Request:        request,
			ResponseWriter: writer,
		}
		o.EncodeError(gatewayerrors.ERRLakeFSNotSupported.ToAPIErr())
	})
}

func notFound(w http.ResponseWriter, r *http.Request) {
	w.WriteHeader(http.StatusNotFound)
}<|MERGE_RESOLUTION|>--- conflicted
+++ resolved
@@ -54,16 +54,10 @@
 	authService simulator.GatewayAuthService,
 	bareDomain string,
 	stats stats.Collector,
-<<<<<<< HEAD
-) *Server {
+) http.Handler {
 	sc := &ServerContext{
 		ctx:         context.Background(),
 		cataloger:   cataloger,
-=======
-) http.Handler {
-	ctx := &ServerContext{
-		meta:        meta,
->>>>>>> ac234995
 		region:      region,
 		bareDomain:  bareDomain,
 		blockStore:  blockStore,
@@ -88,35 +82,7 @@
 		"s3_region":      region,
 	}).Info("initialized S3 Gateway handler")
 
-<<<<<<< HEAD
-	// assemble Server
-	return &Server{
-		ctx:        sc,
-		bareDomain: bareDomain,
-		Server: &http.Server{
-			Handler: handler,
-			Addr:    listenAddr,
-		},
-	}
-}
-
-func (s *Server) Listen() error {
-	logging.Default().WithFields(logging.Fields{
-		"listen_address": s.Server.Addr,
-	}).Info("started S3 Gateway server")
-	return s.Server.ListenAndServe()
-}
-
-func (s *Server) Shutdown(ctx context.Context) error {
-	simulator.ShutdownRecorder()
-	if s == nil {
-		return nil
-	}
-	s.Server.SetKeepAlivesEnabled(false)
-	return s.Server.Shutdown(ctx)
-=======
 	return handler
->>>>>>> ac234995
 }
 
 func getApiErrOrDefault(err error, defaultApiErr gatewayerrors.APIErrorCode) gatewayerrors.APIError {
