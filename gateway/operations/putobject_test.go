package operations_test

import (
	"bytes"
	"context"
	"crypto/md5"
	"crypto/rand"
	"errors"
	"fmt"
	"io"
	"io/ioutil"
	"net/http"
	"testing"

	"github.com/treeverse/lakefs/block"
	"github.com/treeverse/lakefs/logging"

	"github.com/treeverse/lakefs/upload"
)

const (
	bucketName      = "test"
	ObjectBlockSize = 1024 * 3
)

type mockAdapter struct {
	totalSize        int64
	count            int
	lastBucket       string
	lastStorageClass *string
}

func (s *mockAdapter) WithContext(ctx context.Context) block.Adapter {
	return s
}

func newMockAdapter() *mockAdapter {
	adapter := mockAdapter{
		totalSize:        0,
		count:            0,
		lastStorageClass: nil,
	}
	return &adapter
}

func (s *mockAdapter) Put(obj block.ObjectPointer, _ int64, reader io.Reader, opts block.PutOpts) error {
	data, err := ioutil.ReadAll(reader)
	if err != nil {
		return err
	}
	s.totalSize += int64(len(data))
	s.count++
	s.lastBucket = obj.StorageNamespace
	s.lastStorageClass = opts.StorageClass
	return nil
}
func (s *mockAdapter) Get(obj block.ObjectPointer, expectedSize int64) (io.ReadCloser, error) {
	return nil, nil
}
func (s *mockAdapter) GetRange(_ block.ObjectPointer, _ int64, _ int64) (io.ReadCloser, error) {
	return nil, nil
}

func (s *mockAdapter) GetProperties(_ block.ObjectPointer) (block.Properties, error) {
	return block.Properties{}, errors.New("getProperties method not implemented in mock adapter")
}

func (s *mockAdapter) Remove(_ block.ObjectPointer) error {
	return errors.New(" remove method not implemented in mock adapter")
}
func (s *mockAdapter) CreateMultiPartUpload(_ block.ObjectPointer, r *http.Request, _ block.CreateMultiPartUploadOpts) (string, error) {
	panic("try to create multipart in mock adaptor ")
}

func (s *mockAdapter) UploadPart(_ block.ObjectPointer, sizeBytes int64, reader io.Reader, uploadId string, partNumber int64) (string, error) {
	panic("try to upload part in mock adaptor ")

}
func (s *mockAdapter) AbortMultiPartUpload(_ block.ObjectPointer, uploadId string) error {
	panic("try to abort multipart in mock adaptor ")

}
func (s *mockAdapter) CompleteMultiPartUpload(_ block.ObjectPointer, uploadId string, MultipartList *block.MultipartUploadCompletion) (*string, int64, error) {
	panic("try to complete multipart in mock adaptor ")
}

func (s *mockAdapter) ValidateConfiguration(_ string) error {
	return nil
}

<<<<<<< HEAD
func (s *mockAdapter) GenerateInventory(_ context.Context, _ string) (block.Inventory, error) {
=======
func (s *mockAdapter) GenerateInventory(_ logging.Logger, _ string) (block.Inventory, error) {
>>>>>>> ad370e4f
	return nil, nil
}

var (
	expensiveString    = "EXPENSIVE"
	cheapString        = "CHEAP"
	neverCreatedString = "NEVER_CREATED"
)

func TestReadBlob(t *testing.T) {
	tt := []struct {
		name         string
		size         int64
		storageClass *string
	}{
		{"no data", 0, nil},
		{"100 bytes", 100, nil},
		{"1 block", ObjectBlockSize, &expensiveString},
		{"1 block and 100 bytes", ObjectBlockSize + 100, &cheapString},
		{"2 blocks and 1 bytes", ObjectBlockSize*2 + 1, nil},
		{"1000 blocks", ObjectBlockSize * 1000, nil},
	}
	for _, tc := range tt {
		t.Run(tc.name, func(t *testing.T) {
			data := make([]byte, tc.size)

			_, err := rand.Read(data)
			if err != nil {
				t.Fatal(err)
			}
			reader := bytes.NewReader(data)
			adapter := newMockAdapter()
			opts := block.PutOpts{StorageClass: tc.storageClass}
			blob, err := upload.WriteBlob(adapter, bucketName, reader, tc.size, opts)
			if err != nil {
				t.Fatal(err)
			}

			// test bucketName
			if adapter.lastBucket != bucketName && tc.size != 0 {
				t.Fatalf("write to wrong bucket: expected:%s got:%s", bucketName, adapter.lastBucket)
			}
			// test data size
			expectedSize := int64(len(data))
			if expectedSize != blob.Size {
				t.Fatalf("expected sent size to be equal to adapter read size, got: sent:%d , adapter:%d", expectedSize, adapter.totalSize)
			}
			if adapter.totalSize != blob.Size {
				t.Fatalf("expected blob size to be equal to adapter read size, got: blob:%d , adapter:%d", blob.Size, adapter.totalSize)
			}
			// test storage class
			if adapter.lastStorageClass != tc.storageClass {
				t.Errorf("expected sent storage class to be equal to requested storage class, got: %v , requested: %v",
					adapter.lastStorageClass,
					tc.storageClass)
			}

			// test checksum
			expectedMD5 := fmt.Sprintf("%x", md5.Sum(data))
			if blob.Checksum != expectedMD5 {
				t.Fatalf("expected blob checksum to be equal to data checksum, got: blob:%s , data:%s", blob.Checksum, expectedMD5)
			}
		})
	}
}<|MERGE_RESOLUTION|>--- conflicted
+++ resolved
@@ -88,11 +88,7 @@
 	return nil
 }
 
-<<<<<<< HEAD
-func (s *mockAdapter) GenerateInventory(_ context.Context, _ string) (block.Inventory, error) {
-=======
-func (s *mockAdapter) GenerateInventory(_ logging.Logger, _ string) (block.Inventory, error) {
->>>>>>> ad370e4f
+func (s *mockAdapter) GenerateInventory(_ context.Context, _ logging.Logger, _ string) (block.Inventory, error) {
 	return nil, nil
 }
 
