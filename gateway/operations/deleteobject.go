package operations

import (
<<<<<<< HEAD
=======
	"net/http"

	"github.com/treeverse/lakefs/db"
	"golang.org/x/xerrors"

>>>>>>> 6b8529a8
	"github.com/treeverse/lakefs/gateway/utils"
	"net/http"

	"github.com/treeverse/lakefs/permissions"

	"github.com/treeverse/lakefs/gateway/errors"
)

type DeleteObject struct{}

func (controller *DeleteObject) Action(req *http.Request) permissions.Action {
	return permissions.DeleteObject(utils.GetRepo(req))
}

func (controller *DeleteObject) HandleAbortMultipartUpload(o *PathOperation) {
	query := o.Request.URL.Query()
	uploadId := query.Get(QueryParamUploadId)

	// ensure this

	err := o.MultipartManager.Abort(o.Repo.GetRepoId(), o.Path, uploadId)
	if err != nil {
		o.Log().WithError(err).Error("could not abort multipart upload")
		o.EncodeError(errors.Codes.ToAPIErr(errors.ErrInternalError))
		return
	}

	// done.
	o.ResponseWriter.WriteHeader(http.StatusNoContent)
}

func (controller *DeleteObject) Handle(o *PathOperation) {
	query := o.Request.URL.Query()

	_, hasUploadId := query[QueryParamUploadId]
	if hasUploadId {
		controller.HandleAbortMultipartUpload(o)
		return
	}

	err := o.Index.DeleteObject(o.Repo.GetRepoId(), o.Branch, o.Path)
	if err != nil {
		o.Log().WithError(err).Error("could not delete key")
		if !xerrors.Is(err, db.ErrNotFound) {
			o.EncodeError(errors.Codes.ToAPIErr(errors.ErrInternalError))
			return
		}
	}
<<<<<<< HEAD

=======
	o.ResponseWriter.WriteHeader(http.StatusNoContent)
>>>>>>> 6b8529a8
}<|MERGE_RESOLUTION|>--- conflicted
+++ resolved
@@ -1,14 +1,7 @@
 package operations
 
 import (
-<<<<<<< HEAD
-=======
-	"net/http"
 
-	"github.com/treeverse/lakefs/db"
-	"golang.org/x/xerrors"
-
->>>>>>> 6b8529a8
 	"github.com/treeverse/lakefs/gateway/utils"
 	"net/http"
 
@@ -57,9 +50,6 @@
 			return
 		}
 	}
-<<<<<<< HEAD
 
-=======
 	o.ResponseWriter.WriteHeader(http.StatusNoContent)
->>>>>>> 6b8529a8
 }