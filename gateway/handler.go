package gateway

import (
	"context"
	"errors"
	"net/http"
	"reflect"
	"strconv"
	"strings"
	"time"

	"github.com/treeverse/lakefs/auth"
	"github.com/treeverse/lakefs/block"
	"github.com/treeverse/lakefs/catalog"
	"github.com/treeverse/lakefs/db"
	"github.com/treeverse/lakefs/dedup"
	gatewayerrors "github.com/treeverse/lakefs/gateway/errors"
	"github.com/treeverse/lakefs/gateway/operations"
	"github.com/treeverse/lakefs/gateway/path"
	"github.com/treeverse/lakefs/gateway/sig"
	"github.com/treeverse/lakefs/gateway/simulator"
	"github.com/treeverse/lakefs/httputil"
	"github.com/treeverse/lakefs/logging"
	"github.com/treeverse/lakefs/permissions"
	"github.com/treeverse/lakefs/stats"
)

<<<<<<< HEAD
type handler struct {
	BareDomain         string
	sc                 *ServerContext
=======
type Handler struct {
	BareDomain         string
	sc                 *ServerContext
	operationID        string
>>>>>>> d45a0a86
	NotFoundHandler    http.Handler
	ServerErrorHandler http.Handler
}

type ServerContext struct {
	ctx          context.Context
	region       string
	bareDomain   string
	cataloger    catalog.Cataloger
	blockStore   block.Adapter
	authService  simulator.GatewayAuthService
	stats        stats.Collector
	dedupCleaner *dedup.Cleaner
}

func (c *ServerContext) WithContext(ctx context.Context) *ServerContext {
	return &ServerContext{
		ctx:          ctx,
		region:       c.region,
		bareDomain:   c.bareDomain,
		cataloger:    c.cataloger,
		blockStore:   c.blockStore.WithContext(ctx),
		authService:  c.authService,
		stats:        c.stats,
		dedupCleaner: c.dedupCleaner,
	}
}

func NewHandler(
	region string,
	cataloger catalog.Cataloger,
	blockStore block.Adapter,
	authService simulator.GatewayAuthService,
	bareDomain string,
	stats stats.Collector,
	dedupCleaner *dedup.Cleaner,
) http.Handler {
	sc := &ServerContext{
		ctx:          context.Background(),
		cataloger:    cataloger,
		region:       region,
		bareDomain:   bareDomain,
		blockStore:   blockStore,
		authService:  authService,
		stats:        stats,
		dedupCleaner: dedupCleaner,
	}

	// setup routes
	var h http.Handler
	h = &handler{
		BareDomain:         bareDomain,
		sc:                 sc,
		NotFoundHandler:    http.HandlerFunc(notFound),
		ServerErrorHandler: nil,
	}
	h = simulator.RegisterRecorder(httputil.LoggingMiddleware(
		"X-Amz-Request-Id", logging.Fields{"service_name": "s3_gateway"}, h,
	), authService, region, bareDomain)

	logging.Default().WithFields(logging.Fields{
		"s3_bare_domain": bareDomain,
		"s3_region":      region,
	}).Info("initialized S3 Gateway handler")

	return h
}

func getAPIErrOrDefault(err error, defaultAPIErr gatewayerrors.APIErrorCode) gatewayerrors.APIError {
	apiError, ok := err.(*gatewayerrors.APIErrorCode)
	if ok {
		return apiError.ToAPIErr()
	} else {
		return defaultAPIErr.ToAPIErr()
	}
}

func authenticateOperation(s *ServerContext, writer http.ResponseWriter, request *http.Request, perms []permissions.Permission) *operations.AuthenticatedOperation {
	o := &operations.Operation{
		Request:        request,
		ResponseWriter: writer,
		Region:         s.region,
		FQDN:           s.bareDomain,
		Cataloger:      s.cataloger,
		BlockStore:     s.blockStore,
		Auth:           s.authService,
		Incr: func(action string) {
			logging.FromContext(request.Context()).
				WithField("action", action).
				WithField("message_type", "action").
				Debug("performing S3 action")
			s.stats.CollectEvent("s3_gateway", action)
		},
		DedupCleaner: s.dedupCleaner,
	}

	// authenticate
	authenticator := sig.ChainedAuthenticator(
		sig.NewV4Authenticator(request),
		sig.NewV2SigAuthenticator(request))

	authContext, err := authenticator.Parse()
	if err != nil {
		o.Log().WithError(err).Warn("failed to parse signature")
		o.EncodeError(getAPIErrOrDefault(err, gatewayerrors.ErrAccessDenied))
		return nil
	}
	creds, err := s.authService.GetCredentials(authContext.GetAccessKeyID())
	if err != nil {
		if !errors.Is(err, db.ErrNotFound) {
			o.Log().WithError(err).WithField("key", authContext.GetAccessKeyID()).Warn("error getting access key")
			o.EncodeError(gatewayerrors.Codes.ToAPIErr(gatewayerrors.ErrInternalError))
		} else {
			o.Log().WithError(err).WithField("key", authContext.GetAccessKeyID()).Warn("could not find access key")
			o.EncodeError(gatewayerrors.Codes.ToAPIErr(gatewayerrors.ErrAccessDenied))
		}
		return nil
	}

	err = authenticator.Verify(creds, s.bareDomain)
	if err != nil {
		o.Log().WithError(err).WithFields(logging.Fields{
			"key":           authContext.GetAccessKeyID(),
			"authenticator": authenticator,
		}).Warn("error verifying credentials for key")
		o.EncodeError(getAPIErrOrDefault(err, gatewayerrors.ErrAccessDenied))
		return nil
	}

	user, err := s.authService.GetUserByID(creds.UserID)
	if err != nil {
		o.Log().WithError(err).WithFields(logging.Fields{
			"key":           authContext.GetAccessKeyID(),
			"authenticator": authenticator,
		}).Warn("could not get user for credentials key")
		o.EncodeError(getAPIErrOrDefault(err, gatewayerrors.ErrAccessDenied))
		return nil
	}

	// we are verified!
	op := &operations.AuthenticatedOperation{
		Operation: o,
		Principal: user.DisplayName,
	}

	op.AddLogFields(logging.Fields{"user": user.DisplayName})

	if perms == nil {
		// no special permissions required, no need to authorize (used for delete-objects, where permissions are checked separately)
		return op
	}
	// authorize
	authResp, err := s.authService.Authorize(&auth.AuthorizationRequest{
		UserDisplayName:     op.Principal,
		RequiredPermissions: perms,
	})
	if err != nil {
		o.Log().WithError(err).Error("failed to authorize")
		o.EncodeError(gatewayerrors.Codes.ToAPIErr(gatewayerrors.ErrInternalError))
		return nil
	}

	if authResp.Error != nil || !authResp.Allowed {
		o.Log().WithError(authResp.Error).WithField("key", authContext.GetAccessKeyID()).Warn("no permission")
		o.EncodeError(gatewayerrors.Codes.ToAPIErr(gatewayerrors.ErrAccessDenied))
		return nil
	}

	// authentication and authorization complete!
	return op
}

func operation(sc *ServerContext, writer http.ResponseWriter, request *http.Request) *operations.Operation {
	return &operations.Operation{
		Request:        request,
		ResponseWriter: writer,
		Region:         sc.region,
		FQDN:           sc.bareDomain,
		Cataloger:      sc.cataloger,
		BlockStore:     sc.blockStore,
		Auth:           sc.authService,
		Incr: func(action string) {
			logging.FromContext(request.Context()).
				WithField("action", action).
				WithField("message_type", "action").
				Debug("performing S3 action")
			sc.stats.CollectEvent("s3_gateway", action)
		},
		DedupCleaner: sc.dedupCleaner,
	}
}

func OperationHandler(sc *ServerContext, handler operations.AuthenticatedOperationHandler) http.Handler {
	return http.HandlerFunc(func(writer http.ResponseWriter, request *http.Request) {
		// structure operation
		perms, err := handler.RequiredPermissions(request)
		if err != nil {
			o := operation(sc, writer, request)
			o.EncodeError(gatewayerrors.ErrAccessDenied.ToAPIErr())
			return
		}
		authOp := authenticateOperation(sc.WithContext(request.Context()), writer, request, perms)
		if authOp == nil {
			return
		}
		// run callback
		handler.Handle(authOp)
	})
}

func RepoOperationHandler(sc *ServerContext, repoID string, handler operations.RepoOperationHandler) http.Handler {
	return http.HandlerFunc(func(writer http.ResponseWriter, request *http.Request) {
		// structure operation
		perms, err := handler.RequiredPermissions(request, repoID)
		if err != nil {
			o := operation(sc, writer, request)
			o.EncodeError(gatewayerrors.ErrAccessDenied.ToAPIErr())
			return
		}
		authOp := authenticateOperation(sc.WithContext(request.Context()), writer, request, perms)
		if authOp == nil {
			return
		}

		// validate repo exists
		repo, err := authOp.Cataloger.GetRepository(sc.ctx, repoID)
		if errors.Is(err, db.ErrNotFound) {
			authOp.Log().WithField("repository", repoID).Warn("the specified repo does not exist")
			authOp.EncodeError(gatewayerrors.ErrNoSuchBucket.ToAPIErr())
			return
		}
		if err != nil {
			authOp.EncodeError(gatewayerrors.ErrInternalError.ToAPIErr())
			return
		}
		// run callback
		repoOperation := &operations.RepoOperation{
			AuthenticatedOperation: authOp,
			Repository:             repo,
		}
		repoOperation.AddLogFields(logging.Fields{
			"repository": repo.Name,
		})
		handler.Handle(repoOperation)
	})
}

func PathOperationHandler(sc *ServerContext, repoID, refID, path string, handler operations.PathOperationHandler) http.Handler {
	return http.HandlerFunc(func(writer http.ResponseWriter, request *http.Request) {
		// structure operation
		perms, err := handler.RequiredPermissions(request, repoID, refID, path)
		if err != nil {
			o := operation(sc, writer, request)
			o.EncodeError(gatewayerrors.ErrAccessDenied.ToAPIErr())
			return
		}
		authOp := authenticateOperation(sc.WithContext(request.Context()), writer, request, perms)
		if authOp == nil {
			return
		}

		// validate repo exists
		repo, err := authOp.Cataloger.GetRepository(sc.ctx, repoID)
		if errors.Is(err, db.ErrNotFound) {
			authOp.Log().WithField("repository", repoID).Warn("the specified repo does not exist")
			authOp.EncodeError(gatewayerrors.Codes.ToAPIErr(gatewayerrors.ErrNoSuchBucket))
			return
		}
		if err != nil {
			authOp.EncodeError(gatewayerrors.Codes.ToAPIErr(gatewayerrors.ErrInternalError))
			return
		}

		// run callback
		operation := &operations.PathOperation{
			RefOperation: &operations.RefOperation{
				RepoOperation: &operations.RepoOperation{
					AuthenticatedOperation: authOp,
					Repository:             repo,
				},
				Reference: refID,
			},
			Path: path,
		}
		operation.AddLogFields(logging.Fields{
			"repository": repo.Name,
			"ref":        refID,
			"path":       path,
		})
		handler.Handle(operation)
	})
}

func unsupportedOperationHandler() http.Handler {
	return http.HandlerFunc(func(writer http.ResponseWriter, request *http.Request) {
		o := &operations.Operation{
			Request:        request,
			ResponseWriter: writer,
		}
		o.EncodeError(gatewayerrors.ERRLakeFSNotSupported.ToAPIErr())
	})
}

func notFound(w http.ResponseWriter, r *http.Request) {
	w.WriteHeader(http.StatusNotFound)
}

func (h *handler) ServeHTTP(w http.ResponseWriter, r *http.Request) {
	// pprof endpoints
	handler := h.servePathBased(r)
	if handler == nil {
		handler = h.serveVirtualHost(r)
	}
	if handler == nil {
		handler = h.NotFoundHandler
	}
	start := time.Now()
	mrw := httputil.NewMetricResponseWriter(w)
	handler.ServeHTTP(mrw, r)
	requestHistograms.WithLabelValues(h.operationID, strconv.Itoa(mrw.StatusCode)).Observe(time.Since(start).Seconds())
}

func (h *handler) servePathBased(r *http.Request) http.Handler {
	host := httputil.HostOnly(r.Host)
	if !strings.EqualFold(host, httputil.HostOnly(h.BareDomain)) {
		return nil // maybe it's a virtual host, but def not a path based request because the host is wrong
	}

	if parts, ok := SplitFirst(r.URL.Path, 3); ok {
		repository := parts[0]
		ref := parts[1]
		key := parts[2]
		if err := catalog.Validate(catalog.ValidateFields{
			{Name: "repository", IsValid: catalog.ValidateRepositoryName(repository)},
			{Name: "reference", IsValid: catalog.ValidateReference(ref)},
			{Name: "path", IsValid: catalog.ValidatePath(key)},
		}); err != nil {
			return h.NotFoundHandler
		}

		return h.pathBasedHandler(r.Method, repository, ref, key)
	}

	// Paths for repository and ref only (none exist)
	if _, ok := SplitFirst(r.URL.Path, 2); ok {
		return h.NotFoundHandler
	}

	if parts, ok := SplitFirst(r.URL.Path, 1); ok {
		// Paths for bare repository
		repository := parts[0]
		if !catalog.IsValidRepositoryName(repository) {
			return h.NotFoundHandler
		}

		return h.repositoryBasedHandler(r.Method, repository)
	}
	// no repository given
	if r.Method == http.MethodGet {
		h.operationID = "list_buckets"
		return OperationHandler(h.sc, &operations.ListBuckets{})
	}
	h.operationID = "not_found_operation"
	return h.NotFoundHandler
}

func (h *handler) serveVirtualHost(r *http.Request) http.Handler {
	// is it a virtual host?
	host := httputil.HostOnly(r.Host)
	ourHost := httputil.HostOnly(h.BareDomain)
	if !strings.HasSuffix(host, ourHost) {
		return nil
	}

	// remove bare domain suffix
	repository := strings.TrimSuffix(host, "."+ourHost)
	if !catalog.IsValidRepositoryName(repository) {
		return h.NotFoundHandler
	}

	// Paths that have both a repository, a refId and a path
	if parts, ok := SplitFirst(r.URL.Path, 2); ok {
		// validate ref, key
		ref := parts[0]
		key := parts[1]
		if err := catalog.Validate(catalog.ValidateFields{
			{Name: "reference", IsValid: catalog.ValidateReference(ref)},
			{Name: "path", IsValid: catalog.ValidatePath(key)},
		}); err != nil {
			return h.NotFoundHandler
		}
		return h.pathBasedHandler(r.Method, repository, ref, key)
	}

	// Paths that only have a repository and a refId (always 404)
	if _, ok := SplitFirst(r.URL.Path, 1); ok {
		return h.NotFoundHandler
	}

	return h.repositoryBasedHandler(r.Method, repository)
}

func (h *handler) pathBasedHandler(method, repository, ref, path string) http.Handler {
	var handler operations.PathOperationHandler
	switch method {
	case http.MethodDelete:
		handler = &operations.DeleteObject{}
	case http.MethodPost:
		handler = &operations.PostObject{}
	case http.MethodGet:
		handler = &operations.GetObject{}
	case http.MethodHead:
		handler = &operations.HeadObject{}
	case http.MethodPut:
		handler = &operations.PutObject{}
	default:
		h.operationID = "not_found_operation"
		return h.NotFoundHandler
	}
	h.operationID = reflect.TypeOf(handler).Elem().Name()
	return PathOperationHandler(h.sc, repository, ref, path, handler)
}

func (h *handler) repositoryBasedHandler(method, repository string) http.Handler {
	var handler operations.RepoOperationHandler
	switch method {
	case http.MethodDelete, http.MethodPut:
		h.operationID = "unsupported_operation"
		return unsupportedOperationHandler()
	case http.MethodHead:
		handler = &operations.HeadBucket{}
	case http.MethodPost:
		handler = &operations.DeleteObjects{}
	case http.MethodGet:
		handler = &operations.ListObjects{}
	default:
		h.operationID = "not_found_operation"
		return h.NotFoundHandler
	}
	h.operationID = reflect.TypeOf(handler).Elem().Name()

	return RepoOperationHandler(h.sc, repository, handler)
}

func SplitFirst(pth string, parts int) ([]string, bool) {
	pth = strings.TrimPrefix(pth, path.Separator)
	pathParts := strings.SplitN(pth, path.Separator, parts)
	if len(pathParts) < parts {
		return []string{}, false
	}
	if len(pathParts) == 1 && len(pathParts[0]) == 0 {
		return []string{}, false
	}
	return pathParts, true
}<|MERGE_RESOLUTION|>--- conflicted
+++ resolved
@@ -25,16 +25,10 @@
 	"github.com/treeverse/lakefs/stats"
 )
 
-<<<<<<< HEAD
 type handler struct {
 	BareDomain         string
 	sc                 *ServerContext
-=======
-type Handler struct {
-	BareDomain         string
-	sc                 *ServerContext
 	operationID        string
->>>>>>> d45a0a86
 	NotFoundHandler    http.Handler
 	ServerErrorHandler http.Handler
 }
