--- conflicted
+++ resolved
@@ -73,23 +73,12 @@
 	var handler operations.AuthenticatedOperationHandler
 
 	// no repository given
-<<<<<<< HEAD
-	switch r.Method {
-	case http.MethodGet:
-		handler = &operations.ListBuckets{}
-	default:
-		h.operationID = "not_found_operation"
-		return h.NotFoundHandler
-	}
-	h.operationID = reflect.TypeOf(handler).Elem().Name()
-	return OperationHandler(h.sc, handler)
-
-=======
 	if r.Method == http.MethodGet {
+		h.operationID = "list_buckets"
 		return OperationHandler(h.sc, &operations.ListBuckets{})
 	}
+	h.operationID = "not_found_operation"
 	return h.NotFoundHandler
->>>>>>> c8f5b89d
 }
 
 func (h *Handler) serveVirtualHost(r *http.Request) http.Handler {
