--- conflicted
+++ resolved
@@ -20,15 +20,11 @@
 
 func (h *Handler) ServeHTTP(w http.ResponseWriter, r *http.Request) {
 	// pprof endpoints
-<<<<<<< HEAD
 	handler := h.serveHealthCheck(r)
 
 	if handler == nil {
 		handler = h.servePprof(r)
 	}
-=======
-	var handler http.Handler
->>>>>>> 940de39f
 	if handler == nil {
 		handler = h.servePathBased(r)
 	}
