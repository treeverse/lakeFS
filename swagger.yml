swagger: "2.0"

consumes:
- application/json
info:
  description: lakeFS HTTP API
  title: lakeFS API
  version: 0.1.0
produces:
- application/json
schemes:
- http
basePath: /api/v1


securityDefinitions:
  basic_auth:
    type: basic
  jwt_token:
    type: apiKey
    in: header
    name: X-JWT-Authorization


security:
  - basic_auth: []
  - jwt_token: []

responses:
  Unauthorized:
    description: Unauthorized
    schema:
      $ref: "#/definitions/error"

definitions:

  user:
    type: object
    properties:
      id:
        type: integer
<<<<<<< HEAD
      full_name:
        type: string
      email:
        type: string
=======
      email:
        type: string
      full_name:
        type: string
>>>>>>> add873c7

  pagination:
    type: object
    required:
      - has_more
    properties:
      has_more:
        type: boolean
      next_offset:
        type: string
      results:
        type: integer
        minimum: 0
      max_per_page:
        type: integer
        minimum: 0

  repository:
    type: object
    properties:
      id:
        type: string
      creation_date:
        type: integer
        format: int64
      default_branch:
        example: "master"
        type: string
      bucket_name:
        type: string

  mergeResult:
    type: object
    properties:
      type:
        type: string
        enum: [ADDED, REMOVED, CHANGED]
      direction:
        type: string
        enum: [LEFT, RIGHT, CONFLICT]
      path:
        type: string
      path_type:
        type: string
        enum: [TREE, OBJECT]

  repository_creation:
    type: object
    required:
      - id
      - bucket_name
    properties:
      id:
        type: string
      bucket_name:
        type: string
      default_branch:
        example: "master"
        type: string

  object_stats:
    type: object
    properties:
      path:
        type: string
      checksum:
        type: string
      mtime:
        type: integer
        format: int64
      size_bytes:
        type: integer
        format: int64
      path_type:
        type: string
        enum: [TREE, OBJECT]

  ref:
    type: object
    required:
      - id
      - commit_id
    properties:
      id:
        type: string
      commit_id:
        type: string

  diff:
    type: object
    properties:
      type:
        type: string
        enum: [ADDED, REMOVED, CHANGED]
      direction:
        type: string
        enum: [LEFT, RIGHT, CONFLICT]
      path:
        type: string
      path_type:
        type: string
        enum: [TREE, OBJECT]

  revert_creation:
    type: object
    required:
      - type
    properties:
      type:
        type: string
        enum: [OBJECT, TREE, COMMIT, RESET]
      commit:
        type: string
      path:
        type: string

  commit:
    type: object
    properties:
      id:
        type: string
      parents:
        type: array
        items:
          type: string
      committer:
        type: string
      message:
        type: string
      creation_date:
        type: integer
        format: int64
      metadata:
        type: object
        additionalProperties:
          type: string

  commit_creation:
    type: object
    required:
      - message
    properties:
      message:
        type: string
      metadata:
        type: object
        additionalProperties:
          type: string

  branch_creation:
    type: object
    required:
      - id
      - sourceRefId
    properties:
      id:
        type: string
      sourceRefId:
        type: string

  error:
    type: object
    properties:
      message:
        description: short message explaining the error
        type: string

paths:

  /user:
    get:
      tags:
        - authentication
      operationId: get user
      summary: get current user
      responses:
        200:
          description: user
          schema:
            type: object
            properties:
              user:
                $ref: "#/definitions/user"

  /repositories:
    get:
      tags:
        - repositories
      parameters:
        - in: query
          name: after
          type: string
        - in: query
          name: amount
          type: integer
      operationId: listRepositories
      summary: list repositories
      responses:
        200:
          description: repository list
          schema:
            type: object
            properties:
              pagination:
                $ref: "#/definitions/pagination"
              results:
                type: array
                items:
                  $ref: "#/definitions/repository"
        401:
          $ref: "#/responses/Unauthorized"
        default:
          description: generic error response
          schema:
            $ref: "#/definitions/error"
    post:
      tags:
        - repositories
      operationId: createRepository
      summary: create repository
      parameters:
        - in: body
          name: repository
          schema:
            $ref: "#/definitions/repository_creation"
      responses:
        201:
          description: repository
          schema:
            $ref: "#/definitions/repository"
        400:
          description: validation error
          schema:
            $ref: "#/definitions/error"
        401:
          $ref: "#/responses/Unauthorized"
        default:
          description: generic error response
          schema:
            $ref: "#/definitions/error"

  /repositories/{repositoryId}:
    parameters:
      - in: path
        name: repositoryId
        required: true
        type: string
    get:
      tags:
        - repositories
      operationId: getRepository
      summary: get repository
      responses:
        200:
          description: repository
          schema:
            $ref: "#/definitions/repository"
        401:
          $ref: "#/responses/Unauthorized"
        404:
          description: repository not found
          schema:
            $ref: "#/definitions/error"
        default:
          description: generic error response
          schema:
            $ref: "#/definitions/error"
    delete:
      tags:
        - repositories
      operationId: deleteRepository
      summary: delete repository
      responses:
        204:
          description: repository deleted successfully
        401:
          $ref: "#/responses/Unauthorized"
        404:
          description: repository not found
          schema:
            $ref: "#/definitions/error"
        default:
          description: generic error response
          schema:
            $ref: "#/definitions/error"

  /repositories/{repositoryId}/branches:
    parameters:
      - in: path
        name: repositoryId
        required: true
        type: string
    get:
      tags:
        - branches
      operationId: listBranches
      summary: list branches
      parameters:
        - in: query
          name: after
          type: string
        - in: query
          name: amount
          type: integer
      responses:
        200:
          description: branch list
          schema:
            type: object
            properties:
              pagination:
                $ref: "#/definitions/pagination"
              results:
                type: array
                items:
                  $ref: "#/definitions/ref"
        401:
          $ref: "#/responses/Unauthorized"
        default:
          description: generic error response
          schema:
            $ref: "#/definitions/error"
    post:
      tags:
        - branches
      operationId: createBranch
      summary: create branch
      parameters:
        - in: body
          name: branch
          schema:
            $ref: "#/definitions/branch_creation"
      responses:
        201:
          description: branch
          schema:
            $ref: "#/definitions/ref"
        400:
          description: validation error
          schema:
            $ref: "#/definitions/error"
        401:
          $ref: "#/responses/Unauthorized"
        default:
          description: generic error response
          schema:
            $ref: "#/definitions/error"

  /repositories/{repositoryId}/branches/{branchId}/commits:
    parameters:
      - in: path
        name: repositoryId
        required: true
        type: string
      - in: path
        name: branchId
        required: true
        type: string
      - in: query
        name: after
        type: string
      - in: query
        name: amount
        type: integer
    get:
      tags:
        - commits
      operationId: getBranchCommitLog
      summary: get commit log for branch
      responses:
        200:
          description: commit log
          schema:
            type: object
            properties:
              pagination:
                $ref: "#/definitions/pagination"
              results:
                type: array
                items:
                  $ref: "#/definitions/commit"
        401:
          description: Unauthorized
          schema:
            $ref: "#/responses/Unauthorized"
        404:
          description: branch not found
          schema:
            $ref: "#/definitions/error"
        default:
          description: generic error response
          schema:
            $ref: "#/definitions/error"
    post:
      tags:
        - commits
      operationId: commit
      summary: create commit
      parameters:
        - in: body
          name: commit
          schema:
            $ref: "#/definitions/commit_creation"
      responses:
        201:
          description: commit
          schema:
            $ref: "#/definitions/commit"
        401:
          $ref: "#/responses/Unauthorized"
        404:
          description: branch not found
          schema:
            $ref: "#/definitions/error"
        default:
          description: generic error response
          schema:
            $ref: "#/definitions/error"

  /repositories/{repositoryId}/branches/{branchId}:
    parameters:
      - in: path
        name: repositoryId
        required: true
        type: string
      - in: path
        name: branchId
        required: true
        type: string
    get:
      tags:
        - branches
      operationId: getBranch
      summary: get branch
      responses:
        200:
          description: branch
          schema:
            $ref: "#/definitions/ref"
        401:
          $ref: "#/responses/Unauthorized"
        404:
          description: branch not found
          schema:
            $ref: "#/definitions/error"
        default:
          description: generic error response
          schema:
            $ref: "#/definitions/error"
    delete:
      tags:
        - branches
      operationId: deleteBranch
      summary: delete branch
      responses:
        204:
          description: branch deleted successfully
        401:
          $ref: "#/responses/Unauthorized"
        404:
          description: branch not found
          schema:
            $ref: "#/definitions/error"
        default:
          description: generic error response
          schema:
            $ref: "#/definitions/error"
    put:
      tags:
        - branches
      operationId: revertBranch
      summary: revert branch
      parameters:
        - in: body
          name: revert
          description: "revert parameters"
          schema:
            $ref: "#/definitions/revert_creation"
      responses:
        204:
          description: reverted
        401:
          $ref: "#/responses/Unauthorized"
        404:
          description: commit/branch not found
          schema:
            $ref: "#/definitions/error"
        default:
          description: generic error response
          schema:
            $ref: "#/definitions/error"





  /repositories/{repositoryId}/refs/{sourceRef}/merge/{destinationRef}:
    parameters:
      - in: path
        name: repositoryId
        required: true
        type: string
      - in: path
        name: sourceRef
        required: true
        type: string
        description: source branch name
      - in: path
        name: destinationRef
        required: true
        type: string
        description: destination branch name


    post:
      tags:
        - refs
      operationId: mergeIntoBranch
      summary: merge references
      responses:
        200:
          description: merge completed
          schema:
            type: object
            properties:
              results:
                type: array
                items:
                  $ref: "#/definitions/mergeResult"
        401:
          description: Unauthorized
          schema:
            $ref: "#/responses/Unauthorized"
        404:
          description: ref not found
          schema:
            $ref: "#/definitions/error"
        409:
          description: conflict
          schema:
            type: object
            properties:
              results:
                type: array
                items:
                  $ref: "#/definitions/mergeResult"
        default:
          description: generic error response
          schema:
            $ref: "#/definitions/error"

  /repositories/{repositoryId}/branches/{branchId}/diff:
    parameters:
      - in: path
        name: repositoryId
        required: true
        type: string
      - in: path
        name: branchId
        required: true
        type: string
    get:
      tags:
        - branches
      operationId: diffBranch
      summary: diff branch
      responses:
        200:
          description: diff of branch uncommitted changes
          schema:
            type: object
            properties:
              results:
                type: array
                items:
                  $ref: "#/definitions/diff"
        401:
          description: Unauthorized
          schema:
            $ref: "#/responses/Unauthorized"
        404:
          description: branch not found
          schema:
            $ref: "#/definitions/error"
        default:
          description: generic error response
          schema:
            $ref: "#/definitions/error"


  /repositories/{repositoryId}/refs/{leftRef}/diff/{rightRef}:
    parameters:
      - in: path
        name: repositoryId
        required: true
        type: string
      - in: path
        name: leftRef
        required: true
        type: string
        description: a reference (could be either a branch ID or a commit ID)
      - in: path
        name: rightRef
        required: true
        type: string
        description: a reference (could be either a branch ID or a commit ID) to compare against
    get:
      tags:
        - refs
      operationId: diffRefs
      summary: diff references
      responses:
        200:
          description: diff between refs
          schema:
            type: object
            properties:
              results:
                type: array
                items:
                  $ref: "#/definitions/diff"
        401:
          description: Unauthorized
          schema:
            $ref: "#/responses/Unauthorized"
        404:
          description: branch not found
          schema:
            $ref: "#/definitions/error"
        default:
          description: generic error response
          schema:
            $ref: "#/definitions/error"

  /repositories/{repositoryId}/commits/{commitId}:
    parameters:
      - in: path
        name: repositoryId
        required: true
        type: string
      - in: path
        name: commitId
        required: true
        type: string
    get:
      tags:
        - commits
      operationId: getCommit
      summary: get commit
      responses:
        200:
          description: commit
          schema:
            $ref: "#/definitions/commit"
        401:
          $ref: "#/responses/Unauthorized"
        404:
          description: commit not found
          schema:
            $ref: "#/definitions/error"
        default:
          description: generic error response
          schema:
            $ref: "#/definitions/error"

  /repositories/{repositoryId}/refs/{ref}/objects:
    parameters:
      - in: path
        name: repositoryId
        required: true
        type: string
      - in: path
        name: ref
        required: true
        type: string
        description: a reference (could be either a branch ID or a commit ID)
      - in: query
        name: path
        required: true
        type: string
    get:
      tags:
        - objects
      operationId: getObject
      summary: get object content
      produces:
        - application/octet-stream
      responses:
        200:
          description: object content
          schema:
            type: file
          headers:
            Content-Length:
              type: integer
              format: int64
            Last-Modified:
              type: string
            ETag:
              type: string
            Content-Disposition:
              type: string
        401:
          $ref: "#/responses/Unauthorized"
        404:
          description: path or ref not found
          schema:
            $ref: "#/definitions/error"
        default:
          description: generic error response
          schema:
            $ref: "#/definitions/error"

  /repositories/{repositoryId}/branches/{branchId}/objects:
    parameters:
      - in: path
        name: repositoryId
        required: true
        type: string
      - in: path
        name: branchId
        required: true
        type: string
      - in: query
        name: path
        required: true
        type: string
    post:
      tags:
        - objects
      operationId: uploadObject
      summary: upload object content
      parameters:
        - in: formData
          name: content
          type: file
          description: Object content to upload
      consumes:
        - multipart/form-data
      responses:
        201:
          description: object metadata
          schema:
            $ref: "#/definitions/object_stats"
        401:
          $ref: "#/responses/Unauthorized"
        404:
          description: repository or branch not found
          schema:
            $ref: "#/definitions/error"
        default:
          description: generic error response
          schema:
            $ref: "#/definitions/error"
    delete:
      tags:
        - objects
      operationId: deleteObject
      summary: delete object
      responses:
        204:
          description: object deleted successfully
        401:
          $ref: "#/responses/Unauthorized"
        404:
          description: path or branch not found
          schema:
            $ref: "#/definitions/error"
        default:
          description: generic error response
          schema:
            $ref: "#/definitions/error"

  /repositories/{repositoryId}/refs/{ref}/objects/stat:
    parameters:
      - in: path
        name: repositoryId
        required: true
        type: string
      - in: path
        name: ref
        required: true
        type: string
        description: a reference (could be either a branch ID or a commit ID)
      - in: query
        name: path
        required: true
        type: string
    get:
      tags:
        - objects
      operationId: statObject
      summary: get object metadata
      responses:
        200:
          description: object metadata
          schema:
            $ref: "#/definitions/object_stats"
        401:
          $ref: "#/responses/Unauthorized"
        404:
          description: path or branch not found
          schema:
            $ref: "#/definitions/error"
        default:
          description: generic error response
          schema:
            $ref: "#/definitions/error"

  /repositories/{repositoryId}/refs/{ref}/objects/ls:
    parameters:
      - in: path
        name: repositoryId
        required: true
        type: string
      - in: path
        name: ref
        required: true
        type: string
        description: a reference (could be either a branch ID or a commit ID)
      - in: query
        name: tree
        required: false
        type: string
      - in: query
        name: after
        type: string
      - in: query
        name: amount
        type: integer
    get:
      tags:
        - objects
      operationId: listObjects
      summary: list objects under a given tree
      responses:
        200:
          description: entry list
          schema:
            type: object
            properties:
              pagination:
                $ref: "#/definitions/pagination"
              results:
                type: array
                items:
                  $ref: "#/definitions/object_stats"
        404:
          description: tree or branch not found
          schema:
            $ref: "#/definitions/error"
        401:
          $ref: "#/responses/Unauthorized"
        default:
          description: generic error response
          schema:
            $ref: "#/definitions/error"<|MERGE_RESOLUTION|>--- conflicted
+++ resolved
@@ -39,17 +39,10 @@
     properties:
       id:
         type: integer
-<<<<<<< HEAD
+      email:
+        type: string
       full_name:
         type: string
-      email:
-        type: string
-=======
-      email:
-        type: string
-      full_name:
-        type: string
->>>>>>> add873c7
 
   pagination:
     type: object
