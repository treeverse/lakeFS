package retention

import (
	"context"
	"encoding/csv"
	"encoding/json"
	"errors"
	"fmt"
	"io"
	"net/url"
	"strings"

	"github.com/aws/aws-sdk-go/aws"
	"github.com/aws/aws-sdk-go/service/s3"
	"github.com/aws/aws-sdk-go/service/s3/s3iface"
	"github.com/aws/aws-sdk-go/service/s3control"
	"github.com/aws/aws-sdk-go/service/s3control/s3controliface"
	"github.com/treeverse/lakefs/block"
	s3Block "github.com/treeverse/lakefs/block/s3"
	"github.com/treeverse/lakefs/catalog"
	"github.com/treeverse/lakefs/fileutil"
	"github.com/treeverse/lakefs/logging"
)

const (
	defaultPriority = 10
)

// WriteExpiryResultsToSeekableReader returns a file-backed (Seeker) Reader holding the contents of expiryRows.
func WriteExpiryResultsToSeekableReader(ctx context.Context, expiryRows catalog.ExpiryRows) (fileutil.RewindableReader, error) {
	logger := logging.FromContext(ctx)

	writer, err := fileutil.NewFileWriterThenReader("expired_entries_*.json")
	if err != nil {
		return nil, fmt.Errorf("creating temporary storage to write expiry records: %w", err)
	}
	logger = logger.WithField("filename", writer.Name())
	encoder := json.NewEncoder(writer)
	count := 0
	for ; expiryRows.Next(); count++ {
		expiry, err := expiryRows.Read()
		if err != nil {
			logger.WithField("record_number", count).WithError(err).Warning("failed to read record; keep going, lose this expiry")
		}
		err = encoder.Encode(expiry)
		if err != nil {
			logger.WithFields(logging.Fields{"record_number": count, "record": expiry}).WithError(err).Warning("failed to write record; keep going, lose this expiry")
		}
	}
	reader, length, err := writer.StartReading()
	if err != nil {
		return nil, fmt.Errorf("seeking to start of file holding expiry records: %w", err)
	}
	logger.WithFields(logging.Fields{"length": length, "num_records": count}).Info("wrote expiry records")
	return reader, nil
}

type CsvWriterData struct {
	Writer    fileutil.WriterThenReader
	CsvWriter *csv.Writer
}

// BucketWriters maps buckets to WriterThenReaders handling them.
type BucketWriters map[string]CsvWriterData

func (bw *BucketWriters) GetWriter(bucketName string) (*csv.Writer, error) {
	if quickRet, ok := (*bw)[bucketName]; ok {
		return quickRet.CsvWriter, nil
	}
	ret, err := fileutil.NewFileWriterThenReader(fmt.Sprintf("expiry-for-%s.csv", strings.ReplaceAll(bucketName, "/", "_")))
	if err != nil {
		return nil, err
	}
	record := CsvWriterData{
		Writer:    ret,
		CsvWriter: csv.NewWriter(ret),
	}
	(*bw)[bucketName] = record
	return record.CsvWriter, nil
}

// WriteExpiryManifestFromSeekableReader reads from r ExpiryResults and returns Readers to CSV
// files suitable for passing to AWS S3 batch tagging.
func WriteExpiryManifestsFromRows(ctx context.Context, c catalog.Cataloger, repository *catalog.Repository, rows catalog.StringRows) (map[string]fileutil.RewindableReader, error) {
	logger := logging.FromContext(ctx)
	bucketWriters := BucketWriters{}

	var err error
	recordNumber := 0
	for ; rows.Next(); recordNumber++ {
		recordLogger := logger.WithField("record_number", recordNumber)
		physicalAddress, err := rows.Read()
		if err != nil {
			recordLogger.WithError(err).Warning("failed to read record; keep going, lose this expiry")
			continue
		}
		recordLogger = recordLogger.WithField("physical_path", physicalAddress)
		if err != nil {
			recordLogger.WithError(err).Warning("failed to get repository URI; keep going, lose this expiry")
			continue
		}
		recordLogger = recordLogger.WithField("repository", repository.Name)
		if !block.IsResolvableKey(physicalAddress) {
			recordLogger.Warning("expiry requested for nonresolvable key %s; ignore it (possible misconfiguration)", physicalAddress)
			continue
		}
		qualifiedKey, err := block.ResolveNamespace(repository.StorageNamespace, physicalAddress)
		if err != nil {
			recordLogger.WithError(err).
				Warning("could not resolve namespace; keep going, lose this expiry")
		}
		recordLogger = recordLogger.WithField("qualified_key", qualifiedKey)
		if qualifiedKey.StorageType != block.StorageTypeS3 {
			recordLogger.
				Warning("cannot expire on repository which is not on S3; keep going, lose this expiry")
			continue
		}
		bucketName := qualifiedKey.StorageNamespace
		csvWriter, err := bucketWriters.GetWriter(bucketName)
		if err != nil {
			recordLogger.WithError(err).
				Warning("failed to prepare CSV encoder; keep going, lose this expiry")
		}
		err = csvWriter.Write([]string{bucketName, qualifiedKey.Key})
		if err != nil {
			recordLogger.WithError(err).
				Warningf("failed to encode CSV row for %s,%s: %s; keep going, lose this expiry", bucketName, qualifiedKey.Key, err)
			continue
		}
	}
	logger = logger.WithFields(logging.Fields{"num_records": recordNumber, "num_files": len(bucketWriters)})
	logger.Info("encoded CSVs")
	if err != nil && !errors.Is(err, io.EOF) {
		return nil, err
	}
	ret := map[string]fileutil.RewindableReader{}
	for bucket, encodingData := range bucketWriters {
		filename := encodingData.Writer.Name()
		bucketLogger := logger.WithFields(logging.Fields{"filename": filename, "bucket": bucket})
		encodingData.CsvWriter.Flush()
		err := encodingData.CsvWriter.Error()
		if err != nil {
			bucketLogger.WithError(err).Error("failed to flush encoded CSV; lose all bucket expiries")
			continue
		}
		resetableReader, count, err := encodingData.Writer.StartReading()
		if err != nil {
			bucketLogger.WithError(err).Error("failed to start reading encoded CSVs; lose all bucket expiries")
			continue
		}
		bucketLogger.WithField("bytes", count).Info("wrote encoded CSV for bucket expiry")
		if count >= 0 {
			ret[bucket] = resetableReader
		}
	}
	return ret, nil
}

// BatchTagOnS3BucketParams holds tagging configuration for BatchTagOnS3Bucket.
type BatchTagOnS3BucketParams struct {
	// Account to perform tagging (required for S3 API)
	AccountID string

	// Role for performing tagging
	RoleArn string

	// Name of bucket holding objects to tag
	BucketName string

	// Path to use for manifest on S3, in "S3BatchOperations_CSV_20180820" format
	ManifestURL string

	// If present, S3 prefix for reporting
	ReportS3PrefixURL *string
}

type s3Pointer struct {
	Bucket string
	Key    string
}

func (sp s3Pointer) GetBucketArn() string {
	return fmt.Sprintf("arn:aws:s3:::%s", sp.Bucket)
}

func (sp s3Pointer) GetArn() string {
	return fmt.Sprintf("arn:aws:s3:::%s/%s", sp.Bucket, sp.Key)
}

func parseS3URL(s3URL string) (s3Pointer, error) {
	u, err := url.Parse(s3URL)
	if err != nil {
		return s3Pointer{}, fmt.Errorf("parse S3 URL %s: %w", s3URL, err)
	}
	if u.Scheme != "s3" {
		return s3Pointer{}, fmt.Errorf("URL %s not on S3: %w", s3URL, err)
	}
	trimmedPath := strings.TrimPrefix(u.Path, "/")
	return s3Pointer{
		Bucket: u.Host,
		Key:    trimmedPath,
	}, nil
}

// BatchTagOnS3Bucket uses client (which should be on the right region) to start an AWS S3 batch
// tagging operation in bucket according to the CSV contents of reader.
func BatchTagOnS3Bucket(ctx context.Context, s3ControlClient s3controliface.S3ControlAPI, s3Client s3iface.S3API, reader io.ReadSeeker, params *BatchTagOnS3BucketParams) error {
	manifestURL, err := parseS3URL(params.ManifestURL)
	if err != nil {
		return fmt.Errorf("manifest: %w", err)
	}
	logger := logging.FromContext(ctx).WithFields(logging.Fields{
		"manifest": params.ManifestURL,
		"bucket":   params.BucketName,
	})
	// Upload to S3 and get ETag.
	manifestParams := s3.PutObjectInput{
		Body:    reader,
		Bucket:  &manifestURL.Bucket,
		Key:     &manifestURL.Key,
		Tagging: aws.String("service=lakeFS&type=retention-manifest"),
	}
	upload, err := s3Client.PutObject(&manifestParams)
	if err != nil {
		return fmt.Errorf("putObject %+v: %w", manifestParams, err)
	}
	// PutObject includes _quotes_ around the etag.  Strip it.
	etag := strings.TrimSuffix(strings.TrimPrefix(*upload.ETag, "\""), "\"")
	logger.WithField("etag", etag).Info("Manifest uploaded")

	report := s3control.JobReport{
		Enabled: aws.Bool(false),
	}
	if params.ReportS3PrefixURL != nil {
		reportS3PrefixURL, err := parseS3URL(*params.ReportS3PrefixURL)
		if err != nil {
			return fmt.Errorf("report: %w", err)
		}
		report.SetEnabled(true)
		report.SetFormat(s3control.JobReportFormatReportCsv20180820)
		report.SetBucket(reportS3PrefixURL.GetBucketArn())
		report.SetPrefix(reportS3PrefixURL.Key)
		// TODO(ariels): Configure to report failed tasks only?
		report.SetReportScope(s3control.JobReportScopeAllTasks)
	}

	input := s3control.CreateJobInput{
		AccountId:            &params.AccountID,
		ConfirmationRequired: aws.Bool(false),
		// TODO(ariels): use ClientRequestToken to help avoid flooding?
		Description: aws.String("automated tag to expire objects"),
		Manifest: &s3control.JobManifest{
			Location: &s3control.JobManifestLocation{
				ETag:      aws.String(etag),
				ObjectArn: aws.String(manifestURL.GetArn()),
			},
			Spec: &s3control.JobManifestSpec{
				Fields: []*string{aws.String("Bucket"), aws.String("Key")},
				Format: aws.String(s3control.JobManifestFormatS3batchOperationsCsv20180820),
			},
		},
		Operation: &s3control.JobOperation{
			S3PutObjectTagging: &s3control.S3SetObjectTaggingOperation{
				TagSet: []*s3control.S3Tag{{Key: aws.String(s3Block.ExpireObjectS3Tag), Value: aws.String("1")}},
			},
		},
		// TODO(ariels): allow configuration
		Priority: aws.Int64(defaultPriority),
		// TODO(ariels): allow configuration of Report field
		Report:  &report,
		RoleArn: &params.RoleArn,
		Tags: []*s3control.S3Tag{
			{Key: aws.String("service"), Value: aws.String("lakeFS")},
			{Key: aws.String("job"), Value: aws.String("tag-expiry")},
		},
	}
	err = input.Validate()
	if err != nil {
		logger.WithField("input", input).WithError(err).Error("validate CreateJob input")
		return fmt.Errorf("validate CreateJobInput: %w", err)
	}
	result, err := s3ControlClient.CreateJob(&input)
	if err != nil {
		return fmt.Errorf("create tagging job %+v: %w", input, err)
	}
	logger.WithField("job_id", *result.JobId).Info("started S3 batch tagging job")
	return nil
}

// ExpireOnS3Params holds configuration for ExpireOnS3.
type ExpireOnS3Params struct {
	AccountID            string
	RoleArn              string
	ManifestURLForBucket func(string) string
	ReportS3PrefixURL    *string
}

// MarkedEntriesExpiredInChunks scans expiryResultsReader in chunks of up to chunkSize entries and
// marks all entries in each chunk as expired.  It writes all errors to errCh.
func MarkEntriesExpiredInChunks(ctx context.Context, c catalog.Cataloger, repositoryName string, expiryResultsReader io.Reader, chunkSize int, errCh chan error) {
	errFields := FromLoggerContext(ctx)

	decoder := json.NewDecoder(expiryResultsReader)
	done := false
	for recordNumber := 0; !done; {
		chunk := make([]*catalog.ExpireResult, 0, chunkSize)
		for i := 0; i < chunkSize; i++ {
			recordNumber++
			record := catalog.ExpireResult{}
			err := decoder.Decode(&record)
			if errors.Is(err, io.EOF) {
				done = true
				break
			}
			if err != nil {
				errCh <- MapError{errFields.WithField("record_number", recordNumber),
					fmt.Errorf("failed to read record: %w; keep going, already lost this expiry", err)}
			}
			chunk = append(chunk, &record)
		}
		if err := c.MarkEntriesExpired(ctx, repositoryName, chunk); err != nil {
			errCh <- MapError{errFields.WithFields(
				Fields{"chunk_size": len(chunk), "first_record_number": recordNumber - len(chunk)}),
				fmt.Errorf("failed to mark expired: %w", err),
			}
		}
	}
}

// ExpireOnS3 starts a goroutine to expire all entries on expiryResultsReader and returns a
// channel that will receive all error results.
<<<<<<< HEAD
func ExpireOnS3(ctx context.Context, s3ControlClient s3controliface.S3ControlAPI, s3Client s3iface.S3API, c catalog.Cataloger, expiryResultsReader fileutil.RewindableReader, params *ExpireOnS3Params) chan error {
	const errChannelSize = 100
	errCh := make(chan error, errChannelSize)
=======
func ExpireOnS3(ctx context.Context, s3ControlClient s3controliface.S3ControlAPI, s3Client s3iface.S3API, c catalog.Cataloger, repository *catalog.Repository, expiryResultsReader fileutil.RewindableReader, params *ExpireOnS3Params) chan error {
	const markExpiredChunkSize = 50000

	// TODO(ariels): Lock something for this "session" (e.g. process)

	errCh := make(chan error, 100)
>>>>>>> d46f222a
	logger := logging.FromContext(ctx)
	errFields := FromLoggerContext(ctx)

	go func() {
		defer close(errCh)
		err := expiryResultsReader.Rewind()
		if err != nil {
			errCh <- MapError{errFields, fmt.Errorf("rewind expiry records file for marking entries: %w (no expiry performed)", err)}
			return
		}

		// Mark repository entries "is_expired", their contents are now invisible.  If
		// failed some entries won't be expired, so their files might not be deleted.
		// But this is safe, so keep going -- we may still succeed for the other
		// entries.
		MarkEntriesExpiredInChunks(ctx, c, repository.Name, expiryResultsReader, markExpiredChunkSize, errCh)

		// Mark object with no unexpired objects as intended for deletion, so no further
		// dedupes will occur on them.
		numToDelete, err := c.MarkObjectsForDeletion(ctx, repository.Name)
		if err != nil {
			errCh <- MapError{errFields, fmt.Errorf("mark deduped objects for deletion: %w", err)}
			// Unsafe to keep going (because "this cannot happen")
			return
		}
		logger = logger.WithField("num_objects_to_delete", numToDelete)
		errFields = errFields.WithField("num_objects_to_delete", numToDelete)
		logger.Info("Marked objects for deletion, start deleting where possible")

		// Now for each object marked for deletion, if *still* there are only _expired_
		// entries pointing at it then it is safe to delete.  Prepare the manifests and
		// start the batch taggers.
		expiryPhysicalAddressRows, err := c.DeleteOrUnmarkObjectsForDeletion(ctx, repository.Name)
		if err != nil {
			errCh <- MapError{errFields, fmt.Errorf("delete (or unmark) marked objects: %w", err)}
			return
		}

		manifests, err := WriteExpiryManifestsFromRows(ctx, c, repository, expiryPhysicalAddressRows)
		if err != nil {
			errCh <- MapError{
				Fields:       errFields,
				WrappedError: fmt.Errorf("write per-bucket manifests for expiry: %w (no expiry performed)", err),
			}
			return
		}

		type doneRec struct {
			bucketName string
			err        error
		}
		tagCh := make(chan doneRec)
		for bucketName, manifestReader := range manifests {
			manifestURL := params.ManifestURLForBucket(bucketName)
			bucketLogger := logger.WithFields(logging.Fields{"bucket": bucketName, "manifest_url": manifestURL})
			bucketFields := errFields.WithFields(Fields{"bucket": bucketName, "manifest_url": manifestURL})
			bucketLogger.Info("start expiry on S3")
			go func(bucketName string, manifestReader io.ReadSeeker) {
				params := BatchTagOnS3BucketParams{
					AccountID:         params.AccountID,
					RoleArn:           params.RoleArn,
					BucketName:        bucketName,
					ManifestURL:       manifestURL,
					ReportS3PrefixURL: params.ReportS3PrefixURL,
				}
				err := BatchTagOnS3Bucket(ctx, s3ControlClient, s3Client, manifestReader, &params)
				if err != nil {
					tagCh <- doneRec{
						bucketName: bucketName,
						err:        MapError{bucketFields, fmt.Errorf("tag for expiry on S3: %w", err)},
					}
				}
				tagCh <- doneRec{bucketName: bucketName}
			}(bucketName, manifestReader)
		}

		taggedBuckets := make(map[string]struct{})
		for i := 0; i < len(manifests); i++ {
			done := <-tagCh
			if done.err != nil {
				errCh <- done.err
				continue
			}
			taggedBuckets[done.bucketName] = struct{}{}
		}
<<<<<<< HEAD

		// Filter entries from successful buckets
		err = expiryResultsReader.Rewind()
		if err != nil {
			errCh <- MapError{errFields, fmt.Errorf("[SEVERE] rewind expiry entries to expire on DB: %w; entries may be lost", err)}
			// TODO(ariels): attempt to cancel jobs?  (Tricky because those jobs are
			// unlikely already to be available -- meanwhile failing to rewind a file is
			// pretty much impossible.
			return
		}
		decoder := json.NewDecoder(expiryResultsReader)

		taggedRecordsByRepo := make(map[string] /*repositoryName*/ []*catalog.ExpireResult, 10000)
		for recordNumber := 0; ; recordNumber++ {
			recordFields := errFields.WithField("record_number", recordNumber)
			record := catalog.ExpireResult{}
			err = decoder.Decode(&record)
			if errors.Is(err, io.EOF) {
				break
			}
			if err != nil {
				errCh <- MapError{recordFields, fmt.Errorf("failed to read record: %w; keep going, already lost this expiry", err)}
				continue
			}
			recordFields = recordFields.WithField("record", record)
			repository, err := c.GetRepository(ctx, record.Repository)
			if err != nil {
				errCh <- MapError{recordFields, fmt.Errorf("failed to get repository URI: %w; keep going, already lost this expiry", err)}
				continue
			}
			qualifiedKey, err := block.ResolveNamespace(repository.StorageNamespace, record.PhysicalAddress)
			if err != nil {
				errCh <- MapError{recordFields, fmt.Errorf("could not resolve namespace: %w; keep going, already lost this expiry", err)}
				continue
			}
			bucketName := qualifiedKey.StorageNamespace
			if _, ok := taggedBuckets[bucketName]; !ok {
				continue
			}
			taggedRecordsByRepo[record.Repository] = append(taggedRecordsByRepo[record.Repository], &record)
		}
		for repositoryName, records := range taggedRecordsByRepo {
			repositoryLogger := logger.WithFields(logging.Fields{"repository": repositoryName, "num_records": len(records)})
			repositoryFields := errFields.WithFields(Fields{"repository": repositoryName, "num_records": len(records)})
			err := c.MarkExpired(ctx, repositoryName, records)
			if err != nil {
				// TODO(ariels): attempt to cancel jobs?  (Tricky because those jobs are
				// unlikely already to be available.)
				errCh <- MapError{repositoryFields, fmt.Errorf("[SEVERE] mark objects expired in catalog: %w; but S3 WILL expire them soon", err)}
			} else {
				repositoryLogger.Info("marked objects expired in catalog")
			}
		}
=======
>>>>>>> d46f222a
	}()
	return errCh
}<|MERGE_RESOLUTION|>--- conflicted
+++ resolved
@@ -329,18 +329,13 @@
 
 // ExpireOnS3 starts a goroutine to expire all entries on expiryResultsReader and returns a
 // channel that will receive all error results.
-<<<<<<< HEAD
-func ExpireOnS3(ctx context.Context, s3ControlClient s3controliface.S3ControlAPI, s3Client s3iface.S3API, c catalog.Cataloger, expiryResultsReader fileutil.RewindableReader, params *ExpireOnS3Params) chan error {
+func ExpireOnS3(ctx context.Context, s3ControlClient s3controliface.S3ControlAPI, s3Client s3iface.S3API, c catalog.Cataloger, repository *catalog.Repository, expiryResultsReader fileutil.RewindableReader, params *ExpireOnS3Params) chan error {
+	const markExpiredChunkSize = 50000
+
+	// TODO(ariels): Lock something for this "session" (e.g. process)
+
 	const errChannelSize = 100
 	errCh := make(chan error, errChannelSize)
-=======
-func ExpireOnS3(ctx context.Context, s3ControlClient s3controliface.S3ControlAPI, s3Client s3iface.S3API, c catalog.Cataloger, repository *catalog.Repository, expiryResultsReader fileutil.RewindableReader, params *ExpireOnS3Params) chan error {
-	const markExpiredChunkSize = 50000
-
-	// TODO(ariels): Lock something for this "session" (e.g. process)
-
-	errCh := make(chan error, 100)
->>>>>>> d46f222a
 	logger := logging.FromContext(ctx)
 	errFields := FromLoggerContext(ctx)
 
@@ -426,62 +421,6 @@
 			}
 			taggedBuckets[done.bucketName] = struct{}{}
 		}
-<<<<<<< HEAD
-
-		// Filter entries from successful buckets
-		err = expiryResultsReader.Rewind()
-		if err != nil {
-			errCh <- MapError{errFields, fmt.Errorf("[SEVERE] rewind expiry entries to expire on DB: %w; entries may be lost", err)}
-			// TODO(ariels): attempt to cancel jobs?  (Tricky because those jobs are
-			// unlikely already to be available -- meanwhile failing to rewind a file is
-			// pretty much impossible.
-			return
-		}
-		decoder := json.NewDecoder(expiryResultsReader)
-
-		taggedRecordsByRepo := make(map[string] /*repositoryName*/ []*catalog.ExpireResult, 10000)
-		for recordNumber := 0; ; recordNumber++ {
-			recordFields := errFields.WithField("record_number", recordNumber)
-			record := catalog.ExpireResult{}
-			err = decoder.Decode(&record)
-			if errors.Is(err, io.EOF) {
-				break
-			}
-			if err != nil {
-				errCh <- MapError{recordFields, fmt.Errorf("failed to read record: %w; keep going, already lost this expiry", err)}
-				continue
-			}
-			recordFields = recordFields.WithField("record", record)
-			repository, err := c.GetRepository(ctx, record.Repository)
-			if err != nil {
-				errCh <- MapError{recordFields, fmt.Errorf("failed to get repository URI: %w; keep going, already lost this expiry", err)}
-				continue
-			}
-			qualifiedKey, err := block.ResolveNamespace(repository.StorageNamespace, record.PhysicalAddress)
-			if err != nil {
-				errCh <- MapError{recordFields, fmt.Errorf("could not resolve namespace: %w; keep going, already lost this expiry", err)}
-				continue
-			}
-			bucketName := qualifiedKey.StorageNamespace
-			if _, ok := taggedBuckets[bucketName]; !ok {
-				continue
-			}
-			taggedRecordsByRepo[record.Repository] = append(taggedRecordsByRepo[record.Repository], &record)
-		}
-		for repositoryName, records := range taggedRecordsByRepo {
-			repositoryLogger := logger.WithFields(logging.Fields{"repository": repositoryName, "num_records": len(records)})
-			repositoryFields := errFields.WithFields(Fields{"repository": repositoryName, "num_records": len(records)})
-			err := c.MarkExpired(ctx, repositoryName, records)
-			if err != nil {
-				// TODO(ariels): attempt to cancel jobs?  (Tricky because those jobs are
-				// unlikely already to be available.)
-				errCh <- MapError{repositoryFields, fmt.Errorf("[SEVERE] mark objects expired in catalog: %w; but S3 WILL expire them soon", err)}
-			} else {
-				repositoryLogger.Info("marked objects expired in catalog")
-			}
-		}
-=======
->>>>>>> d46f222a
 	}()
 	return errCh
 }