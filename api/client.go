package api

import (
	"context"
	"io"
	"net/url"
	"path"

	"github.com/treeverse/lakefs/api/gen/client/metadata"

	"github.com/go-openapi/runtime"
	httptransport "github.com/go-openapi/runtime/client"
	"github.com/go-openapi/strfmt"
	"github.com/go-openapi/swag"
	genclient "github.com/treeverse/lakefs/api/gen/client"
	"github.com/treeverse/lakefs/api/gen/client/auth"
	"github.com/treeverse/lakefs/api/gen/client/branches"
	"github.com/treeverse/lakefs/api/gen/client/commits"
	"github.com/treeverse/lakefs/api/gen/client/objects"
	"github.com/treeverse/lakefs/api/gen/client/refs"
	"github.com/treeverse/lakefs/api/gen/client/repositories"
	"github.com/treeverse/lakefs/api/gen/client/retention"
	"github.com/treeverse/lakefs/api/gen/models"
	"github.com/treeverse/lakefs/catalog"
)

type AuthClient interface {
	GetCurrentUser(ctx context.Context) (*models.User, error)
	GetUser(ctx context.Context, userId string) (*models.User, error)
	ListUsers(ctx context.Context, after string, amount int) ([]*models.User, *models.Pagination, error)
	DeleteUser(ctx context.Context, userId string) error
	CreateUser(ctx context.Context, userId string) (*models.User, error)
	GetGroup(ctx context.Context, groupId string) (*models.Group, error)
	ListGroups(ctx context.Context, after string, amount int) ([]*models.Group, *models.Pagination, error)
	CreateGroup(ctx context.Context, groupId string) (*models.Group, error)
	DeleteGroup(ctx context.Context, groupId string) error
	ListPolicies(ctx context.Context, after string, amount int) ([]*models.Policy, *models.Pagination, error)
	CreatePolicy(ctx context.Context, policy *models.Policy) (*models.Policy, error)
	GetPolicy(ctx context.Context, policyId string) (*models.Policy, error)
	DeletePolicy(ctx context.Context, policyId string) error
	ListGroupMembers(ctx context.Context, groupId string, after string, amount int) ([]*models.User, *models.Pagination, error)
	AddGroupMembership(ctx context.Context, groupId, userId string) error
	DeleteGroupMembership(ctx context.Context, groupId, userId string) error
	ListUserCredentials(ctx context.Context, userId string, after string, amount int) ([]*models.Credentials, *models.Pagination, error)
	CreateCredentials(ctx context.Context, userId string) (*models.CredentialsWithSecret, error)
	DeleteCredentials(ctx context.Context, userId, accessKeyId string) error
	GetCredentials(ctx context.Context, userId, accessKeyId string) (*models.Credentials, error)
	ListUserGroups(ctx context.Context, userId string, after string, amount int) ([]*models.Group, *models.Pagination, error)
	ListUserPolicies(ctx context.Context, userId string, effective bool, after string, amount int) ([]*models.Policy, *models.Pagination, error)
	AttachPolicyToUser(ctx context.Context, userId, policyId string) error
	DetachPolicyFromUser(ctx context.Context, userId, policyId string) error
	ListGroupPolicies(ctx context.Context, groupId string, after string, amount int) ([]*models.Policy, *models.Pagination, error)
	AttachPolicyToGroup(ctx context.Context, groupId, policyId string) error
	DetachPolicyFromGroup(ctx context.Context, groupId, policyId string) error
}

type RepositoryClient interface {
	ListRepositories(ctx context.Context, after string, amount int) ([]*models.Repository, *models.Pagination, error)
	GetRepository(ctx context.Context, repository string) (*models.Repository, error)
	CreateRepository(ctx context.Context, repository *models.RepositoryCreation) error
	DeleteRepository(ctx context.Context, repository string) error

	ListBranches(ctx context.Context, repository string, from string, amount int) ([]string, *models.Pagination, error)
	GetBranch(ctx context.Context, repository, branchId string) (string, error)
	CreateBranch(ctx context.Context, repository string, branch *models.BranchCreation) (string, error)
	DeleteBranch(ctx context.Context, repository, branchId string) error
	RevertBranch(ctx context.Context, repository, branchId string, revertProps *models.RevertCreation) error

	Commit(ctx context.Context, repository, branchId, message string, metadata map[string]string) (*models.Commit, error)
	GetCommit(ctx context.Context, repository, commitId string) (*models.Commit, error)
	GetCommitLog(ctx context.Context, repository, branchId, after string, amount int) ([]*models.Commit, *models.Pagination, error)

	StatObject(ctx context.Context, repository, ref, path string) (*models.ObjectStats, error)
	ListObjects(ctx context.Context, repository, ref, tree, from string, amount int) ([]*models.ObjectStats, *models.Pagination, error)
	GetObject(ctx context.Context, repository, ref, path string, w io.Writer) (*objects.GetObjectOK, error)
	UploadObject(ctx context.Context, repository, branchId, path string, r io.Reader) (*models.ObjectStats, error)
	DeleteObject(ctx context.Context, repository, branchId, path string) error

	DiffRefs(ctx context.Context, repository, leftRef, rightRef string) ([]*models.Diff, error)
	Merge(ctx context.Context, repository, leftRef, rightRef string) ([]*models.MergeResult, error)

	DiffBranch(ctx context.Context, repository, branch string) ([]*models.Diff, error)

<<<<<<< HEAD
	Symlink(ctx context.Context, repoId, ref, path string) (string, error)
=======
	GetRetentionPolicy(ctx context.Context, repository string) (*models.RetentionPolicyWithCreationDate, error)
	UpdateRetentionPolicy(ctx context.Context, repository string, policy *models.RetentionPolicy) error
>>>>>>> ea9233df
}

type Client interface {
	AuthClient
	RepositoryClient
}

type client struct {
	remote *genclient.Lakefs
	auth   runtime.ClientAuthInfoWriter
}

func (c *client) GetCurrentUser(ctx context.Context) (*models.User, error) {
	resp, err := c.remote.Auth.GetCurrentUser(&auth.GetCurrentUserParams{
		Context: ctx,
	}, c.auth)
	if err != nil {
		return nil, err
	}
	return resp.GetPayload().User, nil
}

func (c *client) GetUser(ctx context.Context, userId string) (*models.User, error) {
	resp, err := c.remote.Auth.GetUser(&auth.GetUserParams{
		UserID:  userId,
		Context: ctx,
	}, c.auth)
	if err != nil {
		return nil, err
	}
	return resp.GetPayload(), nil
}

func (c *client) ListUsers(ctx context.Context, after string, amount int) ([]*models.User, *models.Pagination, error) {
	resp, err := c.remote.Auth.ListUsers(&auth.ListUsersParams{
		Amount:  swag.Int64(int64(amount)),
		After:   swag.String(after),
		Context: ctx,
	}, c.auth)
	if err != nil {
		return nil, nil, err
	}
	return resp.GetPayload().Results, resp.GetPayload().Pagination, nil
}

func (c *client) DeleteUser(ctx context.Context, userId string) error {
	_, err := c.remote.Auth.DeleteUser(&auth.DeleteUserParams{
		UserID:  userId,
		Context: ctx,
	}, c.auth)
	return err
}

func (c *client) CreateUser(ctx context.Context, userId string) (*models.User, error) {
	resp, err := c.remote.Auth.CreateUser(&auth.CreateUserParams{
		User: &models.UserCreation{
			ID: swag.String(userId),
		},
		Context: ctx,
	}, c.auth)
	if err != nil {
		return nil, err
	}
	return resp.GetPayload(), err
}

func (c *client) GetGroup(ctx context.Context, groupId string) (*models.Group, error) {
	resp, err := c.remote.Auth.GetGroup(&auth.GetGroupParams{
		GroupID: groupId,
		Context: ctx,
	}, c.auth)
	if err != nil {
		return nil, err
	}
	return resp.GetPayload(), nil
}

func (c *client) ListGroups(ctx context.Context, after string, amount int) ([]*models.Group, *models.Pagination, error) {
	resp, err := c.remote.Auth.ListGroups(&auth.ListGroupsParams{
		Amount:  swag.Int64(int64(amount)),
		After:   swag.String(after),
		Context: ctx,
	}, c.auth)
	if err != nil {
		return nil, nil, err
	}
	return resp.GetPayload().Results, resp.GetPayload().Pagination, nil
}

func (c *client) CreateGroup(ctx context.Context, groupId string) (*models.Group, error) {
	resp, err := c.remote.Auth.CreateGroup(&auth.CreateGroupParams{
		Group: &models.GroupCreation{
			ID: swag.String(groupId),
		},
		Context: ctx,
	}, c.auth)
	if err != nil {
		return nil, err
	}
	return resp.GetPayload(), err
}

func (c *client) DeleteGroup(ctx context.Context, groupId string) error {
	_, err := c.remote.Auth.DeleteGroup(&auth.DeleteGroupParams{
		GroupID: groupId,
		Context: ctx,
	}, c.auth)
	return err
}

func (c *client) ListPolicies(ctx context.Context, after string, amount int) ([]*models.Policy, *models.Pagination, error) {
	resp, err := c.remote.Auth.ListPolicies(&auth.ListPoliciesParams{
		Amount:  swag.Int64(int64(amount)),
		After:   swag.String(after),
		Context: ctx,
	}, c.auth)
	if err != nil {
		return nil, nil, err
	}
	return resp.GetPayload().Results, resp.GetPayload().Pagination, nil
}

func (c *client) CreatePolicy(ctx context.Context, policy *models.Policy) (*models.Policy, error) {
	resp, err := c.remote.Auth.CreatePolicy(&auth.CreatePolicyParams{
		Policy:  policy,
		Context: ctx,
	}, c.auth)
	if err != nil {
		return nil, err
	}
	return resp.GetPayload(), err
}

func (c *client) GetPolicy(ctx context.Context, policyId string) (*models.Policy, error) {
	resp, err := c.remote.Auth.GetPolicy(&auth.GetPolicyParams{
		PolicyID: policyId,
		Context:  ctx,
	}, c.auth)
	if err != nil {
		return nil, err
	}
	return resp.GetPayload(), nil
}

func (c *client) DeletePolicy(ctx context.Context, policyId string) error {
	_, err := c.remote.Auth.DeletePolicy(&auth.DeletePolicyParams{
		PolicyID: policyId,
		Context:  ctx,
	}, c.auth)
	return err
}

func (c *client) ListGroupMembers(ctx context.Context, groupId string, after string, amount int) ([]*models.User, *models.Pagination, error) {
	resp, err := c.remote.Auth.ListGroupMembers(&auth.ListGroupMembersParams{
		Amount:  swag.Int64(int64(amount)),
		GroupID: groupId,
		After:   swag.String(after),
		Context: ctx,
	}, c.auth)
	if err != nil {
		return nil, nil, err
	}
	return resp.GetPayload().Results, resp.GetPayload().Pagination, nil
}

func (c *client) AddGroupMembership(ctx context.Context, groupId, userId string) error {
	_, err := c.remote.Auth.AddGroupMembership(&auth.AddGroupMembershipParams{
		GroupID: groupId,
		UserID:  userId,
		Context: ctx,
	}, c.auth)
	return err
}

func (c *client) DeleteGroupMembership(ctx context.Context, groupId, userId string) error {
	_, err := c.remote.Auth.DeleteGroupMembership(&auth.DeleteGroupMembershipParams{
		GroupID: groupId,
		UserID:  userId,
		Context: ctx,
	}, c.auth)
	return err
}

func (c *client) ListUserCredentials(ctx context.Context, userId string, after string, amount int) ([]*models.Credentials, *models.Pagination, error) {
	resp, err := c.remote.Auth.ListUserCredentials(&auth.ListUserCredentialsParams{
		Amount:     swag.Int64(int64(amount)),
		After:      swag.String(after),
		UserID:     userId,
		Context:    ctx,
		HTTPClient: nil,
	}, c.auth)
	if err != nil {
		return nil, nil, err
	}
	return resp.GetPayload().Results, resp.GetPayload().Pagination, nil
}

func (c *client) CreateCredentials(ctx context.Context, userId string) (*models.CredentialsWithSecret, error) {
	resp, err := c.remote.Auth.CreateCredentials(&auth.CreateCredentialsParams{
		UserID:     userId,
		Context:    ctx,
		HTTPClient: nil,
	}, c.auth)
	if err != nil {
		return nil, err
	}
	return resp.GetPayload(), err
}

func (c *client) DeleteCredentials(ctx context.Context, userId, accessKeyId string) error {
	_, err := c.remote.Auth.DeleteCredentials(&auth.DeleteCredentialsParams{
		AccessKeyID: accessKeyId,
		UserID:      userId,
		Context:     ctx,
	}, c.auth)
	return err
}

func (c *client) GetCredentials(ctx context.Context, userId, accessKeyId string) (*models.Credentials, error) {
	resp, err := c.remote.Auth.GetCredentials(&auth.GetCredentialsParams{
		AccessKeyID: accessKeyId,
		UserID:      userId,
		Context:     ctx,
	}, c.auth)
	if err != nil {
		return nil, err
	}
	return resp.GetPayload(), nil
}

func (c *client) ListUserGroups(ctx context.Context, userId string, after string, amount int) ([]*models.Group, *models.Pagination, error) {
	resp, err := c.remote.Auth.ListUserGroups(&auth.ListUserGroupsParams{
		Amount:  swag.Int64(int64(amount)),
		After:   swag.String(after),
		UserID:  userId,
		Context: ctx,
	}, c.auth)
	if err != nil {
		return nil, nil, err
	}
	return resp.GetPayload().Results, resp.GetPayload().Pagination, nil
}

func (c *client) ListUserPolicies(ctx context.Context, userId string, effective bool, after string, amount int) ([]*models.Policy, *models.Pagination, error) {
	resp, err := c.remote.Auth.ListUserPolicies(&auth.ListUserPoliciesParams{
		After:     swag.String(after),
		Amount:    swag.Int64(int64(amount)),
		Effective: swag.Bool(effective),
		UserID:    userId,
		Context:   ctx,
	}, c.auth)
	if err != nil {
		return nil, nil, err
	}
	return resp.GetPayload().Results, resp.GetPayload().Pagination, nil
}

func (c *client) AttachPolicyToUser(ctx context.Context, userId, policyId string) error {
	_, err := c.remote.Auth.AttachPolicyToUser(&auth.AttachPolicyToUserParams{
		PolicyID: policyId,
		UserID:   userId,
		Context:  ctx,
	}, c.auth)
	return err
}

func (c *client) DetachPolicyFromUser(ctx context.Context, userId, policyId string) error {
	_, err := c.remote.Auth.DetachPolicyFromUser(&auth.DetachPolicyFromUserParams{
		PolicyID: policyId,
		UserID:   userId,
		Context:  ctx,
	}, c.auth)
	return err
}

func (c *client) ListGroupPolicies(ctx context.Context, groupId string, after string, amount int) ([]*models.Policy, *models.Pagination, error) {
	resp, err := c.remote.Auth.ListGroupPolicies(&auth.ListGroupPoliciesParams{
		Amount:  swag.Int64(int64(amount)),
		After:   swag.String(after),
		GroupID: groupId,
		Context: ctx,
	}, c.auth)
	if err != nil {
		return nil, nil, err
	}
	return resp.GetPayload().Results, resp.GetPayload().Pagination, nil
}

func (c *client) AttachPolicyToGroup(ctx context.Context, groupId, policyId string) error {
	_, err := c.remote.Auth.AttachPolicyToGroup(&auth.AttachPolicyToGroupParams{
		PolicyID: policyId,
		GroupID:  groupId,
		Context:  ctx,
	}, c.auth)
	return err
}

func (c *client) DetachPolicyFromGroup(ctx context.Context, groupId, policyId string) error {
	_, err := c.remote.Auth.DetachPolicyFromGroup(&auth.DetachPolicyFromGroupParams{
		PolicyID: policyId,
		GroupID:  groupId,
		Context:  ctx,
	}, c.auth)
	return err
}

func (c *client) ListRepositories(ctx context.Context, after string, amount int) ([]*models.Repository, *models.Pagination, error) {
	resp, err := c.remote.Repositories.ListRepositories(&repositories.ListRepositoriesParams{
		After:   swag.String(after),
		Amount:  swag.Int64(int64(amount)),
		Context: ctx,
	}, c.auth)
	if err != nil {
		return nil, nil, err
	}
	return resp.GetPayload().Results, resp.GetPayload().Pagination, nil
}

func (c *client) GetRepository(ctx context.Context, repository string) (*models.Repository, error) {
	resp, err := c.remote.Repositories.GetRepository(&repositories.GetRepositoryParams{
		Repository: repository,
		Context:    ctx,
	}, c.auth)
	if err != nil {
		return nil, err
	}
	return resp.GetPayload(), nil
}

func (c *client) ListBranches(ctx context.Context, repository string, after string, amount int) ([]string, *models.Pagination, error) {
	resp, err := c.remote.Branches.ListBranches(&branches.ListBranchesParams{
		After:      swag.String(after),
		Amount:     swag.Int64(int64(amount)),
		Repository: repository,
		Context:    ctx,
	}, c.auth)
	if err != nil {
		return nil, nil, err
	}
	return resp.GetPayload().Results, resp.GetPayload().Pagination, nil
}

func (c *client) CreateRepository(ctx context.Context, repository *models.RepositoryCreation) error {
	_, err := c.remote.Repositories.CreateRepository(&repositories.CreateRepositoryParams{
		Repository: repository,
		Context:    ctx,
	}, c.auth)
	return err
}

func (c *client) DeleteRepository(ctx context.Context, repository string) error {
	_, err := c.remote.Repositories.DeleteRepository(&repositories.DeleteRepositoryParams{
		Repository: repository,
		Context:    ctx,
	}, c.auth)
	return err
}

func (c *client) GetBranch(ctx context.Context, repository, branchId string) (string, error) {
	resp, err := c.remote.Branches.GetBranch(&branches.GetBranchParams{
		Branch:     branchId,
		Repository: repository,
		Context:    ctx,
	}, c.auth)
	if err != nil {
		return "", err
	}
	return resp.GetPayload(), nil
}

func (c *client) CreateBranch(ctx context.Context, repository string, branch *models.BranchCreation) (string, error) {
	resp, err := c.remote.Branches.CreateBranch(&branches.CreateBranchParams{
		Branch:     branch,
		Repository: repository,
		Context:    ctx,
	}, c.auth)
	if err != nil {
		return "", err
	}
	return resp.GetPayload(), nil
}

func (c *client) DeleteBranch(ctx context.Context, repository, branchId string) error {
	_, err := c.remote.Branches.DeleteBranch(&branches.DeleteBranchParams{
		Branch:     branchId,
		Repository: repository,
		Context:    ctx,
	}, c.auth)
	return err
}

func (c *client) RevertBranch(ctx context.Context, repository, branchId string, revertProps *models.RevertCreation) error {
	_, err := c.remote.Branches.RevertBranch(&branches.RevertBranchParams{
		Branch:     branchId,
		Revert:     revertProps,
		Repository: repository,
		Context:    ctx,
	}, c.auth)
	return err
}

func (c *client) Commit(ctx context.Context, repository, branchId, message string, metadata map[string]string) (*models.Commit, error) {
	commit, err := c.remote.Commits.Commit(&commits.CommitParams{
		Branch: branchId,
		Commit: &models.CommitCreation{
			Message:  &message,
			Metadata: metadata,
		},
		Repository: repository,
		Context:    ctx,
	}, c.auth)
	if err != nil {
		return nil, err
	}
	return commit.GetPayload(), nil
}

func (c *client) GetCommit(ctx context.Context, repository, commitId string) (*models.Commit, error) {
	commit, err := c.remote.Commits.GetCommit(&commits.GetCommitParams{
		CommitID:   commitId,
		Repository: repository,
		Context:    ctx,
	}, c.auth)
	if err != nil {
		return nil, err
	}
	return commit.GetPayload(), nil
}

func (c *client) GetCommitLog(ctx context.Context, repository, branchId, after string, amount int) ([]*models.Commit, *models.Pagination, error) {
	resp, err := c.remote.Commits.GetBranchCommitLog(&commits.GetBranchCommitLogParams{
		Amount:     swag.Int64(int64(amount)),
		After:      swag.String(after),
		Branch:     branchId,
		Repository: repository,
		Context:    ctx,
	}, c.auth)
	if err != nil {
		return nil, nil, err
	}
	return resp.GetPayload().Results, resp.GetPayload().Pagination, nil
}

func (c *client) DiffRefs(ctx context.Context, repository, leftRef, rightRef string) ([]*models.Diff, error) {
	diff, err := c.remote.Refs.DiffRefs(&refs.DiffRefsParams{
		LeftRef:    leftRef,
		RightRef:   rightRef,
		Repository: repository,
		Context:    ctx,
	}, c.auth)
	if err != nil {
		return nil, err
	}
	return diff.GetPayload().Results, nil
}

func (c *client) Merge(ctx context.Context, repository, leftRef, rightRef string) ([]*models.MergeResult, error) {
	statusOK, err := c.remote.Refs.MergeIntoBranch(&refs.MergeIntoBranchParams{
		DestinationRef: leftRef,
		SourceRef:      rightRef,
		Repository:     repository,
		Context:        ctx,
	}, c.auth)

	if err == nil {
		return statusOK.Payload.Results, nil
	}
	conflict, ok := err.(*refs.MergeIntoBranchConflict)
	if ok {
		return conflict.Payload.Results, catalog.ErrConflictFound
	} else {
		return nil, err
	}
}

func (c *client) DiffBranch(ctx context.Context, repoID, branch string) ([]*models.Diff, error) {
	diff, err := c.remote.Branches.DiffBranch(&branches.DiffBranchParams{
		Branch:     branch,
		Repository: repoID,
		Context:    ctx,
	}, c.auth)
	if err != nil {
		return nil, err
	}
	return diff.GetPayload().Results, nil
}

<<<<<<< HEAD
func (c *client) Symlink(ctx context.Context, repoId, branch, path string) (string, error) {
	resp, err := c.remote.Metadata.CreateSymlink(&metadata.CreateSymlinkParams{
		Location:   swag.String(path),
		Branch:     branch,
		Repository: repoId,
		Context:    ctx,
	}, c.auth)
	if err != nil {
		return "", err
	}
	return resp.GetPayload(), nil
}
=======
func (c *client) GetRetentionPolicy(ctx context.Context, repository string) (*models.RetentionPolicyWithCreationDate, error) {
	policy, err := c.remote.Retention.GetRetentionPolicy(&retention.GetRetentionPolicyParams{
		Repository: repository,
		Context:    ctx,
	}, c.auth)
	if err != nil {
		return nil, err
	}
	return policy.GetPayload(), nil
}

func (c *client) UpdateRetentionPolicy(ctx context.Context, repository string, policy *models.RetentionPolicy) error {
	_, err := c.remote.Retention.UpdateRetentionPolicy(&retention.UpdateRetentionPolicyParams{
		Repository: repository,
		Policy:     policy,
		Context:    ctx,
	}, c.auth)
	return err
}

>>>>>>> ea9233df
func (c *client) StatObject(ctx context.Context, repoID, ref, path string) (*models.ObjectStats, error) {
	resp, err := c.remote.Objects.StatObject(&objects.StatObjectParams{
		Ref:        ref,
		Path:       path,
		Repository: repoID,
		Context:    ctx,
	}, c.auth)
	if err != nil {
		return nil, err
	}
	return resp.GetPayload(), nil
}

func (c *client) ListObjects(ctx context.Context, repoID, ref, tree, after string, amount int) ([]*models.ObjectStats, *models.Pagination, error) {
	resp, err := c.remote.Objects.ListObjects(&objects.ListObjectsParams{
		After:      swag.String(after),
		Amount:     swag.Int64(int64(amount)),
		Ref:        ref,
		Repository: repoID,
		Tree:       swag.String(tree),
		Context:    ctx,
	}, c.auth)
	if err != nil {
		return nil, nil, err
	}
	return resp.GetPayload().Results, resp.GetPayload().Pagination, nil
}

func (c *client) GetObject(ctx context.Context, repoID, ref, path string, writer io.Writer) (*objects.GetObjectOK, error) {
	params := &objects.GetObjectParams{
		Ref:        ref,
		Path:       path,
		Repository: repoID,
		Context:    ctx,
	}
	resp, err := c.remote.Objects.GetObject(params, c.auth, writer)
	if err != nil {
		return nil, err
	}
	return resp, nil
}

func (c *client) UploadObject(ctx context.Context, repoID, branchId, path string, r io.Reader) (*models.ObjectStats, error) {
	resp, err := c.remote.Objects.UploadObject(&objects.UploadObjectParams{
		Branch:     branchId,
		Content:    runtime.NamedReader("content", r),
		Path:       path,
		Repository: repoID,
		Context:    ctx,
	}, c.auth)
	if err != nil {
		return nil, err
	}
	return resp.GetPayload(), nil
}

func (c *client) DeleteObject(ctx context.Context, repository, branchId, path string) error {
	_, err := c.remote.Objects.DeleteObject(&objects.DeleteObjectParams{
		Branch:     branchId,
		Path:       path,
		Repository: repository,
		Context:    ctx,
	}, c.auth)
	return err
}

func NewClient(endpointURL, accessKeyId, secretAccessKey string) (Client, error) {
	parsedURL, err := url.Parse(endpointURL)
	if err != nil {
		return nil, err
	}
	if len(parsedURL.Path) == 0 {
		parsedURL.Path = path.Join(parsedURL.Path, genclient.DefaultBasePath)
	}
	return &client{
		remote: genclient.New(httptransport.New(parsedURL.Host, parsedURL.Path, []string{parsedURL.Scheme}), strfmt.Default),
		auth:   httptransport.BasicAuth(accessKeyId, secretAccessKey),
	}, nil
}<|MERGE_RESOLUTION|>--- conflicted
+++ resolved
@@ -81,12 +81,10 @@
 
 	DiffBranch(ctx context.Context, repository, branch string) ([]*models.Diff, error)
 
-<<<<<<< HEAD
-	Symlink(ctx context.Context, repoId, ref, path string) (string, error)
-=======
 	GetRetentionPolicy(ctx context.Context, repository string) (*models.RetentionPolicyWithCreationDate, error)
 	UpdateRetentionPolicy(ctx context.Context, repository string, policy *models.RetentionPolicy) error
->>>>>>> ea9233df
+	Symlink(ctx context.Context, repoId, ref, path string) (string, error)
+
 }
 
 type Client interface {
@@ -573,8 +571,6 @@
 	}
 	return diff.GetPayload().Results, nil
 }
-
-<<<<<<< HEAD
 func (c *client) Symlink(ctx context.Context, repoId, branch, path string) (string, error) {
 	resp, err := c.remote.Metadata.CreateSymlink(&metadata.CreateSymlinkParams{
 		Location:   swag.String(path),
@@ -587,7 +583,6 @@
 	}
 	return resp.GetPayload(), nil
 }
-=======
 func (c *client) GetRetentionPolicy(ctx context.Context, repository string) (*models.RetentionPolicyWithCreationDate, error) {
 	policy, err := c.remote.Retention.GetRetentionPolicy(&retention.GetRetentionPolicyParams{
 		Repository: repository,
@@ -608,7 +603,6 @@
 	return err
 }
 
->>>>>>> ea9233df
 func (c *client) StatObject(ctx context.Context, repoID, ref, path string) (*models.ObjectStats, error) {
 	resp, err := c.remote.Objects.StatObject(&objects.StatObjectParams{
 		Ref:        ref,
