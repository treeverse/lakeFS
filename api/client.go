package api

import (
	"context"
	"github.com/treeverse/lakefs/index/errors"
	"io"
	"net/url"
	"path"

	"github.com/treeverse/lakefs/api/gen/client/refs"

	"github.com/treeverse/lakefs/api/gen/client/objects"

	"github.com/go-openapi/swag"

	"github.com/go-openapi/runtime"
	httptransport "github.com/go-openapi/runtime/client"
	"github.com/go-openapi/strfmt"
	"github.com/treeverse/lakefs/api/gen/client/branches"
	"github.com/treeverse/lakefs/api/gen/client/commits"
	"github.com/treeverse/lakefs/api/gen/client/repositories"

	genclient "github.com/treeverse/lakefs/api/gen/client"
	"github.com/treeverse/lakefs/api/gen/models"
)

type Client interface {
	ListRepositories(ctx context.Context, after string, amount int) ([]*models.Repository, *models.Pagination, error)
	GetRepository(ctx context.Context, repoId string) (*models.Repository, error)
	CreateRepository(ctx context.Context, repository *models.RepositoryCreation) error
	DeleteRepository(ctx context.Context, repoId string) error

	ListBranches(ctx context.Context, repoId string, from string, amount int) ([]*models.Ref, *models.Pagination, error)
	GetBranch(ctx context.Context, repoId, branchId string) (*models.Ref, error)
	CreateBranch(ctx context.Context, repoId string, branch *models.BranchCreation) (*models.Ref, error)
	DeleteBranch(ctx context.Context, repoId, branchId string) error
	RevertBranch(ctx context.Context, repoId, branchId string, revertProps *models.RevertCreation) error

	Commit(ctx context.Context, repoId, branchId, message string, metadata map[string]string) (*models.Commit, error)
	GetCommit(ctx context.Context, repoId, commitId string) (*models.Commit, error)
	GetCommitLog(ctx context.Context, repoId, branchId, after string, amount int) ([]*models.Commit, *models.Pagination, error)

	StatObject(ctx context.Context, repoId, ref, path string) (*models.ObjectStats, error)
	ListObjects(ctx context.Context, repoId, ref, tree, from string, amount int) ([]*models.ObjectStats, *models.Pagination, error)
	GetObject(ctx context.Context, repoId, ref, path string, w io.Writer) (*objects.GetObjectOK, error)
	UploadObject(ctx context.Context, repoId, branchId, path string, r io.Reader) (*models.ObjectStats, error)
	DeleteObject(ctx context.Context, repoId, branchId, path string) error

	DiffRefs(ctx context.Context, repoId, leftRef, rightRef string) ([]*models.Diff, error)
	Merge(ctx context.Context, repoId, leftRef, rightRef string) ([]*models.MergeResult, error)

	DiffBranch(ctx context.Context, repoId, branch string) ([]*models.Diff, error)
}

type client struct {
	remote *genclient.Lakefs
	auth   runtime.ClientAuthInfoWriter
}

func (c *client) ListRepositories(ctx context.Context, after string, amount int) ([]*models.Repository, *models.Pagination, error) {
	resp, err := c.remote.Repositories.ListRepositories(&repositories.ListRepositoriesParams{
		After:   swag.String(after),
		Amount:  swag.Int64(int64(amount)),
		Context: ctx,
	}, c.auth)
	if err != nil {
		return nil, nil, err
	}
	return resp.GetPayload().Results, resp.GetPayload().Pagination, nil
}

func (c *client) GetRepository(ctx context.Context, repoId string) (*models.Repository, error) {
	resp, err := c.remote.Repositories.GetRepository(&repositories.GetRepositoryParams{
		RepositoryID: repoId,
		Context:      ctx,
	}, c.auth)
	if err != nil {
		return nil, err
	}
	return resp.GetPayload(), nil
}

func (c *client) ListBranches(ctx context.Context, repoId string, after string, amount int) ([]*models.Ref, *models.Pagination, error) {
	resp, err := c.remote.Branches.ListBranches(&branches.ListBranchesParams{
		After:        swag.String(after),
		Amount:       swag.Int64(int64(amount)),
		RepositoryID: repoId,
		Context:      ctx,
	}, c.auth)
	if err != nil {
		return nil, nil, err
	}
	return resp.GetPayload().Results, resp.GetPayload().Pagination, nil
}

func (c *client) CreateRepository(ctx context.Context, repository *models.RepositoryCreation) error {
	_, err := c.remote.Repositories.CreateRepository(&repositories.CreateRepositoryParams{
		Repository: repository,
		Context:    ctx,
	}, c.auth)
	return err
}

func (c *client) DeleteRepository(ctx context.Context, repoId string) error {
	_, err := c.remote.Repositories.DeleteRepository(&repositories.DeleteRepositoryParams{
		RepositoryID: repoId,
		Context:      ctx,
	}, c.auth)
	return err
}

func (c *client) GetBranch(ctx context.Context, repoId, branchId string) (*models.Ref, error) {
	resp, err := c.remote.Branches.GetBranch(&branches.GetBranchParams{
		BranchID:     branchId,
		RepositoryID: repoId,
		Context:      ctx,
	}, c.auth)
	if err != nil {
		return nil, err
	}
	return resp.GetPayload(), nil
}

func (c *client) CreateBranch(ctx context.Context, repoId string, branch *models.BranchCreation) (*models.Ref, error) {
	resp, err := c.remote.Branches.CreateBranch(&branches.CreateBranchParams{
		Branch:       branch,
		RepositoryID: repoId,
		Context:      ctx,
	}, c.auth)
	if err != nil {
		return nil, err
	}
	return resp.GetPayload(), nil
}

func (c *client) DeleteBranch(ctx context.Context, repoId, branchId string) error {
	_, err := c.remote.Branches.DeleteBranch(&branches.DeleteBranchParams{
		BranchID:     branchId,
		RepositoryID: repoId,
		Context:      ctx,
	}, c.auth)
	return err
}
func (c *client) RevertBranch(ctx context.Context, repoId, branchId string, revertProps *models.RevertCreation) error {
	_, err := c.remote.Branches.RevertBranch(&branches.RevertBranchParams{
		BranchID:     branchId,
		Revert:       revertProps,
		RepositoryID: repoId,
		Context:      ctx,
	}, c.auth)
	return err
}

func (c *client) Commit(ctx context.Context, repoId, branchId, message string, metadata map[string]string) (*models.Commit, error) {
	commit, err := c.remote.Commits.Commit(&commits.CommitParams{
		BranchID: branchId,
		Commit: &models.CommitCreation{
			Message:  &message,
			Metadata: metadata,
		},
		RepositoryID: repoId,
		Context:      ctx,
	}, c.auth)
	if err != nil {
		return nil, err
	}
	return commit.GetPayload(), nil
}

func (c *client) GetCommit(ctx context.Context, repoId, commitId string) (*models.Commit, error) {
	commit, err := c.remote.Commits.GetCommit(&commits.GetCommitParams{
		CommitID:     commitId,
		RepositoryID: repoId,
		Context:      ctx,
	}, c.auth)
	if err != nil {
		return nil, err
	}
	return commit.GetPayload(), nil
}

func (c *client) GetCommitLog(ctx context.Context, repoId, branchId, after string, amount int) ([]*models.Commit, *models.Pagination, error) {
	resp, err := c.remote.Commits.GetBranchCommitLog(&commits.GetBranchCommitLogParams{
		Amount:       swag.Int64(int64(amount)),
		After:        swag.String(after),
		BranchID:     branchId,
		RepositoryID: repoId,
		Context:      ctx,
	}, c.auth)
	if err != nil {
		return nil, nil, err
	}
	return resp.GetPayload().Results, resp.GetPayload().Pagination, nil
}

func (c *client) DiffRefs(ctx context.Context, repoId, leftRef, rightRef string) ([]*models.Diff, error) {
	diff, err := c.remote.Refs.DiffRefs(&refs.DiffRefsParams{
		LeftRef:      leftRef,
		RightRef:     rightRef,
		RepositoryID: repoId,
		Context:      ctx,
	}, c.auth)
	if err != nil {
		return nil, err
	}
	return diff.GetPayload().Results, nil
}

func (c *client) Merge(ctx context.Context, repoId, leftRef, rightRef string) ([]*models.MergeResult, error) {
	statusOK, err := c.remote.Refs.MergeIntoBranch(&refs.MergeIntoBranchParams{
		DestinationRef: leftRef,
		SourceRef:      rightRef,
		RepositoryID:   repoId,
		Context:        ctx,
	}, c.auth)

	if err == nil {
		return statusOK.Payload.Results, nil
	}
	conflict, ok := err.(*refs.MergeIntoBranchConflict)
	if ok {
		return conflict.Payload.Results, errors.ErrMergeConflict
	} else {
		return nil, err
	}
}

func (c *client) DiffBranch(ctx context.Context, repoId, branch string) ([]*models.Diff, error) {
	diff, err := c.remote.Branches.DiffBranch(&branches.DiffBranchParams{
		BranchID:     branch,
		RepositoryID: repoId,
		Context:      ctx,
	}, c.auth)
	if err != nil {
		return nil, err
	}
	return diff.GetPayload().Results, nil
}

func (c *client) StatObject(ctx context.Context, repoId, ref, path string) (*models.ObjectStats, error) {
	resp, err := c.remote.Objects.StatObject(&objects.StatObjectParams{
		Ref:          ref,
		Path:         path,
		RepositoryID: repoId,
		Context:      ctx,
	}, c.auth)
	if err != nil {
		return nil, err
	}
	return resp.GetPayload(), nil
}

func (c *client) ListObjects(ctx context.Context, repoId, ref, tree, after string, amount int) ([]*models.ObjectStats, *models.Pagination, error) {
	resp, err := c.remote.Objects.ListObjects(&objects.ListObjectsParams{
		After:        swag.String(after),
		Amount:       swag.Int64(int64(amount)),
		Ref:          ref,
		RepositoryID: repoId,
		Tree:         swag.String(tree),
		Context:      ctx,
	}, c.auth)
	if err != nil {
		return nil, nil, err
	}
	return resp.GetPayload().Results, resp.GetPayload().Pagination, nil
}

func (c *client) GetObject(ctx context.Context, repoId, ref, path string, writer io.Writer) (*objects.GetObjectOK, error) {
	params := &objects.GetObjectParams{
		Ref:          ref,
		Path:         path,
		RepositoryID: repoId,
		Context:      ctx,
	}
	resp, err := c.remote.Objects.GetObject(params, c.auth, writer)
	if err != nil {
		return nil, err
	}
	return resp, nil
}

func (c *client) UploadObject(ctx context.Context, repoId, branchId, path string, r io.Reader) (*models.ObjectStats, error) {
	resp, err := c.remote.Objects.UploadObject(&objects.UploadObjectParams{
		BranchID:     branchId,
		Content:      runtime.NamedReader("content", r),
		Path:         path,
		RepositoryID: repoId,
		Context:      ctx,
	}, c.auth)
	if err != nil {
		return nil, err
	}
	return resp.GetPayload(), nil
}

func (c *client) DeleteObject(ctx context.Context, repoId, branchId, path string) error {
	_, err := c.remote.Objects.DeleteObject(&objects.DeleteObjectParams{
		BranchID:     branchId,
		Path:         path,
		RepositoryID: repoId,
		Context:      ctx,
	}, c.auth)
	return err
}

func NewClient(endpointURL, accessKeyId, secretAccessKey string) (*client, error) {
	parsedUrl, err := url.Parse(endpointURL)
	if err != nil {
		return nil, err
	}
<<<<<<< HEAD
	cl := new(client)
	cl.remote = genclient.New(httptransport.New(parsedUrl.Host, parsedUrl.Path, []string{parsedUrl.Scheme}), strfmt.Default)
	cl.auth = httptransport.BasicAuth(accessKeyId, secretAccessKey)
	return cl, nil
=======
	if len(parsedUrl.Path) == 0 {
		parsedUrl.Path = path.Join(parsedUrl.Path, genclient.DefaultBasePath)
	}
	return &client{
		remote: genclient.New(httptransport.New(parsedUrl.Host, parsedUrl.Path, []string{parsedUrl.Scheme}), strfmt.Default),
		auth:   httptransport.BasicAuth(accessKeyId, secretAccessKey),
	}, nil
>>>>>>> 4a84a388
}<|MERGE_RESOLUTION|>--- conflicted
+++ resolved
@@ -303,17 +303,11 @@
 	return err
 }
 
-func NewClient(endpointURL, accessKeyId, secretAccessKey string) (*client, error) {
+func NewClient(endpointURL, accessKeyId, secretAccessKey string) (Client, error) {
 	parsedUrl, err := url.Parse(endpointURL)
 	if err != nil {
 		return nil, err
 	}
-<<<<<<< HEAD
-	cl := new(client)
-	cl.remote = genclient.New(httptransport.New(parsedUrl.Host, parsedUrl.Path, []string{parsedUrl.Scheme}), strfmt.Default)
-	cl.auth = httptransport.BasicAuth(accessKeyId, secretAccessKey)
-	return cl, nil
-=======
 	if len(parsedUrl.Path) == 0 {
 		parsedUrl.Path = path.Join(parsedUrl.Path, genclient.DefaultBasePath)
 	}
@@ -321,5 +315,4 @@
 		remote: genclient.New(httptransport.New(parsedUrl.Host, parsedUrl.Path, []string{parsedUrl.Scheme}), strfmt.Default),
 		auth:   httptransport.BasicAuth(accessKeyId, secretAccessKey),
 	}, nil
->>>>>>> 4a84a388
 }