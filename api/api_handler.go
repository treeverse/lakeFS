package api

import (
	"bytes"
	"context"
	"errors"
	"fmt"
	"github.com/treeverse/lakefs/onboard"
	"net/http"
	"path/filepath"
	"time"

	"github.com/go-openapi/runtime"
	"github.com/go-openapi/runtime/middleware"
	"github.com/go-openapi/swag"
	"github.com/treeverse/lakefs/api/gen/models"
	"github.com/treeverse/lakefs/api/gen/restapi/operations"
	authentication "github.com/treeverse/lakefs/api/gen/restapi/operations/auth"
	"github.com/treeverse/lakefs/api/gen/restapi/operations/branches"
	"github.com/treeverse/lakefs/api/gen/restapi/operations/commits"
	"github.com/treeverse/lakefs/api/gen/restapi/operations/objects"
	"github.com/treeverse/lakefs/api/gen/restapi/operations/refs"
	"github.com/treeverse/lakefs/api/gen/restapi/operations/repositories"
	"github.com/treeverse/lakefs/auth"
	authmodel "github.com/treeverse/lakefs/auth/model"
	"github.com/treeverse/lakefs/block"
	"github.com/treeverse/lakefs/catalog"
	"github.com/treeverse/lakefs/db"
	"github.com/treeverse/lakefs/httputil"
	"github.com/treeverse/lakefs/logging"
	"github.com/treeverse/lakefs/permissions"
	"github.com/treeverse/lakefs/stats"
	"github.com/treeverse/lakefs/upload"
)

const (
	// Maximum amount of results returned for paginated queries to the API
	MaxResultsPerPage int64 = 1000
)

<<<<<<< HEAD
type HandlerContext struct {
	ctx                context.Context
	Cataloger          catalog.Cataloger
	Auth               auth.Service
	BlockAdapter       block.Adapter
	Stats              stats.Collector
	S3InventoryFactory onboard.S3InventoryFactory
}

func (c *HandlerContext) WithContext(ctx context.Context) *HandlerContext {
	return &HandlerContext{
		ctx:                ctx,
		Cataloger:          c.Cataloger,
		Auth:               c.Auth, // TODO: pass context
		BlockAdapter:       c.BlockAdapter.WithContext(ctx),
		Stats:              c.Stats,
		S3InventoryFactory: c.S3InventoryFactory,
=======
type HandlerDependencies struct {
	ctx          context.Context
	Cataloger    catalog.Cataloger
	Auth         auth.Service
	BlockAdapter block.Adapter
	Stats        stats.Collector
	logger       logging.Logger
}

func (c *HandlerDependencies) WithContext(ctx context.Context) *HandlerDependencies {
	return &HandlerDependencies{
		ctx:          ctx,
		Cataloger:    c.Cataloger,
		Auth:         c.Auth, // TODO: pass context
		BlockAdapter: c.BlockAdapter.WithContext(ctx),
		Stats:        c.Stats,
		logger:       c.logger.WithContext(ctx),
>>>>>>> a99c1642
	}
}

func (c *HandlerDependencies) LogAction(action string) {
	logging.FromContext(c.ctx).
		WithField("action", action).
		WithField("message_type", "action").
		Debug("performing API action")
	c.Stats.CollectEvent("api_server", action)
}

type Handler struct {
	deps *HandlerDependencies
}

<<<<<<< HEAD
func NewHandler(cataloger catalog.Cataloger, auth auth.Service, blockAdapter block.Adapter, stats stats.Collector, s3InventoryFactory onboard.S3InventoryFactory) *Handler {
	return &Handler{
		context: &HandlerContext{
			Cataloger:          cataloger,
			Auth:               auth,
			BlockAdapter:       blockAdapter,
			Stats:              stats,
			S3InventoryFactory: s3InventoryFactory,
=======
func NewHandler(cataloger catalog.Cataloger, auth auth.Service, blockAdapter block.Adapter, stats stats.Collector, logger logging.Logger) *Handler {
	return &Handler{
		deps: &HandlerDependencies{
			Cataloger:    cataloger,
			Auth:         auth,
			BlockAdapter: blockAdapter,
			Stats:        stats,
			ctx:          context.Background(),
			logger:       logger,
>>>>>>> a99c1642
		},
	}
}

func (a *Handler) Context() context.Context {
	if a.deps.ctx == nil {
		return context.Background()
	}
	return a.deps.ctx
}

// Configure attaches our API operations to a generated swagger API stub
// Adding new handlers requires also adding them here so that the generated server will use them
func (a *Handler) Configure(api *operations.LakefsAPI) {

	// Register operations here
	api.AuthGetCurrentUserHandler = a.GetCurrentUserHandler()
	api.AuthListUsersHandler = a.ListUsersHandler()
	api.AuthGetUserHandler = a.GetUserHandler()
	api.AuthCreateUserHandler = a.CreateUserHandler()
	api.AuthDeleteUserHandler = a.DeleteUserHandler()
	api.AuthGetGroupHandler = a.GetGroupHandler()
	api.AuthListGroupsHandler = a.ListGroupsHandler()
	api.AuthCreateGroupHandler = a.CreateGroupHandler()
	api.AuthDeleteGroupHandler = a.DeleteGroupHandler()
	api.AuthListPoliciesHandler = a.ListPoliciesHandler()
	api.AuthCreatePolicyHandler = a.CreatePolicyHandler()
	api.AuthGetPolicyHandler = a.GetPolicyHandler()
	api.AuthDeletePolicyHandler = a.DeletePolicyHandler()
	api.AuthUpdatePolicyHandler = a.UpdatePolicyHandler()
	api.AuthListGroupMembersHandler = a.ListGroupMembersHandler()
	api.AuthAddGroupMembershipHandler = a.AddGroupMembershipHandler()
	api.AuthDeleteGroupMembershipHandler = a.DeleteGroupMembershipHandler()
	api.AuthListUserCredentialsHandler = a.ListUserCredentialsHandler()
	api.AuthCreateCredentialsHandler = a.CreateCredentialsHandler()
	api.AuthDeleteCredentialsHandler = a.DeleteCredentialsHandler()
	api.AuthGetCredentialsHandler = a.GetCredentialsHandler()
	api.AuthListUserGroupsHandler = a.ListUserGroupsHandler()
	api.AuthListUserPoliciesHandler = a.ListUserPoliciesHandler()
	api.AuthAttachPolicyToUserHandler = a.AttachPolicyToUserHandler()
	api.AuthDetachPolicyFromUserHandler = a.DetachPolicyFromUserHandler()
	api.AuthListGroupPoliciesHandler = a.ListGroupPoliciesHandler()
	api.AuthAttachPolicyToGroupHandler = a.AttachPolicyToGroupHandler()
	api.AuthDetachPolicyFromGroupHandler = a.DetachPolicyFromGroupHandler()

	api.RepositoriesListRepositoriesHandler = a.ListRepositoriesHandler()
	api.RepositoriesGetRepositoryHandler = a.GetRepoHandler()
	api.RepositoriesCreateRepositoryHandler = a.CreateRepositoryHandler()
	api.RepositoriesDeleteRepositoryHandler = a.DeleteRepositoryHandler()
	api.RepositoriesImportFromS3InventoryHandler = a.ImportFromS3InventoryHandler()

	api.BranchesListBranchesHandler = a.ListBranchesHandler()
	api.BranchesGetBranchHandler = a.GetBranchHandler()
	api.BranchesCreateBranchHandler = a.CreateBranchHandler()
	api.BranchesDeleteBranchHandler = a.DeleteBranchHandler()
	api.BranchesRevertBranchHandler = a.RevertBranchHandler()

	api.CommitsCommitHandler = a.CommitHandler()
	api.CommitsGetCommitHandler = a.GetCommitHandler()
	api.CommitsGetBranchCommitLogHandler = a.CommitsGetBranchCommitLogHandler()

	api.RefsDiffRefsHandler = a.RefsDiffRefsHandler()
	api.BranchesDiffBranchHandler = a.BranchesDiffBranchHandler()
	api.RefsMergeIntoBranchHandler = a.MergeMergeIntoBranchHandler()

	api.ObjectsStatObjectHandler = a.ObjectsStatObjectHandler()
	api.ObjectsGetUnderlyingPropertiesHandler = a.ObjectsGetUnderlyingPropertiesHandler()
	api.ObjectsListObjectsHandler = a.ObjectsListObjectsHandler()
	api.ObjectsGetObjectHandler = a.ObjectsGetObjectHandler()
	api.ObjectsUploadObjectHandler = a.ObjectsUploadObjectHandler()
	api.ObjectsDeleteObjectHandler = a.ObjectsDeleteObjectHandler()

}

func (a *Handler) setupRequest(user *models.User, r *http.Request, permissions []permissions.Permission) (*HandlerDependencies, error) {
	// add user to context
	ctx := logging.AddFields(r.Context(), logging.Fields{"user": user.ID})
	ctx = context.WithValue(ctx, "user", user)
	deps := a.deps.WithContext(ctx)
	return deps, authorize(deps.Auth, user, permissions)
}

func createPaginator(nextToken string, amountResults int) *models.Pagination {
	return &models.Pagination{
		HasMore:    swag.Bool(nextToken != ""),
		MaxPerPage: swag.Int64(MaxResultsPerPage),
		NextOffset: nextToken,
		Results:    swag.Int64(int64(amountResults)),
	}
}

func pageAmount(i *int64) int {
	inti := int(swag.Int64Value(i))
	if inti > int(MaxResultsPerPage) {
		return int(MaxResultsPerPage)
	}
	if inti <= 0 {
		return 100
	}
	return inti
}

func (a *Handler) GetCurrentUserHandler() authentication.GetCurrentUserHandler {
	return authentication.GetCurrentUserHandlerFunc(func(params authentication.GetCurrentUserParams, user *models.User) middleware.Responder {
		return authentication.NewGetCurrentUserOK().WithPayload(&authentication.GetCurrentUserOKBody{
			User: user,
		})
	})
}

func (a *Handler) ListRepositoriesHandler() repositories.ListRepositoriesHandler {
	return repositories.ListRepositoriesHandlerFunc(func(params repositories.ListRepositoriesParams, user *models.User) middleware.Responder {
		deps, err := a.setupRequest(user, params.HTTPRequest, []permissions.Permission{
			{
				Action:   permissions.ListRepositoriesAction,
				Resource: permissions.All,
			},
		})

		if err != nil {
			return repositories.NewListRepositoriesUnauthorized().WithPayload(responseErrorFrom(err))
		}
		deps.LogAction("list_repos")

		after, amount := getPaginationParams(params.After, params.Amount)

		repos, hasMore, err := deps.Cataloger.ListRepositories(a.Context(), amount, after)
		if err != nil {
			return repositories.NewListRepositoriesDefault(http.StatusInternalServerError).
				WithPayload(responseError("error listing repositories: %s", err))
		}

		repoList := make([]*models.Repository, len(repos))
		var lastID string
		for i, repo := range repos {
			repoList[i] = &models.Repository{
				StorageNamespace: repo.StorageNamespace,
				CreationDate:     repo.CreationDate.Unix(),
				DefaultBranch:    repo.DefaultBranch,
				ID:               repo.Name,
			}
			lastID = repo.Name
		}
		returnValue := repositories.NewListRepositoriesOK().WithPayload(&repositories.ListRepositoriesOKBody{
			Pagination: &models.Pagination{
				HasMore:    swag.Bool(hasMore),
				Results:    swag.Int64(int64(len(repoList))),
				MaxPerPage: swag.Int64(MaxResultsPerPage),
			},
			Results: repoList,
		})
		if hasMore {
			returnValue.Payload.Pagination.NextOffset = lastID
		}

		return returnValue
	})
}

func getPaginationParams(swagAfter *string, swagAmount *int64) (string, int) {
	// amount
	after := ""
	amount := MaxResultsPerPage
	if swagAmount != nil {
		amount = swag.Int64Value(swagAmount)
	}

	// paginate after
	if swagAfter != nil {
		after = swag.StringValue(swagAfter)
	}
	return after, int(amount)
}

func (a *Handler) GetRepoHandler() repositories.GetRepositoryHandler {
	return repositories.GetRepositoryHandlerFunc(func(params repositories.GetRepositoryParams, user *models.User) middleware.Responder {
		deps, err := a.setupRequest(user, params.HTTPRequest, []permissions.Permission{
			{
				Action:   permissions.ReadRepositoryAction,
				Resource: permissions.RepoArn(params.Repository),
			},
		})
		if err != nil {
			return repositories.NewGetRepositoryUnauthorized().WithPayload(responseErrorFrom(err))
		}
		deps.LogAction("get_repo")
		repo, err := deps.Cataloger.GetRepository(a.Context(), params.Repository)
		if errors.Is(err, db.ErrNotFound) {
			return repositories.NewGetRepositoryNotFound().
				WithPayload(responseError("repository not found"))
		}
		if err != nil {
			return repositories.NewGetRepositoryDefault(http.StatusInternalServerError).
				WithPayload(responseError("error fetching repository: %s", err))
		}

		return repositories.NewGetRepositoryOK().
			WithPayload(&models.Repository{
				StorageNamespace: repo.StorageNamespace,
				CreationDate:     repo.CreationDate.Unix(),
				DefaultBranch:    repo.DefaultBranch,
				ID:               repo.Name,
			})
	})
}

func (a *Handler) GetCommitHandler() commits.GetCommitHandler {
	return commits.GetCommitHandlerFunc(func(params commits.GetCommitParams, user *models.User) middleware.Responder {
		deps, err := a.setupRequest(user, params.HTTPRequest, []permissions.Permission{
			{
				Action:   permissions.ReadCommitAction,
				Resource: permissions.RepoArn(params.Repository),
			},
		})
		if err != nil {
			return commits.NewGetCommitUnauthorized().WithPayload(responseErrorFrom(err))
		}
		deps.LogAction("get_commit")
		commit, err := deps.Cataloger.GetCommit(a.Context(), params.Repository, params.CommitID)
		if errors.Is(err, db.ErrNotFound) {
			return commits.NewGetCommitNotFound().WithPayload(responseError("commit not found"))
		}
		if err != nil {
			return commits.NewGetCommitDefault(http.StatusInternalServerError).WithPayload(responseErrorFrom(err))
		}
		return commits.NewGetCommitOK().WithPayload(&models.Commit{
			Committer:    commit.Committer,
			CreationDate: commit.CreationDate.Unix(),
			ID:           params.CommitID,
			Message:      commit.Message,
			Metadata:     commit.Metadata,
			Parents:      commit.Parents,
		})
	})
}

func (a *Handler) CommitHandler() commits.CommitHandler {
	return commits.CommitHandlerFunc(func(params commits.CommitParams, user *models.User) middleware.Responder {
		deps, err := a.setupRequest(user, params.HTTPRequest, []permissions.Permission{
			{
				Action:   permissions.CreateCommitAction,
				Resource: permissions.BranchArn(params.Repository, params.Branch),
			},
		})
		if err != nil {
			return commits.NewCommitUnauthorized().WithPayload(responseErrorFrom(err))
		}
		deps.LogAction("create_commit")
		userModel, err := a.deps.Auth.GetUser(user.ID)
		if err != nil {
			return commits.NewCommitUnauthorized().WithPayload(responseErrorFrom(err))
		}
		committer := userModel.DisplayName
		commitMessage := swag.StringValue(params.Commit.Message)
		commit, err := deps.Cataloger.Commit(a.Context(), params.Repository,
			params.Branch, commitMessage, committer, params.Commit.Metadata)
		if err != nil {
			return commits.NewCommitDefault(http.StatusInternalServerError).WithPayload(responseErrorFrom(err))
		}
		return commits.NewCommitCreated().WithPayload(&models.Commit{
			Committer:    commit.Committer,
			CreationDate: commit.CreationDate.Unix(),
			ID:           commit.Reference,
			Message:      commit.Message,
			Metadata:     commit.Metadata,
			Parents:      commit.Parents,
		})
	})
}

func (a *Handler) CommitsGetBranchCommitLogHandler() commits.GetBranchCommitLogHandler {
	return commits.GetBranchCommitLogHandlerFunc(func(params commits.GetBranchCommitLogParams, user *models.User) middleware.Responder {
		deps, err := a.setupRequest(user, params.HTTPRequest, []permissions.Permission{
			{
				Action:   permissions.ReadBranchAction,
				Resource: permissions.BranchArn(params.Repository, params.Branch),
			},
		})
		if err != nil {
			return commits.NewGetBranchCommitLogUnauthorized().WithPayload(responseErrorFrom(err))
		}
		deps.LogAction("get_branch")
		cataloger := deps.Cataloger

		after, amount := getPaginationParams(params.After, params.Amount)
		// get commit log
		commitLog, hasMore, err := cataloger.ListCommits(a.Context(), params.Repository, params.Branch, after, amount)
		if err != nil {
			return commits.NewGetBranchCommitLogDefault(http.StatusInternalServerError).WithPayload(responseErrorFrom(err))
		}

		serializedCommits := make([]*models.Commit, len(commitLog))
		lastId := ""
		for i, commit := range commitLog {
			serializedCommits[i] = &models.Commit{
				Committer:    commit.Committer,
				CreationDate: commit.CreationDate.Unix(),
				ID:           commit.Reference,
				Message:      commit.Message,
				Metadata:     commit.Metadata,
				Parents:      commit.Parents,
			}
			lastId = commit.Reference
		}

		returnValue := commits.NewGetBranchCommitLogOK().WithPayload(&commits.GetBranchCommitLogOKBody{
			Pagination: &models.Pagination{
				HasMore:    swag.Bool(hasMore),
				Results:    swag.Int64(int64(len(serializedCommits))),
				MaxPerPage: swag.Int64(MaxResultsPerPage),
			},
			Results: serializedCommits,
		})
		if hasMore {
			returnValue.Payload.Pagination.NextOffset = lastId
		}
		return returnValue
	})
}

func ensureStorageNamespaceRW(adapter block.Adapter, storageNamespace string) error {
	const (
		dummyKey  = "dummy"
		dummyData = "this is dummy data - created by lakefs in order to check accessibility "
	)

	err := adapter.Put(block.ObjectPointer{StorageNamespace: storageNamespace, Identifier: dummyKey}, int64(len(dummyData)), bytes.NewReader([]byte(dummyData)), block.PutOpts{})
	if err != nil {
		return err
	}

	_, err = adapter.Get(block.ObjectPointer{StorageNamespace: storageNamespace, Identifier: dummyKey}, int64(len(dummyData)))
	if err != nil {
		return err
	}

	return nil
}

func (a *Handler) CreateRepositoryHandler() repositories.CreateRepositoryHandler {
	return repositories.CreateRepositoryHandlerFunc(func(params repositories.CreateRepositoryParams, user *models.User) middleware.Responder {
		deps, err := a.setupRequest(user, params.HTTPRequest, []permissions.Permission{
			{
				Action:   permissions.CreateRepositoryAction,
				Resource: permissions.RepoArn(swag.StringValue(params.Repository.ID)),
			},
		})
		if err != nil {
			return repositories.NewCreateRepositoryUnauthorized().WithPayload(responseErrorFrom(err))
		}
		deps.LogAction("create_repo")

		err = ensureStorageNamespaceRW(deps.BlockAdapter, swag.StringValue(params.Repository.StorageNamespace))
		if err != nil {
			return repositories.NewCreateRepositoryBadRequest().
				WithPayload(responseError("error creating repository: could not access storage namespace"))
		}
		err = deps.Cataloger.CreateRepository(a.Context(),
			swag.StringValue(params.Repository.ID),
			swag.StringValue(params.Repository.StorageNamespace),
			params.Repository.DefaultBranch)
		if err != nil {
			return repositories.NewGetRepositoryDefault(http.StatusInternalServerError).
				WithPayload(responseError(fmt.Sprintf("error creating repository: %s", err)))
		}

		repo, err := deps.Cataloger.GetRepository(a.Context(), swag.StringValue(params.Repository.ID))
		if err != nil {
			return repositories.NewGetRepositoryDefault(http.StatusInternalServerError).
				WithPayload(responseError(fmt.Sprintf("error creating repository: %s", err)))
		}

		return repositories.NewCreateRepositoryCreated().WithPayload(&models.Repository{
			StorageNamespace: repo.StorageNamespace,
			CreationDate:     repo.CreationDate.Unix(),
			DefaultBranch:    repo.DefaultBranch,
			ID:               repo.Name,
		})
	})
}

func (a *Handler) DeleteRepositoryHandler() repositories.DeleteRepositoryHandler {
	return repositories.DeleteRepositoryHandlerFunc(func(params repositories.DeleteRepositoryParams, user *models.User) middleware.Responder {
		deps, err := a.setupRequest(user, params.HTTPRequest, []permissions.Permission{
			{
				Action:   permissions.DeleteRepositoryAction,
				Resource: permissions.RepoArn(params.Repository),
			},
		})
		if err != nil {
			return repositories.NewDeleteRepositoryUnauthorized().WithPayload(responseErrorFrom(err))
		}
		deps.LogAction("delete_repo")
		cataloger := deps.Cataloger
		err = cataloger.DeleteRepository(a.Context(), params.Repository)
		if errors.Is(err, db.ErrNotFound) {
			return repositories.NewDeleteRepositoryNotFound().
				WithPayload(responseError("repository not found"))
		}
		if err != nil {
			return repositories.NewDeleteRepositoryDefault(http.StatusInternalServerError).
				WithPayload(responseError("error deleting repository"))
		}

		return repositories.NewDeleteRepositoryNoContent()
	})
}

func (a *Handler) ListBranchesHandler() branches.ListBranchesHandler {
	return branches.ListBranchesHandlerFunc(func(params branches.ListBranchesParams, user *models.User) middleware.Responder {
		deps, err := a.setupRequest(user, params.HTTPRequest, []permissions.Permission{
			{
				Action:   permissions.ListBranchesAction,
				Resource: permissions.RepoArn(params.Repository),
			},
		})
		if err != nil {
			return branches.NewListBranchesUnauthorized().WithPayload(responseErrorFrom(err))
		}
		deps.LogAction("list_branches")
		cataloger := deps.Cataloger

		after, amount := getPaginationParams(params.After, params.Amount)

		res, hasMore, err := cataloger.ListBranches(a.Context(), params.Repository, "", amount, after)
		if err != nil {
			return branches.NewListBranchesDefault(http.StatusInternalServerError).
				WithPayload(responseError("could not list branches: %s", err))
		}

		branchList := make([]string, len(res))
		var lastId string
		for i, branch := range res {
			branchList[i] = branch.Name
			lastId = branch.Name
		}
		returnValue := branches.NewListBranchesOK().WithPayload(&branches.ListBranchesOKBody{
			Pagination: &models.Pagination{
				HasMore:    swag.Bool(hasMore),
				Results:    swag.Int64(int64(len(branchList))),
				MaxPerPage: swag.Int64(MaxResultsPerPage),
			},
			Results: branchList,
		})

		if hasMore {
			returnValue.Payload.Pagination.NextOffset = lastId
		}

		return returnValue
	})
}

func (a *Handler) GetBranchHandler() branches.GetBranchHandler {
	return branches.GetBranchHandlerFunc(func(params branches.GetBranchParams, user *models.User) middleware.Responder {
		deps, err := a.setupRequest(user, params.HTTPRequest, []permissions.Permission{
			{
				Action:   permissions.ReadBranchAction,
				Resource: permissions.BranchArn(params.Repository, params.Branch),
			},
		})
		if err != nil {
			return branches.NewGetBranchUnauthorized().WithPayload(responseErrorFrom(err))
		}
		deps.LogAction("get_branch")
		reference, err := deps.Cataloger.GetBranchReference(a.Context(), params.Repository, params.Branch)
		if errors.Is(err, db.ErrNotFound) {
			return branches.NewGetBranchNotFound().
				WithPayload(responseError("branch not found"))
		}
		if err != nil {
			return branches.NewGetBranchDefault(http.StatusInternalServerError).
				WithPayload(responseError("error fetching branch: %s", err))
		}

		return branches.NewGetBranchOK().WithPayload(reference)
	})
}

func (a *Handler) CreateBranchHandler() branches.CreateBranchHandler {
	return branches.CreateBranchHandlerFunc(func(params branches.CreateBranchParams, user *models.User) middleware.Responder {
		repository := params.Repository
		branch := swag.StringValue(params.Branch.Name)
		deps, err := a.setupRequest(user, params.HTTPRequest, []permissions.Permission{
			{
				Action:   permissions.CreateBranchAction,
				Resource: permissions.BranchArn(repository, branch),
			},
		})
		if err != nil {
			return branches.NewCreateBranchUnauthorized().WithPayload(responseErrorFrom(err))
		}
		deps.LogAction("create_branch")
		cataloger := deps.Cataloger
		sourceBranch := swag.StringValue(params.Branch.Source)
		err = cataloger.CreateBranch(a.Context(), repository, branch, sourceBranch)
		if err != nil {
			return branches.NewCreateBranchDefault(http.StatusInternalServerError).WithPayload(responseErrorFrom(err))
		}
		// TODO(barak): create branch should return the reference of the new branch's commit
		return branches.NewCreateBranchCreated().WithPayload(branch)
	})
}

func (a *Handler) DeleteBranchHandler() branches.DeleteBranchHandler {
	return branches.DeleteBranchHandlerFunc(func(params branches.DeleteBranchParams, user *models.User) middleware.Responder {
		deps, err := a.setupRequest(user, params.HTTPRequest, []permissions.Permission{
			{
				Action:   permissions.DeleteBranchAction,
				Resource: permissions.BranchArn(params.Repository, params.Branch),
			},
		})
		if err != nil {
			return branches.NewDeleteBranchUnauthorized().WithPayload(responseErrorFrom(err))
		}
		deps.LogAction("delete_branch")
		cataloger := deps.Cataloger
		err = cataloger.DeleteBranch(a.Context(), params.Repository, params.Branch)
		if errors.Is(err, db.ErrNotFound) {
			return branches.NewDeleteBranchNotFound().
				WithPayload(responseError("branch not found"))
		}
		if err != nil {
			return branches.NewDeleteBranchDefault(http.StatusInternalServerError).
				WithPayload(responseError("error fetching branch: %s", err))
		}

		return branches.NewDeleteBranchNoContent()
	})
}

func (a *Handler) MergeMergeIntoBranchHandler() refs.MergeIntoBranchHandler {
	return refs.MergeIntoBranchHandlerFunc(func(params refs.MergeIntoBranchParams, user *models.User) middleware.Responder {
		deps, err := a.setupRequest(user, params.HTTPRequest, []permissions.Permission{
			{
				Action:   permissions.CreateCommitAction,
				Resource: permissions.BranchArn(params.Repository, params.DestinationRef),
			},
		})
		if err != nil {
			return refs.NewMergeIntoBranchUnauthorized().WithPayload(responseErrorFrom(err))
		}
		deps.LogAction("merge_branches")
		userModel, err := deps.Auth.GetUser(user.ID)
		if err != nil {
			return refs.NewMergeIntoBranchUnauthorized().WithPayload(responseErrorFrom(err))
		}
		var message string
		var metadata map[string]string
		if params.Merge != nil {
			message = params.Merge.Message
			metadata = params.Merge.Metadata
		}
		res, err := deps.Cataloger.Merge(a.Context(),
			params.Repository, params.SourceRef, params.DestinationRef,
			userModel.DisplayName,
			message,
			metadata)

		// convert merge differences into merge results
		var mergeResults []*models.MergeResult
		if res != nil {
			mergeResults = make([]*models.MergeResult, len(res.Differences))
			for i, d := range res.Differences {
				mergeResults[i] = transformDifferenceToMergeResult(d)
			}
		}

		switch err {
		case nil:
			pl := new(refs.MergeIntoBranchOKBody)
			pl.Results = mergeResults
			return refs.NewMergeIntoBranchOK().WithPayload(pl)
		case catalog.ErrUnsupportedRelation:
			return refs.NewMergeIntoBranchDefault(http.StatusInternalServerError).WithPayload(responseError("branches have no common base"))
		case catalog.ErrBranchNotFound:
			return refs.NewMergeIntoBranchDefault(http.StatusInternalServerError).WithPayload(responseError("a branch does not exist "))
		case catalog.ErrConflictFound:
			pl := new(refs.MergeIntoBranchConflictBody)
			pl.Results = mergeResults
			return refs.NewMergeIntoBranchConflict().WithPayload(pl)
		case catalog.ErrNoDifferenceWasFound:
			return refs.NewMergeIntoBranchDefault(http.StatusInternalServerError).WithPayload(responseError("no difference was found"))
		default:
			return refs.NewMergeIntoBranchDefault(http.StatusInternalServerError).WithPayload(responseError("internal error"))
		}
	})
}

func (a *Handler) BranchesDiffBranchHandler() branches.DiffBranchHandler {
	return branches.DiffBranchHandlerFunc(func(params branches.DiffBranchParams, user *models.User) middleware.Responder {
		deps, err := a.setupRequest(user, params.HTTPRequest, []permissions.Permission{
			{
				Action:   permissions.ListObjectsAction,
				Resource: permissions.RepoArn(params.Repository),
			},
		})
		if err != nil {
			return branches.NewDiffBranchUnauthorized().WithPayload(responseErrorFrom(err))
		}
		deps.LogAction("diff_workspace")
		cataloger := deps.Cataloger
		diff, err := cataloger.DiffUncommitted(a.Context(), params.Repository, params.Branch)
		if err != nil {
			return branches.NewDiffBranchDefault(http.StatusInternalServerError).
				WithPayload(responseError("could not diff branch: %s", err))
		}

		results := make([]*models.Diff, len(diff))
		for i, d := range diff {
			results[i] = transformDifferenceToDiff(d)
		}

		return branches.NewDiffBranchOK().WithPayload(&branches.DiffBranchOKBody{Results: results})
	})
}

func (a *Handler) RefsDiffRefsHandler() refs.DiffRefsHandler {
	return refs.DiffRefsHandlerFunc(func(params refs.DiffRefsParams, user *models.User) middleware.Responder {
		deps, err := a.setupRequest(user, params.HTTPRequest, []permissions.Permission{
			{
				Action:   permissions.ListObjectsAction,
				Resource: permissions.RepoArn(params.Repository),
			},
		})
		if err != nil {
			return refs.NewDiffRefsUnauthorized().WithPayload(responseErrorFrom(err))
		}
		deps.LogAction("diff_refs")
		cataloger := deps.Cataloger
		diff, err := cataloger.Diff(a.Context(), params.Repository, params.LeftRef, params.RightRef)
		if err != nil {
			return refs.NewDiffRefsDefault(http.StatusInternalServerError).
				WithPayload(responseError("could not diff references: %s", err))
		}

		results := make([]*models.Diff, len(diff))
		for i, d := range diff {
			results[i] = transformDifferenceToDiff(d)
		}
		return refs.NewDiffRefsOK().WithPayload(&refs.DiffRefsOKBody{Results: results})
	})
}

func (a *Handler) ObjectsStatObjectHandler() objects.StatObjectHandler {
	return objects.StatObjectHandlerFunc(func(params objects.StatObjectParams, user *models.User) middleware.Responder {
		deps, err := a.setupRequest(user, params.HTTPRequest, []permissions.Permission{
			{
				Action:   permissions.ReadObjectAction,
				Resource: permissions.ObjectArn(params.Repository, params.Path),
			},
		})
		if err != nil {
			return objects.NewStatObjectUnauthorized().WithPayload(responseErrorFrom(err))
		}
		deps.LogAction("stat_object")
		cataloger := deps.Cataloger

		entry, err := cataloger.GetEntry(a.Context(), params.Repository, params.Ref, params.Path)
		if errors.Is(err, db.ErrNotFound) {
			return objects.NewStatObjectNotFound().WithPayload(responseError("resource not found"))
		}
		if err != nil {
			return objects.NewStatObjectDefault(http.StatusInternalServerError).WithPayload(responseErrorFrom(err))
		}

		// serialize entry
		return objects.NewStatObjectOK().WithPayload(&models.ObjectStats{
			Checksum:  entry.Checksum,
			Mtime:     entry.CreationDate.Unix(),
			Path:      params.Path,
			PathType:  models.ObjectStatsPathTypeOBJECT,
			SizeBytes: entry.Size,
		})
	})
}

func (a *Handler) ObjectsGetUnderlyingPropertiesHandler() objects.GetUnderlyingPropertiesHandler {
	return objects.GetUnderlyingPropertiesHandlerFunc(func(params objects.GetUnderlyingPropertiesParams, user *models.User) middleware.Responder {
		deps, err := a.setupRequest(user, params.HTTPRequest, []permissions.Permission{
			{
				Action:   permissions.ReadObjectAction,
				Resource: permissions.ObjectArn(params.Repository, params.Path),
			},
		})
		if err != nil {
			return objects.NewGetUnderlyingPropertiesUnauthorized().WithPayload(responseErrorFrom(err))
		}
		deps.LogAction("object_underlying_properties")
		cataloger := deps.Cataloger

		// read repo
		repo, err := cataloger.GetRepository(a.Context(), params.Repository)
		if errors.Is(err, db.ErrNotFound) {
			return objects.NewGetObjectNotFound().WithPayload(responseError("resource not found"))
		}
		if err != nil {
			return objects.NewGetObjectDefault(http.StatusInternalServerError).WithPayload(responseErrorFrom(err))
		}

		entry, err := cataloger.GetEntry(a.Context(),
			params.Repository, params.Ref, params.Path)
		if errors.Is(err, db.ErrNotFound) {
			return objects.NewGetUnderlyingPropertiesNotFound().WithPayload(responseError("resource not found"))
		}
		if err != nil {
			return objects.NewGetUnderlyingPropertiesDefault(http.StatusInternalServerError).WithPayload(responseErrorFrom(err))
		}

		// read object properties from underlying storage
		properties, err := deps.BlockAdapter.GetProperties(block.ObjectPointer{StorageNamespace: repo.StorageNamespace, Identifier: entry.PhysicalAddress})
		if err != nil {
			return objects.NewGetUnderlyingPropertiesDefault(http.StatusInternalServerError).WithPayload(responseErrorFrom(err))
		}

		// serialize properties
		return objects.NewGetUnderlyingPropertiesOK().WithPayload(&models.UnderlyingObjectProperties{
			StorageClass: properties.StorageClass,
		})
	})
}

func (a *Handler) ObjectsGetObjectHandler() objects.GetObjectHandler {
	return objects.GetObjectHandlerFunc(func(params objects.GetObjectParams, user *models.User) middleware.Responder {
		deps, err := a.setupRequest(user, params.HTTPRequest, []permissions.Permission{
			{
				Action:   permissions.ReadObjectAction,
				Resource: permissions.ObjectArn(params.Repository, params.Path),
			},
		})
		if err != nil {
			return objects.NewGetObjectUnauthorized().WithPayload(responseErrorFrom(err))
		}
		deps.LogAction("get_object")
		cataloger := deps.Cataloger

		// read repo
		repo, err := cataloger.GetRepository(a.Context(), params.Repository)
		if errors.Is(err, db.ErrNotFound) {
			return objects.NewGetObjectNotFound().WithPayload(responseError("resource not found"))
		}
		if err != nil {
			return objects.NewGetObjectDefault(http.StatusInternalServerError).WithPayload(responseErrorFrom(err))
		}

		// read the FS entry
		entry, err := cataloger.GetEntry(a.Context(), params.Repository, params.Ref, params.Path)
		if errors.Is(err, db.ErrNotFound) {
			return objects.NewGetObjectNotFound().WithPayload(responseError("resource not found"))
		}
		if err != nil {
			return objects.NewGetObjectDefault(http.StatusInternalServerError).WithPayload(responseErrorFrom(err))
		}
		// setup response
		res := objects.NewGetObjectOK()
		res.ETag = httputil.ETag(entry.Checksum)
		res.LastModified = httputil.HeaderTimestamp(entry.CreationDate)
		res.ContentDisposition = fmt.Sprintf("filename=\"%s\"", filepath.Base(entry.Path))

		// build a response as a multi-reader
		res.ContentLength = entry.Size
		reader, err := deps.BlockAdapter.Get(block.ObjectPointer{StorageNamespace: repo.StorageNamespace, Identifier: entry.PhysicalAddress}, entry.Size)
		if err != nil {
			return objects.NewGetObjectDefault(http.StatusInternalServerError).WithPayload(responseErrorFrom(err))
		}

		// done
		res.Payload = reader
		return res
	})
}

func (a *Handler) ObjectsListObjectsHandler() objects.ListObjectsHandler {
	return objects.ListObjectsHandlerFunc(func(params objects.ListObjectsParams, user *models.User) middleware.Responder {
		deps, err := a.setupRequest(user, params.HTTPRequest, []permissions.Permission{
			{
				Action:   permissions.ListObjectsAction,
				Resource: permissions.RepoArn(params.Repository),
			},
		})
		if err != nil {
			return objects.NewListObjectsUnauthorized().WithPayload(responseErrorFrom(err))
		}
		deps.LogAction("list_objects")
		cataloger := deps.Cataloger

		after, amount := getPaginationParams(params.After, params.Amount)

		res, hasMore, err := cataloger.ListEntries(
			a.Context(),
			params.Repository,
			params.Ref,
			swag.StringValue(params.Tree),
			after,
			amount)
		if errors.Is(err, db.ErrNotFound) {
			return objects.NewListObjectsNotFound().WithPayload(responseError("could not find requested path"))
		}
		if err != nil {
			return objects.NewListObjectsDefault(http.StatusInternalServerError).
				WithPayload(responseError("error while listing objects: %s", err))
		}

		objList := make([]*models.ObjectStats, len(res))
		var lastId string
		for i, entry := range res {
			typ := models.ObjectStatsPathTypeOBJECT
			mtime := entry.CreationDate.Unix()
			if entry.CreationDate.IsZero() {
				mtime = 0
			}
			objList[i] = &models.ObjectStats{
				Checksum:  entry.Checksum,
				Mtime:     mtime,
				Path:      entry.Path,
				PathType:  typ,
				SizeBytes: entry.Size,
			}
			lastId = entry.Path
		}
		returnValue := objects.NewListObjectsOK().WithPayload(&objects.ListObjectsOKBody{
			Pagination: &models.Pagination{
				HasMore:    swag.Bool(hasMore),
				Results:    swag.Int64(int64(len(objList))),
				MaxPerPage: swag.Int64(MaxResultsPerPage),
			},
			Results: objList,
		})

		if hasMore {
			returnValue.Payload.Pagination.NextOffset = lastId
		}
		return returnValue
	})
}

const noopUploadObject = false
const noopCreateEntry = false

func (a *Handler) ObjectsUploadObjectHandler() objects.UploadObjectHandler {
	return objects.UploadObjectHandlerFunc(func(params objects.UploadObjectParams, user *models.User) middleware.Responder {
		if noopUploadObject {
			return objects.NewUploadObjectCreated().WithPayload(&models.ObjectStats{
				Checksum:  "cc",
				Mtime:     time.Now().UTC().Unix(),
				Path:      params.Path,
				PathType:  models.ObjectStatsPathTypeOBJECT,
				SizeBytes: 1,
			})
		}
		deps, err := a.setupRequest(user, params.HTTPRequest, []permissions.Permission{
			{
				Action:   permissions.WriteObjectAction,
				Resource: permissions.ObjectArn(params.Repository, params.Path),
			},
		})
		if err != nil {
			return objects.NewUploadObjectUnauthorized().WithPayload(responseErrorFrom(err))
		}
		deps.LogAction("put_object")
		cataloger := deps.Cataloger

		repo, err := cataloger.GetRepository(a.Context(), params.Repository)
		if errors.Is(err, db.ErrNotFound) {
			return objects.NewUploadObjectNotFound().WithPayload(responseError("resource not found"))
		}
		if err != nil {
			return objects.NewUploadObjectDefault(http.StatusInternalServerError).WithPayload(responseErrorFrom(err))
		}
		// workaround in order to extract file content-length using swagger
		file, ok := params.Content.(*runtime.File)
		if !ok {
			return objects.NewUploadObjectNotFound().WithPayload(responseError("failed extracting size from file"))
		}
		byteSize := file.Header.Size

		// read the content
		blob, err := upload.WriteBlob(deps.BlockAdapter, repo.StorageNamespace, params.Content, byteSize, block.PutOpts{StorageClass: params.StorageClass})
		if err != nil {
			return objects.NewUploadObjectDefault(http.StatusInternalServerError).WithPayload(responseErrorFrom(err))
		}

		if noopCreateEntry {
			return objects.NewUploadObjectCreated().WithPayload(&models.ObjectStats{
				Checksum:  blob.Checksum,
				Mtime:     time.Now().UTC().Unix(),
				Path:      params.Path,
				PathType:  models.ObjectStatsPathTypeOBJECT,
				SizeBytes: blob.Size,
			})
		}
		// write metadata
		writeTime := time.Now()
		entry := catalog.Entry{
			Path:            params.Path,
			PhysicalAddress: blob.PhysicalAddress,
			CreationDate:    writeTime,
			Size:            blob.Size,
			Checksum:        blob.Checksum,
		}
		dedupCh := make(chan *catalog.DedupResult)
		err = cataloger.CreateEntryDedup(a.Context(), repo.Name, params.Branch, entry, catalog.DedupParams{
			ID:               blob.DedupID,
			Ch:               dedupCh,
			StorageNamespace: repo.StorageNamespace,
		})
		if err != nil {
			return objects.NewUploadObjectDefault(http.StatusInternalServerError).WithPayload(responseErrorFrom(err))
		}
		go func() {
			dedupResult := <-dedupCh
			if dedupResult.NewPhysicalAddress != "" {
				_ = deps.BlockAdapter.Remove(block.ObjectPointer{
					StorageNamespace: dedupResult.StorageNamespace,
					Identifier:       dedupResult.Entry.PhysicalAddress,
				})
			}
		}()
		return objects.NewUploadObjectCreated().WithPayload(&models.ObjectStats{
			Checksum:  blob.Checksum,
			Mtime:     writeTime.Unix(),
			Path:      params.Path,
			PathType:  models.ObjectStatsPathTypeOBJECT,
			SizeBytes: blob.Size,
		})
	})
}

func (a *Handler) ObjectsDeleteObjectHandler() objects.DeleteObjectHandler {
	return objects.DeleteObjectHandlerFunc(func(params objects.DeleteObjectParams, user *models.User) middleware.Responder {
		deps, err := a.setupRequest(user, params.HTTPRequest, []permissions.Permission{
			{
				Action:   permissions.DeleteObjectAction,
				Resource: permissions.ObjectArn(params.Repository, params.Path),
			},
		})
		if err != nil {
			return objects.NewDeleteObjectUnauthorized().WithPayload(responseErrorFrom(err))
		}
		deps.LogAction("delete_object")
		cataloger := deps.Cataloger

		err = cataloger.DeleteEntry(a.Context(), params.Repository, params.Branch, params.Path)
		if errors.Is(err, db.ErrNotFound) {
			return objects.NewDeleteObjectNotFound().WithPayload(responseError("resource not found"))
		}
		if err != nil {
			return objects.NewDeleteObjectDefault(http.StatusInternalServerError).WithPayload(responseErrorFrom(err))
		}

		return objects.NewDeleteObjectNoContent()
	})
}
func (a *Handler) RevertBranchHandler() branches.RevertBranchHandler {
	return branches.RevertBranchHandlerFunc(func(params branches.RevertBranchParams, user *models.User) middleware.Responder {
		deps, err := a.setupRequest(user, params.HTTPRequest, []permissions.Permission{
			{
				Action:   permissions.RevertBranchAction,
				Resource: permissions.BranchArn(params.Repository, params.Branch),
			},
		})
		if err != nil {
			return branches.NewRevertBranchUnauthorized().WithPayload(responseErrorFrom(err))
		}
		deps.LogAction("revert_branch")
		cataloger := deps.Cataloger

		switch swag.StringValue(params.Revert.Type) {
		case models.RevertCreationTypeCOMMIT:
			err = cataloger.RollbackCommit(a.Context(), params.Repository, params.Revert.Commit)
		case models.RevertCreationTypeTREE:
			err = cataloger.ResetEntries(a.Context(), params.Repository, params.Branch, params.Revert.Path)
		case models.RevertCreationTypeRESET:
			err = cataloger.ResetBranch(a.Context(), params.Repository, params.Branch)
		case models.RevertCreationTypeOBJECT:
			err = cataloger.ResetEntry(a.Context(), params.Repository, params.Branch, params.Revert.Path)
		default:
			return branches.NewRevertBranchNotFound().
				WithPayload(responseError("revert type not found"))
		}
		if errors.Is(err, db.ErrNotFound) {
			return branches.NewRevertBranchNotFound().WithPayload(responseError("branch not found"))
		}
		if err != nil {
			return branches.NewRevertBranchDefault(http.StatusInternalServerError).WithPayload(responseErrorFrom(err))
		}

		return branches.NewRevertBranchNoContent()
	})
}

func (a *Handler) CreateUserHandler() authentication.CreateUserHandler {
	return authentication.CreateUserHandlerFunc(func(params authentication.CreateUserParams, user *models.User) middleware.Responder {
		deps, err := a.setupRequest(user, params.HTTPRequest, []permissions.Permission{
			{
				Action:   permissions.CreateUserAction,
				Resource: permissions.UserArn(swag.StringValue(params.User.ID)),
			},
		})
		if err != nil {
			return authentication.NewCreateUserUnauthorized().
				WithPayload(responseErrorFrom(err))
		}
		u := &authmodel.User{
			CreatedAt:   time.Now(),
			DisplayName: swag.StringValue(params.User.ID),
		}
		err = deps.Auth.CreateUser(u)
		deps.LogAction("create_user")
		if err != nil {
			return authentication.NewCreateUserDefault(http.StatusInternalServerError).
				WithPayload(responseErrorFrom(err))
		}

		return authentication.NewCreateUserCreated().
			WithPayload(&models.User{
				CreationDate: u.CreatedAt.Unix(),
				ID:           u.DisplayName,
			})
	})
}

func (a *Handler) ListUsersHandler() authentication.ListUsersHandler {
	return authentication.ListUsersHandlerFunc(func(params authentication.ListUsersParams, user *models.User) middleware.Responder {
		deps, err := a.setupRequest(user, params.HTTPRequest, []permissions.Permission{
			{
				Action:   permissions.ListUsersAction,
				Resource: permissions.All,
			},
		})
		if err != nil {
			return authentication.NewListUsersUnauthorized().
				WithPayload(responseErrorFrom(err))
		}

		deps.LogAction("list_users")
		users, paginator, err := deps.Auth.ListUsers(&authmodel.PaginationParams{
			After:  swag.StringValue(params.After),
			Amount: pageAmount(params.Amount),
		})
		if err != nil {
			return authentication.NewListUsersDefault(http.StatusInternalServerError).
				WithPayload(responseErrorFrom(err))
		}

		response := make([]*models.User, len(users))
		for i, u := range users {
			response[i] = &models.User{
				CreationDate: u.CreatedAt.Unix(),
				ID:           u.DisplayName,
			}
		}

		return authentication.NewListUsersOK().
			WithPayload(&authentication.ListUsersOKBody{
				Pagination: createPaginator(paginator.NextPageToken, len(response)),
				Results:    response,
			})
	})
}

func (a *Handler) GetUserHandler() authentication.GetUserHandler {
	return authentication.GetUserHandlerFunc(func(params authentication.GetUserParams, user *models.User) middleware.Responder {
		deps, err := a.setupRequest(user, params.HTTPRequest, []permissions.Permission{
			{
				Action:   permissions.ReadUserAction,
				Resource: permissions.UserArn(params.UserID),
			},
		})
		if err != nil {
			return authentication.NewGetUserUnauthorized().
				WithPayload(responseErrorFrom(err))
		}
		deps.LogAction("get_user")
		u, err := deps.Auth.GetUser(params.UserID)
		if errors.Is(err, db.ErrNotFound) {
			return authentication.NewGetUserNotFound().
				WithPayload(responseError("user not found"))
		}
		if err != nil {
			return authentication.NewGetUserDefault(http.StatusInternalServerError).
				WithPayload(responseErrorFrom(err))
		}

		return authentication.NewGetUserOK().
			WithPayload(&models.User{
				CreationDate: u.CreatedAt.Unix(),
				ID:           u.DisplayName,
			})
	})
}

func (a *Handler) DeleteUserHandler() authentication.DeleteUserHandler {
	return authentication.DeleteUserHandlerFunc(func(params authentication.DeleteUserParams, user *models.User) middleware.Responder {
		deps, err := a.setupRequest(user, params.HTTPRequest, []permissions.Permission{
			{
				Action:   permissions.DeleteUserAction,
				Resource: permissions.UserArn(params.UserID),
			},
		})
		if err != nil {
			return authentication.NewDeleteUserUnauthorized().
				WithPayload(responseErrorFrom(err))
		}

		deps.LogAction("delete_user")
		err = deps.Auth.DeleteUser(params.UserID)
		if errors.Is(err, db.ErrNotFound) {
			return authentication.NewDeleteUserNotFound().
				WithPayload(responseError("user not found"))
		}
		if err != nil {
			return authentication.NewDeleteUserDefault(http.StatusInternalServerError).
				WithPayload(responseErrorFrom(err))
		}

		return authentication.NewDeleteUserNoContent()
	})
}

func (a *Handler) GetGroupHandler() authentication.GetGroupHandler {
	return authentication.GetGroupHandlerFunc(func(params authentication.GetGroupParams, user *models.User) middleware.Responder {
		deps, err := a.setupRequest(user, params.HTTPRequest, []permissions.Permission{
			{
				Action:   permissions.ReadGroupAction,
				Resource: permissions.GroupArn(params.GroupID),
			},
		})
		if err != nil {
			return authentication.NewGetGroupUnauthorized().
				WithPayload(responseErrorFrom(err))
		}
		deps.LogAction("get_group")
		g, err := deps.Auth.GetGroup(params.GroupID)
		if errors.Is(err, db.ErrNotFound) {
			return authentication.NewGetGroupNotFound().
				WithPayload(responseError("group not found"))
		}
		if err != nil {
			return authentication.NewGetGroupDefault(http.StatusInternalServerError).
				WithPayload(responseErrorFrom(err))
		}

		return authentication.NewGetGroupOK().
			WithPayload(&models.Group{
				CreationDate: g.CreatedAt.Unix(),
				ID:           g.DisplayName,
			})
	})
}

func (a *Handler) ListGroupsHandler() authentication.ListGroupsHandler {
	return authentication.ListGroupsHandlerFunc(func(params authentication.ListGroupsParams, user *models.User) middleware.Responder {
		deps, err := a.setupRequest(user, params.HTTPRequest, []permissions.Permission{
			{
				Action:   permissions.ListGroupsAction,
				Resource: permissions.All,
			},
		})
		if err != nil {
			return authentication.NewListGroupsUnauthorized().
				WithPayload(responseErrorFrom(err))
		}

		deps.LogAction("list_groups")
		groups, paginator, err := deps.Auth.ListGroups(&authmodel.PaginationParams{
			After:  swag.StringValue(params.After),
			Amount: pageAmount(params.Amount),
		})

		if err != nil {
			return authentication.NewListGroupsDefault(http.StatusInternalServerError).
				WithPayload(responseErrorFrom(err))
		}

		response := make([]*models.Group, len(groups))
		for i, g := range groups {
			response[i] = &models.Group{
				CreationDate: g.CreatedAt.Unix(),
				ID:           g.DisplayName,
			}
		}

		return authentication.NewListGroupsOK().
			WithPayload(&authentication.ListGroupsOKBody{
				Pagination: createPaginator(paginator.NextPageToken, len(response)),
				Results:    response,
			})
	})
}

func (a *Handler) CreateGroupHandler() authentication.CreateGroupHandler {
	return authentication.CreateGroupHandlerFunc(func(params authentication.CreateGroupParams, user *models.User) middleware.Responder {
		deps, err := a.setupRequest(user, params.HTTPRequest, []permissions.Permission{
			{
				Action:   permissions.CreateGroupAction,
				Resource: permissions.GroupArn(swag.StringValue(params.Group.ID)),
			},
		})
		if err != nil {
			return authentication.NewCreateGroupUnauthorized().
				WithPayload(responseErrorFrom(err))
		}
		g := &authmodel.Group{
			CreatedAt:   time.Now(),
			DisplayName: swag.StringValue(params.Group.ID),
		}

		deps.LogAction("create_group")
		err = deps.Auth.CreateGroup(g)
		if err != nil {
			return authentication.NewCreateGroupDefault(http.StatusInternalServerError).
				WithPayload(responseErrorFrom(err))
		}

		return authentication.NewCreateGroupCreated().
			WithPayload(&models.Group{
				CreationDate: g.CreatedAt.Unix(),
				ID:           g.DisplayName,
			})
	})
}

func (a *Handler) DeleteGroupHandler() authentication.DeleteGroupHandler {
	return authentication.DeleteGroupHandlerFunc(func(params authentication.DeleteGroupParams, user *models.User) middleware.Responder {
		deps, err := a.setupRequest(user, params.HTTPRequest, []permissions.Permission{
			{
				Action:   permissions.DeleteGroupAction,
				Resource: permissions.GroupArn(params.GroupID),
			},
		})
		if err != nil {
			return authentication.NewDeleteGroupUnauthorized().
				WithPayload(responseErrorFrom(err))
		}

		deps.LogAction("delete_group")
		err = deps.Auth.DeleteGroup(params.GroupID)
		if errors.Is(err, db.ErrNotFound) {
			return authentication.NewDeleteGroupNotFound().
				WithPayload(responseError("group not found"))
		}
		if err != nil {
			return authentication.NewDeleteGroupDefault(http.StatusInternalServerError).
				WithPayload(responseErrorFrom(err))
		}
		return authentication.NewDeleteGroupNoContent()
	})
}

func serializePolicy(p *authmodel.Policy) *models.Policy {
	stmts := make([]*models.Statement, len(p.Statement))
	for i, s := range p.Statement {
		stmts[i] = &models.Statement{
			Action:   s.Action,
			Effect:   swag.String(s.Effect),
			Resource: swag.String(s.Resource),
		}
	}
	return &models.Policy{
		ID:           swag.String(p.DisplayName),
		CreationDate: p.CreatedAt.Unix(),
		Statement:    stmts,
	}
}

func (a *Handler) ListPoliciesHandler() authentication.ListPoliciesHandler {
	return authentication.ListPoliciesHandlerFunc(func(params authentication.ListPoliciesParams, user *models.User) middleware.Responder {
		deps, err := a.setupRequest(user, params.HTTPRequest, []permissions.Permission{
			{
				Action:   permissions.ListPoliciesAction,
				Resource: permissions.All,
			},
		})
		if err != nil {
			return authentication.NewListPoliciesUnauthorized().
				WithPayload(responseErrorFrom(err))
		}

		deps.LogAction("list_policies")
		policies, paginator, err := deps.Auth.ListPolicies(&authmodel.PaginationParams{
			After:  swag.StringValue(params.After),
			Amount: pageAmount(params.Amount),
		})
		if err != nil {
			return authentication.NewListPoliciesDefault(http.StatusInternalServerError).
				WithPayload(responseErrorFrom(err))
		}

		response := make([]*models.Policy, len(policies))
		for i, p := range policies {
			response[i] = serializePolicy(p)
		}

		return authentication.NewListPoliciesOK().
			WithPayload(&authentication.ListPoliciesOKBody{
				Pagination: createPaginator(paginator.NextPageToken, len(response)),
				Results:    response,
			})
	})
}

func (a *Handler) CreatePolicyHandler() authentication.CreatePolicyHandler {
	return authentication.CreatePolicyHandlerFunc(func(params authentication.CreatePolicyParams, user *models.User) middleware.Responder {
		deps, err := a.setupRequest(user, params.HTTPRequest, []permissions.Permission{
			{
				Action:   permissions.CreatePolicyAction,
				Resource: permissions.PolicyArn(swag.StringValue(params.Policy.ID)),
			},
		})
		if err != nil {
			return authentication.NewCreatePolicyUnauthorized().
				WithPayload(responseErrorFrom(err))
		}

		stmts := make(authmodel.Statements, len(params.Policy.Statement))
		for i, apiStatement := range params.Policy.Statement {
			stmts[i] = authmodel.Statement{
				Effect:   swag.StringValue(apiStatement.Effect),
				Action:   apiStatement.Action,
				Resource: swag.StringValue(apiStatement.Resource),
			}
		}

		p := &authmodel.Policy{
			CreatedAt:   time.Now(),
			DisplayName: swag.StringValue(params.Policy.ID),
			Statement:   stmts,
		}

		deps.LogAction("create_policy")
		err = deps.Auth.WritePolicy(p)
		if err != nil {
			return authentication.NewCreatePolicyDefault(http.StatusInternalServerError).
				WithPayload(responseErrorFrom(err))
		}

		return authentication.NewCreatePolicyCreated().
			WithPayload(serializePolicy(p))
	})
}

func (a *Handler) GetPolicyHandler() authentication.GetPolicyHandler {
	return authentication.GetPolicyHandlerFunc(func(params authentication.GetPolicyParams, user *models.User) middleware.Responder {
		deps, err := a.setupRequest(user, params.HTTPRequest, []permissions.Permission{
			{
				Action:   permissions.ReadPolicyAction,
				Resource: permissions.PolicyArn(params.PolicyID),
			},
		})
		if err != nil {
			return authentication.NewGetPolicyUnauthorized().
				WithPayload(responseErrorFrom(err))
		}
		deps.LogAction("get_policy")
		p, err := deps.Auth.GetPolicy(params.PolicyID)
		if errors.Is(err, db.ErrNotFound) {
			return authentication.NewGetPolicyNotFound().
				WithPayload(responseError("policy not found"))
		}
		if err != nil {
			return authentication.NewGetPolicyDefault(http.StatusInternalServerError).
				WithPayload(responseErrorFrom(err))
		}

		return authentication.NewGetPolicyOK().
			WithPayload(serializePolicy(p))
	})
}

func (a *Handler) UpdatePolicyHandler() authentication.UpdatePolicyHandler {
	return authentication.UpdatePolicyHandlerFunc(func(params authentication.UpdatePolicyParams, user *models.User) middleware.Responder {
		deps, err := a.setupRequest(user, params.HTTPRequest, []permissions.Permission{
			{
				Action:   permissions.UpdatePolicyAction,
				Resource: permissions.PolicyArn(params.PolicyID),
			},
		})
		if err != nil {
			return authentication.NewUpdatePolicyUnauthorized().
				WithPayload(responseErrorFrom(err))
		}

		stmts := make(authmodel.Statements, len(params.Policy.Statement))
		for i, apiStatement := range params.Policy.Statement {
			stmts[i] = authmodel.Statement{
				Effect:   swag.StringValue(apiStatement.Effect),
				Action:   apiStatement.Action,
				Resource: swag.StringValue(apiStatement.Resource),
			}
		}

		p := &authmodel.Policy{
			CreatedAt:   time.Now(),
			DisplayName: swag.StringValue(params.Policy.ID),
			Statement:   stmts,
		}

		deps.LogAction("update_policy")
		err = deps.Auth.WritePolicy(p)
		if err != nil {
			return authentication.NewUpdatePolicyDefault(http.StatusInternalServerError).
				WithPayload(responseErrorFrom(err))
		}

		return authentication.NewUpdatePolicyOK().
			WithPayload(serializePolicy(p))
	})
}

func (a *Handler) DeletePolicyHandler() authentication.DeletePolicyHandler {
	return authentication.DeletePolicyHandlerFunc(func(params authentication.DeletePolicyParams, user *models.User) middleware.Responder {
		deps, err := a.setupRequest(user, params.HTTPRequest, []permissions.Permission{
			{
				Action:   permissions.DeletePolicyAction,
				Resource: permissions.PolicyArn(params.PolicyID),
			},
		})
		if err != nil {
			return authentication.NewDeletePolicyUnauthorized().
				WithPayload(responseErrorFrom(err))
		}

		deps.LogAction("delete_policy")
		err = deps.Auth.DeletePolicy(params.PolicyID)
		if errors.Is(err, db.ErrNotFound) {
			return authentication.NewDeletePolicyNotFound().
				WithPayload(responseError("policy not found"))
		}
		if err != nil {
			return authentication.NewDeletePolicyDefault(http.StatusInternalServerError).
				WithPayload(responseErrorFrom(err))
		}
		return authentication.NewDeletePolicyNoContent()
	})
}

func (a *Handler) ListGroupMembersHandler() authentication.ListGroupMembersHandler {
	return authentication.ListGroupMembersHandlerFunc(func(params authentication.ListGroupMembersParams, user *models.User) middleware.Responder {
		deps, err := a.setupRequest(user, params.HTTPRequest, []permissions.Permission{
			{
				Action:   permissions.ReadGroupAction,
				Resource: permissions.GroupArn(params.GroupID),
			},
		})
		if err != nil {
			return authentication.NewListGroupMembersUnauthorized().
				WithPayload(responseErrorFrom(err))
		}

		deps.LogAction("list_group_users")
		users, paginator, err := deps.Auth.ListGroupUsers(params.GroupID, &authmodel.PaginationParams{
			After:  swag.StringValue(params.After),
			Amount: pageAmount(params.Amount),
		})
		if err != nil {
			return authentication.NewListGroupMembersDefault(http.StatusInternalServerError).
				WithPayload(responseErrorFrom(err))
		}

		response := make([]*models.User, len(users))
		for i, u := range users {
			response[i] = &models.User{
				CreationDate: u.CreatedAt.Unix(),
				ID:           u.DisplayName,
			}
		}

		return authentication.NewListGroupMembersOK().
			WithPayload(&authentication.ListGroupMembersOKBody{
				Pagination: createPaginator(paginator.NextPageToken, len(response)),
				Results:    response,
			})
	})
}

func (a *Handler) AddGroupMembershipHandler() authentication.AddGroupMembershipHandler {
	return authentication.AddGroupMembershipHandlerFunc(func(params authentication.AddGroupMembershipParams, user *models.User) middleware.Responder {
		deps, err := a.setupRequest(user, params.HTTPRequest, []permissions.Permission{
			{
				Action:   permissions.AddGroupMemberAction,
				Resource: permissions.GroupArn(params.GroupID),
			},
		})
		if err != nil {
			return authentication.NewAddGroupMembershipUnauthorized().
				WithPayload(responseErrorFrom(err))
		}

		deps.LogAction("add_user_to_group")
		err = deps.Auth.AddUserToGroup(params.UserID, params.GroupID)
		if err != nil {
			return authentication.NewAddGroupMembershipDefault(http.StatusInternalServerError).
				WithPayload(responseErrorFrom(err))
		}

		return authentication.NewAddGroupMembershipCreated()
	})
}

func (a *Handler) DeleteGroupMembershipHandler() authentication.DeleteGroupMembershipHandler {
	return authentication.DeleteGroupMembershipHandlerFunc(func(params authentication.DeleteGroupMembershipParams, user *models.User) middleware.Responder {
		deps, err := a.setupRequest(user, params.HTTPRequest, []permissions.Permission{
			{
				Action:   permissions.RemoveGroupMemberAction,
				Resource: permissions.GroupArn(params.GroupID),
			},
		})
		if err != nil {
			return authentication.NewDeleteGroupMembershipUnauthorized().
				WithPayload(responseErrorFrom(err))
		}

		deps.LogAction("remove_user_from_group")
		err = deps.Auth.RemoveUserFromGroup(params.UserID, params.GroupID)
		if err != nil {
			return authentication.NewDeleteGroupMembershipDefault(http.StatusInternalServerError).
				WithPayload(responseErrorFrom(err))
		}

		return authentication.NewDeleteGroupMembershipNoContent()
	})
}

func (a *Handler) ListUserCredentialsHandler() authentication.ListUserCredentialsHandler {
	return authentication.ListUserCredentialsHandlerFunc(func(params authentication.ListUserCredentialsParams, user *models.User) middleware.Responder {
		deps, err := a.setupRequest(user, params.HTTPRequest, []permissions.Permission{
			{
				Action:   permissions.ListCredentialsAction,
				Resource: permissions.UserArn(params.UserID),
			},
		})
		if err != nil {
			return authentication.NewListUserCredentialsUnauthorized().
				WithPayload(responseErrorFrom(err))
		}

		deps.LogAction("list_user_credentials")
		credentials, paginator, err := deps.Auth.ListUserCredentials(params.UserID, &authmodel.PaginationParams{
			After:  swag.StringValue(params.After),
			Amount: pageAmount(params.Amount),
		})
		if err != nil {
			return authentication.NewListUserCredentialsDefault(http.StatusInternalServerError).
				WithPayload(responseErrorFrom(err))
		}

		response := make([]*models.Credentials, len(credentials))
		for i, c := range credentials {
			response[i] = &models.Credentials{
				AccessKeyID:  c.AccessKeyId,
				CreationDate: c.IssuedDate.Unix(),
			}
		}

		return authentication.NewListUserCredentialsOK().
			WithPayload(&authentication.ListUserCredentialsOKBody{
				Pagination: createPaginator(paginator.NextPageToken, len(response)),
				Results:    response,
			})
	})
}

func (a *Handler) CreateCredentialsHandler() authentication.CreateCredentialsHandler {
	return authentication.CreateCredentialsHandlerFunc(func(params authentication.CreateCredentialsParams, user *models.User) middleware.Responder {
		deps, err := a.setupRequest(user, params.HTTPRequest, []permissions.Permission{
			{
				Action:   permissions.CreateCredentialsAction,
				Resource: permissions.UserArn(params.UserID),
			},
		})
		if err != nil {
			return authentication.NewCreateCredentialsUnauthorized().
				WithPayload(responseErrorFrom(err))
		}

		deps.LogAction("create_credentials")
		credentials, err := deps.Auth.CreateCredentials(params.UserID)
		if err != nil {
			return authentication.NewCreateCredentialsDefault(http.StatusInternalServerError).
				WithPayload(responseErrorFrom(err))
		}

		return authentication.NewCreateCredentialsCreated().
			WithPayload(&models.CredentialsWithSecret{
				AccessKeyID:     credentials.AccessKeyId,
				AccessSecretKey: credentials.AccessSecretKey,
				CreationDate:    credentials.IssuedDate.Unix(),
			})
	})
}

func (a *Handler) DeleteCredentialsHandler() authentication.DeleteCredentialsHandler {
	return authentication.DeleteCredentialsHandlerFunc(func(params authentication.DeleteCredentialsParams, user *models.User) middleware.Responder {
		deps, err := a.setupRequest(user, params.HTTPRequest, []permissions.Permission{
			{
				Action:   permissions.DeleteCredentialsAction,
				Resource: permissions.UserArn(params.UserID),
			},
		})
		if err != nil {
			return authentication.NewDeleteCredentialsUnauthorized().
				WithPayload(responseErrorFrom(err))
		}

		deps.LogAction("delete_credentials")
		err = deps.Auth.DeleteCredentials(params.UserID, params.AccessKeyID)
		if errors.Is(err, db.ErrNotFound) {
			return authentication.NewDeleteCredentialsNotFound().
				WithPayload(responseError("credentials not found"))
		}
		if err != nil {
			return authentication.NewDeleteCredentialsDefault(http.StatusInternalServerError).
				WithPayload(responseErrorFrom(err))
		}

		return authentication.NewDeleteCredentialsNoContent()
	})
}

func (a *Handler) GetCredentialsHandler() authentication.GetCredentialsHandler {
	return authentication.GetCredentialsHandlerFunc(func(params authentication.GetCredentialsParams, user *models.User) middleware.Responder {
		deps, err := a.setupRequest(user, params.HTTPRequest, []permissions.Permission{
			{
				Action:   permissions.ReadCredentialsAction,
				Resource: permissions.UserArn(params.UserID),
			},
		})
		if err != nil {
			return authentication.NewGetCredentialsUnauthorized().
				WithPayload(responseErrorFrom(err))
		}
		deps.LogAction("get_credentials_for_user")
		credentials, err := deps.Auth.GetCredentialsForUser(params.UserID, params.AccessKeyID)
		if errors.Is(err, db.ErrNotFound) {
			return authentication.NewGetCredentialsNotFound().
				WithPayload(responseError("credentials not found"))
		}
		if err != nil {
			return authentication.NewGetCredentialsDefault(http.StatusInternalServerError).
				WithPayload(responseErrorFrom(err))
		}

		return authentication.NewGetCredentialsOK().
			WithPayload(&models.Credentials{
				AccessKeyID:  credentials.AccessKeyId,
				CreationDate: credentials.IssuedDate.Unix(),
			})
	})
}

func (a *Handler) ListUserGroupsHandler() authentication.ListUserGroupsHandler {
	return authentication.ListUserGroupsHandlerFunc(func(params authentication.ListUserGroupsParams, user *models.User) middleware.Responder {
		deps, err := a.setupRequest(user, params.HTTPRequest, []permissions.Permission{
			{
				Action:   permissions.ReadUserAction,
				Resource: permissions.UserArn(params.UserID),
			},
		})
		if err != nil {
			return authentication.NewListUserGroupsUnauthorized().
				WithPayload(responseErrorFrom(err))
		}

		deps.LogAction("list_user_groups")
		groups, paginator, err := deps.Auth.ListUserGroups(params.UserID, &authmodel.PaginationParams{
			After:  swag.StringValue(params.After),
			Amount: pageAmount(params.Amount),
		})
		if err != nil {
			return authentication.NewListUserGroupsDefault(http.StatusInternalServerError).
				WithPayload(responseErrorFrom(err))
		}

		response := make([]*models.Group, len(groups))
		for i, g := range groups {
			response[i] = &models.Group{
				CreationDate: g.CreatedAt.Unix(),
				ID:           g.DisplayName,
			}
		}

		return authentication.NewListUserGroupsOK().
			WithPayload(&authentication.ListUserGroupsOKBody{
				Pagination: createPaginator(paginator.NextPageToken, len(response)),
				Results:    response,
			})
	})
}

func (a *Handler) ListUserPoliciesHandler() authentication.ListUserPoliciesHandler {
	return authentication.ListUserPoliciesHandlerFunc(func(params authentication.ListUserPoliciesParams, user *models.User) middleware.Responder {
		deps, err := a.setupRequest(user, params.HTTPRequest, []permissions.Permission{
			{
				Action:   permissions.ReadUserAction,
				Resource: permissions.UserArn(params.UserID),
			},
		})
		if err != nil {
			return authentication.NewListUserPoliciesUnauthorized().
				WithPayload(responseErrorFrom(err))
		}

		deps.LogAction("list_user_policies")
		var policies []*authmodel.Policy
		var paginator *authmodel.Paginator
		if swag.BoolValue(params.Effective) {
			policies, paginator, err = deps.Auth.ListEffectivePolicies(params.UserID, &authmodel.PaginationParams{
				After:  swag.StringValue(params.After),
				Amount: pageAmount(params.Amount),
			})
		} else {
			policies, paginator, err = deps.Auth.ListUserPolicies(params.UserID, &authmodel.PaginationParams{
				After:  swag.StringValue(params.After),
				Amount: pageAmount(params.Amount),
			})
		}

		if err != nil {
			return authentication.NewListUserPoliciesDefault(http.StatusInternalServerError).
				WithPayload(responseErrorFrom(err))
		}

		response := make([]*models.Policy, len(policies))
		for i, p := range policies {
			response[i] = serializePolicy(p)
		}

		return authentication.NewListUserPoliciesOK().
			WithPayload(&authentication.ListUserPoliciesOKBody{
				Pagination: createPaginator(paginator.NextPageToken, len(response)),
				Results:    response,
			})
	})
}

func (a *Handler) AttachPolicyToUserHandler() authentication.AttachPolicyToUserHandler {
	return authentication.AttachPolicyToUserHandlerFunc(func(params authentication.AttachPolicyToUserParams, user *models.User) middleware.Responder {
		deps, err := a.setupRequest(user, params.HTTPRequest, []permissions.Permission{
			{
				Action:   permissions.AttachPolicyAction,
				Resource: permissions.UserArn(params.UserID),
			},
		})
		if err != nil {
			return authentication.NewAttachPolicyToUserUnauthorized().
				WithPayload(responseErrorFrom(err))
		}

		deps.LogAction("attach_policy_to_user")
		err = deps.Auth.AttachPolicyToUser(params.PolicyID, params.UserID)
		if err != nil {
			return authentication.NewAttachPolicyToUserDefault(http.StatusInternalServerError).
				WithPayload(responseErrorFrom(err))
		}

		return authentication.NewAttachPolicyToUserCreated()
	})
}

func (a *Handler) DetachPolicyFromUserHandler() authentication.DetachPolicyFromUserHandler {
	return authentication.DetachPolicyFromUserHandlerFunc(func(params authentication.DetachPolicyFromUserParams, user *models.User) middleware.Responder {
		deps, err := a.setupRequest(user, params.HTTPRequest, []permissions.Permission{
			{
				Action:   permissions.DetachPolicyAction,
				Resource: permissions.UserArn(params.UserID),
			},
		})
		if err != nil {
			return authentication.NewDetachPolicyFromUserUnauthorized().
				WithPayload(responseErrorFrom(err))
		}

		deps.LogAction("detach_policy_from_user")
		err = deps.Auth.DetachPolicyFromUser(params.PolicyID, params.UserID)
		if err != nil {
			return authentication.NewDetachPolicyFromUserDefault(http.StatusInternalServerError).
				WithPayload(responseErrorFrom(err))
		}

		return authentication.NewDetachPolicyFromUserNoContent()
	})
}

func (a *Handler) ListGroupPoliciesHandler() authentication.ListGroupPoliciesHandler {
	return authentication.ListGroupPoliciesHandlerFunc(func(params authentication.ListGroupPoliciesParams, user *models.User) middleware.Responder {
		deps, err := a.setupRequest(user, params.HTTPRequest, []permissions.Permission{
			{
				Action:   permissions.ReadGroupAction,
				Resource: permissions.GroupArn(params.GroupID),
			},
		})
		if err != nil {
			return authentication.NewListGroupPoliciesUnauthorized().
				WithPayload(responseErrorFrom(err))
		}

		deps.LogAction("list_user_policies")
		policies, paginator, err := deps.Auth.ListGroupPolicies(params.GroupID, &authmodel.PaginationParams{
			After:  swag.StringValue(params.After),
			Amount: pageAmount(params.Amount),
		})
		if err != nil {
			return authentication.NewListGroupPoliciesDefault(http.StatusInternalServerError).
				WithPayload(responseErrorFrom(err))
		}

		response := make([]*models.Policy, len(policies))
		for i, p := range policies {
			response[i] = serializePolicy(p)
		}

		return authentication.NewListGroupPoliciesOK().
			WithPayload(&authentication.ListGroupPoliciesOKBody{
				Pagination: createPaginator(paginator.NextPageToken, len(response)),
				Results:    response,
			})
	})
}

func (a *Handler) AttachPolicyToGroupHandler() authentication.AttachPolicyToGroupHandler {
	return authentication.AttachPolicyToGroupHandlerFunc(func(params authentication.AttachPolicyToGroupParams, user *models.User) middleware.Responder {
		deps, err := a.setupRequest(user, params.HTTPRequest, []permissions.Permission{
			{
				Action:   permissions.AttachPolicyAction,
				Resource: permissions.GroupArn(params.GroupID),
			},
		})
		if err != nil {
			return authentication.NewAttachPolicyToGroupUnauthorized().
				WithPayload(responseErrorFrom(err))
		}

		deps.LogAction("attach_policy_to_group")
		err = deps.Auth.AttachPolicyToGroup(params.PolicyID, params.GroupID)
		if err != nil {
			return authentication.NewAttachPolicyToGroupDefault(http.StatusInternalServerError).
				WithPayload(responseErrorFrom(err))
		}

		return authentication.NewAttachPolicyToGroupCreated()
	})
}

func (a *Handler) DetachPolicyFromGroupHandler() authentication.DetachPolicyFromGroupHandler {
	return authentication.DetachPolicyFromGroupHandlerFunc(func(params authentication.DetachPolicyFromGroupParams, user *models.User) middleware.Responder {
		deps, err := a.setupRequest(user, params.HTTPRequest, []permissions.Permission{
			{
				Action:   permissions.DetachPolicyAction,
				Resource: permissions.GroupArn(params.GroupID),
			},
		})
		if err != nil {
			return authentication.NewDetachPolicyFromGroupUnauthorized().
				WithPayload(responseErrorFrom(err))
		}

		deps.LogAction("detach_policy_from_group")
		err = deps.Auth.DetachPolicyFromGroup(params.PolicyID, params.GroupID)
		if err != nil {
			return authentication.NewDetachPolicyFromGroupDefault(http.StatusInternalServerError).
				WithPayload(responseErrorFrom(err))
		}

		return authentication.NewDetachPolicyFromGroupNoContent()
	})
}

func (a *Handler) ImportFromS3InventoryHandler() repositories.ImportFromS3InventoryHandler {
	return repositories.ImportFromS3InventoryHandlerFunc(func(params repositories.ImportFromS3InventoryParams, user *models.User) middleware.Responder {
		err := a.authorize(user, []permissions.Permission{
			{
				Action:   permissions.CreateRepositoryAction,
				Resource: permissions.RepoArn(params.Repository),
			},
		})
		if err != nil {
			return repositories.NewImportFromS3InventoryUnauthorized().WithPayload(responseErrorFrom(err))
		}
		a.incrStat("import_from_s3_inventory")
		ctx := a.ForRequest(params.HTTPRequest)
		importer, err := onboard.CreateImporter(ctx.Cataloger, &ctx.S3InventoryFactory, params.ManifestURL, params.Repository)
		if err != nil {
			return repositories.NewImportFromS3InventoryDefault(http.StatusInternalServerError).
				WithPayload(responseErrorFrom(err))
		}
		var diff *onboard.InventoryDiff
		if *params.DryRun {
			diff, err = importer.DataToImport(ctx.ctx, true)
			if err != nil {
				return repositories.NewImportFromS3InventoryDefault(http.StatusInternalServerError).
					WithPayload(responseErrorFrom(err))
			}
		} else {
			repo, err := ctx.Cataloger.GetRepository(a.Context(), params.Repository)
			if err != nil {
				return repositories.NewImportFromS3InventoryNotFound().
					WithPayload(responseErrorFrom(err))
			}
			_, err = ctx.Cataloger.GetBranchReference(ctx.ctx, params.Repository, onboard.DefaultBranchName)
			if errors.Is(err, db.ErrNotFound) {
				err = ctx.Cataloger.CreateBranch(ctx.ctx, params.Repository, onboard.DefaultBranchName, repo.DefaultBranch)
				if err != nil {
					return repositories.NewImportFromS3InventoryDefault(http.StatusInternalServerError).
						WithPayload(responseErrorFrom(err))
				}
			} else if err != nil {
				return repositories.NewImportFromS3InventoryDefault(http.StatusInternalServerError).
					WithPayload(responseErrorFrom(err))
			}
			diff, err = importer.Import(params.HTTPRequest.Context())
			if err != nil {
				return repositories.NewImportFromS3InventoryDefault(http.StatusInternalServerError).
					WithPayload(responseErrorFrom(err))
			}
		}
		return repositories.NewImportFromS3InventoryCreated().WithPayload(&repositories.ImportFromS3InventoryCreatedBody{
			IsDryRun:           *params.DryRun,
			PreviousImportDate: diff.PreviousImportDate.Unix(),
			PreviousManifest:   diff.PreviousInventoryURL,
			RowsToAdd:          int64(len(diff.AddedOrChanged)),
			RowsToDelete:       int64(len(diff.Deleted)),
		})
	})
}<|MERGE_RESOLUTION|>--- conflicted
+++ resolved
@@ -38,43 +38,25 @@
 	MaxResultsPerPage int64 = 1000
 )
 
-<<<<<<< HEAD
-type HandlerContext struct {
+type HandlerDependencies struct {
 	ctx                context.Context
 	Cataloger          catalog.Cataloger
 	Auth               auth.Service
 	BlockAdapter       block.Adapter
+	S3InventoryFactory onboard.S3InventoryFactory
 	Stats              stats.Collector
-	S3InventoryFactory onboard.S3InventoryFactory
-}
-
-func (c *HandlerContext) WithContext(ctx context.Context) *HandlerContext {
-	return &HandlerContext{
+	logger             logging.Logger
+}
+
+func (c *HandlerDependencies) WithContext(ctx context.Context) *HandlerDependencies {
+	return &HandlerDependencies{
 		ctx:                ctx,
 		Cataloger:          c.Cataloger,
 		Auth:               c.Auth, // TODO: pass context
 		BlockAdapter:       c.BlockAdapter.WithContext(ctx),
+		S3InventoryFactory: c.S3InventoryFactory,
 		Stats:              c.Stats,
-		S3InventoryFactory: c.S3InventoryFactory,
-=======
-type HandlerDependencies struct {
-	ctx          context.Context
-	Cataloger    catalog.Cataloger
-	Auth         auth.Service
-	BlockAdapter block.Adapter
-	Stats        stats.Collector
-	logger       logging.Logger
-}
-
-func (c *HandlerDependencies) WithContext(ctx context.Context) *HandlerDependencies {
-	return &HandlerDependencies{
-		ctx:          ctx,
-		Cataloger:    c.Cataloger,
-		Auth:         c.Auth, // TODO: pass context
-		BlockAdapter: c.BlockAdapter.WithContext(ctx),
-		Stats:        c.Stats,
-		logger:       c.logger.WithContext(ctx),
->>>>>>> a99c1642
+		logger:             c.logger.WithContext(ctx),
 	}
 }
 
@@ -90,26 +72,16 @@
 	deps *HandlerDependencies
 }
 
-<<<<<<< HEAD
-func NewHandler(cataloger catalog.Cataloger, auth auth.Service, blockAdapter block.Adapter, stats stats.Collector, s3InventoryFactory onboard.S3InventoryFactory) *Handler {
+func NewHandler(cataloger catalog.Cataloger, auth auth.Service, blockAdapter block.Adapter, s3InventoryFactory onboard.S3InventoryFactory, stats stats.Collector, logger logging.Logger) *Handler {
 	return &Handler{
-		context: &HandlerContext{
+		deps: &HandlerDependencies{
 			Cataloger:          cataloger,
 			Auth:               auth,
 			BlockAdapter:       blockAdapter,
+			S3InventoryFactory: s3InventoryFactory,
 			Stats:              stats,
-			S3InventoryFactory: s3InventoryFactory,
-=======
-func NewHandler(cataloger catalog.Cataloger, auth auth.Service, blockAdapter block.Adapter, stats stats.Collector, logger logging.Logger) *Handler {
-	return &Handler{
-		deps: &HandlerDependencies{
-			Cataloger:    cataloger,
-			Auth:         auth,
-			BlockAdapter: blockAdapter,
-			Stats:        stats,
-			ctx:          context.Background(),
-			logger:       logger,
->>>>>>> a99c1642
+			ctx:                context.Background(),
+			logger:             logger,
 		},
 	}
 }
@@ -1980,7 +1952,7 @@
 
 func (a *Handler) ImportFromS3InventoryHandler() repositories.ImportFromS3InventoryHandler {
 	return repositories.ImportFromS3InventoryHandlerFunc(func(params repositories.ImportFromS3InventoryParams, user *models.User) middleware.Responder {
-		err := a.authorize(user, []permissions.Permission{
+		deps, err := a.setupRequest(user, params.HTTPRequest, []permissions.Permission{
 			{
 				Action:   permissions.CreateRepositoryAction,
 				Resource: permissions.RepoArn(params.Repository),
@@ -1989,29 +1961,29 @@
 		if err != nil {
 			return repositories.NewImportFromS3InventoryUnauthorized().WithPayload(responseErrorFrom(err))
 		}
-		a.incrStat("import_from_s3_inventory")
-		ctx := a.ForRequest(params.HTTPRequest)
-		importer, err := onboard.CreateImporter(ctx.Cataloger, &ctx.S3InventoryFactory, params.ManifestURL, params.Repository)
+		deps.LogAction("import_from_s3_inventory")
+
+		importer, err := onboard.CreateImporter(deps.Cataloger, &deps.S3InventoryFactory, params.ManifestURL, params.Repository)
 		if err != nil {
 			return repositories.NewImportFromS3InventoryDefault(http.StatusInternalServerError).
 				WithPayload(responseErrorFrom(err))
 		}
 		var diff *onboard.InventoryDiff
 		if *params.DryRun {
-			diff, err = importer.DataToImport(ctx.ctx, true)
+			diff, err = importer.DataToImport(deps.ctx, true)
 			if err != nil {
 				return repositories.NewImportFromS3InventoryDefault(http.StatusInternalServerError).
 					WithPayload(responseErrorFrom(err))
 			}
 		} else {
-			repo, err := ctx.Cataloger.GetRepository(a.Context(), params.Repository)
+			repo, err := deps.Cataloger.GetRepository(a.Context(), params.Repository)
 			if err != nil {
 				return repositories.NewImportFromS3InventoryNotFound().
 					WithPayload(responseErrorFrom(err))
 			}
-			_, err = ctx.Cataloger.GetBranchReference(ctx.ctx, params.Repository, onboard.DefaultBranchName)
+			_, err = deps.Cataloger.GetBranchReference(deps.ctx, params.Repository, onboard.DefaultBranchName)
 			if errors.Is(err, db.ErrNotFound) {
-				err = ctx.Cataloger.CreateBranch(ctx.ctx, params.Repository, onboard.DefaultBranchName, repo.DefaultBranch)
+				err = deps.Cataloger.CreateBranch(deps.ctx, params.Repository, onboard.DefaultBranchName, repo.DefaultBranch)
 				if err != nil {
 					return repositories.NewImportFromS3InventoryDefault(http.StatusInternalServerError).
 						WithPayload(responseErrorFrom(err))
@@ -2030,8 +2002,8 @@
 			IsDryRun:           *params.DryRun,
 			PreviousImportDate: diff.PreviousImportDate.Unix(),
 			PreviousManifest:   diff.PreviousInventoryURL,
-			RowsToAdd:          int64(len(diff.AddedOrChanged)),
-			RowsToDelete:       int64(len(diff.Deleted)),
+			AddedOrChanged:     int64(len(diff.AddedOrChanged)),
+			Deleted:            int64(len(diff.Deleted)),
 		})
 	})
 }