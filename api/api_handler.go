--- conflicted
+++ resolved
@@ -9,14 +9,6 @@
 	"path/filepath"
 	"time"
 
-<<<<<<< HEAD
-=======
-	authmodel "github.com/treeverse/lakefs/auth/model"
-	"github.com/treeverse/lakefs/logging"
-
-	authentication "github.com/treeverse/lakefs/api/gen/restapi/operations/auth"
-
->>>>>>> 1b6251cd
 	"github.com/go-openapi/runtime"
 	"github.com/go-openapi/runtime/middleware"
 	"github.com/go-openapi/swag"
@@ -34,6 +26,7 @@
 	"github.com/treeverse/lakefs/catalog"
 	"github.com/treeverse/lakefs/db"
 	"github.com/treeverse/lakefs/httputil"
+	"github.com/treeverse/lakefs/logging"
 	"github.com/treeverse/lakefs/permissions"
 	"github.com/treeverse/lakefs/stats"
 	"github.com/treeverse/lakefs/upload"
@@ -44,35 +37,22 @@
 	MaxResultsPerPage int64 = 1000
 )
 
-<<<<<<< HEAD
-type HandlerContext struct {
+type HandlerDependencies struct {
 	ctx          context.Context
 	Cataloger    catalog.Cataloger
-=======
-type HandlerDependencies struct {
-	Index        index.Index
->>>>>>> 1b6251cd
 	Auth         auth.Service
 	BlockAdapter block.Adapter
 	Stats        stats.Collector
-	ctx          context.Context
 	logger       logging.Logger
 }
 
-<<<<<<< HEAD
-func (c *HandlerContext) WithContext(ctx context.Context) *HandlerContext {
-	return &HandlerContext{
+func (c *HandlerDependencies) WithContext(ctx context.Context) *HandlerDependencies {
+	return &HandlerDependencies{
 		ctx:          ctx,
 		Cataloger:    c.Cataloger,
-=======
-func (c *HandlerDependencies) WithContext(ctx context.Context) *HandlerDependencies {
-	return &HandlerDependencies{
-		Index:        c.Index.WithContext(ctx),
->>>>>>> 1b6251cd
 		Auth:         c.Auth, // TODO: pass context
 		BlockAdapter: c.BlockAdapter.WithContext(ctx),
 		Stats:        c.Stats,
-		ctx:          ctx,
 		logger:       c.logger.WithContext(ctx),
 	}
 }
@@ -89,17 +69,10 @@
 	deps *HandlerDependencies
 }
 
-<<<<<<< HEAD
-func NewHandler(cataloger catalog.Cataloger, auth auth.Service, blockAdapter block.Adapter, stats stats.Collector) *Handler {
-	return &Handler{
-		context: &HandlerContext{
-			Cataloger:    cataloger,
-=======
-func NewHandler(meta index.Index, auth auth.Service, blockAdapter block.Adapter, stats stats.Collector, logger logging.Logger) *Handler {
+func NewHandler(cataloger catalog.Cataloger, auth auth.Service, blockAdapter block.Adapter, stats stats.Collector, logger logging.Logger) *Handler {
 	return &Handler{
 		deps: &HandlerDependencies{
-			Index:        meta,
->>>>>>> 1b6251cd
+			Cataloger:    cataloger,
 			Auth:         auth,
 			BlockAdapter: blockAdapter,
 			Stats:        stats,
@@ -109,20 +82,13 @@
 	}
 }
 
-<<<<<<< HEAD
-func (a *Handler) ForRequest(r *http.Request) *HandlerContext {
-	return a.context.WithContext(r.Context())
-}
-
 func (a *Handler) Context() context.Context {
-	if a.context.ctx == nil {
+	if a.deps.ctx == nil {
 		return context.Background()
 	}
-	return a.context.ctx
-}
-
-=======
->>>>>>> 1b6251cd
+	return a.deps.ctx
+}
+
 // Configure attaches our API operations to a generated swagger API stub
 // Adding new handlers requires also adding them here so that the generated server will use them
 func (a *Handler) Configure(api *operations.LakefsAPI) {
@@ -236,12 +202,7 @@
 
 		after, amount := getPaginationParams(params.After, params.Amount)
 
-<<<<<<< HEAD
-		cataloger := a.ForRequest(params.HTTPRequest).Cataloger
-		repos, hasMore, err := cataloger.ListRepositories(a.Context(), amount, after)
-=======
-		repos, hasMore, err := deps.Index.ListRepos(amount, after)
->>>>>>> 1b6251cd
+		repos, hasMore, err := deps.Cataloger.ListRepositories(a.Context(), amount, after)
 		if err != nil {
 			return repositories.NewListRepositoriesDefault(http.StatusInternalServerError).
 				WithPayload(responseError("error listing repositories: %s", err))
@@ -300,14 +261,8 @@
 		if err != nil {
 			return repositories.NewGetRepositoryUnauthorized().WithPayload(responseErrorFrom(err))
 		}
-<<<<<<< HEAD
-		a.incrStat("get_repo")
-		cataloger := a.ForRequest(params.HTTPRequest).Cataloger
-		repo, err := cataloger.GetRepository(a.Context(), params.Repository)
-=======
 		deps.LogAction("get_repo")
-		repo, err := deps.Index.GetRepo(params.RepositoryID)
->>>>>>> 1b6251cd
+		repo, err := deps.Cataloger.GetRepository(a.Context(), params.Repository)
 		if errors.Is(err, db.ErrNotFound) {
 			return repositories.NewGetRepositoryNotFound().
 				WithPayload(responseError("repository not found"))
@@ -338,14 +293,8 @@
 		if err != nil {
 			return commits.NewGetCommitUnauthorized().WithPayload(responseErrorFrom(err))
 		}
-<<<<<<< HEAD
-		a.incrStat("get_commit")
-		cataloger := a.ForRequest(params.HTTPRequest).Cataloger
-		commit, err := cataloger.GetCommit(a.Context(), params.Repository, params.CommitID)
-=======
 		deps.LogAction("get_commit")
-		commit, err := deps.Index.GetCommit(params.RepositoryID, params.CommitID)
->>>>>>> 1b6251cd
+		commit, err := deps.Cataloger.GetCommit(a.Context(), params.Repository, params.CommitID)
 		if errors.Is(err, db.ErrNotFound) {
 			return commits.NewGetCommitNotFound().WithPayload(responseError("commit not found"))
 		}
@@ -380,14 +329,9 @@
 			return commits.NewCommitUnauthorized().WithPayload(responseErrorFrom(err))
 		}
 		committer := userModel.DisplayName
-<<<<<<< HEAD
 		commitMessage := swag.StringValue(params.Commit.Message)
-		commit, err := a.ForRequest(params.HTTPRequest).Cataloger.Commit(a.Context(), params.Repository,
+		commit, err := deps.Cataloger.Commit(a.Context(), params.Repository,
 			params.Branch, commitMessage, committer, params.Commit.Metadata)
-=======
-
-		commit, err := deps.Index.Commit(params.RepositoryID, params.BranchID, *params.Commit.Message, committer, params.Commit.Metadata)
->>>>>>> 1b6251cd
 		if err != nil {
 			return commits.NewCommitDefault(http.StatusInternalServerError).WithPayload(responseErrorFrom(err))
 		}
@@ -413,22 +357,8 @@
 		if err != nil {
 			return commits.NewGetBranchCommitLogUnauthorized().WithPayload(responseErrorFrom(err))
 		}
-<<<<<<< HEAD
-		a.incrStat("get_branch")
-		cataloger := a.ForRequest(params.HTTPRequest).Cataloger
-=======
 		deps.LogAction("get_branch")
-		index := deps.Index
-
-		// read branch
-		branch, err := index.GetBranch(params.RepositoryID, params.BranchID)
-		if errors.Is(err, db.ErrNotFound) {
-			return commits.NewGetBranchCommitLogNotFound().WithPayload(responseErrorFrom(err))
-		}
-		if err != nil {
-			return commits.NewGetBranchCommitLogDefault(http.StatusInternalServerError).WithPayload(responseErrorFrom(err))
-		}
->>>>>>> 1b6251cd
+		cataloger := deps.Cataloger
 
 		after, amount := getPaginationParams(params.After, params.Amount)
 		// get commit log
@@ -503,24 +433,16 @@
 			return repositories.NewCreateRepositoryBadRequest().
 				WithPayload(responseError("error creating repository: could not access storage namespace"))
 		}
-<<<<<<< HEAD
-		err = ctx.Cataloger.CreateRepository(a.Context(),
+		err = deps.Cataloger.CreateRepository(a.Context(),
 			swag.StringValue(params.Repository.ID),
 			swag.StringValue(params.Repository.StorageNamespace),
 			params.Repository.DefaultBranch)
-=======
-		err = deps.Index.CreateRepo(swag.StringValue(params.Repository.ID), swag.StringValue(params.Repository.StorageNamespace), params.Repository.DefaultBranch)
->>>>>>> 1b6251cd
 		if err != nil {
 			return repositories.NewGetRepositoryDefault(http.StatusInternalServerError).
 				WithPayload(responseError(fmt.Sprintf("error creating repository: %s", err)))
 		}
 
-<<<<<<< HEAD
-		repo, err := ctx.Cataloger.GetRepository(a.Context(), swag.StringValue(params.Repository.ID))
-=======
-		repo, err := deps.Index.GetRepo(swag.StringValue(params.Repository.ID))
->>>>>>> 1b6251cd
+		repo, err := deps.Cataloger.GetRepository(a.Context(), swag.StringValue(params.Repository.ID))
 		if err != nil {
 			return repositories.NewGetRepositoryDefault(http.StatusInternalServerError).
 				WithPayload(responseError(fmt.Sprintf("error creating repository: %s", err)))
@@ -546,15 +468,9 @@
 		if err != nil {
 			return repositories.NewDeleteRepositoryUnauthorized().WithPayload(responseErrorFrom(err))
 		}
-<<<<<<< HEAD
-		a.incrStat("delete_repo")
-		cataloger := a.ForRequest(params.HTTPRequest).Cataloger
+		deps.LogAction("delete_repo")
+		cataloger := deps.Cataloger
 		err = cataloger.DeleteRepository(a.Context(), params.Repository)
-=======
-		deps.LogAction("delete_repo")
-		index := deps.Index
-		err = index.DeleteRepo(params.RepositoryID)
->>>>>>> 1b6251cd
 		if errors.Is(err, db.ErrNotFound) {
 			return repositories.NewDeleteRepositoryNotFound().
 				WithPayload(responseError("repository not found"))
@@ -579,13 +495,8 @@
 		if err != nil {
 			return branches.NewListBranchesUnauthorized().WithPayload(responseErrorFrom(err))
 		}
-<<<<<<< HEAD
-		a.incrStat("list_branches")
-		cataloger := a.ForRequest(params.HTTPRequest).Cataloger
-=======
 		deps.LogAction("list_branches")
-		index := deps.Index
->>>>>>> 1b6251cd
+		cataloger := deps.Cataloger
 
 		after, amount := getPaginationParams(params.After, params.Amount)
 
@@ -629,15 +540,8 @@
 		if err != nil {
 			return branches.NewGetBranchUnauthorized().WithPayload(responseErrorFrom(err))
 		}
-<<<<<<< HEAD
-		a.incrStat("get_branch")
-		cataloger := a.ForRequest(params.HTTPRequest).Cataloger
-		reference, err := cataloger.GetBranchReference(a.Context(), params.Repository, params.Branch)
-=======
 		deps.LogAction("get_branch")
-		index := deps.Index
-		branch, err := index.GetBranch(params.RepositoryID, params.BranchID)
->>>>>>> 1b6251cd
+		reference, err := deps.Cataloger.GetBranchReference(a.Context(), params.Repository, params.Branch)
 		if errors.Is(err, db.ErrNotFound) {
 			return branches.NewGetBranchNotFound().
 				WithPayload(responseError("branch not found"))
@@ -653,13 +557,9 @@
 
 func (a *Handler) CreateBranchHandler() branches.CreateBranchHandler {
 	return branches.CreateBranchHandlerFunc(func(params branches.CreateBranchParams, user *models.User) middleware.Responder {
-<<<<<<< HEAD
 		repository := params.Repository
 		branch := swag.StringValue(params.Branch.Name)
-		err := a.authorize(user, []permissions.Permission{
-=======
-		deps, err := a.setupRequest(user, params.HTTPRequest, []permissions.Permission{
->>>>>>> 1b6251cd
+		deps, err := a.setupRequest(user, params.HTTPRequest, []permissions.Permission{
 			{
 				Action:   permissions.CreateBranchAction,
 				Resource: permissions.BranchArn(repository, branch),
@@ -668,16 +568,10 @@
 		if err != nil {
 			return branches.NewCreateBranchUnauthorized().WithPayload(responseErrorFrom(err))
 		}
-<<<<<<< HEAD
-		a.incrStat("create_branch")
-		cataloger := a.ForRequest(params.HTTPRequest).Cataloger
+		deps.LogAction("create_branch")
+		cataloger := deps.Cataloger
 		sourceBranch := swag.StringValue(params.Branch.Source)
 		err = cataloger.CreateBranch(a.Context(), repository, branch, sourceBranch)
-=======
-		deps.LogAction("create_branch")
-		index := deps.Index
-		branch, err := index.CreateBranch(params.RepositoryID, swag.StringValue(params.Branch.ID), swag.StringValue(params.Branch.SourceRefID))
->>>>>>> 1b6251cd
 		if err != nil {
 			return branches.NewCreateBranchDefault(http.StatusInternalServerError).WithPayload(responseErrorFrom(err))
 		}
@@ -697,15 +591,9 @@
 		if err != nil {
 			return branches.NewDeleteBranchUnauthorized().WithPayload(responseErrorFrom(err))
 		}
-<<<<<<< HEAD
-		a.incrStat("delete_branch")
-		cataloger := a.ForRequest(params.HTTPRequest).Cataloger
+		deps.LogAction("delete_branch")
+		cataloger := deps.Cataloger
 		err = cataloger.DeleteBranch(a.Context(), params.Repository, params.Branch)
-=======
-		deps.LogAction("delete_branch")
-		index := deps.Index
-		err = index.DeleteBranch(params.RepositoryID, params.BranchID)
->>>>>>> 1b6251cd
 		if errors.Is(err, db.ErrNotFound) {
 			return branches.NewDeleteBranchNotFound().
 				WithPayload(responseError("branch not found"))
@@ -735,14 +623,13 @@
 		if err != nil {
 			return refs.NewMergeIntoBranchUnauthorized().WithPayload(responseErrorFrom(err))
 		}
-<<<<<<< HEAD
 		var message string
 		var metadata map[string]string
 		if params.Merge != nil {
 			message = params.Merge.Message
 			metadata = params.Merge.Metadata
 		}
-		res, err := a.context.Cataloger.Merge(a.Context(),
+		res, err := deps.Cataloger.Merge(a.Context(),
 			params.Repository, params.SourceRef, params.DestinationRef,
 			userModel.DisplayName,
 			message,
@@ -754,20 +641,6 @@
 			mergeResults = make([]*models.MergeResult, len(res.Differences))
 			for i, d := range res.Differences {
 				mergeResults[i] = transformDifferenceToMergeResult(d)
-=======
-		committer := userModel.DisplayName
-		mergeOperations, err := deps.Index.Merge(params.RepositoryID, params.SourceRef, params.DestinationRef, committer)
-		mergeResult := make([]*models.MergeResult, len(mergeOperations))
-
-		if err == nil || err == indexerrors.ErrMergeConflict {
-			for i, d := range mergeOperations {
-				tmp := serializeDiff(d)
-				mergeResult[i] = new(models.MergeResult)
-				mergeResult[i].Path = tmp.Path
-				mergeResult[i].Type = tmp.Type
-				mergeResult[i].Direction = tmp.Direction
-				mergeResult[i].PathType = tmp.PathType
->>>>>>> 1b6251cd
 			}
 		}
 
@@ -803,15 +676,9 @@
 		if err != nil {
 			return branches.NewDiffBranchUnauthorized().WithPayload(responseErrorFrom(err))
 		}
-<<<<<<< HEAD
-		a.incrStat("diff_workspace")
-		cataloger := a.ForRequest(params.HTTPRequest).Cataloger
+		deps.LogAction("diff_workspace")
+		cataloger := deps.Cataloger
 		diff, err := cataloger.DiffUncommitted(a.Context(), params.Repository, params.Branch)
-=======
-		deps.LogAction("diff_workspace")
-		index := deps.Index
-		diff, err := index.DiffWorkspace(params.RepositoryID, params.BranchID)
->>>>>>> 1b6251cd
 		if err != nil {
 			return branches.NewDiffBranchDefault(http.StatusInternalServerError).
 				WithPayload(responseError("could not diff branch: %s", err))
@@ -837,15 +704,9 @@
 		if err != nil {
 			return refs.NewDiffRefsUnauthorized().WithPayload(responseErrorFrom(err))
 		}
-<<<<<<< HEAD
-		a.incrStat("diff_refs")
-		cataloger := a.ForRequest(params.HTTPRequest).Cataloger
+		deps.LogAction("diff_refs")
+		cataloger := deps.Cataloger
 		diff, err := cataloger.Diff(a.Context(), params.Repository, params.LeftRef, params.RightRef)
-=======
-		deps.LogAction("diff_refs")
-		index := deps.Index
-		diff, err := index.Diff(params.RepositoryID, params.LeftRef, params.RightRef)
->>>>>>> 1b6251cd
 		if err != nil {
 			return refs.NewDiffRefsDefault(http.StatusInternalServerError).
 				WithPayload(responseError("could not diff references: %s", err))
@@ -870,13 +731,8 @@
 		if err != nil {
 			return objects.NewStatObjectUnauthorized().WithPayload(responseErrorFrom(err))
 		}
-<<<<<<< HEAD
-		a.incrStat("stat_object")
-		cataloger := a.ForRequest(params.HTTPRequest).Cataloger
-=======
 		deps.LogAction("stat_object")
-		idx := deps.Index
->>>>>>> 1b6251cd
+		cataloger := deps.Cataloger
 
 		entry, err := cataloger.GetEntry(a.Context(), params.Repository, params.Ref, params.Path)
 		if errors.Is(err, db.ErrNotFound) {
@@ -908,14 +764,8 @@
 		if err != nil {
 			return objects.NewGetUnderlyingPropertiesUnauthorized().WithPayload(responseErrorFrom(err))
 		}
-<<<<<<< HEAD
-		a.incrStat("object_underlying_properties")
-		ctx := a.ForRequest(params.HTTPRequest)
-		cataloger := ctx.Cataloger
-=======
 		deps.LogAction("object_underlying_properties")
-		idx := deps.Index
->>>>>>> 1b6251cd
+		cataloger := deps.Cataloger
 
 		// read repo
 		repo, err := cataloger.GetRepository(a.Context(), params.Repository)
@@ -936,11 +786,7 @@
 		}
 
 		// read object properties from underlying storage
-<<<<<<< HEAD
-		properties, err := a.context.BlockAdapter.GetProperties(block.ObjectPointer{StorageNamespace: repo.StorageNamespace, Identifier: entry.PhysicalAddress})
-=======
-		properties, err := a.deps.BlockAdapter.GetProperties(block.ObjectPointer{StorageNamespace: repo.StorageNamespace, Identifier: obj.PhysicalAddress})
->>>>>>> 1b6251cd
+		properties, err := deps.BlockAdapter.GetProperties(block.ObjectPointer{StorageNamespace: repo.StorageNamespace, Identifier: entry.PhysicalAddress})
 		if err != nil {
 			return objects.NewGetUnderlyingPropertiesDefault(http.StatusInternalServerError).WithPayload(responseErrorFrom(err))
 		}
@@ -963,14 +809,8 @@
 		if err != nil {
 			return objects.NewGetObjectUnauthorized().WithPayload(responseErrorFrom(err))
 		}
-<<<<<<< HEAD
-		a.incrStat("get_object")
-		ctx := a.ForRequest(params.HTTPRequest)
-		cataloger := ctx.Cataloger
-=======
 		deps.LogAction("get_object")
-		idx := deps.Index
->>>>>>> 1b6251cd
+		cataloger := deps.Cataloger
 
 		// read repo
 		repo, err := cataloger.GetRepository(a.Context(), params.Repository)
@@ -996,13 +836,8 @@
 		res.ContentDisposition = fmt.Sprintf("filename=\"%s\"", filepath.Base(entry.Path))
 
 		// build a response as a multi-reader
-<<<<<<< HEAD
 		res.ContentLength = entry.Size
-		reader, err := ctx.BlockAdapter.Get(block.ObjectPointer{StorageNamespace: repo.StorageNamespace, Identifier: entry.PhysicalAddress}, entry.Size)
-=======
-		res.ContentLength = obj.Size
-		reader, err := deps.BlockAdapter.Get(block.ObjectPointer{StorageNamespace: repo.StorageNamespace, Identifier: obj.PhysicalAddress})
->>>>>>> 1b6251cd
+		reader, err := deps.BlockAdapter.Get(block.ObjectPointer{StorageNamespace: repo.StorageNamespace, Identifier: entry.PhysicalAddress}, entry.Size)
 		if err != nil {
 			return objects.NewGetObjectDefault(http.StatusInternalServerError).WithPayload(responseErrorFrom(err))
 		}
@@ -1024,13 +859,8 @@
 		if err != nil {
 			return objects.NewListObjectsUnauthorized().WithPayload(responseErrorFrom(err))
 		}
-<<<<<<< HEAD
-		a.incrStat("list_objects")
-		cataloger := a.ForRequest(params.HTTPRequest).Cataloger
-=======
 		deps.LogAction("list_objects")
-		idx := deps.Index
->>>>>>> 1b6251cd
+		cataloger := deps.Cataloger
 
 		after, amount := getPaginationParams(params.After, params.Amount)
 
@@ -1086,7 +916,6 @@
 
 func (a *Handler) ObjectsUploadObjectHandler() objects.UploadObjectHandler {
 	return objects.UploadObjectHandlerFunc(func(params objects.UploadObjectParams, user *models.User) middleware.Responder {
-<<<<<<< HEAD
 		if noop {
 			return objects.NewUploadObjectCreated().WithPayload(&models.ObjectStats{
 				Checksum:  "cc",
@@ -1096,10 +925,7 @@
 				SizeBytes: 1,
 			})
 		}
-		err := a.authorize(user, []permissions.Permission{
-=======
-		deps, err := a.setupRequest(user, params.HTTPRequest, []permissions.Permission{
->>>>>>> 1b6251cd
+		deps, err := a.setupRequest(user, params.HTTPRequest, []permissions.Permission{
 			{
 				Action:   permissions.WriteObjectAction,
 				Resource: permissions.ObjectArn(params.Repository, params.Path),
@@ -1108,14 +934,8 @@
 		if err != nil {
 			return objects.NewUploadObjectUnauthorized().WithPayload(responseErrorFrom(err))
 		}
-<<<<<<< HEAD
-		a.incrStat("put_object")
-		ctx := a.ForRequest(params.HTTPRequest)
-		cataloger := ctx.Cataloger
-=======
 		deps.LogAction("put_object")
-		index := deps.Index
->>>>>>> 1b6251cd
+		cataloger := deps.Cataloger
 
 		repo, err := cataloger.GetRepository(a.Context(), params.Repository)
 		if errors.Is(err, db.ErrNotFound) {
@@ -1132,11 +952,7 @@
 		byteSize := file.Header.Size
 
 		// read the content
-<<<<<<< HEAD
-		blob, err := upload.WriteBlob(ctx.BlockAdapter, repo.StorageNamespace, params.Content, byteSize, block.PutOpts{StorageClass: params.StorageClass})
-=======
-		checksum, physicalAddress, size, err := upload.WriteBlob(index, repo.Id, repo.StorageNamespace, params.Content, deps.BlockAdapter, byteSize, block.PutOpts{StorageClass: params.StorageClass})
->>>>>>> 1b6251cd
+		blob, err := upload.WriteBlob(deps.BlockAdapter, repo.StorageNamespace, params.Content, byteSize, block.PutOpts{StorageClass: params.StorageClass})
 		if err != nil {
 			return objects.NewUploadObjectDefault(http.StatusInternalServerError).WithPayload(responseErrorFrom(err))
 		}
@@ -1162,7 +978,7 @@
 		go func() {
 			dedupResult := <-dedupCh
 			if dedupResult.NewPhysicalAddress != "" {
-				_ = ctx.BlockAdapter.Remove(block.ObjectPointer{
+				_ = deps.BlockAdapter.Remove(block.ObjectPointer{
 					StorageNamespace: dedupResult.StorageNamespace,
 					Identifier:       dedupResult.Entry.PhysicalAddress,
 				})
@@ -1189,13 +1005,8 @@
 		if err != nil {
 			return objects.NewDeleteObjectUnauthorized().WithPayload(responseErrorFrom(err))
 		}
-<<<<<<< HEAD
-		a.incrStat("delete_object")
-		cataloger := a.ForRequest(params.HTTPRequest).Cataloger
-=======
 		deps.LogAction("delete_object")
-		index := deps.Index
->>>>>>> 1b6251cd
+		cataloger := deps.Cataloger
 
 		err = cataloger.DeleteEntry(a.Context(), params.Repository, params.Branch, params.Path)
 		if errors.Is(err, db.ErrNotFound) {
@@ -1219,13 +1030,8 @@
 		if err != nil {
 			return branches.NewRevertBranchUnauthorized().WithPayload(responseErrorFrom(err))
 		}
-<<<<<<< HEAD
-		a.incrStat("revert_branch")
-		cataloger := a.ForRequest(params.HTTPRequest).Cataloger
-=======
 		deps.LogAction("revert_branch")
-		index := deps.Index
->>>>>>> 1b6251cd
+		cataloger := deps.Cataloger
 
 		switch swag.StringValue(params.Revert.Type) {
 		case models.RevertCreationTypeCOMMIT:
