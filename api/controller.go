--- conflicted
+++ resolved
@@ -2904,26 +2904,9 @@
 		}
 		var nextToken string
 		for runsIter.Next() && len(payload.Results) < amount {
-<<<<<<< HEAD
 			val := runsIter.Value()
-			runResult := &models.ActionRun{
-				Branch:    swag.String(val.BranchID),
-				CommitID:  swag.String(val.CommitID),
-				RunID:     swag.String(val.RunID),
-				StartTime: strfmt.DateTime(val.StartTime),
-				EndTime:   strfmt.DateTime(val.EndTime),
-				EventType: val.EventType,
-			}
-			if val.Passed {
-				runResult.Status = models.HookRunStatusCompleted
-			} else {
-				runResult.Status = models.HookRunStatusFailed
-			}
-			payload.Results = append(payload.Results, runResult)
+			payload.Results = append(payload.Results, convertRun(val))
 			nextToken = val.RunID
-=======
-			payload.Results = append(payload.Results, convertRun(runsIter.Value()))
->>>>>>> a899c3b7
 		}
 		payload.Pagination.Results = swag.Int64(int64(len(payload.Results)))
 		if runsIter.Next() {
