//go:generate swagger generate client -q -A lakefs -f ../swagger.yml -P models.User -t gen
//go:generate swagger generate server -q -A lakefs -f ../swagger.yml -P models.User -t gen --exclude-main
package api

import (
	"fmt"
<<<<<<< HEAD
	"github.com/go-openapi/runtime/middleware"
	dedup2 "github.com/treeverse/lakefs/dedup"
	"net/http"
	"strconv"
	"time"
=======
	"net/http"
>>>>>>> c8f5b89d

	"github.com/go-openapi/errors"
	"github.com/go-openapi/loads"
	"github.com/prometheus/client_golang/prometheus/promhttp"
	"github.com/treeverse/lakefs/api/gen/models"
	"github.com/treeverse/lakefs/api/gen/restapi"
	"github.com/treeverse/lakefs/api/gen/restapi/operations"
	"github.com/treeverse/lakefs/auth"
	"github.com/treeverse/lakefs/block"
	"github.com/treeverse/lakefs/catalog"
	"github.com/treeverse/lakefs/db"
	"github.com/treeverse/lakefs/dedup"
	"github.com/treeverse/lakefs/httputil"
	"github.com/treeverse/lakefs/logging"
	"github.com/treeverse/lakefs/retention"
	_ "github.com/treeverse/lakefs/statik"
	"github.com/treeverse/lakefs/stats"
	"gopkg.in/dgrijalva/jwt-go.v3"
)

const (
	RequestIDHeaderName        = "X-Request-ID"
	LoggerServiceName          = "rest_api"
	JWTAuthorizationHeaderName = "X-JWT-Authorization"
)

var (
	ErrAuthenticationFailed = errors.New(http.StatusUnauthorized, "error authenticating request")
)

type Handler struct {
	meta         auth.MetadataManager
	cataloger    catalog.Cataloger
	blockStore   block.Adapter
	authService  auth.Service
	stats        stats.Collector
	retention    retention.Service
	migrator     db.Migrator
	apiServer    *restapi.Server
	handler      *http.ServeMux
	dedupCleaner *dedup.Cleaner
	logger       logging.Logger
}

func NewHandler(
	cataloger catalog.Cataloger,
	blockStore block.Adapter,
	authService auth.Service,
	meta auth.MetadataManager,
	stats stats.Collector,
	retention retention.Service,
	migrator db.Migrator,
	dedupCleaner *dedup.Cleaner,
	logger logging.Logger,
) http.Handler {
	logger.Info("initialized OpenAPI server")
	s := &Handler{
		cataloger:    cataloger,
		blockStore:   blockStore,
		authService:  authService,
		meta:         meta,
		stats:        stats,
		retention:    retention,
		migrator:     migrator,
		dedupCleaner: dedupCleaner,
		logger:       logger,
	}
	s.buildAPI()
	return s.handler
}

// JwtTokenAuth decodes, validates and authenticates a user that exists
// in the X-JWT-Authorization header.
// This header either exists natively, or is set using a token
func (s *Handler) JwtTokenAuth() func(string) (*models.User, error) {
	logger := logging.Default().WithField("auth", "jwt")
	return func(tokenString string) (*models.User, error) {
		claims := &jwt.StandardClaims{}
		token, err := jwt.ParseWithClaims(tokenString, claims, func(token *jwt.Token) (interface{}, error) {
			if _, ok := token.Method.(*jwt.SigningMethodHMAC); !ok {
				return nil, fmt.Errorf("unexpected signing method: %v", token.Header["alg"])
			}

			return s.authService.SecretStore().SharedSecret(), nil
		})
		if err != nil {
			return nil, ErrAuthenticationFailed
		}
		claims, ok := token.Claims.(*jwt.StandardClaims)
		if !ok || !token.Valid {
			return nil, ErrAuthenticationFailed
		}
		userData, err := s.authService.GetUser(claims.Subject)
		if err != nil {
			logger.WithField("subject", claims.Subject).Warn("could not find user for token")
			return nil, ErrAuthenticationFailed
		}
		return &models.User{
			ID: userData.DisplayName,
		}, nil
	}
}

// BasicAuth returns a function that hooks into Swagger's basic Auth provider
// it uses the Auth.Service provided to ensure credentials are valid
func (s *Handler) BasicAuth() func(accessKey, secretKey string) (user *models.User, err error) {
	logger := logging.Default().WithField("auth", "basic")
	return func(accessKey, secretKey string) (user *models.User, err error) {
		credentials, err := s.authService.GetCredentials(accessKey)
		if err != nil {
			logger.WithError(err).WithField("access_key", accessKey).Warn("could not get access key for login")
			return nil, ErrAuthenticationFailed
		}
		if secretKey != credentials.AccessSecretKey {
			logger.WithField("access_key", accessKey).Warn("access key secret does not match")
			return nil, ErrAuthenticationFailed
		}
		userData, err := s.authService.GetUserById(credentials.UserId)
		if err != nil {
			logger.WithField("access_key", accessKey).Warn("could not find user for key pair")
			return nil, ErrAuthenticationFailed
		}
		return &models.User{
			ID: userData.DisplayName,
		}, nil
	}
}

func (s *Handler) setupHandler(api http.Handler, ui http.Handler, setup http.Handler) {
	mux := http.NewServeMux()
	// health check
	mux.Handle("/_health", httputil.ServeHealth())
	// metrics
	mux.Handle("/_metrics", promhttp.Handler())
	// pprof endpoint
	mux.Handle("/_pprof/", httputil.ServePPROF("/_pprof/"))
	// api handler
	mux.Handle("/api/", api)
	// swagger
	mux.Handle("/swagger.json", api)
	// setup system
	mux.Handle(SetupLakeFSRoute, setup)
	// otherwise, serve  UI
	mux.Handle("/", ui)

	s.handler = mux
}

// buildAPI wires together the JWT and basic authenticator and registers all relevant API handlers
func (s *Handler) buildAPI() {
	swaggerSpec, _ := loads.Analyzed(restapi.SwaggerJSON, "")

	api := operations.NewLakefsAPI(swaggerSpec)
	api.Logger = func(msg string, ctx ...interface{}) {
		logging.Default().WithField("logger", "swagger").Debugf(msg, ctx)
	}
	api.BasicAuthAuth = s.BasicAuth()
	api.JwtTokenAuth = s.JwtTokenAuth()
	// bind our handlers to the server
	NewController(s.cataloger, s.authService, s.blockStore, s.stats, s.retention, s.dedupCleaner, s.logger).Configure(api)

	// setup host/port
	s.apiServer = restapi.NewServer(api)
	s.apiServer.ConfigureAPI()
	s.setupHandler(
		// api handler
		httputil.LoggingMiddleware(
			RequestIDHeaderName,
			logging.Fields{"service_name": LoggerServiceName},
			promhttp.InstrumentHandlerCounter(requestCounter,
				metricsMiddleware(api.Context(),
					cookieToAPIHeader(
						s.apiServer.GetHandler(),
					)),
			),
		),

		// ui handler
		UIHandler(s.authService),

		// setup handler
		httputil.LoggingMiddleware(
			RequestIDHeaderName,
			logging.Fields{"service_name": LoggerServiceName},
			setupLakeFSHandler(s.authService, s.meta, s.migrator, s.stats),
		),
	)
}

func cookieToAPIHeader(next http.Handler) http.Handler {
	return http.HandlerFunc(func(w http.ResponseWriter, r *http.Request) {
		// read cookie (no need to validate, this will be done in the API
		cookie, err := r.Cookie(JWTCookieName)
		if err != nil {
			next.ServeHTTP(w, r)
			return
		}
		// header found
		r.Header.Set(JWTAuthorizationHeaderName, cookie.Value)
		next.ServeHTTP(w, r)
	})
}

func metricsMiddleware(ctx *middleware.Context, next http.Handler) http.Handler {
	return http.HandlerFunc(func(w http.ResponseWriter, r *http.Request) {
		route, _, ok := ctx.RouteInfo(r)
		start := time.Now()
		mrw := httputil.NewMetricResponseWriter(w)
		next.ServeHTTP(mrw, r)
		if ok {
			requestHistograms.
				WithLabelValues(route.Operation.ID, strconv.Itoa(mrw.StatusCode)).
				Observe(time.Since(start).Seconds())
		}
	})
}<|MERGE_RESOLUTION|>--- conflicted
+++ resolved
@@ -4,15 +4,9 @@
 
 import (
 	"fmt"
-<<<<<<< HEAD
-	"github.com/go-openapi/runtime/middleware"
-	dedup2 "github.com/treeverse/lakefs/dedup"
 	"net/http"
 	"strconv"
 	"time"
-=======
-	"net/http"
->>>>>>> c8f5b89d
 
 	"github.com/go-openapi/errors"
 	"github.com/go-openapi/loads"
