--- conflicted
+++ resolved
@@ -5,7 +5,6 @@
 import (
 	"fmt"
 	"net/http"
-	"net/http/pprof"
 
 	"github.com/go-openapi/errors"
 	"github.com/go-openapi/loads"
@@ -133,22 +132,10 @@
 
 func (s *Handler) setupHandler(api http.Handler, ui http.Handler, setup http.Handler) {
 	mux := http.NewServeMux()
-<<<<<<< HEAD
-	// pprof
-	mux.HandleFunc("/debug/pprof/", pprof.Index)
-	mux.HandleFunc("/debug/pprof/cmdline", pprof.Cmdline)
-	mux.HandleFunc("/debug/pprof/profile", pprof.Profile)
-	mux.HandleFunc("/debug/pprof/symbol", pprof.Symbol)
-	mux.HandleFunc("/debug/pprof/trace", pprof.Trace)
-	// promethues
-	mux.Handle("/metrics", promhttp.Handler())
-
-=======
 	// health check
 	mux.Handle("/_health", httputil.ServeHealth())
 	// pprof endpoint
 	mux.Handle("/_pprof/", httputil.ServePPROF("/_pprof/"))
->>>>>>> 940de39f
 	// api handler
 	mux.Handle("/api/", api)
 	// swagger
