--- conflicted
+++ resolved
@@ -37,7 +37,6 @@
 )
 
 type Server struct {
-<<<<<<< HEAD
 	cataloger          catalog.Cataloger
 	blockStore         block.Adapter
 	authService        auth.Service
@@ -47,17 +46,7 @@
 	handler            *http.ServeMux
 	server             *http.Server
 	s3InventoryFactory onboard.S3InventoryFactory
-=======
-	cataloger   catalog.Cataloger
-	blockStore  block.Adapter
-	authService auth.Service
-	stats       stats.Collector
-	migrator    db.Migrator
-	apiServer   *restapi.Server
-	handler     *http.ServeMux
-	server      *http.Server
-	logger      logging.Logger
->>>>>>> a99c1642
+	logger             logging.Logger
 }
 
 func NewServer(
@@ -66,29 +55,18 @@
 	authService auth.Service,
 	stats stats.Collector,
 	migrator db.Migrator,
-<<<<<<< HEAD
 	s3InventoryFactory onboard.S3InventoryFactory,
-=======
 	logger logging.Logger,
->>>>>>> a99c1642
 ) *Server {
 	logger.Info("initialized OpenAPI server")
 	return &Server{
-<<<<<<< HEAD
 		cataloger:          cataloger,
 		blockStore:         blockStore,
 		authService:        authService,
 		stats:              stats,
 		migrator:           migrator,
 		s3InventoryFactory: s3InventoryFactory,
-=======
-		cataloger:   cataloger,
-		blockStore:  blockStore,
-		authService: authService,
-		stats:       stats,
-		migrator:    migrator,
-		logger:      logger,
->>>>>>> a99c1642
+		logger:             logger,
 	}
 }
 
@@ -195,11 +173,7 @@
 	api.JwtTokenAuth = s.JwtTokenAuth()
 
 	// bind our handlers to the server
-<<<<<<< HEAD
-	NewHandler(s.cataloger, s.authService, s.blockStore, s.stats, s.s3InventoryFactory).Configure(api)
-=======
-	NewHandler(s.cataloger, s.authService, s.blockStore, s.stats, s.logger).Configure(api)
->>>>>>> a99c1642
+	NewHandler(s.cataloger, s.authService, s.blockStore, s.s3InventoryFactory, s.stats, s.logger).Configure(api)
 
 	// setup host/port
 	s.apiServer = restapi.NewServer(api)
