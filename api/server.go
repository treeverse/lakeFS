--- conflicted
+++ resolved
@@ -36,12 +36,8 @@
 )
 
 type Server struct {
-<<<<<<< HEAD
 	version     string
-	meta        index.Index
-=======
 	cataloger   catalog.Cataloger
->>>>>>> 05634a57
 	blockStore  block.Adapter
 	authService auth.Service
 	stats       stats.Collector
@@ -53,12 +49,8 @@
 }
 
 func NewServer(
-<<<<<<< HEAD
 	version string,
-	meta index.Index,
-=======
 	cataloger catalog.Cataloger,
->>>>>>> 05634a57
 	blockStore block.Adapter,
 	authService auth.Service,
 	stats stats.Collector,
@@ -67,12 +59,8 @@
 ) *Server {
 	logger.Info("initialized OpenAPI server")
 	return &Server{
-<<<<<<< HEAD
 		version:     version,
-		meta:        meta,
-=======
 		cataloger:   cataloger,
->>>>>>> 05634a57
 		blockStore:  blockStore,
 		authService: authService,
 		stats:       stats,
