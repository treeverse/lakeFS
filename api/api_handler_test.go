package api_test

import (
	"bytes"
	"context"
	"errors"
	"strconv"
	"strings"
	"testing"
	"time"

	"github.com/treeverse/lakefs/catalog"

	"github.com/go-openapi/runtime"
	httptransport "github.com/go-openapi/runtime/client"
	"github.com/go-openapi/swag"
	"github.com/treeverse/lakefs/api/gen/client"
	"github.com/treeverse/lakefs/api/gen/client/branches"
	"github.com/treeverse/lakefs/api/gen/client/commits"
	"github.com/treeverse/lakefs/api/gen/client/objects"
	"github.com/treeverse/lakefs/api/gen/client/repositories"
	"github.com/treeverse/lakefs/api/gen/models"
	"github.com/treeverse/lakefs/block"
	"github.com/treeverse/lakefs/db"
	"github.com/treeverse/lakefs/httputil"
	"github.com/treeverse/lakefs/testutil"
	"github.com/treeverse/lakefs/upload"
)

func TestHandler_ListRepositoriesHandler(t *testing.T) {
	handler, deps := getHandler(t)

	// create user
	creds := createDefaultAdminUser(deps.auth, t)

	// setup client
	clt := client.Default
	clt.SetTransport(&handlerTransport{Handler: handler})

	t.Run("list no repos", func(t *testing.T) {
		resp, err := clt.Repositories.ListRepositories(&repositories.ListRepositoriesParams{},
			httptransport.BasicAuth(creds.AccessKeyId, creds.AccessSecretKey))

		if err != nil {
			t.Fatal(err)
		}

		if resp.GetPayload() == nil {
			t.Fatalf("expected payload, got nil")
		}
		if len(resp.GetPayload().Results) != 0 {
			t.Fatalf("expected 0 repositories, got %d", len(resp.GetPayload().Results))
		}
	})

	t.Run("list some repos", func(t *testing.T) {
		// write some repos
		ctx := context.Background()
		testutil.Must(t, deps.cataloger.CreateRepository(ctx, "foo1", "s3://foo1", "master"))
		testutil.Must(t, deps.cataloger.CreateRepository(ctx, "foo2", "s3://foo1", "master"))
		testutil.Must(t, deps.cataloger.CreateRepository(ctx, "foo3", "s3://foo1", "master"))

		resp, err := clt.Repositories.ListRepositories(&repositories.ListRepositoriesParams{},
			httptransport.BasicAuth(creds.AccessKeyId, creds.AccessSecretKey))

		if err != nil {
			t.Fatal(err)
		}

		if resp.GetPayload() == nil {
			t.Fatalf("expected payload, got nil")
		}
		if len(resp.GetPayload().Results) != 3 {
			t.Fatalf("expected 3 repositories, got %d", len(resp.GetPayload().Results))
		}
	})

	t.Run("paginate repos", func(t *testing.T) {
		// write some repos
		resp, err := clt.Repositories.ListRepositories(&repositories.ListRepositoriesParams{
			Amount: swag.Int64(2),
		}, httptransport.BasicAuth(creds.AccessKeyId, creds.AccessSecretKey))

		if err != nil {
			t.Fatal(err)
		}

		if resp.GetPayload() == nil {
			t.Fatalf("expected payload, got nil")
		}
		if len(resp.GetPayload().Results) != 2 {
			t.Fatalf("expected 3 repositories, got %d", len(resp.GetPayload().Results))
		}

		if !swag.BoolValue(resp.GetPayload().Pagination.HasMore) {
			t.Fatalf("expected more results from paginator, got none")
		}
	})

	t.Run("paginate repos after", func(t *testing.T) {
		// write some repos
		resp, err := clt.Repositories.ListRepositories(&repositories.ListRepositoriesParams{
			Amount: swag.Int64(2),
			After:  swag.String("foo2"),
		}, httptransport.BasicAuth(creds.AccessKeyId, creds.AccessSecretKey))

		if err != nil {
			t.Fatal(err)
		}

		if resp.GetPayload() == nil {
			t.Fatalf("expected payload, got nil")
		}
		if len(resp.GetPayload().Results) != 1 {
			t.Fatalf("expected 1 repository, got %d", len(resp.GetPayload().Results))
		}

		if swag.BoolValue(resp.GetPayload().Pagination.HasMore) {
			t.Fatalf("expected no more results from paginator")
		}

		if !strings.EqualFold(resp.GetPayload().Results[0].ID, "foo3") {
			t.Fatalf("expected last pagination result to be foo3, got %s instead",
				resp.GetPayload().Results[0].ID)
		}
	})
}

func TestHandler_GetRepoHandler(t *testing.T) {
	handler, deps := getHandler(t)

	// create user
	creds := createDefaultAdminUser(deps.auth, t)

	// setup client
	clt := client.Default
	clt.SetTransport(&handlerTransport{Handler: handler})

	t.Run("get missing repo", func(t *testing.T) {
		_, err := clt.Repositories.GetRepository(&repositories.GetRepositoryParams{
			RepositoryID: "foo1",
		}, httptransport.BasicAuth(creds.AccessKeyId, creds.AccessSecretKey))

		if err == nil {
			t.Fatalf("expected err calling missing repo")
		}

		if _, ok := err.(*repositories.GetRepositoryNotFound); !ok {
			t.Fatalf("expected not found error getting missing repo")
		}
	})

	t.Run("get existing repo", func(t *testing.T) {
		const testBranchName = "non-default"
		testutil.Must(t,
			deps.cataloger.CreateRepository(context.Background(), "foo1", "s3://foo1", testBranchName))
		resp, err := clt.Repositories.GetRepository(&repositories.GetRepositoryParams{
			RepositoryID: "foo1",
		}, httptransport.BasicAuth(creds.AccessKeyId, creds.AccessSecretKey))

		if err != nil {
			t.Fatalf("unexpected err calling get repo, %v", err)
		}

		if !strings.EqualFold(resp.GetPayload().DefaultBranch, testBranchName) {
			t.Fatalf("unexpected branch name %s, expected %s",
				resp.GetPayload().DefaultBranch, testBranchName)
		}
	})

}

func TestHandler_CommitsGetBranchCommitLogHandler(t *testing.T) {
	handler, deps := getHandler(t)

	// create user
	creds := createDefaultAdminUser(deps.auth, t)
	bauth := httptransport.BasicAuth(creds.AccessKeyId, creds.AccessSecretKey)

	// setup client
	clt := client.Default
	clt.SetTransport(&handlerTransport{Handler: handler})

	ctx := context.Background()
	t.Run("get missing branch", func(t *testing.T) {
		err := deps.cataloger.CreateRepository(ctx, "repo1", "ns1", "master")
		if err != nil {
			t.Fatal(err)
		}
		_, err = clt.Commits.GetBranchCommitLog(&commits.GetBranchCommitLogParams{
			BranchID:     "otherbranch",
			RepositoryID: "repo1",
		}, bauth)
		if err == nil {
			t.Fatalf("expected error getting a branch that doesn't exist")
		}
	})

	t.Run("get branch log", func(t *testing.T) {
		err := deps.cataloger.CreateRepository(ctx, "repo2", "ns1", "master")
		if err != nil {
			t.Fatal(err)
		}
		const commitsLen = 2
		for i := 0; i < commitsLen; i++ {
			n := strconv.Itoa(i + 1)
			p := "foo/bar" + n
			testutil.MustDo(t, "create entry bar"+n, deps.cataloger.CreateEntry(ctx, "repo2", "master",
				catalog.Entry{Path: p, PhysicalAddress: "bar" + n + "addr", CreationDate: time.Now(), Size: int64(i) + 1, Checksum: "cksum" + n}))
			if _, err := deps.cataloger.Commit(ctx, "repo2", "master", "commit"+n, "some_user", nil); err != nil {
				t.Fatalf("failed to commit '%s': %s", p, err)
			}
		}
		resp, err := clt.Commits.GetBranchCommitLog(&commits.GetBranchCommitLogParams{
			BranchID:     "master",
			RepositoryID: "repo2",
		}, bauth)
		if err != nil {
			t.Fatalf("unexpected error getting log of commits: %s", err)
		}
		if len(resp.GetPayload().Results) != commitsLen {
			t.Fatalf("expected a log of %d commits, got %d instead", commitsLen, len(resp.GetPayload().Results))
		}
	})
}

func TestHandler_GetCommitHandler(t *testing.T) {

	handler, deps := getHandler(t)

	// create user
	creds := createDefaultAdminUser(deps.auth, t)
	bauth := httptransport.BasicAuth(creds.AccessKeyId, creds.AccessSecretKey)

	// setup client
	clt := client.Default
	clt.SetTransport(&handlerTransport{Handler: handler})

	t.Run("get missing commit", func(t *testing.T) {
		_, err := clt.Commits.GetCommit(&commits.GetCommitParams{
			CommitID:     "b0a989d946dca26496b8280ca2bb0a96131a48b362e72f1789e498815992fffa",
			RepositoryID: "foo1",
		}, bauth)
		if err == nil {
			t.Fatalf("expected err calling missing commit")
		}

		if _, ok := err.(*commits.GetCommitNotFound); !ok {
			t.Fatalf("expected not found error getting missing commit")
		}
	})

	t.Run("get existing commit", func(t *testing.T) {
		ctx := context.Background()
		err := deps.cataloger.CreateRepository(ctx, "foo1", "s3://foo1", "master")
		testutil.Must(t, err)
		testutil.MustDo(t, "create entry bar1", deps.cataloger.CreateEntry(ctx, "foo1", "master",
			catalog.Entry{Path: "foo/bar1", PhysicalAddress: "bar1addr", CreationDate: time.Now(), Size: 1, Checksum: "cksum1"}))
		commit1, err := deps.cataloger.Commit(ctx, "foo1", "master", "some message", DefaultUserID, nil)
		testutil.Must(t, err)
		reference1, err := deps.cataloger.GetBranchReference(ctx, "foo1", "master")
		if err != nil {
			t.Fatal(err)
		}
		if reference1 != commit1 {
			t.Fatalf("Commit reference %s, not equals to branch reference %s", commit1, reference1)
		}
		resp, err := clt.Commits.GetCommit(&commits.GetCommitParams{
			CommitID:     reference1,
			RepositoryID: "foo1",
		}, bauth)
		if err != nil {
			t.Fatalf("unexpected err calling commit: %s", err)
		}

		committer := resp.GetPayload().Committer
		if committer != DefaultUserID {
			t.Fatalf("unexpected commit id %s, expected %s",
				committer, DefaultUserID)
		}
	})
}

func TestHandler_CommitHandler(t *testing.T) {
	handler, deps := getHandler(t)

	// create user
	creds := createDefaultAdminUser(deps.auth, t)
	bauth := httptransport.BasicAuth(creds.AccessKeyId, creds.AccessSecretKey)

	// setup client
	clt := client.Default
	clt.SetTransport(&handlerTransport{Handler: handler})
	t.Run("commit non-existent commit", func(t *testing.T) {
		_, err := clt.Commits.Commit(&commits.CommitParams{
			BranchID: "master",
			Commit: &models.CommitCreation{
				Message:  swag.String("some message"),
				Metadata: nil,
			},
			RepositoryID: "foo1",
		}, bauth)

		if err == nil {
			t.Fatalf("expected err calling missing repo for commit")
		}

		if _, ok := err.(*commits.CommitDefault); !ok {
			t.Fatalf("expected not found error when missing commit repo, got %v", err)
		}
	})

	t.Run("commit success", func(t *testing.T) {
		ctx := context.Background()
		testutil.MustDo(t, "create repo foo1",
			deps.cataloger.CreateRepository(ctx, "foo1", "s3://foo1", "master"))
		testutil.MustDo(t, "commit bar on foo1", deps.cataloger.CreateEntry(ctx, "foo1", "master",
			catalog.Entry{Path: "foo/bar", PhysicalAddress: "pa", CreationDate: time.Now(), Size: 666, Checksum: "cs", Metadata: nil}))
		_, err := clt.Commits.Commit(&commits.CommitParams{
			BranchID: "master",
			Commit: &models.CommitCreation{
				Message:  swag.String("some message"),
				Metadata: nil,
			},
			RepositoryID: "foo1",
		}, bauth)
		if err != nil {
			t.Fatalf("unexpected error on commit: %s", err)
		}
	})
}

func TestHandler_CreateRepositoryHandler(t *testing.T) {
	handler, deps := getHandler(t)

	// create user
	creds := createDefaultAdminUser(deps.auth, t)
	bauth := httptransport.BasicAuth(creds.AccessKeyId, creds.AccessSecretKey)

	// setup client
	clt := client.Default
	clt.SetTransport(&handlerTransport{Handler: handler})

	t.Run("create repo success", func(t *testing.T) {
		resp, err := clt.Repositories.CreateRepository(&repositories.CreateRepositoryParams{
			Repository: &models.RepositoryCreation{
				StorageNamespace: swag.String("s3://foo-bucket/"),
				ID:               swag.String("my-new-repo"),
				DefaultBranch:    "master",
			},
		}, bauth)

		if err != nil {
			t.Fatalf("unexpected error creating valid repo: %s", err)
		}

		if !strings.EqualFold(resp.GetPayload().ID, "my-new-repo") {
			t.Fatalf("got unexpected repo when creating my-new-repo: %s", resp.GetPayload().ID)
		}
	})

	t.Run("create repo duplicate", func(t *testing.T) {
<<<<<<< HEAD
		ctx := context.Background()
		err := deps.cataloger.CreateRepository(ctx, "repo2", "s3://foo1", "master")
=======
		err := deps.meta.CreateRepo("repo2", "s3://foo1/", "master")
>>>>>>> 7aa02a78
		if err != nil {
			t.Fatal(err)
		}
		_, err = clt.Repositories.CreateRepository(&repositories.CreateRepositoryParams{
			Repository: &models.RepositoryCreation{
				StorageNamespace: swag.String("s3://foo-bucket/"),
				ID:               swag.String("repo2"),
				DefaultBranch:    "master",
			},
		}, bauth)

		if err == nil {
			t.Fatalf("expected error creating duplicate repo")
		}
	})
}

func TestHandler_DeleteRepositoryHandler(t *testing.T) {
	handler, deps := getHandler(t)

	// create user
	creds := createDefaultAdminUser(deps.auth, t)
	bauth := httptransport.BasicAuth(creds.AccessKeyId, creds.AccessSecretKey)

	// setup client
	clt := client.Default
	clt.SetTransport(&handlerTransport{Handler: handler})

	ctx := context.Background()
	t.Run("delete repo success", func(t *testing.T) {
<<<<<<< HEAD
		testutil.Must(t, deps.cataloger.CreateRepository(ctx, "my-new-repo", "s3://foo1", "master"))
=======
		testutil.Must(t, deps.meta.CreateRepo("my-new-repo", "s3://foo1/", "master"))
>>>>>>> 7aa02a78

		_, err := clt.Repositories.DeleteRepository(&repositories.DeleteRepositoryParams{
			RepositoryID: "my-new-repo",
		}, bauth)

		if err != nil {
			t.Fatalf("unexpected error deleting repo: %s", err)
		}

		_, err = deps.cataloger.GetRepository(ctx, "my-new-repo")
		if !errors.Is(err, db.ErrNotFound) {
			t.Fatalf("expected repo to be gone, instead got error: %s", err)
		}
	})

	t.Run("delete repo doesnt exist", func(t *testing.T) {
		_, err := clt.Repositories.DeleteRepository(&repositories.DeleteRepositoryParams{
			RepositoryID: "my-other-repo",
		}, bauth)

		if err == nil {
			t.Fatalf("expected error deleting repo that doesnt exist")
		}
	})

	t.Run("delete repo doesnt delete other repos", func(t *testing.T) {
		testutil.Must(t, deps.cataloger.CreateRepository(ctx, "rr0", "s3://foo1", "master"))
		testutil.Must(t, deps.cataloger.CreateRepository(ctx, "rr1", "s3://foo1", "master"))
		testutil.Must(t, deps.cataloger.CreateRepository(ctx, "rr11", "s3://foo1", "master"))
		testutil.Must(t, deps.cataloger.CreateRepository(ctx, "rr2", "s3://foo1", "master"))
		_, err := clt.Repositories.DeleteRepository(&repositories.DeleteRepositoryParams{
			RepositoryID: "rr1",
		}, bauth)

		if err != nil {
			t.Fatalf("unexpected error deleting repo: %s", err)
		}

		_, err = deps.cataloger.GetRepository(ctx, "rr0")
		if err != nil {
			t.Fatalf("unexpected error getting other repo: %s", err)
		}
		_, err = deps.cataloger.GetRepository(ctx, "rr11")
		if err != nil {
			t.Fatalf("unexpected error getting other repo: %s", err)
		}
		_, err = deps.cataloger.GetRepository(ctx, "rr2")
		if err != nil {
			t.Fatalf("unexpected error getting other repo: %s", err)
		}
	})
}

func TestHandler_ListBranchesHandler(t *testing.T) {
	handler, deps := getHandler(t)

	// create user
	creds := createDefaultAdminUser(deps.auth, t)
	bauth := httptransport.BasicAuth(creds.AccessKeyId, creds.AccessSecretKey)

	// setup client
	clt := client.Default
	clt.SetTransport(&handlerTransport{Handler: handler})

	// setup repository

	t.Run("list branches only default", func(t *testing.T) {
		ctx := context.Background()
		testutil.Must(t, deps.cataloger.CreateRepository(ctx, "repo1", "s3://foo1", "master"))
		resp, err := clt.Branches.ListBranches(&branches.ListBranchesParams{
			Amount:       swag.Int64(-1),
			RepositoryID: "repo1",
		}, bauth)
		if err != nil {
			t.Fatalf("unexpected error listing branches: %s", err)
		}
		if len(resp.GetPayload().Results) != 1 {
			t.Fatalf("expected 1 branch, got %d", len(resp.GetPayload().Results))
		}
	})

	t.Run("list branches pagination", func(t *testing.T) {
		ctx := context.Background()
		testutil.Must(t, deps.cataloger.CreateRepository(ctx, "repo2", "s3://foo2", "master"))
		for i := 0; i < 7; i++ {
			branchName := "master" + strconv.Itoa(i+1)
			testutil.MustDo(t, "create branch "+branchName,
				deps.cataloger.CreateBranch(ctx, "repo2", branchName, "master"))
		}
		resp, err := clt.Branches.ListBranches(&branches.ListBranchesParams{
			Amount:       swag.Int64(2),
			RepositoryID: "repo2",
		}, bauth)
		if err != nil {
			t.Fatal(err)
		}
		if len(resp.GetPayload().Results) != 2 {
			t.Fatalf("expected 2 branches to return, got %d", len(resp.GetPayload().Results))
		}

		resp, err = clt.Branches.ListBranches(&branches.ListBranchesParams{
			Amount:       swag.Int64(2),
			After:        swag.String("master1"),
			RepositoryID: "repo2",
		}, bauth)
		if err != nil {
			t.Fatal(err)
		}
		results := resp.GetPayload().Results
		if len(results) != 2 {
			t.Fatalf("expected 2 branches to return, got %d", len(results))
		}
		if swag.StringValue(results[0].CommitID) != "master2" {
			t.Fatalf("expected master3 as the first result for the second page, got %s instead", swag.StringValue(results[0].ID))
		}
	})

	t.Run("list branches repo doesnt exist", func(t *testing.T) {
		_, err := clt.Branches.ListBranches(&branches.ListBranchesParams{
			Amount:       swag.Int64(2),
			RepositoryID: "repoX",
		}, bauth)
		if err == nil {
			t.Fatal("expected error calling list branches on repo that doesnt exist")
		}
	})
}

func TestHandler_GetBranchHandler(t *testing.T) {
	handler, deps := getHandler(t)

	// create user
	creds := createDefaultAdminUser(deps.auth, t)
	bauth := httptransport.BasicAuth(creds.AccessKeyId, creds.AccessSecretKey)

	// setup client
	clt := client.Default
	clt.SetTransport(&handlerTransport{Handler: handler})

	t.Run("get default branch", func(t *testing.T) {
		ctx := context.Background()
		testutil.Must(t, deps.cataloger.CreateRepository(ctx, "repo1", "s3://foo1", "master"))
		resp, err := clt.Branches.GetBranch(&branches.GetBranchParams{
			BranchID:     "master",
			RepositoryID: "repo1",
		}, bauth)
		if err != nil {
			t.Fatalf("unexpected error getting branch: %s", err)
		}
		branch := swag.StringValue(resp.GetPayload().CommitID)
		if branch != "master" {
			t.Fatalf("got unexpected branch %s", branch)
		}
	})

	t.Run("get missing branch", func(t *testing.T) {
		_, err := clt.Branches.GetBranch(&branches.GetBranchParams{
			BranchID:     "master333",
			RepositoryID: "repo1",
		}, bauth)
		if err == nil {
			t.Fatal("expected error getting branch that doesnt exist")
		}
	})

	t.Run("get branch for missing repo", func(t *testing.T) {
		_, err := clt.Branches.GetBranch(&branches.GetBranchParams{
			BranchID:     "master",
			RepositoryID: "repo3",
		}, bauth)
		if err == nil {
			t.Fatal("expected error getting branch for repo that doesnt exist")
		}
	})
}

func TestHandler_CreateBranchHandler(t *testing.T) {
	handler, deps := getHandler(t)

	// create user
	creds := createDefaultAdminUser(deps.auth, t)
	bauth := httptransport.BasicAuth(creds.AccessKeyId, creds.AccessSecretKey)

	// setup client
	clt := client.Default
	clt.SetTransport(&handlerTransport{Handler: handler})

	t.Run("create branch success", func(t *testing.T) {
		ctx := context.Background()
		testutil.Must(t, deps.cataloger.CreateRepository(ctx, "repo1", "s3://foo1", "master"))
		resp, err := clt.Branches.CreateBranch(&branches.CreateBranchParams{
			Branch: &models.BranchCreation{
				ID:          swag.String("master2"),
				SourceRefID: swag.String("master"),
			},
			RepositoryID: "repo1",
		}, bauth)
		if err != nil {
			t.Fatalf("unexpected error creating branch: %s", err)
		}
		branch := swag.StringValue(resp.GetPayload().CommitID)
		if branch != "master2" {
			t.Fatalf("got unexpected branch %s", branch)
		}
	})

	t.Run("create branch missing commit", func(t *testing.T) {
		_, err := clt.Branches.CreateBranch(&branches.CreateBranchParams{
			Branch: &models.BranchCreation{
				SourceRefID: swag.String("a948904f2f0f479b8f8197694b30184b0d2ed1c1cd2a1ec0fb85d299a192a447"),
				ID:          swag.String("master3"),
			},
			RepositoryID: "repo1",
		}, bauth)
		if err == nil {
			t.Fatal("expected error creating branch with a commit that doesnt exist")
		}
	})

	t.Run("create branch missing repo", func(t *testing.T) {
		_, err := clt.Branches.CreateBranch(&branches.CreateBranchParams{
			Branch: &models.BranchCreation{
				SourceRefID: swag.String("master"),
				ID:          swag.String("master8"),
			},
			RepositoryID: "repo5",
		}, bauth)
		if err == nil {
			t.Fatal("expected error creating branch with a repo that doesnt exist")
		}
	})
}

func TestHandler_DeleteBranchHandler(t *testing.T) {
	handler, deps := getHandler(t)

	// create user
	creds := createDefaultAdminUser(deps.auth, t)
	bauth := httptransport.BasicAuth(creds.AccessKeyId, creds.AccessSecretKey)

	// setup client
	clt := client.Default
	clt.SetTransport(&handlerTransport{Handler: handler})

	t.Run("delete branch success", func(t *testing.T) {
		ctx := context.Background()
		testutil.Must(t, deps.cataloger.CreateRepository(ctx, "my-new-repo", "s3://foo1", "master"))
		err := deps.cataloger.CreateBranch(ctx, "my-new-repo", "master2", "master")
		if err != nil {
			t.Fatal(err)
		}

		_, err = clt.Branches.DeleteBranch(&branches.DeleteBranchParams{
			BranchID:     "master2",
			RepositoryID: "my-new-repo",
		}, bauth)

		if err != nil {
			t.Fatalf("unexpected error deleting branch: %s", err)
		}

		_, err = deps.cataloger.GetBranchReference(ctx, "my-new-repo", "master2")
		if !errors.Is(err, db.ErrNotFound) {
			t.Fatalf("expected branch to be gone, instead got error: %s", err)
		}
	})

	t.Run("delete branch doesnt exist", func(t *testing.T) {
		_, err := clt.Branches.DeleteBranch(&branches.DeleteBranchParams{
			BranchID:     "master5",
			RepositoryID: "my-new-repo",
		}, bauth)

		if err == nil {
			t.Fatalf("expected error deleting branch that doesnt exist")
		}
	})
}

func TestHandler_ObjectsStatObjectHandler(t *testing.T) {
	handler, deps := getHandler(t)

	// create user
	creds := createDefaultAdminUser(deps.auth, t)
	bauth := httptransport.BasicAuth(creds.AccessKeyId, creds.AccessSecretKey)

	// setup client
	clt := client.Default
	clt.SetTransport(&handlerTransport{Handler: handler})

	t.Run("get object stats", func(t *testing.T) {
		ctx := context.Background()
		err := deps.cataloger.CreateRepository(ctx, "repo1", "ns1", "master")
		if err != nil {
			t.Fatal(err)
		}
		err = deps.cataloger.CreateEntry(ctx, "repo1", "master", catalog.Entry{
			Path:            "foo/bar",
			PhysicalAddress: "this_is_bars_address",
			CreationDate:    time.Now(),
			Size:            666,
			Checksum:        "this_is_a_checksum",
			Metadata:        nil,
		})
		if err != nil {
			t.Fatal(err)
		}
		resp, err := clt.Objects.StatObject(&objects.StatObjectParams{
			Ref:          "master",
			Path:         "foo/bar",
			RepositoryID: "repo1",
		}, bauth)

		if err != nil {
			t.Fatalf("did not expect error for stat, got %s", err)
		}
		if resp.Payload.Path != "foo/bar" {
			t.Fatalf("expected to get back our path, got %s", resp.Payload.Path)
		}
		if resp.Payload.SizeBytes != 666 {
			t.Fatalf("expected correct size, got %d", resp.Payload.SizeBytes)
		}

		_, err = clt.Objects.StatObject(&objects.StatObjectParams{
			Ref:          "master:HEAD",
			Path:         "foo/bar",
			RepositoryID: "repo1",
		}, bauth)

		if _, ok := err.(*objects.StatObjectNotFound); !ok {
			t.Fatalf("did expect object not found for stat, got %v", err)
		}
	})
}

func TestHandler_ObjectsListObjectsHandler(t *testing.T) {
	handler, deps := getHandler(t)

	// create user
	creds := createDefaultAdminUser(deps.auth, t)
	bauth := httptransport.BasicAuth(creds.AccessKeyId, creds.AccessSecretKey)

	// setup client
	clt := client.Default
	clt.SetTransport(&handlerTransport{Handler: handler})
	ctx := context.Background()
	err := deps.cataloger.CreateRepository(ctx, "repo1", "ns1", "master")
	if err != nil {
		t.Fatal(err)
	}
	err = deps.cataloger.CreateEntry(ctx, "repo1", "master", catalog.Entry{
		Path:            "foo/bar",
		PhysicalAddress: "this_is_bars_address",
		CreationDate:    time.Now(),
		Size:            666,
		Checksum:        "this_is_a_checksum",
	})
	if err != nil {
		t.Fatal(err)
	}

	err = deps.cataloger.CreateEntry(ctx, "repo1", "master", catalog.Entry{
		Path:            "foo/baz",
		PhysicalAddress: "this_is_bazs_address",
		CreationDate:    time.Now(),
		Size:            666,
		Checksum:        "baz_checksum",
	})
	if err != nil {
		t.Fatal(err)
	}

	err = deps.cataloger.CreateEntry(ctx, "repo1", "master", catalog.Entry{
		Path:            "foo/a_dir/baz",
		PhysicalAddress: "this_is_bazs_address",
		CreationDate:    time.Now(),
		Size:            666,
		Checksum:        "baz_checksum",
	})
	if err != nil {
		t.Fatal(err)
	}

	t.Run("get object list", func(t *testing.T) {
		resp, err := clt.Objects.ListObjects(&objects.ListObjectsParams{
			Ref:          "master",
			RepositoryID: "repo1",
			Tree:         swag.String("foo/"),
		}, bauth)
		if err != nil {
			t.Fatal(err)
		}

		if len(resp.Payload.Results) != 3 {
			t.Fatalf("expected 3 entries, got back %d", len(resp.Payload.Results))
		}

		resp, err = clt.Objects.ListObjects(&objects.ListObjectsParams{
			Ref:          "master:HEAD",
			RepositoryID: "repo1",
			Tree:         swag.String("/"),
		}, bauth)
		if err != nil {
			t.Fatal(err)
		}
		if len(resp.Payload.Results) != 0 {
			t.Fatalf("expected no entries, got back %d", len(resp.Payload.Results))
		}
	})

	t.Run("get object list paginated", func(t *testing.T) {
		resp, err := clt.Objects.ListObjects(&objects.ListObjectsParams{
			Amount:       swag.Int64(2),
			Ref:          "master",
			RepositoryID: "repo1",
			Tree:         swag.String("foo/"),
		}, bauth)
		if err != nil {
			t.Fatal(err)
		}

		if len(resp.Payload.Results) != 2 {
			t.Fatalf("expected 3 entries, got back %d", len(resp.Payload.Results))
		}
		if !swag.BoolValue(resp.Payload.Pagination.HasMore) {
			t.Fatalf("expected paginator.HasMore to be true")
		}

		if resp.Payload.Pagination.NextOffset != "foo/bar" {
			t.Fatalf("expected next offset to be foo/bar, got %s", resp.Payload.Pagination.NextOffset)
		}
	})
}

func TestHandler_ObjectsGetObjectHandler(t *testing.T) {
	handler, deps := getHandler(t)

	ctx := context.Background()
	// create user
	creds := createDefaultAdminUser(deps.auth, t)
	bauth := httptransport.BasicAuth(creds.AccessKeyId, creds.AccessSecretKey)
	deduper := testutil.NewMockDedup()

	// setup client
	clt := client.Default
	clt.SetTransport(&handlerTransport{Handler: handler})
	err := deps.cataloger.CreateRepository(ctx, "repo1", "ns1", "master")
	if err != nil {
		t.Fatal(err)
	}

	expensiveString := "EXPENSIVE"

	buf := new(bytes.Buffer)
	buf.WriteString("this is file content made up of bytes")
	checksum, physicalAddress, size, err := upload.WriteBlob(ctx, deduper, "ns1", "ns1", buf, deps.blocks, 37, block.PutOpts{StorageClass: &expensiveString})
	if err != nil {
		t.Fatal(err)
	}
	entry := catalog.Entry{
		Path:            "foo/bar",
		PhysicalAddress: physicalAddress,
		CreationDate:    time.Now(),
		Size:            size,
		Checksum:        checksum,
	}
	err = deps.cataloger.CreateEntry(ctx, "repo1", "master", entry)

	t.Run("get object", func(t *testing.T) {
		buf := new(bytes.Buffer)
		resp, err := clt.Objects.GetObject(&objects.GetObjectParams{
			Ref:          "master",
			Path:         "foo/bar",
			RepositoryID: "repo1",
		}, bauth, buf)
		if err != nil {
			t.Fatal(err)
		}

		if resp.ContentLength != 37 {
			t.Fatalf("expected 37 bytes in content length, got back %d", resp.ContentLength)
		}
		if resp.ETag != `"3c4838fe975c762ee97cf39fbbe566f1"` {
			t.Fatalf("got unexpected etag: %s", resp.ETag)
		}

		body := buf.String()
		if !strings.EqualFold(body, "this is file content made up of bytes") {
			t.Fatalf("got unexpected body: '%s'", body)
		}

		_, err = clt.Objects.GetObject(&objects.GetObjectParams{
			Ref:          "master:HEAD",
			Path:         "foo/bar",
			RepositoryID: "repo1",
		}, bauth, buf)
		if _, ok := err.(*objects.GetObjectNotFound); !ok {
			t.Fatalf("expected object not found error, got %v", err)
		}
	})

	t.Run("get properties", func(t *testing.T) {
		properties, err := clt.Objects.GetUnderlyingProperties(&objects.GetUnderlyingPropertiesParams{
			Ref:          "master",
			Path:         "foo/bar",
			RepositoryID: "repo1",
		}, bauth)
		if err != nil {
			t.Fatalf("expected to get underlying properties, got %v", err)
		}
		if *properties.Payload.StorageClass != expensiveString {
			t.Errorf("expected to get \"%s\" storage class, got %#v", expensiveString, properties)
		}
	})
}

func TestHandler_ObjectsUploadObjectHandler(t *testing.T) {
	handler, deps := getHandler(t)

	// create user
	creds := createDefaultAdminUser(deps.auth, t)
	bauth := httptransport.BasicAuth(creds.AccessKeyId, creds.AccessSecretKey)

	// setup client
	clt := client.Default
	clt.SetTransport(&handlerTransport{Handler: handler})
	ctx := context.Background()
	err := deps.cataloger.CreateRepository(ctx, "repo1", "ns1", "master")
	if err != nil {
		t.Fatal(err)
	}

	t.Run("upload object", func(t *testing.T) {
		buf := new(bytes.Buffer)
		buf.WriteString("hello world this is my awesome content")
		resp, err := clt.Objects.UploadObject(&objects.UploadObjectParams{
			BranchID:     "master",
			Content:      runtime.NamedReader("content", buf),
			Path:         "foo/bar",
			RepositoryID: "repo1",
		}, bauth)
		if err != nil {
			t.Fatal(err)
		}

		if resp.Payload.SizeBytes != 38 {
			t.Fatalf("expected 38 bytes to be written, got back %d", resp.Payload.SizeBytes)
		}

		// download it
		rbuf := new(bytes.Buffer)
		rresp, err := clt.Objects.GetObject(&objects.GetObjectParams{
			Ref:          "master",
			Path:         "foo/bar",
			RepositoryID: "repo1",
		}, bauth, rbuf)
		if err != nil {
			t.Fatal(err)
		}
		result := rbuf.String()
		if len(result) != 38 {
			t.Fatalf("expected 38 bytes to be read, got back %d", len(result))
		}
		if !strings.EqualFold(rresp.ETag, httputil.ETag(resp.Payload.Checksum)) {
			t.Fatalf("got unexpected etag: %s - expeced %s", rresp.ETag, httputil.ETag(resp.Payload.Checksum))
		}
	})
}

func TestHandler_ObjectsDeleteObjectHandler(t *testing.T) {
	handler, deps := getHandler(t)

	// create user
	creds := createDefaultAdminUser(deps.auth, t)
	bauth := httptransport.BasicAuth(creds.AccessKeyId, creds.AccessSecretKey)

	// setup client
	clt := client.Default
	clt.SetTransport(&handlerTransport{Handler: handler})
	ctx := context.Background()
	err := deps.cataloger.CreateRepository(ctx, "repo1", "ns1", "master")
	if err != nil {
		t.Fatal(err)
	}

	t.Run("delete object", func(t *testing.T) {
		buf := new(bytes.Buffer)
		buf.WriteString("hello world this is my awesome content")
		resp, err := clt.Objects.UploadObject(&objects.UploadObjectParams{
			BranchID:     "master",
			Content:      runtime.NamedReader("content", buf),
			Path:         "foo/bar",
			RepositoryID: "repo1",
		}, bauth)
		if err != nil {
			t.Fatal(err)
		}

		if resp.Payload.SizeBytes != 38 {
			t.Fatalf("expected 38 bytes to be written, got back %d", resp.Payload.SizeBytes)
		}

		// download it
		rbuf := new(bytes.Buffer)
		rresp, err := clt.Objects.GetObject(&objects.GetObjectParams{
			Ref:          "master",
			Path:         "foo/bar",
			RepositoryID: "repo1",
		}, bauth, rbuf)
		if err != nil {
			t.Fatal(err)
		}
		result := rbuf.String()
		if len(result) != 38 {
			t.Fatalf("expected 38 bytes to be read, got back %d", len(result))
		}
		if !strings.EqualFold(rresp.ETag, httputil.ETag(resp.Payload.Checksum)) {
			t.Fatalf("got unexpected etag: %s - expeced %s", rresp.ETag, httputil.ETag(resp.Payload.Checksum))
		}

		// delete it
		_, err = clt.Objects.DeleteObject(&objects.DeleteObjectParams{
			BranchID:     "master",
			Path:         "foo/bar",
			RepositoryID: "repo1",
		}, bauth)
		if err != nil {
			t.Fatal(err)
		}

		// get it
		_, err = clt.Objects.StatObject(&objects.StatObjectParams{
			Ref:          "master",
			Path:         "foo/bar",
			RepositoryID: "repo1",
		}, bauth)
		if err == nil {
			t.Fatalf("expected file to be gone now")
		}
	})
}<|MERGE_RESOLUTION|>--- conflicted
+++ resolved
@@ -360,12 +360,8 @@
 	})
 
 	t.Run("create repo duplicate", func(t *testing.T) {
-<<<<<<< HEAD
 		ctx := context.Background()
-		err := deps.cataloger.CreateRepository(ctx, "repo2", "s3://foo1", "master")
-=======
-		err := deps.meta.CreateRepo("repo2", "s3://foo1/", "master")
->>>>>>> 7aa02a78
+		err := deps.cataloger.CreateRepository(ctx, "repo2", "s3://foo1/", "master")
 		if err != nil {
 			t.Fatal(err)
 		}
@@ -396,11 +392,7 @@
 
 	ctx := context.Background()
 	t.Run("delete repo success", func(t *testing.T) {
-<<<<<<< HEAD
-		testutil.Must(t, deps.cataloger.CreateRepository(ctx, "my-new-repo", "s3://foo1", "master"))
-=======
-		testutil.Must(t, deps.meta.CreateRepo("my-new-repo", "s3://foo1/", "master"))
->>>>>>> 7aa02a78
+		testutil.Must(t, deps.cataloger.CreateRepository(ctx, "my-new-repo", "s3://foo1/", "master"))
 
 		_, err := clt.Repositories.DeleteRepository(&repositories.DeleteRepositoryParams{
 			RepositoryID: "my-new-repo",
