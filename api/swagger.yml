--- conflicted
+++ resolved
@@ -1050,12 +1050,10 @@
           type: string
         secret_access_key:
           type: string
-<<<<<<< HEAD
 
     ExternalLoginInformation:
       type: object
 
-=======
     StsAuthRequest:
       type: object
       required:
@@ -1069,7 +1067,7 @@
           type: string
         redirect_uri:
           type: string
->>>>>>> f5330435
+
     AuthenticationToken:
       type: object
       required:
@@ -1822,12 +1820,10 @@
           description: too many requests
         default:
           $ref: "#/components/responses/ServerError"
-<<<<<<< HEAD
 
   /auth/external/login:
     post:
       tags:
-        - auth
         - external
         - experimental
       operationId: externalPrincipalLogin
@@ -1840,12 +1836,18 @@
               $ref: "#/components/schemas/ExternalLoginInformation"
       responses:
         200:
-          description: successful login
-          headers:
-            Set-Cookie:
-              schema:
-                type: string
-=======
+          description: successful external login
+          content:
+            application/json:
+              schema:
+                $ref: "#/components/schemas/AuthenticationToken"
+        401:
+          $ref: "#/components/responses/Unauthorized"
+        420:
+          description: too many requests
+        default:
+          $ref: "#/components/responses/ServerError"
+
   /sts/login:
     post:
       tags:
@@ -1862,23 +1864,16 @@
       responses:
         200:
           description: successful STS login
->>>>>>> f5330435
           content:
             application/json:
               schema:
                 $ref: "#/components/schemas/AuthenticationToken"
         401:
           $ref: "#/components/responses/Unauthorized"
-<<<<<<< HEAD
-        420:
-          description: too many requests
-        default:
-          $ref: "#/components/responses/ServerError"
-=======
-        default:
-          $ref: "#/components/responses/ServerError"
-
->>>>>>> f5330435
+        420:
+          description: too many requests
+        default:
+          $ref: "#/components/responses/ServerError"
 
   /auth/capabilities:
     get:
