openapi: "3.0.0"

info:
  description: lakeFS HTTP API
  title: lakeFS API
  license:
    name: "Apache 2.0"
    url: https://www.apache.org/licenses/LICENSE-2.0.html
  version: 1.0.0

servers:
  - url: "/api/v1"
    description: lakeFS server endpoint
security:
  - jwt_token: []
  - basic_auth: []
  - cookie_auth: []
  - oidc_auth: []
  - saml_auth: []
components:
  securitySchemes:
    basic_auth:
      type: http
      scheme: basic
    jwt_token:
      type: http
      scheme: bearer
      bearerFormat: JWT
    cookie_auth:
      type: apiKey
      in: cookie
      name: internal_auth_session
    oidc_auth:
      type: apiKey
      in: cookie
      name: oidc_auth_session
    saml_auth:
      type: apiKey
      in: cookie
      name: saml_auth_session

  parameters:
    PaginationPrefix:
      in: query
      name: prefix
      description: return items prefixed with this value
      schema:
        type: string

    PaginationAfter:
      in: query
      name: after
      description: return items after this value
      schema:
        type: string

    PaginationAmount:
      in: query
      name: amount
      description: how many items to return
      schema:
        type: integer
        minimum: -1
        maximum: 1000
        default: 100

    PaginationDelimiter:
      in: query
      name: delimiter
      description: delimiter used to group common prefixes by
      schema:
        type: string
    
    IfNoneMatch:
      in: header
      name: If-None-Match
      description: Set to "*" to atomically allow the upload only if the key has no object yet. Other values are not supported.
      example: "*"
      required: false
      schema:
        type: string

  responses:
    NotFoundOrNoACL:
      description: Group not found, or group found but has no ACL
      content:
        application/json:
          schema:
            $ref: "#/components/schemas/ErrorNoACL"

    Unauthorized:
      description: Unauthorized
      content:
        application/json:
          schema:
            $ref: "#/components/schemas/Error"
    ServerError:
      description: Internal Server Error
      content:
        application/json:
          schema:
            $ref: "#/components/schemas/Error"
    NotFound:
      description: Resource Not Found
      content:
        application/json:
          schema:
            $ref: "#/components/schemas/Error"
    Conflict:
      description: Resource Conflicts With Target
      content:
        application/json:
          schema:
            $ref: "#/components/schemas/Error"
    PreconditionFailed:
      description: Precondition Failed
      content:
        application/json:
          schema:
            $ref: "#/components/schemas/Error"
    BadRequest:
      description: Bad Request
      content:
        application/json:
          schema:
            $ref: "#/components/schemas/Error"
    Forbidden:
      description: Forbidden
      content:
        application/json:
          schema:
            $ref: "#/components/schemas/Error"
    ValidationError:
      description: Validation Error
      content:
        application/json:
          schema:
            $ref: "#/components/schemas/Error"

  schemas:
    Pagination:
      type: object
      required:
        - has_more
        - max_per_page
        - results
        - next_offset
      properties:
        has_more:
          type: boolean
          description: Next page is available
        next_offset:
          type: string
          description: Token used to retrieve the next page
        results:
          type: integer
          minimum: 0
          description: Number of values found in the results
        max_per_page:
          type: integer
          minimum: 0
          description: Maximal number of entries per page

    Repository:
      type: object
      required:
        - creation_date
        - id
        - default_branch
        - storage_namespace
      properties:
        id:
          type: string
        creation_date:
          type: integer
          format: int64
          description: Unix Epoch in seconds
        default_branch:
          type: string
        storage_namespace:
          type: string
          description: Filesystem URI to store the underlying data in (e.g. "s3://my-bucket/some/path/")
        read_only:
          type: boolean
          description: Whether the repository is a read-only repository- not relevant for bare repositories

    RepositoryMetadata:
      type: object
      additionalProperties:
        type: string

    RepositoryMetadataSet:
      type: object
      required:
        - metadata
      properties:
        metadata:
          type: object
          additionalProperties:
            type: string

    RepositoryMetadataKeys:
      type: object
      required:
        - keys
      properties:
        keys:
          type: array
          items:
            type: string
            description: metadata key

    RepositoryList:
      type: object
      required:
        - pagination
        - results
      properties:
        pagination:
          $ref: "#/components/schemas/Pagination"
        results:
          type: array
          items:
            $ref: "#/components/schemas/Repository"

    FindMergeBaseResult:
      type: object
      required:
        - source_commit_id
        - destination_commit_id
        - base_commit_id
      properties:
        source_commit_id:
          type: string
          description: "The commit ID of the merge source"
        destination_commit_id:
          type: string
          description: "The commit ID of the merge destination"
        base_commit_id:
          type: string
          description: "The commit ID of the merge base"

    MergeResult:
      type: object
      required:
        - reference
      properties:
        reference:
          type: string

    RepositoryCreation:
      type: object
      required:
        - name
        - storage_namespace
      properties:
        name:
          type: string
          pattern: "^[a-z0-9][a-z0-9-]{2,62}$"
        storage_namespace:
          type: string
          description: 'Filesystem URI to store the underlying data in (e.g. "s3://my-bucket/some/path/")'
          example: "s3://example-bucket/"
          pattern: "^(s3|gs|https?|mem|local|transient)://.*$"
        default_branch:
          type: string
          example: "main"
        sample_data:
          type: boolean
          example: "true"
          default: false
        read_only:
          type: boolean
          example: "true"
          default: false

    PathList:
      type: object
      required:
        - paths
      properties:
        paths:
          type: array
          items:
            type: string
            description: Object path

    ObjectStats:
      type: object
      required:
        - checksum
        - physical_address
        - path
        - path_type
        - mtime
      properties:
        path:
          type: string
        path_type:
          type: string
          enum: [common_prefix, object]
        physical_address:
          type: string
          description: |
            The location of the object on the underlying object store.
            Formatted as a native URI with the object store type as scheme ("s3://...", "gs://...", etc.)
            Or, in the case of presign=true, will be an HTTP URL to be consumed via regular HTTP GET
        physical_address_expiry:
          type: integer
          format: int64
          description: |
            If present and nonzero, physical_address is a pre-signed URL and
            will expire at this Unix Epoch time.  This will be shorter than
            the pre-signed URL lifetime if an authentication token is about
            to expire.

            This field is *optional*.
        checksum:
          type: string
        size_bytes:
          type: integer
          format: int64
        mtime:
          type: integer
          format: int64
          description: Unix Epoch in seconds
        metadata:
          $ref: "#/components/schemas/ObjectUserMetadata"
        content_type:
          type: string
          description: Object media type

    ObjectStatsList:
      type: object
      required:
        - pagination
        - results
      properties:
        pagination:
          $ref: "#/components/schemas/Pagination"
        results:
          type: array
          items:
            $ref: "#/components/schemas/ObjectStats"

    ObjectCopyCreation:
      type: object
      required:
        - src_path
      properties:
        src_path:
          type: string
          description: path of the copied object relative to the ref
        src_ref:
          type: string
          description: a reference, if empty uses the provided branch as ref
        force:
          type: boolean
          default: false

    ObjectStageCreation:
      type: object
      required:
        - physical_address
        - checksum
        - size_bytes
      properties:
        physical_address:
          type: string
        checksum:
          type: string
        size_bytes:
          type: integer
          format: int64
        mtime:
          type: integer
          format: int64
          description: Unix Epoch in seconds
        metadata:
          $ref: "#/components/schemas/ObjectUserMetadata"
        content_type:
          type: string
          description: Object media type
        force:
          type: boolean
          default: false

    ObjectUserMetadata:
      type: object
      additionalProperties:
        type: string

    UnderlyingObjectProperties:
      type: object
      properties:
        storage_class:
          type: string
          nullable: true
    Ref:
      type: object
      required:
        - id
        - commit_id
      properties:
        id:
          type: string
        commit_id:
          type: string

    RefList:
      type: object
      required:
        - pagination
        - results
      properties:
        pagination:
          $ref: "#/components/schemas/Pagination"
        results:
          type: array
          items:
            $ref: "#/components/schemas/Ref"

    Diff:
      type: object
      required:
        - type
        - path
        - path_type
      properties:
        type:
          type: string
          enum: [added, removed, changed, conflict, prefix_changed]
        path:
          type: string
        path_type:
          type: string
          enum: [common_prefix, object]
        size_bytes:
          type: integer
          description: represents the size of the added/changed/deleted entry
          format: int64

    DiffList:
      type: object
      required:
        - pagination
        - results
      properties:
        pagination:
          $ref: "#/components/schemas/Pagination"
        results:
          type: array
          items:
            $ref: "#/components/schemas/Diff"

    ResetCreation:
      type: object
      required:
        - type
      properties:
        type:
          type: string
          enum: [object, common_prefix, reset]
          description: What to reset according to path.
        path:
          type: string
        force:
          type: boolean
          default: false

    RevertCreation:
      type: object
      required:
        - parent_number
        - ref
      properties:
        ref:
          type: string
          description: the commit to revert, given by a ref
        parent_number:
          type: integer
          description: when reverting a merge commit, the parent number (starting from 1) relative to which to perform the revert.
        force:
          type: boolean
          default: false
        allow_empty:
          type: boolean
          default: false
          description: allow empty commit (revert without changes)

    CherryPickCreation:
      type: object
      required:
        - ref
      properties:
        ref:
          type: string
          description: the commit to cherry-pick, given by a ref
        parent_number:
          type: integer
          description: |
            When cherry-picking a merge commit, the parent number (starting from 1) with which to perform the diff.
            The default branch is parent 1.
        force:
          type: boolean
          default: false

    Commit:
      type: object
      required:
        - id
        - parents
        - committer
        - message
        - creation_date
        - meta_range_id
      properties:
        id:
          type: string
        parents:
          type: array
          items:
            type: string
        committer:
          type: string
        message:
          type: string
        creation_date:
          type: integer
          format: int64
          description: Unix Epoch in seconds
        meta_range_id:
          type: string
        metadata:
          type: object
          additionalProperties:
            type: string
        generation:
          type: integer
          format: int64
        version:
          type: integer
          minimum: 0
          maximum: 1

    CommitList:
      type: object
      required:
        - pagination
        - results
      properties:
        pagination:
          $ref: "#/components/schemas/Pagination"
        results:
          type: array
          items:
            $ref: "#/components/schemas/Commit"

    CommitCreation:
      type: object
      required:
        - message
      properties:
        message:
          type: string
        metadata:
          type: object
          additionalProperties:
            type: string
        date:
          description: set date to override creation date in the commit (Unix Epoch in seconds)
          type: integer
          format: int64
        allow_empty:
          description: sets whether a commit can contain no changes
          type: boolean
          default: false
        force:
          type: boolean
          default: false

    CommitRecordCreation:
      type: object
      required:
        - commit_id
        - version
        - committer
        - message
        - metarange_id
        - creation_date
        - parents
        - generation
      properties:
        commit_id:
          type: string
          description: id of the commit record
        version:
          type: integer
          minimum: 0
          maximum: 1
          description: version of the commit record
        committer:
          type: string
          description: committer of the commit record
        message:
          type: string
          description: message of the commit record
        metarange_id:
          type: string
          description: metarange_id of the commit record
        creation_date:
          type: integer
          format: int64
          description: Unix Epoch in seconds
        parents:
          type: array
          items:
            type: string
          description: parents of the commit record
        metadata:
          type: object
          additionalProperties:
            type: string
          description: metadata of the commit record
        generation:
          type: integer
          format: int64
          description: generation of the commit record
        force:
          type: boolean
          default: false

    Merge:
      type: object
      properties:
        message:
          type: string
        metadata:
          type: object
          additionalProperties:
            type: string
        strategy:
          description: In case of a merge conflict, this option will force the merge process to automatically favor changes from the dest branch ('dest-wins') or from the source branch('source-wins'). In case no selection is made, the merge process will fail in case of a conflict
          type: string
        force:
          type: boolean
          default: false

    BranchCreation:
      type: object
      required:
        - name
        - source
      properties:
        name:
          type: string
        source:
          type: string
        force:
          type: boolean
          default: false

    TagCreation:
      type: object
      description: Make tag ID point at this REF.
      required:
        - id
        - ref
      properties:
        id:
          type: string
          description: ID of tag to create
        ref:
          type: string
          description: the commit to tag
        force:
          type: boolean
          default: false

    TaskInfo:
      type: object
      required:
        - id
      properties:
        id:
          type: string
          description: ID of the task

    RepositoryDumpStatus:
      type: object
      required:
        - id
        - done
        - update_time
      properties:
        id:
          type: string
          description: ID of the task
        done:
          type: boolean
        update_time:
          type: string
          format: date-time
        error:
          type: string
        refs:
            $ref: "#/components/schemas/RefsDump"

    RepositoryRestoreStatus:
      type: object
      required:
        - id
        - done
        - update_time
      properties:
        id:
          type: string
          description: ID of the task
        done:
          type: boolean
        update_time:
          type: string
          format: date-time
        error:
          type: string

    RefsDump:
      type: object
      required:
        - branches_meta_range_id
        - tags_meta_range_id
        - commits_meta_range_id
      properties:
        commits_meta_range_id:
          type: string
        tags_meta_range_id:
          type: string
        branches_meta_range_id:
          type: string

    RefsRestore:
      type: object
      required:
        - branches_meta_range_id
        - tags_meta_range_id
        - commits_meta_range_id
      properties:
        commits_meta_range_id:
          type: string
        tags_meta_range_id:
          type: string
        branches_meta_range_id:
          type: string
        force:
          type: boolean
          default: false

    StorageURI:
      description: URI to a path in a storage provider (e.g. "s3://bucket1/path/to/object")
      required:
        - location
      type: object
      properties:
        location:
          type: string

    Error:
      type: object
      required:
        - message
      properties:
        message:
          description: short message explaining the error
          type: string

    ObjectError:
      type: object
      required:
        - status_code
        - message
      properties:
        status_code:
          type: integer
          description: HTTP status code associated for operation on path
        message:
          type: string
          description: short message explaining status_code
        path:
          type: string
          description: affected path

    ObjectErrorList:
      type: object
      required:
        - errors
      properties:
        errors:
          type: array
          items:
            $ref: "#/components/schemas/ObjectError"

    ErrorNoACL:
      type: object
      required:
        - message
      properties:
        message:
          description: short message explaining the error
          type: string
        no_acl:
          description: "true if the group exists but has no ACL"
          type: boolean

    User:
      type: object
      required:
        - id
        - creation_date
      properties:
        id:
          type: string
          description: A unique identifier for the user. Cannot be edited.
        creation_date:
          type: integer
          format: int64
          description: Unix Epoch in seconds
        friendly_name:
          type: string
          description: |
            A shorter name for the user than the id. Unlike id it does not identify the user (it
            might not be unique). Used in some places in the UI.
        email:
          type: string
          description: |
            The email address of the user. If API authentication is enabled, this field is mandatory and will be invited to login.
            If API authentication is disabled, this field will be ignored. All current APIAuthenticators require the email to be 
            lowercase and unique, although custom authenticators may not enforce this.

    CurrentUser:
      type: object
      required:
        - user
      properties:
        user:
          $ref: "#/components/schemas/User"

    UserCreation:
      type: object
      properties:
        id:
          type: string
          description: a unique identifier for the user.
        invite_user:
          type: boolean
      required:
        - id

    LoginConfig:
      type: object
      properties:
        RBAC:
          description: |
            RBAC will remain enabled on GUI if "external".  That only works
            with an external auth service.
          type: string
          enum: [simplified, external]
        login_url:
          description: primary URL to use for login.
          type: string
        login_failed_message:
          description: |
            message to display to users who fail to login; a full sentence that is rendered
            in HTML and may contain a link to a secondary login method
          type: string
        fallback_login_url:
          description: secondary URL to offer users to use for login.
          type: string
        fallback_login_label:
          description: label to place on fallback_login_url.
          type: string
        login_cookie_names:
          description: cookie names used to store JWT
          type: array
          items:
            type: string
        logout_url:
          description: URL to use for logging out.
          type: string
      required:
        - login_url
        - login_cookie_names
        - logout_url

    SetupState:
      type: object
      properties:
        state:
          type: string
          enum: [initialized, not_initialized]
        comm_prefs_missing:
          type: boolean
          description: true if the comm prefs are missing.
        login_config:
          $ref: "#/components/schemas/LoginConfig"
    AccessKeyCredentials:
      type: object
      properties:
        # Example values as seen on
        # https://docs.aws.amazon.com/IAM/latest/UserGuide/id_credentials_access-keys.html
        access_key_id:
          description: access key ID to set for user for use in integration testing.
          example: AKIAIOSFODNN7EXAMPLE
          type: string
          minLength: 1
        secret_access_key:
          description: secret access key to set for user for use in integration testing.
          example: wJalrXUtnFEMI/K7MDENG/bPxRfiCYEXAMPLEKEY
          type: string
          minLength: 1
      required:
        - access_key_id
        - secret_access_key

    Setup:
      type: object
      properties:
        username:
          description: an identifier for the user (e.g. jane.doe)
          type: string
        key:
          $ref: "#/components/schemas/AccessKeyCredentials"
      required:
        - username

    CommPrefsInput:
      type: object
      properties:
        email:
          description: the provided email
          type: string
        featureUpdates:
          description: user preference to receive feature updates
          type: boolean
        securityUpdates:
          description: user preference to receive security updates
          type: boolean
      required:
        - featureUpdates
        - securityUpdates


    Credentials:
      type: object
      required:
        - creation_date
        - access_key_id
      properties:
        access_key_id:
          type: string
        creation_date:
          type: integer
          format: int64
          description: Unix Epoch in seconds

    CredentialsList:
      type: object
      required:
        - pagination
        - results
      properties:
        pagination:
          $ref: "#/components/schemas/Pagination"
        results:
          type: array
          items:
            $ref: "#/components/schemas/Credentials"

    CredentialsWithSecret:
      type: object
      required:
        - access_key_id
        - creation_date
        - secret_access_key
      properties:
        access_key_id:
          type: string
        secret_access_key:
          type: string
        creation_date:
          type: integer
          format: int64
          description: Unix Epoch in seconds

    Group:
      type: object
      required:
        - creation_date
        - id
      properties:
        id:
          type: string
        name:
          type: string
        creation_date:
          type: integer
          format: int64
          description: Unix Epoch in seconds

    GroupList:
      type: object
      required:
        - results
        - pagination
      properties:
        pagination:
          $ref: "#/components/schemas/Pagination"
        results:
          type: array
          items:
            $ref: "#/components/schemas/Group"

    AuthCapabilities:
      type: object
      properties:
        invite_user:
          type: boolean
        forgot_password:
          type: boolean

    UserList:
      type: object
      required:
        - pagination
        - results
      properties:
        pagination:
          $ref: "#/components/schemas/Pagination"
        results:
          type: array
          items:
            $ref: "#/components/schemas/User"

    LoginInformation:
      type: object
      required:
        - access_key_id
        - secret_access_key
      properties:
        access_key_id:
          type: string
        secret_access_key:
          type: string

    ExternalLoginInformation:
      type: object
      required:
        - identityRequest
      properties:
        token_expiration_duration:
          type: integer
        identityRequest:
          type: object

    StsAuthRequest:
      type: object
      required:
        - code
        - state
        - redirect_uri
      properties:
        code:
          type: string
        state:
          type: string
        redirect_uri:
          type: string
<<<<<<< HEAD

=======
        ttl_seconds:
          type: integer
          format: int64
          description: |
            The time-to-live for the generated token in seconds.  The maximum
            value is 3600 seconds (1 hour) max is 12 hours.
>>>>>>> a81657f0
    AuthenticationToken:
      type: object
      required:
        - token
      properties:
        token:
          description: a JWT token that could be used to authenticate requests
          type: string
        token_expiration:
          type: integer
          format: int64
          description: Unix Epoch in seconds

    GroupCreation:
      type: object
      required:
        - id
      properties:
        id:
          type: string

    Statement:
      type: object
      required:
        - effect
        - resource
        - action
      properties:
        effect:
          type: string
          enum: [allow, deny]
        resource:
          type: string
        action:
          type: array
          items:
            type: string
          minItems: 1

    Policy:
      type: object
      required:
        - id
        - statement
      properties:
        id:
          type: string
        creation_date:
          type: integer
          format: int64
          description: Unix Epoch in seconds
        statement:
          type: array
          items:
            $ref: "#/components/schemas/Statement"
          minItems: 1

    PolicyList:
      type: object
      required:
        - pagination
        - results
      properties:
        pagination:
          $ref: "#/components/schemas/Pagination"
        results:
          type: array
          items:
            $ref: "#/components/schemas/Policy"

    ACL:
      type: object
      required:
        - permission
      properties:
        permission:
          type: string
          description: |
            Permission level to give this ACL.  "Read", "Write", "Super" and
            "Admin" are all supported.

    StorageConfig:
      type: object
      required:
        - blockstore_type
        - blockstore_namespace_example
        - blockstore_namespace_ValidityRegex
        - pre_sign_support
        - pre_sign_support_ui
        - import_support
        - import_validity_regex
      properties:
        blockstore_type:
          type: string
        blockstore_namespace_example:
          type: string
        blockstore_namespace_ValidityRegex:
          type: string
        default_namespace_prefix:
          type: string
        pre_sign_support:
          type: boolean
        pre_sign_support_ui:
          type: boolean
        import_support:
          type: boolean
        import_validity_regex:
          type: string
        pre_sign_multipart_upload:
          type: boolean

    Config:
      type: object
      properties:
        version_config:
          $ref: "#/components/schemas/VersionConfig"
        storage_config:
          $ref: "#/components/schemas/StorageConfig"
    VersionConfig:
      type: object
      properties:
        version:
          type: string
        latest_version:
          type: string
        upgrade_recommended:
          type: boolean
        upgrade_url:
          type: string
    GarbageCollectionConfig:
      type: object
      properties:
        grace_period:
          description: Duration in seconds. Objects created in the recent grace_period will not be collected.
          type: integer

    ActionRun:
      type: object
      required:
        - run_id
        - branch
        - start_time
        - commit_id
        - event_type
        - status
      properties:
        run_id:
          type: string
        branch:
          type: string
        start_time:
          type: string
          format: date-time
        end_time:
          type: string
          format: date-time
        event_type:
          type: string
        status:
          type: string
          enum: [failed, completed]
        commit_id:
          type: string

    ActionRunList:
      type: object
      required:
        - pagination
        - results
      properties:
        pagination:
          $ref: "#/components/schemas/Pagination"
        results:
          type: array
          items:
            $ref: "#/components/schemas/ActionRun"

    HookRun:
      type: object
      required:
        - hook_run_id
        - action
        - hook_id
        - start_time
        - status
      properties:
        hook_run_id:
          type: string
        action:
          type: string
        hook_id:
          type: string
        start_time:
          type: string
          format: date-time
        end_time:
          type: string
          format: date-time
        status:
          type: string
          enum: [failed, completed]

    HookRunList:
      type: object
      required:
        - pagination
        - results
      properties:
        pagination:
          $ref: "#/components/schemas/Pagination"
        results:
          type: array
          items:
            $ref: "#/components/schemas/HookRun"

    StagingLocation:
      type: object
      description: location for placing an object when staging it
      properties:
        physical_address:
          type: string
        presigned_url:
          type: string
          nullable: true
          description: if presign=true is passed in the request, this field will contain a pre-signed URL to use when uploading
        presigned_url_expiry:
          type: integer
          format: int64
          description: |
            If present and nonzero, physical_address is a pre-signed URL and
            will expire at this Unix Epoch time.  This will be shorter than
            the pre-signed URL lifetime if an authentication token is about
            to expire.

            This field is *optional*.

    StagingMetadata:
      type: object
      description: information about uploaded object
      properties:
        staging:
          $ref: "#/components/schemas/StagingLocation"
        checksum:
          type: string
          description: unique identifier of object content on backing store (typically ETag)
        size_bytes:
          type: integer
          format: int64
        user_metadata:
          type: object
          additionalProperties:
            type: string
        content_type:
          type: string
          description: Object media type
        force:
          type: boolean
          default: false
      required:
        - staging
        - checksum
        - size_bytes

    GarbageCollectionPrepareResponse:
      type: object
      properties:
        run_id:
          type: string
          description: a unique identifier generated for this GC job
          example: 64eaa103-d726-4a33-bcb8-7c0b4abfe09e
        gc_commits_location:
          type: string
          description: location of the resulting commits csv table (partitioned by run_id)
          example: s3://my-storage-namespace/_lakefs/retention/commits
        gc_addresses_location:
          type: string
          description: location to use for expired addresses parquet table (partitioned by run_id)
          example: s3://my-storage-namespace/_lakefs/retention/addresses
        gc_commits_presigned_url:
          type: string
          description: a presigned url to download the commits csv
      required:
        - run_id
        - gc_commits_location
        - gc_addresses_location

    PrepareGCUncommittedRequest:
      type: object
      properties:
        continuation_token:
          type: string

    PrepareGCUncommittedResponse:
      type: object
      properties:
        run_id:
          type: string
        gc_uncommitted_location:
          type: string
          description: location of uncommitted information data
        continuation_token:
          type: string
      required:
        - run_id
        - gc_uncommitted_location

    GarbageCollectionRule:
      type: object
      properties:
        branch_id:
          type: string
        retention_days:
          type: integer
      required:
        - branch_id
        - retention_days

    GarbageCollectionRules:
      type: object
      properties:
        default_retention_days:
          type: integer
        branches:
          type: array
          items:
            $ref: "#/components/schemas/GarbageCollectionRule"
      required:
        - default_retention_days
        - branches

    BranchProtectionRule:
      type: object
      properties:
        pattern:
          type: string
          description: fnmatch pattern for the branch name, supporting * and ? wildcards
          example: "stable_*"
          minLength: 1
      required:
        - pattern

    ImportLocation:
      type: object
      required:
        - type
        - path
        - destination
      properties:
        type:
          type: string
          enum: [ common_prefix, object ]
          description: Path type, can either be 'common_prefix' or 'object'
        path:
          type: string
          description: A source location to a 'common_prefix' or to a single object. Must match the lakeFS installation blockstore type.
          example: s3://my-bucket/production/collections/
        destination:
          type: string
          description: |
            Destination for the imported objects on the branch. Must be a relative path to the branch.
            If the type is an 'object', the destination is the exact object name under the branch.
            If the type is a 'common_prefix', the destination is the prefix under the branch.
          example: collections/

    ImportCreation:
      type: object
      required:
        - paths
        - commit
      properties:
        paths:
          type: array
          items:
            $ref: "#/components/schemas/ImportLocation"
        commit:
          $ref: "#/components/schemas/CommitCreation"
        force:
          type: boolean
          default: false
      example:
        paths:
          - path: s3://my-bucket/production/collections/
            destination: collections/
            type: common_prefix
          - path: s3://my-bucket/production/collections/file1
            destination: collections/file1
            type: object

    RangeMetadata:
      type: object
      required:
        - id
        - min_key
        - max_key
        - count
        - estimated_size
      properties:
        id:
          type: string
          description: ID of the range.
          example: 480e19972a6fbe98ab8e81ae5efdfd1a29037587e91244e87abd4adefffdb01c
        min_key:
          type: string
          description: First key in the range.
          example: production/collections/some/file_1.parquet
        max_key:
          type: string
          description: Last key in the range.
          example: production/collections/some/file_8229.parquet
        count:
          type: integer
          description: Number of records in the range.
        estimated_size:
          type: integer
          description: Estimated size of the range in bytes

    ImportStatus:
      type: object
      properties:
        completed:
          type: boolean
        update_time:
          type: string
          format: date-time
        ingested_objects:
          description: Number of objects processed so far
          type: integer
          format: int64
        metarange_id:
          type: string
        commit:
          $ref: "#/components/schemas/Commit"
        error:
          $ref: "#/components/schemas/Error"
      required:
        - update_time
        - completed

    ImportCreationResponse:
      type: object
      properties:
        id:
          description: The id of the import process
          type: string
      required:
        - id

    MetaRangeCreation:
      type: object
      properties:
        ranges:
          type: array
          items:
            $ref: "#/components/schemas/RangeMetadata"
          minItems: 1
      required:
        - ranges

    MetaRangeCreationResponse:
      type: object
      properties:
        id:
          description: The id of the created metarange
          type: string

    UpdateToken:
      type: object
      properties:
        staging_token:
          type: string
      required:
        - staging_token

    StatsEvent:
      type: object
      properties:
        class:
          description: stats event class (e.g. "s3_gateway", "openapi_request", "experimental-feature", "ui-event")
          type: string
        name:
          description: stats event name (e.g. "put_object", "create_repository", "<experimental-feature-name>")
          type: string
        count:
          description: number of events of the class and name
          type: integer
      required:
        - class
        - name
        - count

    StatsEventsList:
      type: object
      required:
        - events
      properties:
        events:
          type: array
          items:
            $ref: "#/components/schemas/StatsEvent"

    PresignMultipartUpload:
      type: object
      properties:
        upload_id:
          type: string
        physical_address:
          type: string
        presigned_urls:
          type: array
          items:
            type: string
      required:
        - upload_id
        - physical_address

    UploadPart:
      type: object
      properties:
        part_number:
          type: integer
        etag:
          type: string
      required:
        - part_number
        - etag

    CompletePresignMultipartUpload:
      type: object
      properties:
        physical_address:
          type: string
        parts:
          type: array
          description: "List of uploaded parts, should be ordered by ascending part number"
          items:
            $ref: "#/components/schemas/UploadPart"
        user_metadata:
          type: object
          additionalProperties:
            type: string
        content_type:
          type: string
          description: Object media type
      required:
        - physical_address
        - parts

    AbortPresignMultipartUpload:
      type: object
      properties:
        physical_address:
          type: string
      required:
        - physical_address

    UsageReport:
      type: object
      properties:
        year:
          type: integer
        month:
          type: integer
        count:
          type: integer
          format: int64
      required:
        - year
        - month
        - count

    InstallationUsageReport:
      type: object
      properties:
        installation_id:
          type: string
        reports:
          type: array
          items:
            $ref: "#/components/schemas/UsageReport"
      required:
        - installation_id
        - reports

    ExternalPrincipalList: 
      type: object
      required:
        - pagination
        - results
      properties:
        pagination:
          $ref: "#/components/schemas/Pagination"
        results:
          type: array
          items:
            $ref: "#/components/schemas/ExternalPrincipal"
    ExternalPrincipalSettings:
      type: object
      additionalProperties:
        type: string
      description: Additional settings to be consumed by the remote authenticator
    ExternalPrincipalCreation:
      type: object
      properties:
        settings:
          type: object
          items:
            $ref: "#/components/schemas/ExternalPrincipalSettings"
    ExternalPrincipal:
      type: object
      required:
        - user_id
        - id
      properties:
        id:
          type: string
          description: A unique identifier for the external principal i.e aws:sts::123:assumed-role/role-name
        user_id:
          type: string
          description: |
            lakeFS user ID to associate with an external principal.
        settings:
          type: object
          items:
            $ref: "#/components/schemas/ExternalPrincipalSettings"
paths:
  /setup_comm_prefs:
    post:
      tags:
        - internal
      operationId: setupCommPrefs
      summary: setup communications preferences
      security: []
      requestBody:
        required: true
        content:
          application/json:
            schema:
              $ref: "#/components/schemas/CommPrefsInput"
      responses:
        200:
          description: communication preferences saved successfully
        409:
          description: setup was already completed
          content:
            application/json:
              schema:
                $ref: "#/components/schemas/Error"
        412:
          description: wrong setup state for this operation
          content:
            application/json:
              schema:
                $ref: "#/components/schemas/Error"
        420:
          description: too many requests
        default:
          $ref: "#/components/responses/ServerError"

  /setup_lakefs:
    get:
      tags:
        - internal
      operationId: getSetupState
      summary: check if the lakeFS installation is already set up
      security: []
      responses:
        200:
          description: lakeFS setup state
          content:
            application/json:
              schema:
                $ref: "#/components/schemas/SetupState"
        420:
          description: too many requests
        default:
          $ref: "#/components/responses/ServerError"
    post:
      tags:
        - internal
      operationId: setup
      summary: setup lakeFS and create a first user
      security: []
      requestBody:
        required: true
        content:
          application/json:
            schema:
              $ref: "#/components/schemas/Setup"
      responses:
        200:
          description: user created successfully
          content:
            application/json:
              schema:
                $ref: "#/components/schemas/CredentialsWithSecret"
        400:
          $ref: "#/components/responses/BadRequest"
        409:
          description: setup was already called
          content:
            application/json:
              schema:
                $ref: "#/components/schemas/Error"
        420:
          description: too many requests
        default:
          $ref: "#/components/responses/ServerError"

  /user:
    get:
      tags:
        - auth
      operationId: getCurrentUser
      summary: get current user
      responses:
        200:
          description: user
          content:
            application/json:
              schema:
                $ref: "#/components/schemas/CurrentUser"

  /auth/login:
    post:
      tags:
        - auth
      operationId: login
      summary: perform a login
      security: [] # No authentication
      requestBody:
        content:
          application/json:
            schema:
              $ref: "#/components/schemas/LoginInformation"
      responses:
        200:
          description: successful login
          headers:
            Set-Cookie:
              schema:
                type: string
                example: "access_token=abcde12356; Path=/; HttpOnly"
          content:
            application/json:
              schema:
                $ref: "#/components/schemas/AuthenticationToken"
        401:
          $ref: "#/components/responses/Unauthorized"
        420:
          description: too many requests
        default:
          $ref: "#/components/responses/ServerError"

  /auth/external/principal/login:
    post:
      tags:
        - external
        - experimental
      operationId: externalPrincipalLogin
      summary: perform a login using an external authenticator
      security: []
      requestBody:
        content:
          application/json:
            schema:
              $ref: "#/components/schemas/ExternalLoginInformation"
      responses:
        200:
          description: successful external login
          content:
            application/json:
              schema:
                $ref: "#/components/schemas/AuthenticationToken"
        400:
          $ref: "#/components/responses/BadRequest"
        401:
          $ref: "#/components/responses/Unauthorized"
        403:
          $ref: "#/components/responses/Forbidden"
        404:
          $ref: "#/components/responses/NotFound"
        420:
          description: too many requests
        default:
          $ref: "#/components/responses/ServerError"

  /sts/login:
    post:
      tags:
        - experimental
      operationId: stsLogin # change to stsLogin
      summary: perform a login with STS
      security: []
      requestBody:
        required: true
        content:
          application/json:
            schema:
              $ref: "#/components/schemas/StsAuthRequest"
      responses:
        200:
          description: successful STS login
          content:
            application/json:
              schema:
                $ref: "#/components/schemas/AuthenticationToken"
        401:
          $ref: "#/components/responses/Unauthorized"
        420:
          description: too many requests
        default:
          $ref: "#/components/responses/ServerError"

  /auth/capabilities:
    get:
      tags:
        - internal
      operationId: getAuthCapabilities
      summary: list authentication capabilities supported
      security: []
      responses:
        200:
          description: auth capabilities
          content:
            application/json:
              schema:
                $ref: "#/components/schemas/AuthCapabilities"
        420:
          description: too many requests
        default:
          $ref: "#/components/responses/ServerError"

  /auth/users:
    get:
      tags:
        - auth
      operationId: listUsers
      summary: list users
      parameters:
        - $ref: "#/components/parameters/PaginationPrefix"
        - $ref: "#/components/parameters/PaginationAfter"
        - $ref: "#/components/parameters/PaginationAmount"
      responses:
        200:
          description: user list
          content:
            application/json:
              schema:
                $ref: "#/components/schemas/UserList"
        401:
          $ref: "#/components/responses/Unauthorized"
        420:
          description: too many requests
        default:
          $ref: "#/components/responses/ServerError"
    post:
      tags:
        - auth
      operationId: createUser
      summary: create user
      requestBody:
        content:
          application/json:
            schema:
              $ref: "#/components/schemas/UserCreation"
      responses:
        201:
          description: user
          content:
            application/json:
              schema:
                $ref: "#/components/schemas/User"
        400:
          description: validation error
          content:
            application/json:
              schema:
                $ref: "#/components/schemas/Error"
        401:
          $ref: "#/components/responses/Unauthorized"
        409:
          $ref: "#/components/responses/Conflict"
        420:
          description: too many requests
        default:
          $ref: "#/components/responses/ServerError"

  /auth/users/{userId}:
    parameters:
      - in: path
        name: userId
        required: true
        schema:
          type: string
    get:
      tags:
        - auth
      operationId: getUser
      summary: get user
      responses:
        200:
          description: user
          content:
            application/json:
              schema:
                $ref: "#/components/schemas/User"
        401:
          $ref: "#/components/responses/Unauthorized"
        404:
          $ref: "#/components/responses/NotFound"
        420:
          description: too many requests
        default:
          $ref: "#/components/responses/ServerError"
    delete:
      tags:
        - auth
      operationId: deleteUser
      summary: delete user
      responses:
        204:
          description: user deleted successfully
        401:
          $ref: "#/components/responses/Unauthorized"
        404:
          $ref: "#/components/responses/NotFound"
        420:
          description: too many requests
        default:
          $ref: "#/components/responses/ServerError"

  /auth/groups:
    get:
      tags:
        - auth
      operationId: listGroups
      summary: list groups
      parameters:
        - $ref: "#/components/parameters/PaginationPrefix"
        - $ref: "#/components/parameters/PaginationAfter"
        - $ref: "#/components/parameters/PaginationAmount"
      responses:
        200:
          description: group list
          content:
            application/json:
              schema:
                $ref: "#/components/schemas/GroupList"
        401:
          $ref: "#/components/responses/Unauthorized"
        420:
          description: too many requests
        default:
          $ref: "#/components/responses/ServerError"
    post:
      tags:
        - auth
      operationId: createGroup
      summary: create group
      requestBody:
        content:
          application/json:
            schema:
              $ref: "#/components/schemas/GroupCreation"
      responses:
        201:
          description: group
          content:
            application/json:
              schema:
                $ref: "#/components/schemas/Group"
        401:
          $ref: "#/components/responses/Unauthorized"
        404:
          $ref: "#/components/responses/NotFound"
        420:
          description: too many requests
        default:
          $ref: "#/components/responses/ServerError"

  /auth/groups/{groupId}:
    parameters:
      - in: path
        name: groupId
        required: true
        schema:
          type: string
    get:
      tags:
        - auth
      operationId: getGroup
      summary: get group
      responses:
        200:
          description: group
          content:
            application/json:
              schema:
                $ref: "#/components/schemas/Group"
        401:
          $ref: "#/components/responses/Unauthorized"
        404:
          $ref: "#/components/responses/NotFound"
        420:
          description: too many requests
        default:
          $ref: "#/components/responses/ServerError"
    delete:
      tags:
        - auth
      operationId: deleteGroup
      summary: delete group
      responses:
        204:
          description: group deleted successfully
        401:
          $ref: "#/components/responses/Unauthorized"
        404:
          $ref: "#/components/responses/NotFound"
        420:
          description: too many requests
        default:
          $ref: "#/components/responses/ServerError"

  /auth/policies:
    get:
      tags:
        - auth
      operationId: listPolicies
      summary: list policies
      parameters:
        - $ref: "#/components/parameters/PaginationPrefix"
        - $ref: "#/components/parameters/PaginationAfter"
        - $ref: "#/components/parameters/PaginationAmount"
      responses:
        200:
          description: policy list
          content:
            application/json:
              schema:
                $ref: "#/components/schemas/PolicyList"
        401:
          $ref: "#/components/responses/Unauthorized"
        420:
          description: too many requests
        default:
          $ref: "#/components/responses/ServerError"
    post:
      tags:
        - auth
      operationId: createPolicy
      summary: create policy
      requestBody:
        required: true
        content:
          application/json:
            schema:
              $ref: "#/components/schemas/Policy"
      responses:
        201:
          description: policy
          content:
            application/json:
              schema:
                $ref: "#/components/schemas/Policy"
        400:
          $ref: "#/components/responses/ValidationError"
        401:
          $ref: "#/components/responses/Unauthorized"
        409:
          $ref: "#/components/responses/Conflict"
        420:
          description: too many requests
        default:
          $ref: "#/components/responses/ServerError"

  /auth/policies/{policyId}:
    parameters:
      - in: path
        name: policyId
        required: true
        schema:
          type: string
    get:
      tags:
        - auth
      operationId: getPolicy
      summary: get policy
      responses:
        200:
          description: policy
          content:
            application/json:
              schema:
                $ref: "#/components/schemas/Policy"
        401:
          $ref: "#/components/responses/Unauthorized"
        404:
          $ref: "#/components/responses/NotFound"
        420:
          description: too many requests
        default:
          $ref: "#/components/responses/ServerError"
    put:
      tags:
        - auth
      operationId: updatePolicy
      summary: update policy
      requestBody:
        required: true
        content:
          application/json:
            schema:
              $ref: "#/components/schemas/Policy"
      responses:
        200:
          description: policy
          content:
            application/json:
              schema:
                $ref: "#/components/schemas/Policy"
        400:
          $ref: "#/components/responses/ValidationError"
        401:
          $ref: "#/components/responses/Unauthorized"
        404:
          $ref: "#/components/responses/NotFound"
        420:
          description: too many requests
        default:
          $ref: "#/components/responses/ServerError"
    delete:
      tags:
        - auth
      operationId: deletePolicy
      summary: delete policy
      responses:
        204:
          description: policy deleted successfully
        401:
          $ref: "#/components/responses/Unauthorized"
        404:
          $ref: "#/components/responses/NotFound"
        420:
          description: too many requests
        default:
          $ref: "#/components/responses/ServerError"

  /auth/groups/{groupId}/members:
    parameters:
      - in: path
        name: groupId
        required: true
        schema:
          type: string
    get:
      tags:
        - auth
      operationId: listGroupMembers
      summary: list group members
      parameters:
        - $ref: "#/components/parameters/PaginationPrefix"
        - $ref: "#/components/parameters/PaginationAfter"
        - $ref: "#/components/parameters/PaginationAmount"
      responses:
        200:
          description: group member list
          content:
            application/json:
              schema:
                $ref: "#/components/schemas/UserList"
        401:
          $ref: "#/components/responses/Unauthorized"
        420:
          description: too many requests
        default:
          $ref: "#/components/responses/ServerError"

  /auth/groups/{groupId}/members/{userId}:
    parameters:
      - in: path
        name: groupId
        required: true
        schema:
          type: string
      - in: path
        name: userId
        required: true
        schema:
          type: string
    put:
      tags:
        - auth
      operationId: addGroupMembership
      summary: add group membership
      responses:
        201:
          description: membership added successfully
        401:
          $ref: "#/components/responses/Unauthorized"
        404:
          $ref: "#/components/responses/NotFound"
        420:
          description: too many requests
        default:
          $ref: "#/components/responses/ServerError"

    delete:
      tags:
        - auth
      operationId: deleteGroupMembership
      summary: delete group membership
      responses:
        204:
          description: membership deleted successfully
        401:
          $ref: "#/components/responses/Unauthorized"
        404:
          $ref: "#/components/responses/NotFound"
        420:
          description: too many requests
        default:
          $ref: "#/components/responses/ServerError"

  /auth/users/{userId}/credentials:
    parameters:
      - in: path
        name: userId
        required: true
        schema:
          type: string
    get:
      tags:
        - auth
      parameters:
        - $ref: "#/components/parameters/PaginationPrefix"
        - $ref: "#/components/parameters/PaginationAfter"
        - $ref: "#/components/parameters/PaginationAmount"
      operationId: listUserCredentials
      summary: list user credentials
      responses:
        200:
          description: credential list
          content:
            application/json:
              schema:
                $ref: "#/components/schemas/CredentialsList"
        401:
          $ref: "#/components/responses/Unauthorized"
        404:
          $ref: "#/components/responses/NotFound"
        420:
          description: too many requests
        default:
          $ref: "#/components/responses/ServerError"

    post:
      tags:
        - auth
      operationId: createCredentials
      summary: create credentials
      responses:
        201:
          description: credentials
          content:
            application/json:
              schema:
                $ref: "#/components/schemas/CredentialsWithSecret"
        401:
          $ref: "#/components/responses/Unauthorized"
        404:
          $ref: "#/components/responses/NotFound"
        420:
          description: too many requests
        default:
          $ref: "#/components/responses/ServerError"

  /auth/users/{userId}/credentials/{accessKeyId}:
    parameters:
      - in: path
        name: userId
        required: true
        schema:
          type: string
      - in: path
        name: accessKeyId
        required: true
        schema:
          type: string
    delete:
      tags:
        - auth
      operationId: deleteCredentials
      summary: delete credentials
      responses:
        204:
          description: credentials deleted successfully
        401:
          $ref: "#/components/responses/Unauthorized"
        404:
          $ref: "#/components/responses/NotFound"
        420:
          description: too many requests
        default:
          $ref: "#/components/responses/ServerError"

    get:
      tags:
        - auth
      operationId: getCredentials
      summary: get credentials
      responses:
        200:
          description: credentials
          content:
            application/json:
              schema:
                $ref: "#/components/schemas/Credentials"
        401:
          $ref: "#/components/responses/Unauthorized"
        404:
          $ref: "#/components/responses/NotFound"
        420:
          description: too many requests
        default:
          $ref: "#/components/responses/ServerError"

  /auth/users/{userId}/groups:
    parameters:
      - in: path
        name: userId
        required: true
        schema:
          type: string
    get:
      tags:
        - auth
      parameters:
        - $ref: "#/components/parameters/PaginationPrefix"
        - $ref: "#/components/parameters/PaginationAfter"
        - $ref: "#/components/parameters/PaginationAmount"
      operationId: listUserGroups
      summary: list user groups
      responses:
        200:
          description: group list
          content:
            application/json:
              schema:
                $ref: "#/components/schemas/GroupList"
        401:
          $ref: "#/components/responses/Unauthorized"
        404:
          $ref: "#/components/responses/NotFound"
        420:
          description: too many requests
        default:
          $ref: "#/components/responses/ServerError"

  /auth/users/{userId}/policies:
    parameters:
      - in: path
        name: userId
        required: true
        schema:
          type: string
    get:
      tags:
        - auth
      parameters:
        - $ref: "#/components/parameters/PaginationPrefix"
        - $ref: "#/components/parameters/PaginationAfter"
        - $ref: "#/components/parameters/PaginationAmount"
        - in: query
          name: effective
          schema:
            type: boolean
            default: false
          description: will return all distinct policies attached to the user or any of its groups
      operationId: listUserPolicies
      summary: list user policies
      responses:
        200:
          description: policy list
          content:
            application/json:
              schema:
                $ref: "#/components/schemas/PolicyList"
        401:
          $ref: "#/components/responses/Unauthorized"
        404:
          $ref: "#/components/responses/NotFound"
        420:
          description: too many requests
        default:
          $ref: "#/components/responses/ServerError"

  /auth/users/{userId}/policies/{policyId}:
    parameters:
      - in: path
        name: userId
        required: true
        schema:
          type: string
      - in: path
        name: policyId
        required: true
        schema:
          type: string
    put:
      tags:
        - auth
      operationId: attachPolicyToUser
      summary: attach policy to user
      responses:
        201:
          description: policy attached successfully
        401:
          $ref: "#/components/responses/Unauthorized"
        404:
          $ref: "#/components/responses/NotFound"
        420:
          description: too many requests
        default:
          $ref: "#/components/responses/ServerError"
    delete:
      tags:
        - auth
      operationId: detachPolicyFromUser
      summary: detach policy from user
      responses:
        204:
          description: policy detached successfully
        401:
          $ref: "#/components/responses/Unauthorized"
        404:
          $ref: "#/components/responses/NotFound"
        420:
          description: too many requests
        default:
          $ref: "#/components/responses/ServerError"


  /auth/users/{userId}/external/principals:
    parameters:
      - in: path
        name: userId
        required: true
        schema:
          type: string
      - in: query
        name: principalId
        required: true
        schema:
          type: string
    post:
      tags:
        - auth
        - external
        - experimental
      operationId: createUserExternalPrincipal
      summary: attach external principal to user
      requestBody: 
        required: false
        content: 
          application/json: 
            schema: 
              $ref: "#/components/schemas/ExternalPrincipalCreation"
      responses:
        201:
          description: external principal attached successfully
        401:
          $ref: "#/components/responses/Unauthorized"
        404:
          $ref: "#/components/responses/NotFound"
        409:
          $ref: "#/components/responses/Conflict"
        420:
          description: too many requests
        default:
          $ref: "#/components/responses/ServerError"
    delete:
      tags:
        - auth
        - external
        - experimental
      operationId: deleteUserExternalPrincipal
      summary: delete external principal from user
      responses:
        204:
          description: external principal detached successfully
        401:
          $ref: "#/components/responses/Unauthorized"
        404:
          $ref: "#/components/responses/NotFound"
        420:
          description: too many requests
        default:
          $ref: "#/components/responses/ServerError"

  /auth/users/{userId}/external/principals/ls:
    parameters:
      - in: path
        name: userId
        required: true
        schema:
          type: string
    get:
      tags:
        - auth
        - external
        - experimental
      parameters:
        - $ref: "#/components/parameters/PaginationPrefix"
        - $ref: "#/components/parameters/PaginationAfter"
        - $ref: "#/components/parameters/PaginationAmount"
      operationId: listUserExternalPrincipals
      summary: list user external policies attached to a user
      responses:
        200:
          description: external principals list
          content:
            application/json:
              schema:
                $ref: "#/components/schemas/ExternalPrincipalList"
        401:
          $ref: "#/components/responses/Unauthorized"
        404:
          $ref: "#/components/responses/NotFound"
        420:
          description: too many requests
        default:
          $ref: "#/components/responses/ServerError"

  /auth/external/principals:
    parameters:
      - in: query
        name: principalId
        required: true
        schema:
          type: string
    get:
      tags:
        - auth
        - external
        - experimental
      operationId: getExternalPrincipal
      summary: describe external principal by id 
      responses:
        200:
          description: external principal
          content:
            application/json:
              schema:
                $ref: "#/components/schemas/ExternalPrincipal"
        401:
          $ref: "#/components/responses/Unauthorized"
        404:
          $ref: "#/components/responses/NotFound"
        420:
          description: too many requests
        default:
          $ref: "#/components/responses/ServerError"

  /auth/groups/{groupId}/policies:
    parameters:
      - in: path
        name: groupId
        required: true
        schema:
          type: string
    get:
      tags:
        - auth
      parameters:
        - $ref: "#/components/parameters/PaginationPrefix"
        - $ref: "#/components/parameters/PaginationAfter"
        - $ref: "#/components/parameters/PaginationAmount"
      operationId: listGroupPolicies
      summary: list group policies
      responses:
        200:
          description: policy list
          content:
            application/json:
              schema:
                $ref: "#/components/schemas/PolicyList"
        401:
          $ref: "#/components/responses/Unauthorized"
        404:
          $ref: "#/components/responses/NotFound"
        420:
          description: too many requests
        default:
          $ref: "#/components/responses/ServerError"

  /auth/groups/{groupId}/policies/{policyId}:
    parameters:
      - in: path
        name: groupId
        required: true
        schema:
          type: string
      - in: path
        name: policyId
        required: true
        schema:
          type: string
    put:
      tags:
        - auth
      operationId: attachPolicyToGroup
      summary: attach policy to group
      responses:
        201:
          description: policy attached successfully
        401:
          $ref: "#/components/responses/Unauthorized"
        404:
          $ref: "#/components/responses/NotFound"
        420:
          description: too many requests
        default:
          $ref: "#/components/responses/ServerError"

    delete:
      tags:
        - auth
      operationId: detachPolicyFromGroup
      summary: detach policy from group
      responses:
        204:
          description: policy detached successfully
        401:
          $ref: "#/components/responses/Unauthorized"
        404:
          $ref: "#/components/responses/NotFound"
        420:
          description: too many requests
        default:
          $ref: "#/components/responses/ServerError"

  /auth/groups/{groupId}/acl:
    parameters:
      - in: path
        name: groupId
        required: true
        schema:
          type: string

    post:
      tags:
        - auth
      operationId: setGroupACL
      summary: set ACL of group
      requestBody:
        required: true
        content:
          application/json:
            schema:
              $ref: "#/components/schemas/ACL"
      responses:
        201:
          description: ACL successfully changed
        401:
          $ref: "#/components/responses/Unauthorized"
        404:
          $ref: "#/components/responses/NotFound"
        420:
          description: too many requests
        default:
          $ref: "#/components/responses/ServerError"

    get:
      tags:
        - auth
      operationId: getGroupACL
      summary: get ACL of group
      responses:
        200:
          description: ACL of group
          content:
            application/json:
              schema:
                $ref: "#/components/schemas/ACL"
        401:
          $ref: "#/components/responses/Unauthorized"
        404:
          $ref: "#/components/responses/NotFoundOrNoACL"
        420:
          description: too many requests
        default:
          $ref: "#/components/responses/ServerError"
        
  /repositories:
    get:
      tags:
        - repositories
      parameters:
        - $ref: "#/components/parameters/PaginationPrefix"
        - $ref: "#/components/parameters/PaginationAfter"
        - $ref: "#/components/parameters/PaginationAmount"
      operationId: listRepositories
      summary: list repositories
      responses:
        200:
          description: repository list
          content:
            application/json:
              schema:
                $ref: "#/components/schemas/RepositoryList"
        401:
          $ref: "#/components/responses/Unauthorized"
        420:
          description: too many requests
        default:
          $ref: "#/components/responses/ServerError"
    post:
      tags:
        - repositories
      operationId: createRepository
      summary: create repository
      requestBody:
        required: true
        content:
          application/json:
            schema:
              $ref: "#/components/schemas/RepositoryCreation"
      parameters:
        - in: query
          name: bare
          schema:
            type: boolean
            default: false
          description: If true, create a bare repository with no initial commit and branch
      responses:
        201:
          description: repository
          content:
            application/json:
              schema:
                $ref: "#/components/schemas/Repository"
        400:
          $ref: "#/components/responses/ValidationError"
        401:
          $ref: "#/components/responses/Unauthorized"
        409:
          $ref: "#/components/responses/Conflict"
        420:
          description: too many requests
        default:
          $ref: "#/components/responses/ServerError"

  /repositories/{repository}:
    parameters:
      - in: path
        name: repository
        required: true
        schema:
          type: string
    get:
      tags:
        - repositories
      operationId: getRepository
      summary: get repository
      responses:
        200:
          description: repository
          content:
            application/json:
              schema:
                $ref: "#/components/schemas/Repository"
        401:
          $ref: "#/components/responses/Unauthorized"
        404:
          $ref: "#/components/responses/NotFound"
        420:
          description: too many requests
        default:
          $ref: "#/components/responses/ServerError"
    delete:
      tags:
        - repositories
      operationId: deleteRepository
      summary: delete repository
      parameters:
        - in: query
          name: force
          schema:
            type: boolean
            default: false
          description: Bypass read-only protection and delete the repository
      responses:
        204:
          description: repository deleted successfully
        401:
          $ref: "#/components/responses/Unauthorized"
        404:
          $ref: "#/components/responses/NotFound"
        420:
          description: too many requests
        default:
          $ref: "#/components/responses/ServerError"

  /repositories/{repository}/metadata:
    parameters:
      - in: path
        name: repository
        required: true
        schema:
          type: string
    get:
      tags:
        - repositories
      operationId: getRepositoryMetadata
      summary: get repository metadata
      responses:
        200:
          description: repository metadata
          content:
            application/json:
              schema:
                $ref: "#/components/schemas/RepositoryMetadata"
        401:
          $ref: "#/components/responses/Unauthorized"
        404:
          $ref: "#/components/responses/NotFound"
        420:
          description: too many requests
        default:
          $ref: "#/components/responses/ServerError"
    post:
      tags:
        - internal
      operationId: setRepositoryMetadata
      summary: set repository metadata
      description: |
        Set repository metadata. This will only add or update the provided keys, and will not remove any existing keys.
      requestBody:
        required: true
        content:
          application/json:
            schema:
              $ref: "#/components/schemas/RepositoryMetadataSet"
      responses:
        204:
          description: repository metadata set successfully
        401:
          $ref: "#/components/responses/Unauthorized"
        404:
          $ref: "#/components/responses/NotFound"
        420:
          description: too many requests
        default:
          $ref: "#/components/responses/ServerError"
    delete:
      tags:
        - internal
      operationId: deleteRepositoryMetadata
      summary: delete repository metadata
      description: |
        Delete specified keys from the repository's metadata.
      requestBody:
        required: true
        content:
          application/json:
            schema:
              $ref: "#/components/schemas/RepositoryMetadataKeys"
      responses:
        204:
          description: repository metadata keys deleted successfully
        401:
          $ref: "#/components/responses/Unauthorized"
        420:
          description: too many requests
        default:
          $ref: "#/components/responses/ServerError"

  /repositories/{repository}/settings/gc_rules:
    parameters:
      - in: path
        name: repository
        required: true
        schema:
          type: string
    get:
      tags:
        - repositories
      operationId: getGCRules
      summary: get repository GC rules
      responses:
        200:
          description: repository GC rules
          content:
            application/json:
              schema:
                $ref: "#/components/schemas/GarbageCollectionRules"
        401:
          $ref: "#/components/responses/Unauthorized"
        404:
          $ref: "#/components/responses/NotFound"
        420:
          description: too many requests
        default:
          $ref: "#/components/responses/ServerError"
    put:
      tags:
        - repositories
      operationId: setGCRules
      requestBody:
        required: true
        content:
          application/json:
            schema:
              $ref: "#/components/schemas/GarbageCollectionRules"
      responses:
        204:
          description: set garbage collection rules successfully
        401:
          $ref: "#/components/responses/Unauthorized"
        403:
          $ref: "#/components/responses/Forbidden"
        404:
          $ref: "#/components/responses/NotFound"
        420:
          description: too many requests
        default:
          $ref: "#/components/responses/ServerError"
    delete:
      tags:
        - repositories
      operationId: deleteGCRules
      responses:
        204:
          description: deleted garbage collection rules successfully
        401:
          $ref: "#/components/responses/Unauthorized"
        403:
          $ref: "#/components/responses/Forbidden"
        404:
          $ref: "#/components/responses/NotFound"
        420:
          description: too many requests
        default:
          $ref: "#/components/responses/ServerError"

  /repositories/{repository}/settings/branch_protection:
    parameters:
      - in: path
        name: repository
        required: true
        schema:
          type: string
    get:
      tags:
        - repositories
      operationId: getBranchProtectionRules
      summary: get branch protection rules
      responses:
        200:
          description: branch protection rules
          content:
            application/json:
              schema:
                type: array
                items:
                  $ref: "#/components/schemas/BranchProtectionRule"
          headers:
            ETag:
              schema:
                type: string
                description: ETag of the branch protection rules
        401:
          $ref: "#/components/responses/Unauthorized"
        404:
          $ref: "#/components/responses/NotFound"
        420:
          description: too many requests
        default:
          $ref: "#/components/responses/ServerError"

    put:
      parameters:
        - in: header
          name: If-Match
          schema:
            type: string
          description: if provided, the branch protection rules will be updated only if the current ETag match the provided value
          allowEmptyValue: true
      tags:
        - repositories
      operationId: setBranchProtectionRules
      requestBody:
        required: true
        content:
          application/json:
            schema:
              type: array
              items:
                $ref: "#/components/schemas/BranchProtectionRule"
      responses:
        204:
          description: branch protection rule created successfully
        400:
          $ref: "#/components/responses/BadRequest"
        401:
          $ref: "#/components/responses/Unauthorized"
        403:
          $ref: "#/components/responses/Forbidden"
        404:
          $ref: "#/components/responses/NotFound"
        412:
          $ref: "#/components/responses/PreconditionFailed"
        420:
          description: too many requests
        default:
          $ref: "#/components/responses/ServerError"

  /repositories/{repository}/refs/dump:
    parameters:
      - in: path
        name: repository
        required: true
        schema:
          type: string
    put:
      tags:
        - internal
      operationId: dumpRefs
      summary: |
        Dump repository refs (tags, commits, branches) to object store
        Deprecated: a new API will introduce long running operations
      responses:
        201:
          description: refs dump
          content:
            application/json:
              schema:
                $ref: "#/components/schemas/RefsDump"
        400:
          $ref: "#/components/responses/ValidationError"
        401:
          $ref: "#/components/responses/Unauthorized"
        404:
          $ref: "#/components/responses/NotFound"
        420:
          description: too many requests
        default:
          $ref: "#/components/responses/ServerError"

  /repositories/{repository}/refs/restore:
    parameters:
      - in: path
        name: repository
        required: true
        schema:
          type: string
    put:
      tags:
        - internal
      operationId: restoreRefs
      summary: |
        Restore repository refs (tags, commits, branches) from object store.
        Deprecated: a new API will introduce long running operations
      requestBody:
        required: true
        content:
          application/json:
            schema:
              $ref: "#/components/schemas/RefsRestore"
      responses:
        200:
          description: refs successfully loaded
        400:
          $ref: "#/components/responses/ValidationError"
        401:
          $ref: "#/components/responses/Unauthorized"
        404:
          $ref: "#/components/responses/NotFound"
        420:
          description: too many requests
        default:
          $ref: "#/components/responses/ServerError"

  /repositories/{repository}/dump:
    parameters:
      - in: path
        name: repository
        required: true
        schema:
          type: string
    post:
      tags:
        - repositories
      operationId: dumpSubmit
      summary: Backup the repository metadata (tags, commits, branches) and save the backup to the object store.
      responses:
        202:
          description: dump task information
          content:
            application/json:
              schema:
                $ref: "#/components/schemas/TaskInfo"
        400:
          $ref: "#/components/responses/ValidationError"
        401:
          $ref: "#/components/responses/Unauthorized"
        404:
          $ref: "#/components/responses/NotFound"
        default:
          $ref: "#/components/responses/ServerError"
    get:
      tags:
        - repositories
      operationId: dumpStatus
      summary: Status of a repository dump task
      parameters:
        - in: query
          name: task_id
          required: true
          schema:
            type: string
      responses:
        200:
          description: dump task status
          content:
            application/json:
              schema:
                $ref: "#/components/schemas/RepositoryDumpStatus"
        400:
          $ref: "#/components/responses/ValidationError"
        401:
          $ref: "#/components/responses/Unauthorized"
        404:
          $ref: "#/components/responses/NotFound"
        420:
          description: too many requests
        default:
          $ref: "#/components/responses/ServerError"

  /repositories/{repository}/restore:
    parameters:
      - in: path
        name: repository
        required: true
        schema:
          type: string
    post:
      tags:
        - repositories
      operationId: restoreSubmit
      summary: Restore repository from a dump in the object store
      requestBody:
        required: true
        content:
          application/json:
            schema:
              $ref: "#/components/schemas/RefsRestore"
      responses:
        202:
          description: restore task created
          content:
            application/json:
              schema:
                $ref: "#/components/schemas/TaskInfo"
        400:
          $ref: "#/components/responses/ValidationError"
        403:
          $ref: "#/components/responses/Forbidden"
        401:
          $ref: "#/components/responses/Unauthorized"
        404:
          $ref: "#/components/responses/NotFound"
        default:
          $ref: "#/components/responses/ServerError"
    get:
      tags:
        - repositories
      operationId: restoreStatus
      summary: Status of a restore request
      parameters:
        - in: query
          name: task_id
          required: true
          schema:
            type: string
      responses:
        200:
          description: restore task status
          content:
            application/json:
              schema:
                $ref: "#/components/schemas/RepositoryRestoreStatus"
        400:
          $ref: "#/components/responses/ValidationError"
        401:
          $ref: "#/components/responses/Unauthorized"
        404:
          $ref: "#/components/responses/NotFound"
        420:
          description: too many requests
        default:
          $ref: "#/components/responses/ServerError"

  /repositories/{repository}/tags:
    parameters:
      - in: path
        name: repository
        required: true
        schema:
          type: string
    get:
      tags:
        - tags
      operationId: listTags
      summary: list tags
      parameters:
        - $ref: "#/components/parameters/PaginationPrefix"
        - $ref: "#/components/parameters/PaginationAfter"
        - $ref: "#/components/parameters/PaginationAmount"
      responses:
        200:
          description: tag list
          content:
            application/json:
              schema:
                $ref: "#/components/schemas/RefList"
        401:
          $ref: "#/components/responses/Unauthorized"
        404:
          $ref: "#/components/responses/NotFound"
        420:
          description: too many requests
        default:
          $ref: "#/components/responses/ServerError"

    post:
      tags:
        - tags
      operationId: createTag
      summary: create tag
      requestBody:
        required: true
        content:
          application/json:
            schema:
              $ref: "#/components/schemas/TagCreation"
      responses:
        201:
          description: tag
          content:
            application/json:
              schema:
                $ref: "#/components/schemas/Ref"
        400:
          $ref: "#/components/responses/ValidationError"
        401:
          $ref: "#/components/responses/Unauthorized"
        403:
          $ref: "#/components/responses/Forbidden"
        404:
          $ref: "#/components/responses/NotFound"
        409:
          $ref: "#/components/responses/Conflict"
        420:
          description: too many requests
        default:
          $ref: "#/components/responses/ServerError"

  /repositories/{repository}/tags/{tag}:
    parameters:
      - in: path
        name: repository
        required: true
        schema:
          type: string
      - in: path
        name: tag
        required: true
        schema:
          type: string
    get:
      tags:
        - tags
      operationId: getTag
      summary: get tag
      responses:
        200:
          description: tag
          content:
            application/json:
              schema:
                $ref: "#/components/schemas/Ref"
        401:
          $ref: "#/components/responses/Unauthorized"
        404:
          $ref: "#/components/responses/NotFound"
        420:
          description: too many requests
        default:
          $ref: "#/components/responses/ServerError"
    delete:
      tags:
        - tags
      operationId: deleteTag
      summary: delete tag
      parameters:
        - in: query
          name: force
          required: false
          schema:
            type: boolean
      responses:
        204:
          description: tag deleted successfully
        401:
          $ref: "#/components/responses/Unauthorized"
        403:
          $ref: "#/components/responses/Forbidden"
        404:
          $ref: "#/components/responses/NotFound"
        420:
          description: too many requests
        default:
          $ref: "#/components/responses/ServerError"

  /repositories/{repository}/branches:
    parameters:
      - in: path
        name: repository
        required: true
        schema:
          type: string
    get:
      tags:
        - branches
      operationId: listBranches
      summary: list branches
      parameters:
        - $ref: "#/components/parameters/PaginationPrefix"
        - $ref: "#/components/parameters/PaginationAfter"
        - $ref: "#/components/parameters/PaginationAmount"
      responses:
        200:
          description: branch list
          content:
            application/json:
              schema:
                $ref: "#/components/schemas/RefList"
        401:
          $ref: "#/components/responses/Unauthorized"
        404:
          $ref: "#/components/responses/NotFound"
        420:
          description: too many requests
        default:
          $ref: "#/components/responses/ServerError"
    post:
      tags:
        - branches
      operationId: createBranch
      summary: create branch
      requestBody:
        required: true
        content:
          application/json:
            schema:
              $ref: "#/components/schemas/BranchCreation"
      responses:
        201:
          description: reference
          content:
            text/html:
              schema:
                type: string
        400:
          $ref: "#/components/responses/ValidationError"
        401:
          $ref: "#/components/responses/Unauthorized"
        403:
          $ref: "#/components/responses/Forbidden"
        404:
          $ref: "#/components/responses/NotFound"
        409:
          $ref: "#/components/responses/Conflict"
        420:
          description: too many requests
        default:
          $ref: "#/components/responses/ServerError"

  /repositories/{repository}/refs/{ref}/commits:
    parameters:
      - in: path
        name: repository
        required: true
        schema:
          type: string
      - in: path
        name: ref
        required: true
        schema:
          type: string
    get:
      tags:
        - refs
      operationId: logCommits
      summary: get commit log from ref. If both objects and prefixes are empty, return all commits.
      parameters:
        - $ref: "#/components/parameters/PaginationAfter"
        - $ref: "#/components/parameters/PaginationAmount"
        - in: query
          name: objects
          description: list of paths, each element is a path of a specific object
          schema:
            type: array
            items:
              type: string
        - in: query
          name: prefixes
          description: list of paths, each element is a path of a prefix
          schema:
            type: array
            items:
              type: string
        - in: query
          name: limit
          description: limit the number of items in return to 'amount'. Without further indication on actual number of items.
          schema:
            type: boolean
        - in: query
          name: first_parent
          description: if set to true, follow only the first parent upon reaching a merge commit
          schema:
            type: boolean
        - in: query
          name: since
          description: Show commits more recent than a specific date-time. In case used with stop_at parameter, will stop at the first commit that meets any of the conditions.
          schema:
            type: string
            format: date-time
        - in: query
          name: stop_at
          description: A reference to stop at. In case used with since parameter, will stop at the first commit that meets any of the conditions.
          schema:
            type: string
      responses:
        200:
          description: commit log
          content:
            application/json:
              schema:
                $ref: "#/components/schemas/CommitList"
        401:
          $ref: "#/components/responses/Unauthorized"
        404:
          $ref: "#/components/responses/NotFound"
        420:
          description: too many requests
        default:
          $ref: "#/components/responses/ServerError"

  /repositories/{repository}/branches/{branch}/commits:
    parameters:
      - in: path
        name: repository
        required: true
        schema:
          type: string
      - in: path
        name: branch
        required: true
        schema:
          type: string
    post:
      parameters:
        - in: query
          name: source_metarange
          required: false
          description: The source metarange to commit. Branch must not have uncommitted changes.
          schema:
            type: string
      tags:
        - commits
      operationId: commit
      summary: create commit
      requestBody:
        required: true
        content:
          application/json:
            schema:
              $ref: "#/components/schemas/CommitCreation"
      responses:
        201:
          description: commit
          content:
            application/json:
              schema:
                $ref: "#/components/schemas/Commit"
        400:
          $ref: "#/components/responses/ValidationError"
        401:
          $ref: "#/components/responses/Unauthorized"
        403:
          $ref: "#/components/responses/Forbidden"
        404:
          $ref: "#/components/responses/NotFound"
        409:
          $ref: "#/components/responses/Conflict"
        412:
          description: Precondition Failed (e.g. a pre-commit hook returned a failure)
          content:
            application/json:
              schema:
                $ref: "#/components/schemas/Error"
        420:
          description: too many requests
        default:
          $ref: "#/components/responses/ServerError"

  /repositories/{repository}/commits:
    parameters:
      - in: path
        name: repository
        required: true
        schema:
          type: string
    post:
      tags:
        - internal
      operationId: CreateCommitRecord
      summary: create commit record
      requestBody:
        required: true
        content:
          application/json:
            schema:
              $ref: "#/components/schemas/CommitRecordCreation"
      responses:
        204:
          description: commit record created
        400:
          $ref: "#/components/responses/ValidationError"
        401:
          $ref: "#/components/responses/Unauthorized"
        403:
          $ref: "#/components/responses/Forbidden"
        404:
          $ref: "#/components/responses/NotFound"
        420:
          description: too many requests
        default:
          $ref: "#/components/responses/ServerError"

  /repositories/{repository}/branches/{branch}:
    parameters:
      - in: path
        name: repository
        required: true
        schema:
          type: string
      - in: path
        name: branch
        required: true
        schema:
          type: string
    get:
      tags:
        - branches
      operationId: getBranch
      summary: get branch
      responses:
        200:
          description: branch
          content:
            application/json:
              schema:
                $ref: "#/components/schemas/Ref"
        401:
          $ref: "#/components/responses/Unauthorized"
        404:
          $ref: "#/components/responses/NotFound"
        420:
          description: too many requests
        default:
          $ref: "#/components/responses/ServerError"
    delete:
      tags:
        - branches
      operationId: deleteBranch
      summary: delete branch
      parameters:
        - in: query
          name: force
          required: false
          schema:
            type: boolean
            default: false
      responses:
        204:
          description: branch deleted successfully
        401:
          $ref: "#/components/responses/Unauthorized"
        403:
          $ref: "#/components/responses/Forbidden"
        404:
          $ref: "#/components/responses/NotFound"
        420:
          description: too many requests
        default:
          $ref: "#/components/responses/ServerError"
    put:
      tags:
        - branches
      operationId: resetBranch
      summary: reset branch
      requestBody:
        required: true
        content:
          application/json:
            schema:
              $ref: "#/components/schemas/ResetCreation"
      responses:
        204:
          description: reset successful
        400:
          $ref: "#/components/responses/BadRequest"
        401:
          $ref: "#/components/responses/Unauthorized"
        403:
          $ref: "#/components/responses/Forbidden"
        404:
          $ref: "#/components/responses/NotFound"
        420:
          description: too many requests
        default:
          $ref: "#/components/responses/ServerError"

  /repositories/{repository}/branches/{branch}/hard_reset:
    parameters:
      - in: path
        name: repository
        required: true
        schema:
          type: string
      - in: path
        name: branch
        required: true
        schema:
          type: string
    put:
      tags:
        - experimental
      operationId: hardResetBranch
      summary: hard reset branch
      description:
        Relocate branch to refer to ref.  Branch must not contain
        uncommitted data.
      parameters:
        - in: query
          name: ref
          required: true
          schema:
            type: string
          description: After reset, branch will point at this reference.
        - in: query
          name: force
          required: false
          schema:
            type: boolean
            default: false
      responses:
        204:
          description: reset successful
        400:
          $ref: "#/components/responses/BadRequest"
        401:
          $ref: "#/components/responses/Unauthorized"
        403:
          $ref: "#/components/responses/Forbidden"
        404:
          $ref: "#/components/responses/NotFound"
        420:
          description: too many requests
        default:
          $ref: "#/components/responses/ServerError"

  /repositories/{repository}/branches/{branch}/revert:
    parameters:
      - in: path
        name: repository
        required: true
        schema:
          type: string
      - in: path
        name: branch
        required: true
        schema:
          type: string
    post:
      tags:
        - branches
      operationId: revertBranch
      summary: revert
      requestBody:
        required: true
        content:
          application/json:
            schema:
              $ref: "#/components/schemas/RevertCreation"
      responses:
        204:
          description: revert successful
        400:
          $ref: "#/components/responses/ValidationError"
        401:
          $ref: "#/components/responses/Unauthorized"
        403:
          $ref: "#/components/responses/Forbidden"
        404:
          $ref: "#/components/responses/NotFound"
        409:
          description: Conflict Found
          content:
            application/json:
              schema:
                $ref: "#/components/schemas/Error"
        420:
          description: too many requests
        default:
          $ref: "#/components/responses/ServerError"

  /repositories/{repository}/branches/{branch}/cherry-pick:
    parameters:
      - in: path
        name: repository
        required: true
        schema:
          type: string
      - in: path
        name: branch
        required: true
        schema:
          type: string
    post:
      tags:
        - branches
      operationId: cherryPick
      summary: Replay the changes from the given commit on the branch
      requestBody:
        required: true
        content:
          application/json:
            schema:
              $ref: "#/components/schemas/CherryPickCreation"
      responses:
        201:
          description: the cherry-pick commit
          content:
            application/json:
              schema:
                $ref: "#/components/schemas/Commit"
        400:
          $ref: "#/components/responses/ValidationError"
        401:
          $ref: "#/components/responses/Unauthorized"
        403:
          $ref: "#/components/responses/Forbidden"
        404:
          $ref: "#/components/responses/NotFound"
        409:
          description: Conflict Found
          content:
            application/json:
              schema:
                $ref: "#/components/schemas/Error"
        420:
          description: too many requests
        default:
          $ref: "#/components/responses/ServerError"

  /repositories/{repository}/refs/{sourceRef}/merge/{destinationBranch}:
    parameters:
      - in: path
        name: repository
        required: true
        schema:
          type: string
      - in: path
        name: sourceRef
        required: true
        schema:
          type: string
        description: source ref
      - in: path
        name: destinationBranch
        required: true
        schema:
          type: string
        description: destination branch name
    post:
      tags:
        - refs
      operationId: mergeIntoBranch
      summary: merge references
      requestBody:
        content:
          application/json:
            schema:
              $ref: "#/components/schemas/Merge"
      responses:
        200:
          description: merge completed
          content:
            application/json:
              schema:
                $ref: "#/components/schemas/MergeResult"
        400:
          $ref: "#/components/responses/ValidationError"
        401:
          $ref: "#/components/responses/Unauthorized"
        403:
          $ref: "#/components/responses/Forbidden"
        404:
          $ref: "#/components/responses/NotFound"
        409:
          description: |
            Conflict
            Deprecated: content schema will return Error format and not an empty MergeResult
          content:
            application/json:
              schema:
                $ref: "#/components/schemas/MergeResult"
        412:
          description: precondition failed (e.g. a pre-merge hook returned a failure)
          content:
            application/json:
              schema:
                $ref: "#/components/schemas/Error"
        420:
          description: too many requests
        default:
          $ref: "#/components/responses/ServerError"
    get:
      tags:
        - refs
      operationId: findMergeBase
      summary: find the merge base for 2 references
      responses:
        200:
          description: Found the merge base
          content:
            application/json:
              schema:
                $ref: "#/components/schemas/FindMergeBaseResult"
        400:
          $ref: "#/components/responses/ValidationError"
        401:
          $ref: "#/components/responses/Unauthorized"
        404:
          $ref: "#/components/responses/NotFound"
        420:
          description: too many requests
        default:
          $ref: "#/components/responses/ServerError"

  /repositories/{repository}/branches/{branch}/diff:
    parameters:
      - $ref: "#/components/parameters/PaginationAfter"
      - $ref: "#/components/parameters/PaginationAmount"
      - $ref: "#/components/parameters/PaginationPrefix"
      - $ref: "#/components/parameters/PaginationDelimiter"
      - in: path
        name: repository
        required: true
        schema:
          type: string
      - in: path
        name: branch
        required: true
        schema:
          type: string

    get:
      tags:
        - branches
      operationId: diffBranch
      summary: diff branch
      responses:
        200:
          description: diff of branch uncommitted changes
          content:
            application/json:
              schema:
                $ref: "#/components/schemas/DiffList"
        401:
          $ref: "#/components/responses/Unauthorized"
        404:
          $ref: "#/components/responses/NotFound"
        420:
          description: too many requests
        default:
          $ref: "#/components/responses/ServerError"

  /repositories/{repository}/refs/{leftRef}/diff/{rightRef}:
    parameters:
      - in: path
        name: repository
        required: true
        schema:
          type: string
      - in: path
        name: leftRef
        required: true
        schema:
          type: string
        description: a reference (could be either a branch or a commit ID)
      - in: path
        name: rightRef
        required: true
        schema:
          type: string
        description: a reference (could be either a branch or a commit ID) to compare against
      - $ref: "#/components/parameters/PaginationAfter"
      - $ref: "#/components/parameters/PaginationAmount"
      - $ref: "#/components/parameters/PaginationPrefix"
      - $ref: "#/components/parameters/PaginationDelimiter"
      - in: query
        name: type
        schema:
          type: string
          enum: [two_dot, three_dot]
          default: three_dot

    get:
      tags:
        - refs
      operationId: diffRefs
      summary: diff references
      responses:
        200:
          description: diff between refs
          content:
            application/json:
              schema:
                $ref: "#/components/schemas/DiffList"
        401:
          $ref: "#/components/responses/Unauthorized"
        404:
          $ref: "#/components/responses/NotFound"
        420:
          description: too many requests
        default:
          $ref: "#/components/responses/ServerError"

  /repositories/{repository}/commits/{commitId}:
    parameters:
      - in: path
        name: repository
        required: true
        schema:
          type: string
      - in: path
        name: commitId
        required: true
        schema:
          type: string
    get:
      tags:
        - commits
      operationId: getCommit
      summary: get commit
      responses:
        200:
          description: commit
          content:
            application/json:
              schema:
                $ref: "#/components/schemas/Commit"
        401:
          $ref: "#/components/responses/Unauthorized"
        404:
          $ref: "#/components/responses/NotFound"
        420:
          description: too many requests
        default:
          $ref: "#/components/responses/ServerError"

  /repositories/{repository}/refs/{ref}/objects:
    parameters:
      - in: path
        name: repository
        required: true
        schema:
          type: string
      - in: path
        name: ref
        required: true
        schema:
          type: string
        description: a reference (could be either a branch or a commit ID)
      - in: query
        name: path
        description: relative to the ref
        required: true
        schema:
          type: string
    get:
      tags:
        - objects
      operationId: getObject
      summary: get object content
      parameters:
        - in: header
          name: Range
          description: Byte range to retrieve
          example: "bytes=0-1023"
          required: false
          schema:
            type: string
            pattern: '^bytes=((\d*-\d*,? ?)+)$'
        - in: header
          name: If-None-Match
          description: Returns response only if the object does not have a matching ETag
          example: "33a64df551425fcc55e4d42a148795d9f25f89d4"
          required: false
          schema:
            type: string
        - in: query
          name: presign
          required: false
          schema:
            type: boolean
      responses:
        200:
          description: object content
          content:
            application/octet-stream:
              schema:
                type: string
                format: binary
          headers:
            Content-Length:
              schema:
                type: integer
                format: int64
            Last-Modified:
              schema:
                type: string
            ETag:
              schema:
                type: string
        206:
          description: partial object content
          content:
            application/octet-stream:
              schema:
                type: string
                format: binary
          headers:
            Content-Length:
              schema:
                type: integer
                format: int64
            Content-Range:
              schema:
                type: string
                pattern: '^bytes=((\d*-\d*,? ?)+)$'
            Last-Modified:
              schema:
                type: string
            ETag:
              schema:
                type: string
        302:
          description: Redirect to a pre-signed URL for the object
          headers:
            Location:
              schema:
                type: string
        304:
          description: Content not modified
        401:
          $ref: "#/components/responses/Unauthorized"
        404:
          $ref: "#/components/responses/NotFound"
        410:
          description: object expired
          content:
            application/json:
              schema:
                $ref: "#/components/schemas/Error"
        416:
          description: Requested Range Not Satisfiable
          content:
            application/json:
              schema:
                $ref: "#/components/schemas/Error"
        420:
          description: too many requests
        default:
          $ref: "#/components/responses/ServerError"
    head:
      tags:
        - objects
      operationId: headObject
      summary: check if object exists
      parameters:
        - in: header
          name: Range
          description: Byte range to retrieve
          example: "bytes=0-1023"
          required: false
          schema:
            type: string
            pattern: '^bytes=((\d*-\d*,? ?)+)$'
      responses:
        200:
          description: object exists
          headers:
            Content-Length:
              schema:
                type: integer
                format: int64
            Last-Modified:
              schema:
                type: string
            ETag:
              schema:
                type: string
        206:
          description: partial object content info
          headers:
            Content-Length:
              schema:
                type: integer
                format: int64
            Content-Range:
              schema:
                type: string
                pattern: '^bytes=((\d*-\d*,? ?)+)$'
            Last-Modified:
              schema:
                type: string
            ETag:
              schema:
                type: string
        401:
          description: Unauthorized
        404:
          description: object not found
        410:
          description: object expired
        416:
          description: Requested Range Not Satisfiable
        420:
          description: too many requests
        default:
          description: internal server error

  /repositories/{repository}/branches/{branch}/staging/pmpu:
    parameters:
      - in: path
        name: repository
        required: true
        schema:
          type: string
      - in: path
        name: branch
        required: true
        schema:
          type: string
      - in: query
        name: path
        description: relative to the branch
        required: true
        schema:
          type: string
      - in: query
        name: parts
        description: number of presigned URL parts required to upload
        schema:
          type: integer
    post:
      tags:
        - experimental
      operationId: createPresignMultipartUpload
      summary: Initiate a multipart upload
      description: |
        Initiates a multipart upload and returns an upload ID with presigned URLs for each part (optional).
        Part numbers starts with 1. Each part except the last one has minimum size depends on the underlying blockstore implementation.
        For example working with S3 blockstore, minimum size is 5MB (excluding the last part).
      responses:
        201:
          description: Presign multipart upload initiated
          content:
            application/json:
              schema:
                $ref: "#/components/schemas/PresignMultipartUpload"
        400:
          $ref: "#/components/responses/BadRequest"
        401:
          $ref: "#/components/responses/Unauthorized"
        404:
          $ref: "#/components/responses/NotFound"
        420:
          description: too many requests
        default:
          $ref: "#/components/responses/ServerError"

  /repositories/{repository}/branches/{branch}/staging/pmpu/{uploadId}:
    parameters:
      - in: path
        name: repository
        required: true
        schema:
          type: string
      - in: path
        name: branch
        required: true
        schema:
          type: string
      - in: path
        name: uploadId
        required: true
        schema:
          type: string
      - in: query
        name: path
        description: relative to the branch
        required: true
        schema:
          type: string
    put:
      tags:
        - experimental
      operationId: completePresignMultipartUpload
      summary: Complete a presign multipart upload request
      description: Completes a presign multipart upload by assembling the uploaded parts.
      requestBody:
        content:
          application/json:
            schema:
              $ref: "#/components/schemas/CompletePresignMultipartUpload"
      responses:
        200:
          description: Presign multipart upload completed
          content:
            application/json:
              schema:
                $ref: "#/components/schemas/ObjectStats"
        400:
          $ref: "#/components/responses/BadRequest"
        401:
          $ref: "#/components/responses/Unauthorized"
        404:
          $ref: "#/components/responses/NotFound"
        409:
          description: conflict with a commit, try here
          content:
            application/json:
              schema:
                $ref: "#/components/schemas/StagingLocation"
        420:
          description: too many requests
        default:
          $ref: "#/components/responses/ServerError"

    delete:
      tags:
        - experimental
      operationId: abortPresignMultipartUpload
      summary: Abort a presign multipart upload
      description: Aborts a presign multipart upload.
      requestBody:
        content:
          application/json:
            schema:
              $ref: "#/components/schemas/AbortPresignMultipartUpload"
      responses:
        204:
          description: Presign multipart upload aborted
        400:
          $ref: "#/components/responses/BadRequest"
        401:
          $ref: "#/components/responses/Unauthorized"
        404:
          $ref: "#/components/responses/NotFound"
        420:
          description: too many requests
        default:
          $ref: "#/components/responses/ServerError"


  /repositories/{repository}/branches/{branch}/staging/backing:
    parameters:
      - in: path
        name: repository
        required: true
        schema:
          type: string
      - in: path
        name: branch
        required: true
        schema:
          type: string
      - in: query
        name: path
        description: relative to the branch
        required: true
        schema:
          type: string
    get:
      tags:
        - staging
      operationId: getPhysicalAddress
      summary: generate an address to which the client can upload an object
      parameters:
        - in: query
          name: presign
          required: false
          schema:
            type: boolean
      responses:
        200:
          description: physical address for staging area
          content:
            application/json:
              schema:
                $ref: "#/components/schemas/StagingLocation"
        401:
          $ref: "#/components/responses/Unauthorized"
        404:
          $ref: "#/components/responses/NotFound"
        420:
          description: too many requests
        default:
          $ref: "#/components/responses/ServerError"

    put:
      tags:
        - staging
      operationId: linkPhysicalAddress
      summary: associate staging on this physical address with a path
      description: |
        Link the physical address with the path in lakeFS, creating an uncommitted change.
        The given address can be one generated by getPhysicalAddress, or an address outside the repository's storage namespace.
      requestBody:
        required: true
        content:
          application/json:
            schema:
              $ref: "#/components/schemas/StagingMetadata"
              
      parameters:
        - $ref: "#/components/parameters/IfNoneMatch"
          
      responses:
        200:
          # This actually violates HTTP, which requires returning 201 if a new object was
          # created or 200 if an existing object was modified,
          # https://tools.ietf.org/html/rfc7231#section-4.3.4
          description: object metadata
          content:
            application/json:
              schema:
                $ref: "#/components/schemas/ObjectStats"
        400:
          $ref: "#/components/responses/ValidationError"
        401:
          $ref: "#/components/responses/Unauthorized"
        403:
          $ref: "#/components/responses/Forbidden"
        404:
          $ref: "#/components/responses/ServerError"
        409:
          description: conflict with a commit, try here
          content:
            application/json:
              schema:
                $ref: "#/components/schemas/StagingLocation"
        412:
          $ref: "#/components/responses/PreconditionFailed"
        420:
          description: too many requests
        default:
          $ref: "#/components/responses/ServerError"

  /repositories/{repository}/branches/{branch}/import:
    parameters:
      - in: path
        name: repository
        required: true
        schema:
          type: string
      - in: path
        name: branch
        required: true
        schema:
          type: string
    get:
      tags:
        - import
      operationId: importStatus
      summary: get import status
      parameters:
        - in: query
          name: id
          description: Unique identifier of the import process
          schema:
            type: string
          required: true
      responses:
        200:
          description: import status
          content:
            application/json:
              schema:
                $ref: "#/components/schemas/ImportStatus"
        401:
          $ref: "#/components/responses/Unauthorized"
        404:
          $ref: "#/components/responses/NotFound"
        420:
          description: too many requests
        default:
          $ref: "#/components/responses/ServerError"
    post:
      tags:
        - import
      operationId: importStart
      summary: import data from object store
      requestBody:
        required: true
        content:
          application/json:
            schema:
              $ref: "#/components/schemas/ImportCreation"
      responses:
        202:
          description: Import started
          content:
            application/json:
              schema:
                $ref: "#/components/schemas/ImportCreationResponse"
        400:
          $ref: "#/components/responses/ValidationError"
        401:
          $ref: "#/components/responses/Unauthorized"
        403:
          $ref: "#/components/responses/Forbidden"
        404:
          $ref: "#/components/responses/NotFound"
        420:
          description: too many requests
        default:
          $ref: "#/components/responses/ServerError"
    delete:
      tags:
        - import
      operationId: importCancel
      summary: cancel ongoing import
      parameters:
        - in: query
          name: id
          description: Unique identifier of the import process
          schema:
            type: string
          required: true
      responses:
        204:
          description: import canceled successfully
        401:
          $ref: "#/components/responses/Unauthorized"
        403:
          $ref: "#/components/responses/Forbidden"
        404:
          $ref: "#/components/responses/NotFound"
        409:
          $ref: "#/components/responses/Conflict"
        420:
          description: too many requests
        default:
          $ref: "#/components/responses/ServerError"

  /repositories/{repository}/branches/{branch}/objects/stage_allowed:
    parameters:
      - in: path
        name: repository
        required: true
        schema:
          type: string
      - in: path
        name: branch
        required: true
        schema:
          type: string
      - in: query
        name: path
        description: relative to the branch
        required: true
        schema:
          type: string
    get:
      tags:
        - internal
      operationId: uploadObjectPreflight
      responses:
        204:
          description: User has permissions to upload this object. This does not guarantee that the upload will be successful or even possible. It indicates only the permission at the time of calling this endpoint
        401:
          $ref: "#/components/responses/Unauthorized"
        403:
          $ref: "#/components/responses/Forbidden"
        404:
          $ref: "#/components/responses/NotFound"
        420:
          description: too many requests
        default:
          $ref: "#/components/responses/ServerError"

  /repositories/{repository}/branches/{branch}/objects:
    parameters:
      - in: path
        name: repository
        required: true
        schema:
          type: string
      - in: path
        name: branch
        required: true
        schema:
          type: string
      - in: query
        name: path
        description: relative to the branch
        required: true
        schema:
          type: string
    put:
      deprecated: true
      tags:
        - internal
      operationId: stageObject
      summary: stage an object's metadata for the given branch
      requestBody:
        required: true
        content:
          application/json:
            schema:
              $ref: "#/components/schemas/ObjectStageCreation"
      responses:
        201:
          description: object metadata
          content:
            application/json:
              schema:
                $ref: "#/components/schemas/ObjectStats"
        400:
          $ref: "#/components/responses/ValidationError"
        401:
          $ref: "#/components/responses/Unauthorized"
        403:
          $ref: "#/components/responses/Forbidden"
        404:
          $ref: "#/components/responses/NotFound"
        420:
          description: too many requests
        default:
          $ref: "#/components/responses/ServerError"

    post:
      tags:
        - objects
      operationId: uploadObject
      x-validation-exclude-body: true
      requestBody:
        content:
          multipart/form-data:
            schema:
              type: object
              properties:
                content:
                  description: Only a single file per upload which must be named "content".
                  type: string
                  format: binary
          application/octet-stream:
            schema:
              type: string
              format: binary

      parameters:
        - $ref: "#/components/parameters/IfNoneMatch"
        - in: query
          name: storageClass
          description: Deprecated, this capability will not be supported in future releases.
          required: false
          deprecated: true
          schema:
            type: string
        - in: query
          name: force
          required: false
          schema:
            type: boolean
            default: false
      responses:
        201:
          description: object metadata
          content:
            application/json:
              schema:
                $ref: "#/components/schemas/ObjectStats"
        400:
          $ref: "#/components/responses/ValidationError"
        401:
          $ref: "#/components/responses/Unauthorized"
        403:
          $ref: "#/components/responses/Forbidden"
        404:
          $ref: "#/components/responses/NotFound"
        412:
          $ref: "#/components/responses/PreconditionFailed"
        420:
          description: too many requests
        default:
          $ref: "#/components/responses/ServerError"
    delete:
      tags:
        - objects
      operationId: deleteObject
      summary: delete object. Missing objects will not return a NotFound error.
      parameters:
        - in: query
          name: force
          required: false
          schema:
            type: boolean
            default: false
      responses:
        204:
          description: object deleted successfully
        401:
          $ref: "#/components/responses/Unauthorized"
        403:
          $ref: "#/components/responses/Forbidden"
        404:
          $ref: "#/components/responses/NotFound"
        420:
          description: too many requests
        default:
          $ref: "#/components/responses/ServerError"

  /repositories/{repository}/branches/{branch}/objects/delete:
    parameters:
      - in: path
        name: repository
        required: true
        schema:
          type: string
      - in: path
        name: branch
        required: true
        schema:
          type: string
      - in: query
        name: force
        required: false
        schema:
          type: boolean
          default: false
    post:
      tags:
        - objects
      operationId: deleteObjects
      summary: delete objects. Missing objects will not return a NotFound error.
      requestBody:
        required: true
        content:
          application/json:
            schema:
              $ref: "#/components/schemas/PathList"
      responses:
        200:
          description: Delete objects response
          content:
            application/json:
              schema:
                $ref: "#/components/schemas/ObjectErrorList"
        401:
          $ref: "#/components/responses/Unauthorized"
        403:
          $ref: "#/components/responses/Forbidden"
        404:
          $ref: "#/components/responses/NotFound"
        420:
          description: too many requests
        default:
          $ref: "#/components/responses/ServerError"

  /repositories/{repository}/branches/{branch}/objects/copy:
    parameters:
      - in: path
        name: repository
        required: true
        schema:
          type: string
      - in: path
        name: branch
        required: true
        schema:
          type: string
        description: destination branch for the copy
      - in: query
        name: dest_path
        description: destination path relative to the branch
        required: true
        schema:
          type: string
    post:
      tags:
        - objects
      operationId: copyObject
      summary: create a copy of an object
      requestBody:
        required: true
        content:
          application/json:
            schema:
              $ref: "#/components/schemas/ObjectCopyCreation"
      responses:
        201:
          description: Copy object response
          content:
            application/json:
              schema:
                $ref: "#/components/schemas/ObjectStats"
        400:
          $ref: "#/components/responses/ValidationError"
        401:
          $ref: "#/components/responses/Unauthorized"
        403:
          $ref: "#/components/responses/Forbidden"
        404:
          $ref: "#/components/responses/NotFound"
        420:
          description: too many requests
        default:
          $ref: "#/components/responses/ServerError"

  /repositories/{repository}/refs/{ref}/objects/stat:
    parameters:
      - in: path
        name: repository
        required: true
        schema:
          type: string
      - in: path
        name: ref
        required: true
        schema:
          type: string
        description: a reference (could be either a branch or a commit ID)
      - in: query
        name: path
        description: relative to the branch
        required: true
        schema:
          type: string
      - in: query
        name: user_metadata
        required: false
        schema:
          type: boolean
          default: true
      - in: query
        name: presign
        required: false
        schema:
          type: boolean
    get:
      tags:
        - objects
      operationId: statObject
      summary: get object metadata
      responses:
        200:
          description: object metadata
          content:
            application/json:
              schema:
                $ref: "#/components/schemas/ObjectStats"
        401:
          $ref: "#/components/responses/Unauthorized"
        404:
          $ref: "#/components/responses/NotFound"
        400:
          $ref: "#/components/responses/BadRequest"
        410:
          description: object gone (but partial metadata may be available)
        420:
          description: too many requests
        default:
          $ref: "#/components/responses/ServerError"

  /repositories/{repository}/refs/{ref}/objects/underlyingProperties:
    parameters:
      - in: path
        name: repository
        required: true
        schema:
          type: string
      - in: path
        name: ref
        required: true
        schema:
          type: string
        description: a reference (could be either a branch or a commit ID)
      - in: query
        name: path
        description: relative to the branch
        required: true
        schema:
          type: string
    get:
      tags:
        - objects
      operationId: getUnderlyingProperties
      summary: get object properties on underlying storage
      responses:
        200:
          description: object metadata on underlying storage
          content:
            application/json:
              schema:
                $ref: "#/components/schemas/UnderlyingObjectProperties"
        401:
          $ref: "#/components/responses/Unauthorized"
        404:
          $ref: "#/components/responses/NotFound"
        420:
          description: too many requests
        default:
          $ref: "#/components/responses/ServerError"

  /repositories/{repository}/refs/{ref}/objects/ls:
    parameters:
      - in: path
        name: repository
        required: true
        schema:
          type: string
      - in: path
        name: ref
        required: true
        schema:
          type: string
        description: a reference (could be either a branch or a commit ID)
      - in: query
        name: user_metadata
        required: false
        schema:
          type: boolean
          default: true
      - in: query
        name: presign
        required: false
        schema:
          type: boolean
      - $ref: "#/components/parameters/PaginationAfter"
      - $ref: "#/components/parameters/PaginationAmount"
      - $ref: "#/components/parameters/PaginationDelimiter"
      - $ref: "#/components/parameters/PaginationPrefix"

    get:
      tags:
        - objects
      operationId: listObjects
      summary: list objects under a given prefix
      responses:
        200:
          description: object listing
          content:
            application/json:
              schema:
                $ref: "#/components/schemas/ObjectStatsList"
        401:
          $ref: "#/components/responses/Unauthorized"
        404:
          $ref: "#/components/responses/NotFound"
        420:
          description: too many requests
        default:
          $ref: "#/components/responses/ServerError"

  /repositories/{repository}/refs/{branch}/symlink:
    parameters:
      - in: path
        name: repository
        required: true
        schema:
          type: string
      - in: path
        name: branch
        required: true
        schema:
          type: string
      - in: query
        name: location
        schema:
          type: string
        description: path to the table data
    post:
      tags:
        - internal
      operationId: createSymlinkFile
      summary: creates symlink files corresponding to the given directory

      responses:
        201:
          description: location created
          content:
            application/json:
              schema:
                $ref: "#/components/schemas/StorageURI"
        401:
          $ref: "#/components/responses/Unauthorized"
        404:
          $ref: "#/components/responses/NotFound"
        420:
          description: too many requests
        default:
          $ref: "#/components/responses/ServerError"

  /repositories/{repository}/actions/runs:
    get:
      tags:
        - actions
      operationId: listRepositoryRuns
      summary: list runs
      parameters:
        - in: path
          name: repository
          required: true
          schema:
            type: string
        - $ref: "#/components/parameters/PaginationAfter"
        - $ref: "#/components/parameters/PaginationAmount"
        - in: query
          name: branch
          schema:
            type: string
        - in: query
          name: commit
          schema:
            type: string
      responses:
        200:
          description: list action runs
          content:
            application/json:
              schema:
                $ref: "#/components/schemas/ActionRunList"
        401:
          $ref: "#/components/responses/Unauthorized"
        404:
          $ref: "#/components/responses/NotFound"
        420:
          description: too many requests
        default:
          $ref: "#/components/responses/ServerError"

  /repositories/{repository}/actions/runs/{run_id}:
    get:
      tags:
        - actions
      operationId: getRun
      summary: get a run
      parameters:
        - in: path
          name: repository
          required: true
          schema:
            type: string
        - in: path
          name: run_id
          required: true
          schema:
            type: string
      responses:
        200:
          description: action run result
          content:
            application/json:
              schema:
                $ref: "#/components/schemas/ActionRun"
        401:
          $ref: "#/components/responses/Unauthorized"
        404:
          $ref: "#/components/responses/NotFound"
        420:
          description: too many requests
        default:
          $ref: "#/components/responses/ServerError"

  /repositories/{repository}/actions/runs/{run_id}/hooks:
    get:
      tags:
        - actions
      operationId: listRunHooks
      summary: list run hooks
      parameters:
        - in: path
          name: repository
          required: true
          schema:
            type: string
        - in: path
          name: run_id
          required: true
          schema:
            type: string
        - $ref: "#/components/parameters/PaginationAfter"
        - $ref: "#/components/parameters/PaginationAmount"
      responses:
        200:
          description: list specific run hooks
          content:
            application/json:
              schema:
                $ref: "#/components/schemas/HookRunList"
        401:
          $ref: "#/components/responses/Unauthorized"
        404:
          $ref: "#/components/responses/NotFound"
        420:
          description: too many requests
        default:
          $ref: "#/components/responses/ServerError"

  /repositories/{repository}/actions/runs/{run_id}/hooks/{hook_run_id}/output:
    get:
      tags:
        - actions
      operationId: getRunHookOutput
      summary: get run hook output
      parameters:
        - in: path
          name: repository
          required: true
          schema:
            type: string
        - in: path
          name: run_id
          required: true
          schema:
            type: string
        - in: path
          name: hook_run_id
          required: true
          schema:
            type: string
      responses:
        200:
          description: run hook output
          content:
            application/octet-stream:
              schema:
                type: string
                format: binary
        401:
          $ref: "#/components/responses/Unauthorized"
        404:
          $ref: "#/components/responses/NotFound"
        420:
          description: too many requests
        default:
          $ref: "#/components/responses/ServerError"

  /repositories/{repository}/metadata/meta_range/{meta_range}:
    parameters:
      - in: path
        name: repository
        required: true
        schema:
          type: string
      - in: path
        name: meta_range
        required: true
        schema:
          type: string
    get:
      tags:
        - metadata
      operationId: getMetaRange
      summary: return URI to a meta-range file
      responses:
        200:
          description: meta-range URI
          content:
            application/json:
              schema:
                $ref: "#/components/schemas/StorageURI"
          headers:
            Location:
              schema:
                type: string
              description: redirect to S3
        401:
          $ref: "#/components/responses/Unauthorized"
        404:
          $ref: "#/components/responses/NotFound"
        420:
          description: too many requests
        default:
          $ref: "#/components/responses/ServerError"

  /repositories/{repository}/metadata/range/{range}:
    parameters:
      - in: path
        name: repository
        required: true
        schema:
          type: string
      - in: path
        name: range
        required: true
        schema:
          type: string
    get:
      tags:
        - metadata
      operationId: getRange
      summary: return URI to a range file
      responses:
        200:
          description: range URI
          headers:
            Location:
              schema:
                type: string
              description: redirect to S3
          content:
            application/json:
              schema:
                $ref: "#/components/schemas/StorageURI"
        401:
          $ref: "#/components/responses/Unauthorized"
        404:
          $ref: "#/components/responses/NotFound"
        420:
          description: too many requests
        default:
          $ref: "#/components/responses/ServerError"

  /repositories/{repository}/gc/rules/set_allowed:
    parameters:
      - in: path
        name: repository
        required: true
        schema:
          type: string
    get:
      tags:
        - internal
      operationId: setGarbageCollectionRulesPreflight
      responses:
        204:
          description: User has permissions to set garbage collection rules on this repository
        401:
          $ref: "#/components/responses/Unauthorized"
        404:
          $ref: "#/components/responses/NotFound"
        420:
          description: too many requests
        default:
          $ref: "#/components/responses/ServerError"

  /repositories/{repository}/gc/rules:
    parameters:
      - in: path
        name: repository
        required: true
        schema:
          type: string
    get:
      deprecated: true
      tags:
        - internal
      operationId: internalGetGarbageCollectionRules
      responses:
        200:
          description: gc rule list
          content:
            application/json:
              schema:
                $ref: "#/components/schemas/GarbageCollectionRules"
        401:
          $ref: "#/components/responses/Unauthorized"
        404:
          $ref: "#/components/responses/NotFound"
        420:
          description: too many requests
        default:
          $ref: "#/components/responses/ServerError"

    post:
      deprecated: true
      tags:
        - internal
      operationId: internalSetGarbageCollectionRules
      requestBody:
        required: true
        content:
          application/json:
            schema:
              $ref: "#/components/schemas/GarbageCollectionRules"
      responses:
        204:
          description: set garbage collection rules successfully
        401:
          $ref: "#/components/responses/Unauthorized"
        404:
          $ref: "#/components/responses/NotFound"
        420:
          description: too many requests
        default:
          $ref: "#/components/responses/ServerError"
    delete:
      deprecated: true
      tags:
        - internal
      operationId: internalDeleteGarbageCollectionRules
      responses:
        204:
          description: deleted garbage collection rules successfully
        401:
          $ref: "#/components/responses/Unauthorized"
        404:
          $ref: "#/components/responses/NotFound"
        420:
          description: too many requests
        default:
          $ref: "#/components/responses/ServerError"

  /repositories/{repository}/gc/prepare_commits:
    parameters:
      - in: path
        name: repository
        required: true
        schema:
          type: string
    post:
      tags:
        - internal
      operationId: prepareGarbageCollectionCommits
      summary: save lists of active commits for garbage collection
      responses:
        201:
          description: paths to commit dataset
          content:
            application/json:
              schema:
                $ref: "#/components/schemas/GarbageCollectionPrepareResponse"
        401:
          $ref: "#/components/responses/Unauthorized"
        403:
          $ref: "#/components/responses/Forbidden"
        404:
          $ref: "#/components/responses/NotFound"
        420:
          description: too many requests
        default:
          $ref: "#/components/responses/ServerError"

  /repositories/{repository}/gc/prepare_uncommited:
    parameters:
      - in: path
        name: repository
        required: true
        schema:
          type: string
    post:
      requestBody:
        content:
          application/json:
            schema:
              $ref: "#/components/schemas/PrepareGCUncommittedRequest"
      tags:
        - internal
      operationId: prepareGarbageCollectionUncommitted
      summary: save repository uncommitted metadata for garbage collection
      responses:
        201:
          description: paths to commit dataset
          content:
            application/json:
              schema:
                $ref: "#/components/schemas/PrepareGCUncommittedResponse"
        400:
          $ref: "#/components/responses/ValidationError"
        401:
          $ref: "#/components/responses/Unauthorized"
        403:
          $ref: "#/components/responses/Forbidden"
        404:
          $ref: "#/components/responses/NotFound"
        420:
          description: too many requests
        default:
          $ref: "#/components/responses/ServerError"

  /repositories/{repository}/branch_protection/set_allowed:
    parameters:
      - in: path
        name: repository
        required: true
        schema:
          type: string
    get:
      tags:
        - internal
      operationId: createBranchProtectionRulePreflight
      responses:
        204:
          description: User has permissions to create a branch protection rule in this repository
        401:
          $ref: "#/components/responses/Unauthorized"
        404:
          $ref: "#/components/responses/NotFound"
        409:
          $ref: "#/components/responses/Conflict"
        420:
          description: too many requests
        default:
          $ref: "#/components/responses/ServerError"

  /repositories/{repository}/branch_protection:
    parameters:
      - in: path
        name: repository
        required: true
        schema:
          type: string
    get:
      deprecated: true
      tags:
        - internal
      operationId: internalGetBranchProtectionRules
      summary: get branch protection rules
      responses:
        200:
          description: branch protection rules
          content:
            application/json:
              schema:
                type: array
                items:
                  $ref: "#/components/schemas/BranchProtectionRule"
        401:
          $ref: "#/components/responses/Unauthorized"
        404:
          $ref: "#/components/responses/NotFound"
        420:
          description: too many requests
        default:
          $ref: "#/components/responses/ServerError"

    post:
      deprecated: true
      tags:
        - internal
      operationId: internalCreateBranchProtectionRule
      requestBody:
        required: true
        content:
          application/json:
            schema:
              $ref: "#/components/schemas/BranchProtectionRule"
      responses:
        204:
          description: branch protection rule created successfully
        401:
          $ref: "#/components/responses/Unauthorized"
        404:
          $ref: "#/components/responses/NotFound"
        420:
          description: too many requests
        default:
          $ref: "#/components/responses/ServerError"
    delete:
      deprecated: true
      tags:
        - internal
      operationId: internalDeleteBranchProtectionRule
      requestBody:
        required: true
        content:
          application/json:
            schema:
              type: object
              properties:
                pattern:
                  type: string
              required:
                - pattern
      responses:
        204:
          description: branch protection rule deleted successfully
        401:
          $ref: "#/components/responses/Unauthorized"
        404:
          $ref: "#/components/responses/NotFound"
        420:
          description: too many requests
        default:
          $ref: "#/components/responses/ServerError"
  /healthcheck:
    get:
      operationId: healthCheck
      security: []
      tags:
        - healthCheck
      description: check that the API server is up and running
      responses:
        204:
          description: NoContent
  /config:
    get:
      tags:
        - config
      operationId: getConfig
      description: retrieve lakeFS configuration
      responses:
        200:
          description: lakeFS configuration
          content:
            application/json:
              schema:
                $ref: "#/components/schemas/Config"
        401:
          $ref: "#/components/responses/Unauthorized"
  /config/version:
    get:
      tags:
        - internal
      operationId: getLakeFSVersion
      description: get version of lakeFS server
      deprecated: true
      responses:
        200:
          description: lakeFS version
          content:
            application/json:
              schema:
                $ref: "#/components/schemas/VersionConfig"
        401:
          $ref: "#/components/responses/Unauthorized"
  /config/storage:
    get:
      tags:
        - internal
      operationId: getStorageConfig
      description: retrieve lakeFS storage configuration
      deprecated: true
      responses:
        200:
          description: lakeFS storage configuration
          content:
            application/json:
              schema:
                $ref: "#/components/schemas/StorageConfig"
        401:
          $ref: "#/components/responses/Unauthorized"
  /config/garbage-collection:
    get:
      tags:
        - internal
      operationId: getGarbageCollectionConfig
      description: get information of gc settings
      responses:
        200:
          description: lakeFS garbage collection config
          content:
            application/json:
              schema:
                $ref: "#/components/schemas/GarbageCollectionConfig"
        401:
          $ref: "#/components/responses/Unauthorized"

  /statistics:
    post:
      tags:
        - internal
      operationId: postStatsEvents
      summary: post stats events, this endpoint is meant for internal use only
      requestBody:
        required: true
        content:
          application/json:
            schema:
              $ref: "#/components/schemas/StatsEventsList"
      responses:
        204:
          description: reported successfully
        400:
          $ref: "#/components/responses/BadRequest"
        401:
          $ref: "#/components/responses/Unauthorized"
        420:
          description: too many requests
        default:
          $ref: "#/components/responses/ServerError"

  /usage-report/summary:
    get:
      tags:
        - internal
      operationId: getUsageReportSummary
      summary: get usage report summary
      responses:
        200:
          description: Usage report
          content:
            application/json:
              schema:
                $ref: "#/components/schemas/InstallationUsageReport"
            application/text:
              schema:
                type: string
        400:
          $ref: "#/components/responses/BadRequest"
        401:
          $ref: "#/components/responses/Unauthorized"
        404:
          $ref: "#/components/responses/NotFound"
        420:
          description: too many requests
        default:
          $ref: "#/components/responses/ServerError"<|MERGE_RESOLUTION|>--- conflicted
+++ resolved
@@ -1074,16 +1074,12 @@
           type: string
         redirect_uri:
           type: string
-<<<<<<< HEAD
-
-=======
         ttl_seconds:
           type: integer
           format: int64
           description: |
             The time-to-live for the generated token in seconds.  The maximum
             value is 3600 seconds (1 hour) max is 12 hours.
->>>>>>> a81657f0
     AuthenticationToken:
       type: object
       required:
