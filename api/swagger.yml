--- conflicted
+++ resolved
@@ -165,6 +165,12 @@
         application/json:
           schema:
             $ref: "#/components/schemas/Error"
+    Expired:
+      description: Resource Expired
+      content:
+        application/json:
+          schema:
+            $ref: "#/components/schemas/Error"
     NotImplemented:
       description: Not Implemented
       content:
@@ -4384,21 +4390,7 @@
         404:
           $ref: "#/components/responses/NotFound"
         409:
-<<<<<<< HEAD
-          description: Conflict
-          content:
-            application/json:
-              schema:
-                $ref: "#/components/schemas/CommitStatus"
-        410:
-          description: Operation Expired
-          content:
-            application/json:
-              schema:
-                $ref: "#/components/schemas/CommitStatus"
-=======
           $ref: "#/components/responses/Conflict"
->>>>>>> 5ac8c9ab
         412:
           $ref: "#/components/responses/PreconditionFailed"
         429:
@@ -4854,21 +4846,7 @@
         404:
           $ref: "#/components/responses/NotFound"
         409:
-<<<<<<< HEAD
-          description: Conflict
-          content:
-            application/json:
-              schema:
-                $ref: "#/components/schemas/MergeStatus"
-        410:
-          description: Operation Expired
-          content:
-            application/json:
-              schema:
-                $ref: "#/components/schemas/MergeStatus"
-=======
           $ref: "#/components/responses/Conflict"
->>>>>>> 5ac8c9ab
         412:
           $ref: "#/components/responses/PreconditionFailed"
         429:
