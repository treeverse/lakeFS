openapi: "3.0.0"

info:
  description: lakeFS HTTP API
  title: lakeFS API
  license:
    name: "Apache 2.0"
    url: https://www.apache.org/licenses/LICENSE-2.0.html
  version: 1.0.0

servers:
  - url: "/api/v1"
    description: lakeFS server endpoint
security:
  - jwt_token: []
  - basic_auth: []
  - cookie_auth: []
  - oidc_auth: []
  - saml_auth: []
components:
  securitySchemes:
    basic_auth:
      type: http
      scheme: basic
    jwt_token:
      type: http
      scheme: bearer
      bearerFormat: JWT
    cookie_auth:
      type: apiKey
      in: cookie
      name: internal_auth_session
    oidc_auth:
      type: apiKey
      in: cookie
      name: oidc_auth_session
    saml_auth:
      type: apiKey
      in: cookie
      name: saml_auth_session

  parameters:
    PaginationPrefix:
      in: query
      name: prefix
      allowEmptyValue: true
      description: return items prefixed with this value
      schema:
        type: string

    PaginationAfter:
      in: query
      name: after
      description: return items after this value
      allowEmptyValue: true
      schema:
        type: string

    PaginationAmount:
      in: query
      name: amount
      description: how many items to return
      schema:
        type: integer
        minimum: -1
        maximum: 1000
        default: 100

    PaginationDelimiter:
      in: query
      name: delimiter
      allowEmptyValue: true
      description: delimiter used to group common prefixes by
      schema:
        type: string

    SearchString:
      in: query
      name: search
      allowEmptyValue: true
      description: string for searching relevant entries
      schema:
        type: string

    IfNoneMatch:
      in: header
      name: If-None-Match
      description: Set to "*" to atomically allow the upload only if the key has no object yet. Other values are not supported.
      example: "*"
      required: false
      schema:
        type: string

    IfMatch:
      in: header
      name: If-Match
      description: Set to the object's ETag to atomically allow operations only if the object's current ETag matches the provided value.
      example: "2e9ec317e197e02e4264d128c2e7e681"
      required: false
      schema:
        type: string

    NoTombstone:
      in: query
      name: no_tombstone
      required: false
      schema:
        type: boolean
        default: false
      description: delete entry without tombstone when possible *EXPERIMENTAL*

  responses:
    NotFoundOrNoACL:
      description: Group not found, or group found but has no ACL
      content:
        application/json:
          schema:
            $ref: "#/components/schemas/ErrorNoACL"

    Unauthorized:
      description: Unauthorized
      content:
        application/json:
          schema:
            $ref: "#/components/schemas/Error"
    ServerError:
      description: Internal Server Error
      content:
        application/json:
          schema:
            $ref: "#/components/schemas/Error"
    NotFound:
      description: Resource Not Found
      content:
        application/json:
          schema:
            $ref: "#/components/schemas/Error"
    Conflict:
      description: Resource Conflicts With Target
      content:
        application/json:
          schema:
            $ref: "#/components/schemas/Error"
    PreconditionFailed:
      description: Precondition Failed
      content:
        application/json:
          schema:
            $ref: "#/components/schemas/Error"
    BadRequest:
      description: Bad Request
      content:
        application/json:
          schema:
            $ref: "#/components/schemas/Error"
    Forbidden:
      description: Forbidden
      content:
        application/json:
          schema:
            $ref: "#/components/schemas/Error"
    ValidationError:
      description: Validation Error
      content:
        application/json:
          schema:
            $ref: "#/components/schemas/Error"
    NotImplemented:
      description: Not Implemented
      content:
        application/json:
          schema:
            $ref: "#/components/schemas/Error"

  schemas:
    Pagination:
      type: object
      required:
        - has_more
        - max_per_page
        - results
        - next_offset
      properties:
        has_more:
          type: boolean
          description: Next page is available
        next_offset:
          type: string
          description: Token used to retrieve the next page
        results:
          type: integer
          minimum: 0
          description: Number of values found in the results
        max_per_page:
          type: integer
          minimum: 0
          description: Maximal number of entries per page

    Repository:
      type: object
      required:
        - creation_date
        - id
        - default_branch
        - storage_namespace
      properties:
        id:
          type: string
        creation_date:
          type: integer
          format: int64
          description: Unix Epoch in seconds
        default_branch:
          type: string
        storage_id:
          type: string
          description: Unique identifier of the underlying data store. *EXPERIMENTAL*
        storage_namespace:
          type: string
          description: Filesystem URI to store the underlying data in (e.g. "s3://my-bucket/some/path/")
        read_only:
          type: boolean
          description: Whether the repository is a read-only repository- not relevant for bare repositories

    RepositoryMetadata:
      type: object
      additionalProperties:
        type: string

    RepositoryMetadataSet:
      type: object
      required:
        - metadata
      properties:
        metadata:
          type: object
          additionalProperties:
            type: string

    RepositoryMetadataKeys:
      type: object
      required:
        - keys
      properties:
        keys:
          type: array
          items:
            type: string
            description: metadata key

    RepositoryList:
      type: object
      required:
        - pagination
        - results
      properties:
        pagination:
          $ref: "#/components/schemas/Pagination"
        results:
          type: array
          items:
            $ref: "#/components/schemas/Repository"

    FindMergeBaseResult:
      type: object
      required:
        - source_commit_id
        - destination_commit_id
        - base_commit_id
      properties:
        source_commit_id:
          type: string
          description: "The commit ID of the merge source"
        destination_commit_id:
          type: string
          description: "The commit ID of the merge destination"
        base_commit_id:
          type: string
          description: "The commit ID of the merge base"

    MergeResult:
      type: object
      required:
        - reference
      properties:
        reference:
          type: string

    RepositoryCreation:
      type: object
      required:
        - name
        - storage_namespace
      properties:
        name:
          type: string
          pattern: "^[a-z0-9][a-z0-9-]{2,62}$"
        storage_id:
          type: string
          description: Unique identifier of the underlying data store. *EXPERIMENTAL*
        storage_namespace:
          type: string
          description: 'Filesystem URI to store the underlying data in (e.g. "s3://my-bucket/some/path/")'
          example: "s3://example-bucket/"
          pattern: "^(s3|gs|https?|mem|local|transient)://.*$"
        default_branch:
          type: string
          example: "main"
        sample_data:
          type: boolean
          default: false
          example: true
        read_only:
          type: boolean
          default: false
          example: true

    PathList:
      type: object
      required:
        - paths
      properties:
        paths:
          type: array
          items:
            type: string
            description: Object path

    DiffObjectStat:
      type: object
      required:
        - checksum
        - mtime
        - content_type
      properties:
        checksum:
          type: string
        mtime:
          type: integer
          format: int64
          description: Unix Epoch in seconds
        content_type:
          type: string
          description: Object media type
        metadata:
          $ref: "#/components/schemas/ObjectUserMetadata"

    ObjectStats:
      type: object
      required:
        - checksum
        - physical_address
        - path
        - path_type
        - mtime
      properties:
        path:
          type: string
        path_type:
          type: string
          enum: [common_prefix, object]
        physical_address:
          type: string
          description: |
            The location of the object on the underlying object store.
            Formatted as a native URI with the object store type as scheme ("s3://...", "gs://...", etc.)
            Or, in the case of presign=true, will be an HTTP URL to be consumed via regular HTTP GET
        physical_address_expiry:
          type: integer
          format: int64
          description: |
            If present and nonzero, physical_address is a pre-signed URL and
            will expire at this Unix Epoch time.  This will be shorter than
            the pre-signed URL lifetime if an authentication token is about
            to expire.

            This field is *optional*.
        checksum:
          type: string
        size_bytes:
          type: integer
          format: int64
          description: |
            The number of bytes in the object.  lakeFS always populates this
            field when returning ObjectStats.  This field is optional _for
            the client_ to supply, for instance on upload.
        mtime:
          type: integer
          format: int64
          description: Unix Epoch in seconds
        metadata:
          $ref: "#/components/schemas/ObjectUserMetadata"
        content_type:
          type: string
          description: Object media type

    ObjectStatsList:
      type: object
      required:
        - pagination
        - results
      properties:
        pagination:
          $ref: "#/components/schemas/Pagination"
        results:
          type: array
          items:
            $ref: "#/components/schemas/ObjectStats"

    UpdateObjectUserMetadata:
      type: object
      required:
        - set
      properties:
        set:
          description: Set this object user metadata
          $ref: "#/components/schemas/ObjectUserMetadata"

    ObjectCopyCreation:
      type: object
      required:
        - src_path
      properties:
        src_path:
          type: string
          description: path of the copied object relative to the ref
        src_ref:
          type: string
          description: a reference, if empty uses the provided branch as ref
        force:
          type: boolean
          default: false

    ObjectStageCreation:
      type: object
      required:
        - physical_address
        - checksum
        - size_bytes
      properties:
        physical_address:
          type: string
        checksum:
          type: string
        size_bytes:
          type: integer
          format: int64
        mtime:
          type: integer
          format: int64
          description: Unix Epoch in seconds
        metadata:
          $ref: "#/components/schemas/ObjectUserMetadata"
        content_type:
          type: string
          description: Object media type
        force:
          type: boolean
          default: false

    ObjectUserMetadata:
      type: object
      additionalProperties:
        type: string

    UnderlyingObjectProperties:
      type: object
      properties:
        storage_class:
          type: string
          nullable: true
    Ref:
      type: object
      required:
        - id
        - commit_id
      properties:
        id:
          type: string
        commit_id:
          type: string

    RefList:
      type: object
      required:
        - pagination
        - results
      properties:
        pagination:
          $ref: "#/components/schemas/Pagination"
        results:
          type: array
          items:
            $ref: "#/components/schemas/Ref"

    Diff:
      type: object
      required:
        - type
        - path
        - path_type
      properties:
        type:
          type: string
          enum: [added, removed, changed, conflict, prefix_changed]
        path:
          type: string
        path_type:
          type: string
          enum: [common_prefix, object]
        size_bytes:
          type: integer
          description: represents the size of the added/changed/deleted entry
          format: int64
        right:
          $ref: "#/components/schemas/DiffObjectStat"
          description: ObjectStats of the right side of the diff.

    DiffList:
      type: object
      required:
        - pagination
        - results
      properties:
        pagination:
          $ref: "#/components/schemas/Pagination"
        results:
          type: array
          items:
            $ref: "#/components/schemas/Diff"

    ResetCreation:
      type: object
      required:
        - type
      properties:
        type:
          type: string
          enum: [object, common_prefix, reset]
          description: What to reset according to path.
        path:
          type: string
        force:
          type: boolean
          default: false

    CommitOverrides:
      type: object
      properties:
        message:
          type: string
          description: replace the commit message
        metadata:
          type: object
          description: replace the metadata of the commit
          additionalProperties:
            type: string

    RevertCreation:
      type: object
      required:
        - parent_number
        - ref
      properties:
        ref:
          type: string
          description: the commit to revert, given by a ref
        commit_overrides:
          $ref: "#/components/schemas/CommitOverrides"
        parent_number:
          type: integer
          description: when reverting a merge commit, the parent number (starting from 1) relative to which to perform the revert.
        force:
          type: boolean
          default: false
        allow_empty:
          type: boolean
          default: false
          description: allow empty commit (revert without changes)

    CherryPickCreation:
      type: object
      required:
        - ref
      properties:
        ref:
          type: string
          description: the commit to cherry-pick, given by a ref
        parent_number:
          type: integer
          description: |
            When cherry-picking a merge commit, the parent number (starting from 1) with which to perform the diff.
            The default branch is parent 1.
        commit_overrides:
          $ref: "#/components/schemas/CommitOverrides"
        force:
          type: boolean
          default: false

    Commit:
      type: object
      required:
        - id
        - parents
        - committer
        - message
        - creation_date
        - meta_range_id
      properties:
        id:
          type: string
        parents:
          type: array
          items:
            type: string
        committer:
          type: string
        message:
          type: string
        creation_date:
          type: integer
          format: int64
          description: Unix Epoch in seconds
        meta_range_id:
          type: string
        metadata:
          type: object
          additionalProperties:
            type: string
        generation:
          type: integer
          format: int64
        version:
          type: integer
          minimum: 0
          maximum: 1

    CommitList:
      type: object
      required:
        - pagination
        - results
      properties:
        pagination:
          $ref: "#/components/schemas/Pagination"
        results:
          type: array
          items:
            $ref: "#/components/schemas/Commit"

    CommitCreation:
      type: object
      required:
        - message
      properties:
        message:
          type: string
        metadata:
          type: object
          additionalProperties:
            type: string
        date:
          description: set date to override creation date in the commit (Unix Epoch in seconds)
          type: integer
          format: int64
        allow_empty:
          description: sets whether a commit can contain no changes
          type: boolean
          default: false
        force:
          type: boolean
          default: false

    CommitRecordCreation:
      type: object
      required:
        - commit_id
        - version
        - committer
        - message
        - metarange_id
        - creation_date
        - parents
        - generation
      properties:
        commit_id:
          type: string
          description: id of the commit record
        version:
          type: integer
          minimum: 0
          maximum: 1
          description: version of the commit record
        committer:
          type: string
          description: committer of the commit record
        message:
          type: string
          description: message of the commit record
        metarange_id:
          type: string
          description: metarange_id of the commit record
        creation_date:
          type: integer
          format: int64
          description: Unix Epoch in seconds
        parents:
          type: array
          items:
            type: string
          description: parents of the commit record
        metadata:
          type: object
          additionalProperties:
            type: string
          description: metadata of the commit record
        generation:
          type: integer
          format: int64
          description: generation of the commit record
        force:
          type: boolean
          default: false

    Merge:
      type: object
      properties:
        message:
          type: string
        metadata:
          type: object
          additionalProperties:
            type: string
        strategy:
          description: In case of a merge conflict, this option will force the merge process to automatically favor changes from the dest branch ('dest-wins') or from the source branch('source-wins'). In case no selection is made, the merge process will fail in case of a conflict
          type: string
        force:
          type: boolean
          default: false
          description: Allow merge into a read-only branch or into a branch with the same content
        allow_empty:
          type: boolean
          default: false
          description: Allow merge when the branches have the same content
        squash_merge:
          type: boolean
          default: false
          description: |
            If set, set only the destination branch as a parent, which "squashes" the merge to
            appear as a single commit on the destination branch.  The source commit is no longer
            a part of the merge commit; consider adding it to the 'metadata' or 'message'
            fields.  This behaves like a GitHub or GitLab "squash merge", or in Git terms 'git
            merge --squash; git commit ...'.
    BranchCreation:
      type: object
      required:
        - name
        - source
      properties:
        name:
          type: string
        source:
          type: string
        force:
          type: boolean
          default: false
        hidden:
          type: boolean
          description: When set, branch will not show up when listing branches by default. *EXPERIMENTAL*
          default: false

    TagCreation:
      type: object
      description: Make tag ID point at this REF.
      required:
        - id
        - ref
      properties:
        id:
          type: string
          description: ID of tag to create
        ref:
          type: string
          description: the commit to tag
        force:
          type: boolean
          default: false

    TaskInfo:
      type: object
      required:
        - id
      properties:
        id:
          type: string
          description: ID of the task

    RepositoryDumpStatus:
      type: object
      required:
        - id
        - done
        - update_time
      properties:
        id:
          type: string
          description: ID of the task
        done:
          type: boolean
        update_time:
          type: string
          format: date-time
        error:
          type: string
        refs:
          $ref: "#/components/schemas/RefsDump"

    RepositoryRestoreStatus:
      type: object
      required:
        - id
        - done
        - update_time
      properties:
        id:
          type: string
          description: ID of the task
        done:
          type: boolean
        update_time:
          type: string
          format: date-time
        error:
          type: string

    RefsDump:
      type: object
      required:
        - branches_meta_range_id
        - tags_meta_range_id
        - commits_meta_range_id
      properties:
        commits_meta_range_id:
          type: string
        tags_meta_range_id:
          type: string
        branches_meta_range_id:
          type: string

    RefsRestore:
      type: object
      required:
        - branches_meta_range_id
        - tags_meta_range_id
        - commits_meta_range_id
      properties:
        commits_meta_range_id:
          type: string
        tags_meta_range_id:
          type: string
        branches_meta_range_id:
          type: string
        force:
          type: boolean
          default: false

    StorageURI:
      description: URI to a path in a storage provider (e.g. "s3://bucket1/path/to/object")
      required:
        - location
      type: object
      properties:
        location:
          type: string

    Error:
      type: object
      required:
        - message
      properties:
        message:
          description: short message explaining the error
          type: string

    ObjectError:
      type: object
      required:
        - status_code
        - message
      properties:
        status_code:
          type: integer
          description: HTTP status code associated for operation on path
        message:
          type: string
          description: short message explaining status_code
        path:
          type: string
          description: affected path

    ObjectErrorList:
      type: object
      required:
        - errors
      properties:
        errors:
          type: array
          items:
            $ref: "#/components/schemas/ObjectError"

    ErrorNoACL:
      type: object
      required:
        - message
      properties:
        message:
          description: short message explaining the error
          type: string
        no_acl:
          description: "true if the group exists but has no ACL"
          type: boolean

    User:
      type: object
      required:
        - id
        - creation_date
      properties:
        id:
          type: string
          description: A unique identifier for the user. Cannot be edited.
        creation_date:
          type: integer
          format: int64
          description: Unix Epoch in seconds
        friendly_name:
          type: string
          description: |
            A shorter name for the user than the id. Unlike id it does not identify the user (it
            might not be unique). Used in some places in the UI.
        email:
          type: string
          description: |
            The email address of the user. If API authentication is enabled, this field is mandatory and will be invited to login.
            If API authentication is disabled, this field will be ignored. All current APIAuthenticators require the email to be 
            lowercase and unique, although custom authenticators may not enforce this.

    CurrentUser:
      type: object
      required:
        - user
      properties:
        user:
          $ref: "#/components/schemas/User"

    UserCreation:
      type: object
      properties:
        id:
          type: string
          description: a unique identifier for the user.
        invite_user:
          type: boolean
      required:
        - id

    LoginConfig:
      type: object
      properties:
        RBAC:
          description: |
            RBAC will remain enabled on GUI if "external".  That only works
            with an external auth service.
          type: string
          enum: [none, simplified, internal, external]
        username_ui_placeholder:
          description: |
            Placeholder text to display in the username field of the login form.
          type: string
        password_ui_placeholder:
          description: |
            Placeholder text to display in the password field of the login form.
          type: string
        login_url:
          description: Primary URL to use for login.
          type: string
        login_url_method:
          type: string
          description: |
            Defines login behavior when login_url is set.
            - none: For OSS users.
            - redirect: Auto-redirect to login_url.
            - select: Show a page to choose between logging in via login_url or with lakeFS credentials.
            Ignored if login_url is not configured.
          enum:
            - none
            - redirect
            - select
        login_failed_message:
          description: |
            Message to display to users who fail to login; a full sentence that is rendered
            in HTML and may contain a link to a secondary login method
          type: string
        fallback_login_url:
          description: Secondary URL to offer users to use for login.
          type: string
        fallback_login_label:
          description: Label to place on fallback_login_url.
          type: string
        login_cookie_names:
          description: Cookie names used to store JWT
          type: array
          items:
            type: string
        logout_url:
          description: URL to use for logging out.
          type: string
      required:
        - login_url
        - login_cookie_names
        - logout_url

    SetupState:
      type: object
      properties:
        state:
          type: string
          enum: [initialized, not_initialized]
        comm_prefs_missing:
          type: boolean
          description: true if the comm prefs are missing.
        login_config:
          $ref: "#/components/schemas/LoginConfig"
    AccessKeyCredentials:
      type: object
      properties:
        # Example values as seen on
        # https://docs.aws.amazon.com/IAM/latest/UserGuide/id_credentials_access-keys.html
        access_key_id:
          description: access key ID to set for user for use in integration testing.
          example: AKIAIOSFODNN7EXAMPLE
          type: string
          minLength: 1
        secret_access_key:
          description: secret access key to set for user for use in integration testing.
          example: wJalrXUtnFEMI/K7MDENG/bPxRfiCYEXAMPLEKEY
          type: string
          minLength: 1
      required:
        - access_key_id
        - secret_access_key

    Setup:
      type: object
      properties:
        username:
          description: an identifier for the user (e.g. jane.doe)
          type: string
        key:
          $ref: "#/components/schemas/AccessKeyCredentials"
      required:
        - username

    CommPrefsInput:
      type: object
      properties:
        email:
          description: the provided email
          type: string
        featureUpdates:
          description: user preference to receive feature updates
          type: boolean
        securityUpdates:
          description: user preference to receive security updates
          type: boolean
      required:
        - featureUpdates
        - securityUpdates

    Credentials:
      type: object
      required:
        - creation_date
        - access_key_id
      properties:
        access_key_id:
          type: string
        creation_date:
          type: integer
          format: int64
          description: Unix Epoch in seconds

    CredentialsList:
      type: object
      required:
        - pagination
        - results
      properties:
        pagination:
          $ref: "#/components/schemas/Pagination"
        results:
          type: array
          items:
            $ref: "#/components/schemas/Credentials"

    CredentialsWithSecret:
      type: object
      required:
        - access_key_id
        - creation_date
        - secret_access_key
      properties:
        access_key_id:
          type: string
        secret_access_key:
          type: string
        creation_date:
          type: integer
          format: int64
          description: Unix Epoch in seconds

    Group:
      type: object
      required:
        - creation_date
        - id
      properties:
        id:
          type: string
        name:
          type: string
        description:
          type: string
        creation_date:
          type: integer
          format: int64
          description: Unix Epoch in seconds

    GroupList:
      type: object
      required:
        - results
        - pagination
      properties:
        pagination:
          $ref: "#/components/schemas/Pagination"
        results:
          type: array
          items:
            $ref: "#/components/schemas/Group"

    AuthCapabilities:
      type: object
      properties:
        invite_user:
          type: boolean
        forgot_password:
          type: boolean

    UserList:
      type: object
      required:
        - pagination
        - results
      properties:
        pagination:
          $ref: "#/components/schemas/Pagination"
        results:
          type: array
          items:
            $ref: "#/components/schemas/User"

    LoginInformation:
      type: object
      required:
        - access_key_id
        - secret_access_key
      properties:
        access_key_id:
          type: string
        secret_access_key:
          type: string

    ExternalLoginInformation:
      type: object
      required:
        - identityRequest
      properties:
        token_expiration_duration:
          type: integer
        identityRequest:
          type: object

    StsAuthRequest:
      type: object
      required:
        - code
        - state
        - redirect_uri
      properties:
        code:
          type: string
        state:
          type: string
        redirect_uri:
          type: string
        ttl_seconds:
          type: integer
          format: int64
          description: |
            The time-to-live for the generated token in seconds.  The default
            value is 3600 seconds (1 hour) maximum time allowed is 12 hours.
    AuthenticationToken:
      type: object
      required:
        - token
      properties:
        token:
          description: a JWT token that could be used to authenticate requests
          type: string
        token_expiration:
          type: integer
          format: int64
          description: Unix Epoch in seconds

    GroupCreation:
      type: object
      required:
        - id
      properties:
        id:
          type: string
        description:
          type: string

    PolicyCondition:
      type: object
      description: Condition operator (e.g., IpAddress)
      additionalProperties:
        type: array
        items:
          type: string
      example:
        IpAddress:
          - 192.168.0.1/32
          - 192.168.0.2/32

    Statement:
      type: object
      required:
        - effect
        - resource
        - action
      properties:
        effect:
          type: string
          enum: [allow, deny]
        resource:
          type: string
        action:
          type: array
          items:
            type: string
          minItems: 1
        condition:
          type: object
          description: Optional conditions for when this statement applies.
          additionalProperties:
            $ref: "#/components/schemas/PolicyCondition"

    Policy:
      type: object
      required:
        - id
        - statement
      properties:
        id:
          type: string
        creation_date:
          type: integer
          format: int64
          description: Unix Epoch in seconds
        statement:
          type: array
          items:
            $ref: "#/components/schemas/Statement"
          minItems: 1

    PolicyList:
      type: object
      required:
        - pagination
        - results
      properties:
        pagination:
          $ref: "#/components/schemas/Pagination"
        results:
          type: array
          items:
            $ref: "#/components/schemas/Policy"

    ACL:
      type: object
      required:
        - permission
      properties:
        permission:
          type: string
          description: |
            Permission level to give this ACL.  "Read", "Write", "Super" and
            "Admin" are all supported.

    StorageConfig:
      type: object
      required:
        - blockstore_type
        - blockstore_namespace_example
        - blockstore_namespace_ValidityRegex
        - pre_sign_support
        - pre_sign_support_ui
        - import_support
        - import_validity_regex
      properties:
        blockstore_type:
          type: string
        blockstore_namespace_example:
          type: string
        blockstore_namespace_ValidityRegex:
          type: string
        default_namespace_prefix:
          type: string
        pre_sign_support:
          type: boolean
        pre_sign_support_ui:
          type: boolean
        import_support:
          type: boolean
        import_validity_regex:
          type: string
        pre_sign_multipart_upload:
          type: boolean
        blockstore_id:
          type: string
        blockstore_description:
          type: string

    StorageConfigList:
      type: array
      items:
        $ref: "#/components/schemas/StorageConfig"

    Config:
      type: object
      properties:
        version_config:
          $ref: "#/components/schemas/VersionConfig"
        storage_config:
          $ref: "#/components/schemas/StorageConfig"
        storage_config_list:
          $ref: "#/components/schemas/StorageConfigList"
        ui_config:
          $ref: "#/components/schemas/UIConfig"
    VersionConfig:
      type: object
      properties:
        version:
          type: string
        version_context:
          type: string
        latest_version:
          type: string
        upgrade_recommended:
          type: boolean
        upgrade_url:
          type: string
    UIConfig:
      type: object
      properties:
        custom_viewers:
          type: array
          items:
            $ref: "#/components/schemas/CustomViewer"
    CustomViewer:
      type: object
      required:
        - name
        - url
      properties:
        name:
          type: string
        url:
          type: string
        extensions:
          type: array
          items:
            type: string
        content_types:
          type: array
          items:
            type: string
    GarbageCollectionConfig:
      type: object
      properties:
        grace_period:
          description: Duration in seconds. Objects created in the recent grace_period will not be collected.
          type: integer

    ActionRun:
      type: object
      required:
        - run_id
        - branch
        - start_time
        - commit_id
        - event_type
        - status
      properties:
        run_id:
          type: string
        branch:
          type: string
        start_time:
          type: string
          format: date-time
        end_time:
          type: string
          format: date-time
        event_type:
          type: string
        status:
          type: string
          enum: [failed, completed]
        commit_id:
          type: string

    ActionRunList:
      type: object
      required:
        - pagination
        - results
      properties:
        pagination:
          $ref: "#/components/schemas/Pagination"
        results:
          type: array
          items:
            $ref: "#/components/schemas/ActionRun"

    HookRun:
      type: object
      required:
        - hook_run_id
        - action
        - hook_id
        - start_time
        - status
      properties:
        hook_run_id:
          type: string
        action:
          type: string
        hook_id:
          type: string
        start_time:
          type: string
          format: date-time
        end_time:
          type: string
          format: date-time
        status:
          type: string
          enum: [failed, completed]

    HookRunList:
      type: object
      required:
        - pagination
        - results
      properties:
        pagination:
          $ref: "#/components/schemas/Pagination"
        results:
          type: array
          items:
            $ref: "#/components/schemas/HookRun"

    StagingLocation:
      type: object
      description: location for placing an object when staging it
      properties:
        physical_address:
          type: string
        presigned_url:
          type: string
          nullable: true
          description: if presign=true is passed in the request, this field will contain a pre-signed URL to use when uploading
        presigned_url_expiry:
          type: integer
          format: int64
          description: |
            If present and nonzero, physical_address is a pre-signed URL and
            will expire at this Unix Epoch time.  This will be shorter than
            the pre-signed URL lifetime if an authentication token is about
            to expire.

            This field is *optional*.

    StagingMetadata:
      type: object
      description: information about uploaded object
      properties:
        staging:
          $ref: "#/components/schemas/StagingLocation"
        checksum:
          type: string
          description: unique identifier of object content on backing store (typically ETag)
        size_bytes:
          type: integer
          format: int64
        user_metadata:
          type: object
          additionalProperties:
            type: string
        content_type:
          type: string
          description: Object media type
        mtime:
          type: integer
          format: int64
          description: Unix Epoch in seconds.  May be ignored by server.
        force:
          type: boolean
          default: false
      required:
        - staging
        - checksum
        - size_bytes

    GarbageCollectionPrepareResponse:
      type: object
      properties:
        run_id:
          type: string
          description: a unique identifier generated for this GC job
          example: 64eaa103-d726-4a33-bcb8-7c0b4abfe09e
        gc_commits_location:
          type: string
          description: location of the resulting commits csv table (partitioned by run_id)
          example: s3://my-storage-namespace/_lakefs/retention/commits
        gc_addresses_location:
          type: string
          description: location to use for expired addresses parquet table (partitioned by run_id)
          example: s3://my-storage-namespace/_lakefs/retention/addresses
        gc_commits_presigned_url:
          type: string
          description: a presigned url to download the commits csv
      required:
        - run_id
        - gc_commits_location
        - gc_addresses_location

    PrepareGarbageCollectionCommitsStatus:
      type: object
      properties:
        task_id:
          type: string
          description: the id of the task preparing the GC commits
        completed:
          type: boolean
          description: true if the task has completed (either successfully or with an error)
        update_time:
          type: string
          format: date-time
          description: last time the task status was updated
        result:
          $ref: "#/components/schemas/GarbageCollectionPrepareResponse"
        error:
          $ref: "#/components/schemas/Error"
      required:
        - task_id
        - completed
        - update_time

<<<<<<< HEAD
    MergeStatus:
=======
    AsyncTaskStatus:
>>>>>>> cecf1d4d
      type: object
      properties:
        task_id:
          type: string
<<<<<<< HEAD
          description: the id of the async merge task
=======
          description: the id of the async task
>>>>>>> cecf1d4d
        completed:
          type: boolean
          description: true if the task has completed (either successfully or with an error)
        update_time:
          type: string
          format: date-time
          description: last time the task status was updated
<<<<<<< HEAD
        result:
          $ref: "#/components/schemas/MergeResult"
        error:
          $ref: "#/components/schemas/Error"
=======
        error:
          $ref: "#/components/schemas/Error"
        status_code:
          type: integer
          format: int32
          description: an http status code that correlates with the underlying error if exists
>>>>>>> cecf1d4d
      required:
        - task_id
        - completed
        - update_time

<<<<<<< HEAD
    CommitStatus:
      type: object
      properties:
        task_id:
          type: string
          description: the id of the async commit task
        completed:
          type: boolean
          description: true if the task has completed (either successfully or with an error)
        update_time:
          type: string
          format: date-time
          description: last time the task status was updated
        result:
          $ref: "#/components/schemas/Commit"
        error:
          $ref: "#/components/schemas/Error"
      required:
        - task_id
        - completed
        - update_time
=======
    MergeAsyncStatus:
      allOf:
        - $ref: "#/components/schemas/AsyncTaskStatus"
        - type: object
          properties:
            result:
              $ref: "#/components/schemas/MergeResult"

    CommitAsyncStatus:
      allOf:
        - $ref: "#/components/schemas/AsyncTaskStatus"
        - type: object
          properties:
            result:
              $ref: "#/components/schemas/Commit"
>>>>>>> cecf1d4d

    PrepareGCUncommittedRequest:
      type: object
      properties:
        continuation_token:
          type: string

    PrepareGCUncommittedResponse:
      type: object
      properties:
        run_id:
          type: string
        gc_uncommitted_location:
          type: string
          description: location of uncommitted information data
        continuation_token:
          type: string
      required:
        - run_id
        - gc_uncommitted_location

    GarbageCollectionRule:
      type: object
      properties:
        branch_id:
          type: string
        retention_days:
          type: integer
      required:
        - branch_id
        - retention_days

    GarbageCollectionRules:
      type: object
      properties:
        default_retention_days:
          type: integer
        branches:
          type: array
          items:
            $ref: "#/components/schemas/GarbageCollectionRule"
      required:
        - default_retention_days
        - branches

    BranchProtectionRule:
      type: object
      properties:
        pattern:
          type: string
          description: fnmatch pattern for the branch name, supporting * and ? wildcards
          example: "stable_*"
          minLength: 1
      required:
        - pattern

    ImportLocation:
      type: object
      required:
        - type
        - path
        - destination
      properties:
        type:
          type: string
          enum: [common_prefix, object]
          description: Path type, can either be 'common_prefix' or 'object'
        path:
          type: string
          description: A source location to a 'common_prefix' or to a single object. Must match the lakeFS installation blockstore type.
          example: s3://my-bucket/production/collections/
        destination:
          type: string
          description: |
            Destination for the imported objects on the branch. Must be a relative path to the branch.
            If the type is an 'object', the destination is the exact object name under the branch.
            If the type is a 'common_prefix', the destination is the prefix under the branch.
          example: collections/

    ImportCreation:
      type: object
      required:
        - paths
        - commit
      properties:
        paths:
          type: array
          items:
            $ref: "#/components/schemas/ImportLocation"
        commit:
          $ref: "#/components/schemas/CommitCreation"
        force:
          type: boolean
          default: false
      example:
        commit:
          message: Importing collections from S3
        paths:
          - path: s3://my-bucket/production/collections/
            destination: collections/
            type: common_prefix
          - path: s3://my-bucket/production/collections/file1
            destination: collections/file1
            type: object

    RangeMetadata:
      type: object
      required:
        - id
        - min_key
        - max_key
        - count
        - estimated_size
      properties:
        id:
          type: string
          description: ID of the range.
          example: 480e19972a6fbe98ab8e81ae5efdfd1a29037587e91244e87abd4adefffdb01c
        min_key:
          type: string
          description: First key in the range.
          example: production/collections/some/file_1.parquet
        max_key:
          type: string
          description: Last key in the range.
          example: production/collections/some/file_8229.parquet
        count:
          type: integer
          description: Number of records in the range.
        estimated_size:
          type: integer
          description: Estimated size of the range in bytes

    ImportStatus:
      type: object
      properties:
        completed:
          type: boolean
        update_time:
          type: string
          format: date-time
        ingested_objects:
          description: Number of objects processed so far
          type: integer
          format: int64
        metarange_id:
          type: string
        commit:
          $ref: "#/components/schemas/Commit"
        error:
          $ref: "#/components/schemas/Error"
      required:
        - update_time
        - completed

    ImportCreationResponse:
      type: object
      properties:
        id:
          description: The id of the import process
          type: string
      required:
        - id

    TaskCreation:
      type: object
      properties:
        id:
          description: The id of the new task
          type: string
      required:
        - id

    MetaRangeCreation:
      type: object
      properties:
        ranges:
          type: array
          items:
            $ref: "#/components/schemas/RangeMetadata"
          minItems: 1
      required:
        - ranges

    MetaRangeCreationResponse:
      type: object
      properties:
        id:
          description: The id of the created metarange
          type: string

    UpdateToken:
      type: object
      properties:
        staging_token:
          type: string
      required:
        - staging_token

    StatsEvent:
      type: object
      properties:
        class:
          description: stats event class (e.g. "s3_gateway", "openapi_request", "experimental-feature", "ui-event")
          type: string
        name:
          description: stats event name (e.g. "put_object", "create_repository", "<experimental-feature-name>")
          type: string
        count:
          description: number of events of the class and name
          type: integer
      required:
        - class
        - name
        - count

    StatsEventsList:
      type: object
      required:
        - events
      properties:
        events:
          type: array
          items:
            $ref: "#/components/schemas/StatsEvent"

    PresignMultipartUpload:
      type: object
      properties:
        upload_id:
          type: string
        physical_address:
          type: string
        presigned_urls:
          type: array
          items:
            type: string
      required:
        - upload_id
        - physical_address

    UploadPart:
      type: object
      properties:
        part_number:
          type: integer
        etag:
          type: string
      required:
        - part_number
        - etag

    UploadPartFrom:
      type: object
      properties:
        physical_address:
          description: |
            The physical address (of the entire intended object) returned from
            createPresignMultipartUpload.
          type: string
      required:
        - physical_address

    CopyPartSource:
      type: object
      properties:
        repository:
          type: string
        ref:
          type: string
        path:
          type: string
        range:
          description: "Range of bytes to copy"
          type: string
          pattern: '^bytes=((\d*-\d*,? ?)+)$'
      required:
        - repository
        - ref
        - path

    UploadPartCopyFrom:
      allOf: # Extend UploadPartFrom
        - $ref: "#/components/schemas/UploadPartFrom"
        - type: object
          properties:
            copy_source:
              description: "Source of copy"
              $ref: "#/components/schemas/CopyPartSource"
          required:
            - copy_source

    UploadTo:
      type: object
      properties:
        presigned_url:
          type: string
      required:
        - presigned_url

    CompletePresignMultipartUpload:
      type: object
      properties:
        physical_address:
          type: string
        parts:
          type: array
          description: "List of uploaded parts, should be ordered by ascending part number"
          items:
            $ref: "#/components/schemas/UploadPart"
        user_metadata:
          type: object
          additionalProperties:
            type: string
        content_type:
          type: string
          description: Object media type
      required:
        - physical_address
        - parts

    AbortPresignMultipartUpload:
      type: object
      properties:
        physical_address:
          type: string
      required:
        - physical_address

    UsageReport:
      type: object
      properties:
        year:
          type: integer
        month:
          type: integer
        count:
          type: integer
          format: int64
      required:
        - year
        - month
        - count

    InstallationUsageReport:
      type: object
      properties:
        installation_id:
          type: string
        reports:
          type: array
          items:
            $ref: "#/components/schemas/UsageReport"
      required:
        - installation_id
        - reports

    ExternalPrincipalList:
      type: object
      required:
        - pagination
        - results
      properties:
        pagination:
          $ref: "#/components/schemas/Pagination"
        results:
          type: array
          items:
            $ref: "#/components/schemas/ExternalPrincipal"
    ExternalPrincipalSettings:
      type: object
      additionalProperties:
        type: string
      description: Additional settings to be consumed by the remote authenticator
    ExternalPrincipalCreation:
      type: object
      properties:
        settings:
          type: object
          items:
            $ref: "#/components/schemas/ExternalPrincipalSettings"
    ExternalPrincipal:
      type: object
      required:
        - user_id
        - id
      properties:
        id:
          type: string
          description: A unique identifier for the external principal i.e aws:sts::123:assumed-role/role-name
        user_id:
          type: string
          description: |
            lakeFS user ID to associate with an external principal.
        settings:
          type: object
          items:
            $ref: "#/components/schemas/ExternalPrincipalSettings"

    PullRequestBasic:
      type: object
      properties:
        status:
          type: string
          enum: [open, closed, merged]
        title:
          type: string
        description:
          type: string

    PullRequest:
      allOf:
        - $ref: "#/components/schemas/PullRequestBasic"
        - required:
            - status
            - title
            - description
        - type: object
          required:
            - id
            - creation_date
            - author
            - source_branch
            - destination_branch
          properties:
            id:
              type: string
            creation_date:
              type: string
              format: date-time
            author:
              type: string
            source_branch:
              type: string
            destination_branch:
              type: string
            merged_commit_id:
              type: string
              description: the commit id of merged PRs
            closed_date:
              type: string
              format: date-time

    PullRequestsList:
      type: object
      required:
        - pagination
        - results
      properties:
        pagination:
          $ref: "#/components/schemas/Pagination"
        results:
          type: array
          items:
            $ref: "#/components/schemas/PullRequest"

    PullRequestCreation:
      type: object
      required:
        - title
        - source_branch
        - destination_branch
      properties:
        title:
          type: string
        description:
          type: string
        source_branch:
          type: string
        destination_branch:
          type: string

    PullRequestCreationResponse:
      type: object
      required:
        - id
      properties:
        id:
          type: string
          description: ID of the pull request

    License:
      type: object
      required:
        - token
      properties:
        token:
          type: string
          description: The license JWT token

    IcebergNamespaceRef:
      description: Reference to one or more levels of a namespace
      type: array
      items:
        type: string
      example: ["accounting", "tax"]

    IcebergRemoteTable:
      type: object
      required:
        - namespace
        - table
      properties:
        namespace:
          $ref: "#/components/schemas/IcebergNamespaceRef"
        table:
          type: string
          description: Remote table name

    IcebergLocalTable:
      type: object
      required:
        - namespace
        - table
        - repository_id
        - reference_id
      properties:
        namespace:
          $ref: "#/components/schemas/IcebergNamespaceRef"
        table:
          type: string
          description: Remote table name
        repository_id:
          type: string
          description: lakeFS repository ID
        reference_id:
          type: string
          description: lakeFS reference ID (branch or commit)

    IcebergPushRequest:
      type: object
      required:
        - source
        - destination
      properties:
        source:
          $ref: "#/components/schemas/IcebergLocalTable"
        destination:
          $ref: "#/components/schemas/IcebergRemoteTable"
        force_update:
          type: boolean
          default: false
          description: Override exiting table in remote if exists
        create_namespace:
          type: boolean
          default: false
          description: Creates namespace in remote catalog if not exist

    IcebergPullRequest:
      type: object
      required:
        - source
        - destination
      properties:
        source:
          $ref: "#/components/schemas/IcebergRemoteTable"
        destination:
          $ref: "#/components/schemas/IcebergLocalTable"
        force_update:
          type: boolean
          default: false
          description: Override exiting local table if exists
        create_namespace:
          type: boolean
          default: false
          description: Creates namespace in local catalog if not exist

paths:
  /setup_comm_prefs:
    post:
      tags:
        - internal
      operationId: setupCommPrefs
      summary: setup communications preferences
      security: []
      requestBody:
        required: true
        content:
          application/json:
            schema:
              $ref: "#/components/schemas/CommPrefsInput"
      responses:
        200:
          description: communication preferences saved successfully
        400:
          $ref: "#/components/responses/BadRequest"
        409:
          description: setup was already completed
          content:
            application/json:
              schema:
                $ref: "#/components/schemas/Error"
        412:
          description: wrong setup state for this operation
          content:
            application/json:
              schema:
                $ref: "#/components/schemas/Error"
        429:
          description: too many requests
        default:
          $ref: "#/components/responses/ServerError"

  /setup_lakefs:
    get:
      tags:
        - internal
      operationId: getSetupState
      summary: check if the lakeFS installation is already set up
      security: []
      responses:
        200:
          description: lakeFS setup state
          content:
            application/json:
              schema:
                $ref: "#/components/schemas/SetupState"
        429:
          description: too many requests
        default:
          $ref: "#/components/responses/ServerError"
    post:
      tags:
        - internal
      operationId: setup
      summary: setup lakeFS and create a first user
      security: []
      requestBody:
        required: true
        content:
          application/json:
            schema:
              $ref: "#/components/schemas/Setup"
      responses:
        200:
          description: user created successfully
          content:
            application/json:
              schema:
                $ref: "#/components/schemas/CredentialsWithSecret"
        400:
          $ref: "#/components/responses/BadRequest"
        409:
          description: setup was already called
          content:
            application/json:
              schema:
                $ref: "#/components/schemas/Error"
        429:
          description: too many requests
        default:
          $ref: "#/components/responses/ServerError"

  /user:
    get:
      tags:
        - auth
      operationId: getCurrentUser
      summary: get current user
      responses:
        200:
          description: user
          content:
            application/json:
              schema:
                $ref: "#/components/schemas/CurrentUser"

  /auth/login:
    post:
      tags:
        - auth
      operationId: login
      summary: perform a login
      security: [] # No authentication
      requestBody:
        content:
          application/json:
            schema:
              $ref: "#/components/schemas/LoginInformation"
      responses:
        200:
          description: successful login
          headers:
            Set-Cookie:
              schema:
                type: string
                example: "access_token=abcde12356; Path=/; HttpOnly"
          content:
            application/json:
              schema:
                $ref: "#/components/schemas/AuthenticationToken"
        400:
          $ref: "#/components/responses/BadRequest"
        401:
          $ref: "#/components/responses/Unauthorized"
        429:
          description: too many requests
        default:
          $ref: "#/components/responses/ServerError"

  /auth/external/principal/login:
    post:
      tags:
        - external
        - experimental
        - auth
      operationId: externalPrincipalLogin
      summary: perform a login using an external authenticator
      security: []
      requestBody:
        content:
          application/json:
            schema:
              $ref: "#/components/schemas/ExternalLoginInformation"
      responses:
        200:
          description: successful external login
          content:
            application/json:
              schema:
                $ref: "#/components/schemas/AuthenticationToken"
        400:
          $ref: "#/components/responses/BadRequest"
        401:
          $ref: "#/components/responses/Unauthorized"
        403:
          $ref: "#/components/responses/Forbidden"
        404:
          $ref: "#/components/responses/NotFound"
        429:
          description: too many requests
        default:
          $ref: "#/components/responses/ServerError"

  /sts/login:
    post:
      tags:
        - experimental
      operationId: stsLogin # change to stsLogin
      summary: perform a login with STS
      security: []
      requestBody:
        required: true
        content:
          application/json:
            schema:
              $ref: "#/components/schemas/StsAuthRequest"
      responses:
        200:
          description: successful STS login
          content:
            application/json:
              schema:
                $ref: "#/components/schemas/AuthenticationToken"
        400:
          $ref: "#/components/responses/BadRequest"
        401:
          $ref: "#/components/responses/Unauthorized"
        429:
          description: too many requests
        default:
          $ref: "#/components/responses/ServerError"

  /auth/capabilities:
    get:
      tags:
        - internal
      operationId: getAuthCapabilities
      summary: list authentication capabilities supported
      security: []
      responses:
        200:
          description: auth capabilities
          content:
            application/json:
              schema:
                $ref: "#/components/schemas/AuthCapabilities"

        429:
          description: too many requests
        default:
          $ref: "#/components/responses/ServerError"

  /auth/users:
    get:
      tags:
        - auth
      operationId: listUsers
      summary: list users
      parameters:
        - $ref: "#/components/parameters/PaginationPrefix"
        - $ref: "#/components/parameters/PaginationAfter"
        - $ref: "#/components/parameters/PaginationAmount"
      responses:
        200:
          description: user list
          content:
            application/json:
              schema:
                $ref: "#/components/schemas/UserList"
        400:
          $ref: "#/components/responses/BadRequest"
        401:
          $ref: "#/components/responses/Unauthorized"
        429:
          description: too many requests
        default:
          $ref: "#/components/responses/ServerError"
    post:
      tags:
        - auth
      operationId: createUser
      summary: create user
      requestBody:
        content:
          application/json:
            schema:
              $ref: "#/components/schemas/UserCreation"
      responses:
        201:
          description: user
          content:
            application/json:
              schema:
                $ref: "#/components/schemas/User"
        400:
          description: validation error
          content:
            application/json:
              schema:
                $ref: "#/components/schemas/Error"
        401:
          $ref: "#/components/responses/Unauthorized"
        409:
          $ref: "#/components/responses/Conflict"
        429:
          description: too many requests
        default:
          $ref: "#/components/responses/ServerError"

  /auth/users/{userId}:
    parameters:
      - in: path
        name: userId
        required: true
        schema:
          type: string
    get:
      tags:
        - auth
      operationId: getUser
      summary: get user
      responses:
        200:
          description: user
          content:
            application/json:
              schema:
                $ref: "#/components/schemas/User"
        400:
          $ref: "#/components/responses/BadRequest"
        401:
          $ref: "#/components/responses/Unauthorized"
        404:
          $ref: "#/components/responses/NotFound"
        429:
          description: too many requests
        default:
          $ref: "#/components/responses/ServerError"
    delete:
      tags:
        - auth
      operationId: deleteUser
      summary: delete user
      responses:
        204:
          description: user deleted successfully
        400:
          $ref: "#/components/responses/BadRequest"
        401:
          $ref: "#/components/responses/Unauthorized"
        404:
          $ref: "#/components/responses/NotFound"
        429:
          description: too many requests
        default:
          $ref: "#/components/responses/ServerError"

  /auth/groups:
    get:
      tags:
        - auth
      operationId: listGroups
      summary: list groups
      parameters:
        - $ref: "#/components/parameters/PaginationPrefix"
        - $ref: "#/components/parameters/PaginationAfter"
        - $ref: "#/components/parameters/PaginationAmount"
      responses:
        200:
          description: group list
          content:
            application/json:
              schema:
                $ref: "#/components/schemas/GroupList"
        400:
          $ref: "#/components/responses/BadRequest"
        401:
          $ref: "#/components/responses/Unauthorized"
        429:
          description: too many requests
        default:
          $ref: "#/components/responses/ServerError"
    post:
      tags:
        - auth
      operationId: createGroup
      summary: create group
      requestBody:
        content:
          application/json:
            schema:
              $ref: "#/components/schemas/GroupCreation"
      responses:
        201:
          description: group
          content:
            application/json:
              schema:
                $ref: "#/components/schemas/Group"
        400:
          $ref: "#/components/responses/BadRequest"
        401:
          $ref: "#/components/responses/Unauthorized"
        404:
          $ref: "#/components/responses/NotFound"
        429:
          description: too many requests
        default:
          $ref: "#/components/responses/ServerError"

  /auth/groups/{groupId}:
    parameters:
      - in: path
        name: groupId
        required: true
        schema:
          type: string
    get:
      tags:
        - auth
      operationId: getGroup
      summary: get group
      responses:
        200:
          description: group
          content:
            application/json:
              schema:
                $ref: "#/components/schemas/Group"
        400:
          $ref: "#/components/responses/BadRequest"
        401:
          $ref: "#/components/responses/Unauthorized"
        404:
          $ref: "#/components/responses/NotFound"
        429:
          description: too many requests
        default:
          $ref: "#/components/responses/ServerError"
    delete:
      tags:
        - auth
      operationId: deleteGroup
      summary: delete group
      responses:
        204:
          description: group deleted successfully
        400:
          $ref: "#/components/responses/BadRequest"
        401:
          $ref: "#/components/responses/Unauthorized"
        404:
          $ref: "#/components/responses/NotFound"
        429:
          description: too many requests
        default:
          $ref: "#/components/responses/ServerError"

  /auth/policies:
    get:
      tags:
        - auth
      operationId: listPolicies
      summary: list policies
      parameters:
        - $ref: "#/components/parameters/PaginationPrefix"
        - $ref: "#/components/parameters/PaginationAfter"
        - $ref: "#/components/parameters/PaginationAmount"
      responses:
        200:
          description: policy list
          content:
            application/json:
              schema:
                $ref: "#/components/schemas/PolicyList"
        400:
          $ref: "#/components/responses/BadRequest"
        401:
          $ref: "#/components/responses/Unauthorized"
        429:
          description: too many requests
        default:
          $ref: "#/components/responses/ServerError"
    post:
      tags:
        - auth
      operationId: createPolicy
      summary: create policy
      requestBody:
        required: true
        content:
          application/json:
            schema:
              $ref: "#/components/schemas/Policy"
      responses:
        201:
          description: policy
          content:
            application/json:
              schema:
                $ref: "#/components/schemas/Policy"
        400:
          $ref: "#/components/responses/ValidationError"
        401:
          $ref: "#/components/responses/Unauthorized"
        409:
          $ref: "#/components/responses/Conflict"
        429:
          description: too many requests
        default:
          $ref: "#/components/responses/ServerError"

  /auth/policies/{policyId}:
    parameters:
      - in: path
        name: policyId
        required: true
        schema:
          type: string
    get:
      tags:
        - auth
      operationId: getPolicy
      summary: get policy
      responses:
        200:
          description: policy
          content:
            application/json:
              schema:
                $ref: "#/components/schemas/Policy"
        400:
          $ref: "#/components/responses/BadRequest"
        401:
          $ref: "#/components/responses/Unauthorized"
        404:
          $ref: "#/components/responses/NotFound"
        429:
          description: too many requests
        default:
          $ref: "#/components/responses/ServerError"
    put:
      tags:
        - auth
      operationId: updatePolicy
      summary: update policy
      requestBody:
        required: true
        content:
          application/json:
            schema:
              $ref: "#/components/schemas/Policy"
      responses:
        200:
          description: policy
          content:
            application/json:
              schema:
                $ref: "#/components/schemas/Policy"
        400:
          $ref: "#/components/responses/ValidationError"
        401:
          $ref: "#/components/responses/Unauthorized"
        404:
          $ref: "#/components/responses/NotFound"
        429:
          description: too many requests
        default:
          $ref: "#/components/responses/ServerError"
    delete:
      tags:
        - auth
      operationId: deletePolicy
      summary: delete policy
      responses:
        204:
          description: policy deleted successfully
        400:
          $ref: "#/components/responses/BadRequest"
        401:
          $ref: "#/components/responses/Unauthorized"
        404:
          $ref: "#/components/responses/NotFound"
        429:
          description: too many requests
        default:
          $ref: "#/components/responses/ServerError"

  /auth/groups/{groupId}/members:
    parameters:
      - in: path
        name: groupId
        required: true
        schema:
          type: string
    get:
      tags:
        - auth
      operationId: listGroupMembers
      summary: list group members
      parameters:
        - $ref: "#/components/parameters/PaginationPrefix"
        - $ref: "#/components/parameters/PaginationAfter"
        - $ref: "#/components/parameters/PaginationAmount"
      responses:
        200:
          description: group member list
          content:
            application/json:
              schema:
                $ref: "#/components/schemas/UserList"
        400:
          $ref: "#/components/responses/BadRequest"
        401:
          $ref: "#/components/responses/Unauthorized"
        429:
          description: too many requests
        default:
          $ref: "#/components/responses/ServerError"

  /auth/groups/{groupId}/members/{userId}:
    parameters:
      - in: path
        name: groupId
        required: true
        schema:
          type: string
      - in: path
        name: userId
        required: true
        schema:
          type: string
    put:
      tags:
        - auth
      operationId: addGroupMembership
      summary: add group membership
      responses:
        201:
          description: membership added successfully
        400:
          $ref: "#/components/responses/BadRequest"
        401:
          $ref: "#/components/responses/Unauthorized"
        404:
          $ref: "#/components/responses/NotFound"
        429:
          description: too many requests
        default:
          $ref: "#/components/responses/ServerError"

    delete:
      tags:
        - auth
      operationId: deleteGroupMembership
      summary: delete group membership
      responses:
        204:
          description: membership deleted successfully
        400:
          $ref: "#/components/responses/BadRequest"
        401:
          $ref: "#/components/responses/Unauthorized"
        404:
          $ref: "#/components/responses/NotFound"
        429:
          description: too many requests
        default:
          $ref: "#/components/responses/ServerError"

  /auth/users/{userId}/credentials:
    parameters:
      - in: path
        name: userId
        required: true
        schema:
          type: string
    get:
      tags:
        - auth
      parameters:
        - $ref: "#/components/parameters/PaginationPrefix"
        - $ref: "#/components/parameters/PaginationAfter"
        - $ref: "#/components/parameters/PaginationAmount"
      operationId: listUserCredentials
      summary: list user credentials
      responses:
        200:
          description: credential list
          content:
            application/json:
              schema:
                $ref: "#/components/schemas/CredentialsList"
        400:
          $ref: "#/components/responses/BadRequest"
        401:
          $ref: "#/components/responses/Unauthorized"
        404:
          $ref: "#/components/responses/NotFound"
        429:
          description: too many requests
        default:
          $ref: "#/components/responses/ServerError"

    post:
      tags:
        - auth
      operationId: createCredentials
      summary: create credentials
      responses:
        201:
          description: credentials
          content:
            application/json:
              schema:
                $ref: "#/components/schemas/CredentialsWithSecret"
        400:
          $ref: "#/components/responses/BadRequest"
        401:
          $ref: "#/components/responses/Unauthorized"
        404:
          $ref: "#/components/responses/NotFound"
        429:
          description: too many requests
        default:
          $ref: "#/components/responses/ServerError"

  /auth/users/{userId}/credentials/{accessKeyId}:
    parameters:
      - in: path
        name: userId
        required: true
        schema:
          type: string
      - in: path
        name: accessKeyId
        required: true
        schema:
          type: string
    delete:
      tags:
        - auth
      operationId: deleteCredentials
      summary: delete credentials
      responses:
        204:
          description: credentials deleted successfully
        400:
          $ref: "#/components/responses/BadRequest"
        401:
          $ref: "#/components/responses/Unauthorized"
        404:
          $ref: "#/components/responses/NotFound"
        429:
          description: too many requests
        default:
          $ref: "#/components/responses/ServerError"

    get:
      tags:
        - auth
      operationId: getCredentials
      summary: get credentials
      responses:
        200:
          description: credentials
          content:
            application/json:
              schema:
                $ref: "#/components/schemas/Credentials"
        400:
          $ref: "#/components/responses/BadRequest"
        401:
          $ref: "#/components/responses/Unauthorized"
        404:
          $ref: "#/components/responses/NotFound"
        429:
          description: too many requests
        default:
          $ref: "#/components/responses/ServerError"

  /auth/users/{userId}/groups:
    parameters:
      - in: path
        name: userId
        required: true
        schema:
          type: string
    get:
      tags:
        - auth
      parameters:
        - $ref: "#/components/parameters/PaginationPrefix"
        - $ref: "#/components/parameters/PaginationAfter"
        - $ref: "#/components/parameters/PaginationAmount"
      operationId: listUserGroups
      summary: list user groups
      responses:
        200:
          description: group list
          content:
            application/json:
              schema:
                $ref: "#/components/schemas/GroupList"
        400:
          $ref: "#/components/responses/BadRequest"
        401:
          $ref: "#/components/responses/Unauthorized"
        404:
          $ref: "#/components/responses/NotFound"
        429:
          description: too many requests
        default:
          $ref: "#/components/responses/ServerError"

  /auth/users/{userId}/policies:
    parameters:
      - in: path
        name: userId
        required: true
        schema:
          type: string
    get:
      tags:
        - auth
      parameters:
        - $ref: "#/components/parameters/PaginationPrefix"
        - $ref: "#/components/parameters/PaginationAfter"
        - $ref: "#/components/parameters/PaginationAmount"
        - in: query
          name: effective
          schema:
            type: boolean
            default: false
          description: will return all distinct policies attached to the user or any of its groups
      operationId: listUserPolicies
      summary: list user policies
      responses:
        200:
          description: policy list
          content:
            application/json:
              schema:
                $ref: "#/components/schemas/PolicyList"
        400:
          $ref: "#/components/responses/BadRequest"
        401:
          $ref: "#/components/responses/Unauthorized"
        404:
          $ref: "#/components/responses/NotFound"
        429:
          description: too many requests
        default:
          $ref: "#/components/responses/ServerError"

  /auth/users/{userId}/policies/{policyId}:
    parameters:
      - in: path
        name: userId
        required: true
        schema:
          type: string
      - in: path
        name: policyId
        required: true
        schema:
          type: string
    put:
      tags:
        - auth
      operationId: attachPolicyToUser
      summary: attach policy to user
      responses:
        201:
          description: policy attached successfully
        400:
          $ref: "#/components/responses/BadRequest"
        401:
          $ref: "#/components/responses/Unauthorized"
        404:
          $ref: "#/components/responses/NotFound"
        429:
          description: too many requests
        default:
          $ref: "#/components/responses/ServerError"
    delete:
      tags:
        - auth
      operationId: detachPolicyFromUser
      summary: detach policy from user
      responses:
        204:
          description: policy detached successfully
        400:
          $ref: "#/components/responses/BadRequest"
        401:
          $ref: "#/components/responses/Unauthorized"
        404:
          $ref: "#/components/responses/NotFound"
        429:
          description: too many requests
        default:
          $ref: "#/components/responses/ServerError"

  /auth/users/{userId}/external/principals:
    parameters:
      - in: path
        name: userId
        required: true
        schema:
          type: string
      - in: query
        name: principalId
        required: true
        schema:
          type: string
    post:
      tags:
        - auth
        - external
        - experimental
      operationId: createUserExternalPrincipal
      summary: attach external principal to user
      requestBody:
        required: false
        content:
          application/json:
            schema:
              $ref: "#/components/schemas/ExternalPrincipalCreation"
      responses:
        201:
          description: external principal attached successfully
        400:
          $ref: "#/components/responses/BadRequest"
        401:
          $ref: "#/components/responses/Unauthorized"
        404:
          $ref: "#/components/responses/NotFound"
        409:
          $ref: "#/components/responses/Conflict"
        429:
          description: too many requests
        default:
          $ref: "#/components/responses/ServerError"
    delete:
      tags:
        - auth
        - external
        - experimental
      operationId: deleteUserExternalPrincipal
      summary: delete external principal from user
      responses:
        204:
          description: external principal detached successfully
        400:
          $ref: "#/components/responses/BadRequest"
        401:
          $ref: "#/components/responses/Unauthorized"
        404:
          $ref: "#/components/responses/NotFound"
        429:
          description: too many requests
        default:
          $ref: "#/components/responses/ServerError"

  /auth/users/{userId}/external/principals/ls:
    parameters:
      - in: path
        name: userId
        required: true
        schema:
          type: string
    get:
      tags:
        - auth
        - external
        - experimental
      parameters:
        - $ref: "#/components/parameters/PaginationPrefix"
        - $ref: "#/components/parameters/PaginationAfter"
        - $ref: "#/components/parameters/PaginationAmount"
      operationId: listUserExternalPrincipals
      summary: list user external policies attached to a user
      responses:
        200:
          description: external principals list
          content:
            application/json:
              schema:
                $ref: "#/components/schemas/ExternalPrincipalList"
        400:
          $ref: "#/components/responses/BadRequest"
        401:
          $ref: "#/components/responses/Unauthorized"
        404:
          $ref: "#/components/responses/NotFound"
        429:
          description: too many requests
        default:
          $ref: "#/components/responses/ServerError"

  /auth/external/principals:
    parameters:
      - in: query
        name: principalId
        required: true
        schema:
          type: string
    get:
      tags:
        - auth
        - external
        - experimental
      operationId: getExternalPrincipal
      summary: describe external principal by id
      responses:
        200:
          description: external principal
          content:
            application/json:
              schema:
                $ref: "#/components/schemas/ExternalPrincipal"
        400:
          $ref: "#/components/responses/BadRequest"
        401:
          $ref: "#/components/responses/Unauthorized"
        404:
          $ref: "#/components/responses/NotFound"
        429:
          description: too many requests
        default:
          $ref: "#/components/responses/ServerError"

  /auth/groups/{groupId}/policies:
    parameters:
      - in: path
        name: groupId
        required: true
        schema:
          type: string
    get:
      tags:
        - auth
      parameters:
        - $ref: "#/components/parameters/PaginationPrefix"
        - $ref: "#/components/parameters/PaginationAfter"
        - $ref: "#/components/parameters/PaginationAmount"
      operationId: listGroupPolicies
      summary: list group policies
      responses:
        200:
          description: policy list
          content:
            application/json:
              schema:
                $ref: "#/components/schemas/PolicyList"
        400:
          $ref: "#/components/responses/BadRequest"
        401:
          $ref: "#/components/responses/Unauthorized"
        404:
          $ref: "#/components/responses/NotFound"
        429:
          description: too many requests
        default:
          $ref: "#/components/responses/ServerError"

  /auth/groups/{groupId}/policies/{policyId}:
    parameters:
      - in: path
        name: groupId
        required: true
        schema:
          type: string
      - in: path
        name: policyId
        required: true
        schema:
          type: string
    put:
      tags:
        - auth
      operationId: attachPolicyToGroup
      summary: attach policy to group
      responses:
        201:
          description: policy attached successfully
        400:
          $ref: "#/components/responses/BadRequest"
        401:
          $ref: "#/components/responses/Unauthorized"
        404:
          $ref: "#/components/responses/NotFound"
        429:
          description: too many requests
        default:
          $ref: "#/components/responses/ServerError"

    delete:
      tags:
        - auth
      operationId: detachPolicyFromGroup
      summary: detach policy from group
      responses:
        204:
          description: policy detached successfully
        400:
          $ref: "#/components/responses/BadRequest"
        401:
          $ref: "#/components/responses/Unauthorized"
        404:
          $ref: "#/components/responses/NotFound"
        429:
          description: too many requests
        default:
          $ref: "#/components/responses/ServerError"

  /auth/groups/{groupId}/acl:
    parameters:
      - in: path
        name: groupId
        required: true
        schema:
          type: string

    post:
      tags:
        - auth
      operationId: setGroupACL
      summary: set ACL of group
      requestBody:
        required: true
        content:
          application/json:
            schema:
              $ref: "#/components/schemas/ACL"
      responses:
        201:
          description: ACL successfully changed
        400:
          $ref: "#/components/responses/BadRequest"
        401:
          $ref: "#/components/responses/Unauthorized"
        404:
          $ref: "#/components/responses/NotFound"
        429:
          description: too many requests
        default:
          $ref: "#/components/responses/ServerError"

    get:
      tags:
        - auth
      operationId: getGroupACL
      summary: get ACL of group
      responses:
        200:
          description: ACL of group
          content:
            application/json:
              schema:
                $ref: "#/components/schemas/ACL"
        400:
          $ref: "#/components/responses/BadRequest"
        401:
          $ref: "#/components/responses/Unauthorized"
        404:
          $ref: "#/components/responses/NotFoundOrNoACL"
        429:
          description: too many requests
        default:
          $ref: "#/components/responses/ServerError"

  /auth/get-token/start:
    get:
      tags:
        - auth
        - experimental
      security: []              # This a way to log in, no auth available.
      operationId: getTokenRedirect
      summary: start acquiring a token by logging in on a browser
      responses:
        303:
          description: login on this page, await results on the mailbox URL
          headers:
            Location:
              schema:
                type: string
              description: open this URL on the browser
            X-LakeFS-Mailbox:
              schema:
                type: string
              description: GET the token from this mailbox.  Keep the mailbox SECRET!
        401:
          $ref: "#/components/responses/Unauthorized"
        429:
          description: too many requests
        501:
          description: Not implemented in this edition.
          $ref: "#/components/responses/NotImplemented"
        default:
          $ref: "#/components/responses/ServerError"

  /auth/get-token/mailboxes/{mailbox}:
    parameters:
      - in: path
        name: mailbox
        required: true
        schema:
          type: string
        description: mailbox returned by getTokenRedirect
    get:
      tags:
        - auth
        - experimental
      security: []              # This a way to log in, no auth available.
      operationId: getTokenFromMailbox
      summary: receive the token after user has authenticated on redirect URL.
      responses:
        200:
          description: user successfully logged in
          content:
            application/json:
              schema:
                $ref: "#/components/schemas/AuthenticationToken"
        400:
          $ref: "#/components/responses/BadRequest"
        401:
          description: bad mailbox or user has not logged in yet
          $ref: "#/components/responses/Unauthorized"
        404:
          description: not found or user has not logged in yet
          $ref: "#/components/responses/NotFound"
        429:
          description: too many requests
        501:
          description: not implemented in this edition.
          $ref: "#/components/responses/NotImplemented"
        default:
          $ref: "#/components/responses/ServerError"

  /auth/get-token/release-token/{loginRequestToken}:
    parameters:
      - in: path
        # The mailbox is secret.  It is identified by the loginRequestToken - a JWT which is
        # _not_ secret.  So this JWT can safely go in a header.
        name: loginRequestToken
        required: true
        schema:
          type: string
          maxLength: 1024
        description: login request token returned by getTokenRedirect.
    get:                        # Called by opening a URL on the browser!
      tags:
        - auth
        - experimental
      operationId: releaseTokenToMailbox
      summary: release a token for the current (authenticated) user to the mailbox of this login request.
      responses:
        204:
          description: token released
        401:
          description: bad token or user has not logged in yet
          $ref: "#/components/responses/Unauthorized"
        429:
          description: too many requests
        501:
          description: not implemented in this edition.
          $ref: "#/components/responses/NotImplemented"
        default:
          $ref: "#/components/responses/ServerError"

  /repositories:
    get:
      tags:
        - repositories
      parameters:
        - $ref: "#/components/parameters/PaginationPrefix"
        - $ref: "#/components/parameters/PaginationAfter"
        - $ref: "#/components/parameters/PaginationAmount"
        - $ref: "#/components/parameters/SearchString"
      operationId: listRepositories
      summary: list repositories
      responses:
        200:
          description: repository list
          content:
            application/json:
              schema:
                $ref: "#/components/schemas/RepositoryList"
        400:
          $ref: "#/components/responses/BadRequest"
        401:
          $ref: "#/components/responses/Unauthorized"
        429:
          description: too many requests
        default:
          $ref: "#/components/responses/ServerError"
    post:
      tags:
        - repositories
      operationId: createRepository
      summary: create repository
      requestBody:
        required: true
        content:
          application/json:
            schema:
              $ref: "#/components/schemas/RepositoryCreation"
      parameters:
        - in: query
          name: bare
          schema:
            type: boolean
            default: false
          description: If true, create a bare repository with no initial commit and branch
      responses:
        201:
          description: repository
          content:
            application/json:
              schema:
                $ref: "#/components/schemas/Repository"
        400:
          $ref: "#/components/responses/ValidationError"
        401:
          $ref: "#/components/responses/Unauthorized"
        409:
          $ref: "#/components/responses/Conflict"
        429:
          description: too many requests
        default:
          $ref: "#/components/responses/ServerError"

  /repositories/{repository}:
    parameters:
      - in: path
        name: repository
        required: true
        schema:
          type: string
    get:
      tags:
        - repositories
      operationId: getRepository
      summary: get repository
      responses:
        200:
          description: repository
          content:
            application/json:
              schema:
                $ref: "#/components/schemas/Repository"
        400:
          $ref: "#/components/responses/ValidationError"
        401:
          $ref: "#/components/responses/Unauthorized"
        404:
          $ref: "#/components/responses/NotFound"
        429:
          description: too many requests
        default:
          $ref: "#/components/responses/ServerError"
    delete:
      tags:
        - repositories
      operationId: deleteRepository
      summary: delete repository
      parameters:
        - in: query
          name: force
          schema:
            type: boolean
            default: false
          description: Bypass read-only protection and delete the repository
      responses:
        204:
          description: repository deleted successfully
        400:
          $ref: "#/components/responses/BadRequest"
        401:
          $ref: "#/components/responses/Unauthorized"
        404:
          $ref: "#/components/responses/NotFound"
        429:
          description: too many requests
        default:
          $ref: "#/components/responses/ServerError"

  /repositories/{repository}/metadata:
    parameters:
      - in: path
        name: repository
        required: true
        schema:
          type: string
    get:
      tags:
        - repositories
      operationId: getRepositoryMetadata
      summary: get repository metadata
      responses:
        200:
          description: repository metadata
          content:
            application/json:
              schema:
                $ref: "#/components/schemas/RepositoryMetadata"
        400:
          $ref: "#/components/responses/BadRequest"
        401:
          $ref: "#/components/responses/Unauthorized"
        404:
          $ref: "#/components/responses/NotFound"
        429:
          description: too many requests
        default:
          $ref: "#/components/responses/ServerError"
    post:
      tags:
        - internal
      operationId: setRepositoryMetadata
      summary: set repository metadata
      description: |
        Set repository metadata. This will only add or update the provided keys, and will not remove any existing keys.
      requestBody:
        required: true
        content:
          application/json:
            schema:
              $ref: "#/components/schemas/RepositoryMetadataSet"
      responses:
        204:
          description: repository metadata set successfully
        400:
          $ref: "#/components/responses/BadRequest"
        401:
          $ref: "#/components/responses/Unauthorized"
        404:
          $ref: "#/components/responses/NotFound"
        429:
          description: too many requests
        default:
          $ref: "#/components/responses/ServerError"
    delete:
      tags:
        - internal
      operationId: deleteRepositoryMetadata
      summary: delete repository metadata
      description: |
        Delete specified keys from the repository's metadata.
      requestBody:
        required: true
        content:
          application/json:
            schema:
              $ref: "#/components/schemas/RepositoryMetadataKeys"
      responses:
        204:
          description: repository metadata keys deleted successfully
        400:
          $ref: "#/components/responses/BadRequest"
        401:
          $ref: "#/components/responses/Unauthorized"
        429:
          description: too many requests
        default:
          $ref: "#/components/responses/ServerError"

  /repositories/{repository}/settings/gc_rules:
    parameters:
      - in: path
        name: repository
        required: true
        schema:
          type: string
    get:
      tags:
        - repositories
      operationId: getGCRules
      summary: get repository GC rules
      responses:
        200:
          description: repository GC rules
          content:
            application/json:
              schema:
                $ref: "#/components/schemas/GarbageCollectionRules"
        400:
          $ref: "#/components/responses/BadRequest"
        401:
          $ref: "#/components/responses/Unauthorized"
        404:
          $ref: "#/components/responses/NotFound"
        429:
          description: too many requests
        default:
          $ref: "#/components/responses/ServerError"
    put:
      tags:
        - repositories
      operationId: setGCRules
      requestBody:
        required: true
        content:
          application/json:
            schema:
              $ref: "#/components/schemas/GarbageCollectionRules"
      responses:
        204:
          description: set garbage collection rules successfully
        400:
          $ref: "#/components/responses/BadRequest"
        401:
          $ref: "#/components/responses/Unauthorized"
        403:
          $ref: "#/components/responses/Forbidden"
        404:
          $ref: "#/components/responses/NotFound"
        429:
          description: too many requests
        default:
          $ref: "#/components/responses/ServerError"
    delete:
      tags:
        - repositories
      operationId: deleteGCRules
      responses:
        204:
          description: deleted garbage collection rules successfully
        400:
          $ref: "#/components/responses/BadRequest"
        401:
          $ref: "#/components/responses/Unauthorized"
        403:
          $ref: "#/components/responses/Forbidden"
        404:
          $ref: "#/components/responses/NotFound"
        429:
          description: too many requests
        default:
          $ref: "#/components/responses/ServerError"

  /repositories/{repository}/settings/branch_protection:
    parameters:
      - in: path
        name: repository
        required: true
        schema:
          type: string
    get:
      tags:
        - repositories
      operationId: getBranchProtectionRules
      summary: get branch protection rules
      responses:
        200:
          description: branch protection rules
          content:
            application/json:
              schema:
                type: array
                items:
                  $ref: "#/components/schemas/BranchProtectionRule"
          headers:
            ETag:
              schema:
                type: string
                description: ETag of the branch protection rules
        400:
          $ref: "#/components/responses/BadRequest"
        401:
          $ref: "#/components/responses/Unauthorized"
        404:
          $ref: "#/components/responses/NotFound"
        429:
          description: too many requests
        default:
          $ref: "#/components/responses/ServerError"

    put:
      parameters:
        - in: header
          name: If-Match
          schema:
            type: string
          description: if provided, the branch protection rules will be updated only if the current ETag match the provided value
          allowEmptyValue: true
      tags:
        - repositories
      operationId: setBranchProtectionRules
      requestBody:
        required: true
        content:
          application/json:
            schema:
              type: array
              items:
                $ref: "#/components/schemas/BranchProtectionRule"
      responses:
        204:
          description: branch protection rule created successfully
        400:
          $ref: "#/components/responses/BadRequest"
        401:
          $ref: "#/components/responses/Unauthorized"
        403:
          $ref: "#/components/responses/Forbidden"
        404:
          $ref: "#/components/responses/NotFound"
        412:
          $ref: "#/components/responses/PreconditionFailed"
        429:
          description: too many requests
        default:
          $ref: "#/components/responses/ServerError"

  /repositories/{repository}/refs/dump:
    parameters:
      - in: path
        name: repository
        required: true
        schema:
          type: string
    put:
      tags:
        - internal
      operationId: dumpRefs
      summary: |
        Dump repository refs (tags, commits, branches) to object store
        Deprecated: a new API will introduce long running operations
      responses:
        201:
          description: refs dump
          content:
            application/json:
              schema:
                $ref: "#/components/schemas/RefsDump"
        400:
          $ref: "#/components/responses/ValidationError"
        401:
          $ref: "#/components/responses/Unauthorized"
        404:
          $ref: "#/components/responses/NotFound"
        429:
          description: too many requests
        default:
          $ref: "#/components/responses/ServerError"

  /repositories/{repository}/refs/restore:
    parameters:
      - in: path
        name: repository
        required: true
        schema:
          type: string
    put:
      tags:
        - internal
      operationId: restoreRefs
      summary: |
        Restore repository refs (tags, commits, branches) from object store.
        Deprecated: a new API will introduce long running operations
      requestBody:
        required: true
        content:
          application/json:
            schema:
              $ref: "#/components/schemas/RefsRestore"
      responses:
        200:
          description: refs successfully loaded
        400:
          $ref: "#/components/responses/ValidationError"
        401:
          $ref: "#/components/responses/Unauthorized"
        404:
          $ref: "#/components/responses/NotFound"
        429:
          description: too many requests
        default:
          $ref: "#/components/responses/ServerError"

  /repositories/{repository}/dump:
    parameters:
      - in: path
        name: repository
        required: true
        schema:
          type: string
    post:
      tags:
        - repositories
      operationId: dumpSubmit
      summary: Backup the repository metadata (tags, commits, branches) and save the backup to the object store.
      responses:
        202:
          description: dump task information
          content:
            application/json:
              schema:
                $ref: "#/components/schemas/TaskInfo"
        400:
          $ref: "#/components/responses/ValidationError"
        401:
          $ref: "#/components/responses/Unauthorized"
        404:
          $ref: "#/components/responses/NotFound"
        default:
          $ref: "#/components/responses/ServerError"
    get:
      tags:
        - repositories
      operationId: dumpStatus
      summary: Status of a repository dump task
      parameters:
        - in: query
          name: task_id
          required: true
          schema:
            type: string
      responses:
        200:
          description: dump task status
          content:
            application/json:
              schema:
                $ref: "#/components/schemas/RepositoryDumpStatus"
        400:
          $ref: "#/components/responses/ValidationError"
        401:
          $ref: "#/components/responses/Unauthorized"
        404:
          $ref: "#/components/responses/NotFound"
        429:
          description: too many requests
        default:
          $ref: "#/components/responses/ServerError"

  /repositories/{repository}/restore:
    parameters:
      - in: path
        name: repository
        required: true
        schema:
          type: string
    post:
      tags:
        - repositories
      operationId: restoreSubmit
      summary: Restore repository from a dump in the object store
      requestBody:
        required: true
        content:
          application/json:
            schema:
              $ref: "#/components/schemas/RefsRestore"
      responses:
        202:
          description: restore task created
          content:
            application/json:
              schema:
                $ref: "#/components/schemas/TaskInfo"
        400:
          $ref: "#/components/responses/ValidationError"
        403:
          $ref: "#/components/responses/Forbidden"
        401:
          $ref: "#/components/responses/Unauthorized"
        404:
          $ref: "#/components/responses/NotFound"
        default:
          $ref: "#/components/responses/ServerError"
    get:
      tags:
        - repositories
      operationId: restoreStatus
      summary: Status of a restore request
      parameters:
        - in: query
          name: task_id
          required: true
          schema:
            type: string
      responses:
        200:
          description: restore task status
          content:
            application/json:
              schema:
                $ref: "#/components/schemas/RepositoryRestoreStatus"
        400:
          $ref: "#/components/responses/ValidationError"
        401:
          $ref: "#/components/responses/Unauthorized"
        404:
          $ref: "#/components/responses/NotFound"
        429:
          description: too many requests
        default:
          $ref: "#/components/responses/ServerError"

  /repositories/{repository}/tags:
    parameters:
      - in: path
        name: repository
        required: true
        schema:
          type: string
    get:
      tags:
        - tags
      operationId: listTags
      summary: list tags
      parameters:
        - $ref: "#/components/parameters/PaginationPrefix"
        - $ref: "#/components/parameters/PaginationAfter"
        - $ref: "#/components/parameters/PaginationAmount"
      responses:
        200:
          description: tag list
          content:
            application/json:
              schema:
                $ref: "#/components/schemas/RefList"
        400:
          $ref: "#/components/responses/BadRequest"
        401:
          $ref: "#/components/responses/Unauthorized"
        404:
          $ref: "#/components/responses/NotFound"
        429:
          description: too many requests
        default:
          $ref: "#/components/responses/ServerError"

    post:
      tags:
        - tags
      operationId: createTag
      summary: create tag
      requestBody:
        required: true
        content:
          application/json:
            schema:
              $ref: "#/components/schemas/TagCreation"
      responses:
        201:
          description: tag
          content:
            application/json:
              schema:
                $ref: "#/components/schemas/Ref"
        400:
          $ref: "#/components/responses/ValidationError"
        401:
          $ref: "#/components/responses/Unauthorized"
        403:
          $ref: "#/components/responses/Forbidden"
        404:
          $ref: "#/components/responses/NotFound"
        409:
          $ref: "#/components/responses/Conflict"
        429:
          description: too many requests
        default:
          $ref: "#/components/responses/ServerError"

  /repositories/{repository}/tags/{tag}:
    parameters:
      - in: path
        name: repository
        required: true
        schema:
          type: string
      - in: path
        name: tag
        required: true
        schema:
          type: string
    get:
      tags:
        - tags
      operationId: getTag
      summary: get tag
      responses:
        200:
          description: tag
          content:
            application/json:
              schema:
                $ref: "#/components/schemas/Ref"
        400:
          $ref: "#/components/responses/BadRequest"
        401:
          $ref: "#/components/responses/Unauthorized"
        404:
          $ref: "#/components/responses/NotFound"
        429:
          description: too many requests
        default:
          $ref: "#/components/responses/ServerError"
    delete:
      tags:
        - tags
      operationId: deleteTag
      summary: delete tag
      parameters:
        - in: query
          name: force
          required: false
          schema:
            type: boolean
      responses:
        204:
          description: tag deleted successfully
        400:
          $ref: "#/components/responses/BadRequest"
        401:
          $ref: "#/components/responses/Unauthorized"
        403:
          $ref: "#/components/responses/Forbidden"
        404:
          $ref: "#/components/responses/NotFound"
        429:
          description: too many requests
        default:
          $ref: "#/components/responses/ServerError"

  /repositories/{repository}/branches:
    parameters:
      - in: path
        name: repository
        required: true
        schema:
          type: string
    get:
      tags:
        - branches
      operationId: listBranches
      summary: list branches
      parameters:
        - $ref: "#/components/parameters/PaginationPrefix"
        - $ref: "#/components/parameters/PaginationAfter"
        - $ref: "#/components/parameters/PaginationAmount"
        - in: query
          name: show_hidden
          schema:
            type: boolean
            default: false
            description: When set - list all branches including hidden branches. *EXPERIMENTAL*
      responses:
        200:
          description: branch list
          content:
            application/json:
              schema:
                $ref: "#/components/schemas/RefList"
        400:
          $ref: "#/components/responses/BadRequest"
        401:
          $ref: "#/components/responses/Unauthorized"
        404:
          $ref: "#/components/responses/NotFound"
        429:
          description: too many requests
        default:
          $ref: "#/components/responses/ServerError"
    post:
      tags:
        - branches
      operationId: createBranch
      summary: create branch
      requestBody:
        required: true
        content:
          application/json:
            schema:
              $ref: "#/components/schemas/BranchCreation"
      responses:
        201:
          description: reference
          content:
            text/html:
              schema:
                type: string
        400:
          $ref: "#/components/responses/ValidationError"
        401:
          $ref: "#/components/responses/Unauthorized"
        403:
          $ref: "#/components/responses/Forbidden"
        404:
          $ref: "#/components/responses/NotFound"
        409:
          $ref: "#/components/responses/Conflict"
        429:
          description: too many requests
        default:
          $ref: "#/components/responses/ServerError"

  /repositories/{repository}/refs/{ref}/commits:
    parameters:
      - in: path
        name: repository
        required: true
        schema:
          type: string
      - in: path
        name: ref
        required: true
        schema:
          type: string
    get:
      tags:
        - refs
      operationId: logCommits
      summary: get commit log from ref. If both objects and prefixes are empty, return all commits.
      parameters:
        - $ref: "#/components/parameters/PaginationAfter"
        - $ref: "#/components/parameters/PaginationAmount"
        - in: query
          name: objects
          description: list of paths, each element is a path of a specific object
          schema:
            type: array
            items:
              type: string
        - in: query
          name: prefixes
          description: list of paths, each element is a path of a prefix
          schema:
            type: array
            items:
              type: string
        - in: query
          name: limit
          description: limit the number of items in return to 'amount'. Without further indication on actual number of items.
          schema:
            type: boolean
        - in: query
          name: first_parent
          description: if set to true, follow only the first parent upon reaching a merge commit
          schema:
            type: boolean
        - in: query
          name: since
          description: Show commits more recent than a specific date-time. In case used with stop_at parameter, will stop at the first commit that meets any of the conditions.
          allowEmptyValue: true
          schema:
            type: string
            format: date-time
        - in: query
          name: stop_at
          allowEmptyValue: true
          description: A reference to stop at. In case used with since parameter, will stop at the first commit that meets any of the conditions.
          schema:
            type: string
      responses:
        200:
          description: commit log
          content:
            application/json:
              schema:
                $ref: "#/components/schemas/CommitList"
        400:
          $ref: "#/components/responses/BadRequest"
        401:
          $ref: "#/components/responses/Unauthorized"
        404:
          $ref: "#/components/responses/NotFound"
        429:
          description: too many requests
        default:
          $ref: "#/components/responses/ServerError"

  /repositories/{repository}/branches/{branch}/commits:
    parameters:
      - in: path
        name: repository
        required: true
        schema:
          type: string
      - in: path
        name: branch
        required: true
        schema:
          type: string
    post:
      parameters:
        - in: query
          name: source_metarange
          required: false
          description: The source metarange to commit. Branch must not have uncommitted changes.
          schema:
            type: string
      tags:
        - commits
      operationId: commit
      summary: create commit
      requestBody:
        required: true
        content:
          application/json:
            schema:
              $ref: "#/components/schemas/CommitCreation"
      responses:
        201:
          description: commit
          content:
            application/json:
              schema:
                $ref: "#/components/schemas/Commit"
        400:
          $ref: "#/components/responses/ValidationError"
        401:
          $ref: "#/components/responses/Unauthorized"
        403:
          $ref: "#/components/responses/Forbidden"
        404:
          $ref: "#/components/responses/NotFound"
        409:
          $ref: "#/components/responses/Conflict"
        412:
          $ref: "#/components/responses/PreconditionFailed"
        429:
          description: too many requests
        default:
          $ref: "#/components/responses/ServerError"

  /repositories/{repository}/branches/{branch}/commits/async:
    parameters:
      - in: path
        name: repository
        required: true
        schema:
          type: string
      - in: path
        name: branch
        required: true
        schema:
          type: string
    post:
      parameters:
        - in: query
          name: source_metarange
          required: false
          description: The source metarange to commit. Branch must not have uncommitted changes.
          schema:
            type: string
      tags:
        - experimental
      operationId: commitAsync
      summary: create commit asynchronously
      requestBody:
        required: true
        content:
          application/json:
            schema:
              $ref: "#/components/schemas/CommitCreation"
      responses:
        202:
          description: commit task started
          content:
            application/json:
              schema:
                $ref: "#/components/schemas/TaskCreation"
        400:
          $ref: "#/components/responses/ValidationError"
        401:
          $ref: "#/components/responses/Unauthorized"
        403:
          $ref: "#/components/responses/Forbidden"
        404:
          $ref: "#/components/responses/NotFound"
        429:
          description: too many requests
        501:
          $ref: "#/components/responses/NotImplemented"
        default:
          $ref: "#/components/responses/ServerError"

  /repositories/{repository}/branches/{branch}/commits/async/{id}/status:
    parameters:
      - in: path
        name: repository
        required: true
        schema:
          type: string
      - in: path
        name: branch
        required: true
        schema:
          type: string
      - in: path
        name: id
        required: true
        description: Unique identifier of the commit async task
        schema:
          type: string
    get:
      tags:
        - experimental
      operationId: commitAsyncStatus
      summary: get status of async commit operation
      responses:
        200:
          description: commit task status
          content:
            application/json:
              schema:
                $ref: "#/components/schemas/CommitAsyncStatus"
        400:
          $ref: "#/components/responses/ValidationError"
        401:
          $ref: "#/components/responses/Unauthorized"
        403:
          $ref: "#/components/responses/Forbidden"
        404:
          $ref: "#/components/responses/NotFound"
        409:
          $ref: "#/components/responses/Conflict"
        412:
          $ref: "#/components/responses/PreconditionFailed"
        429:
          description: too many requests
        501:
          $ref: "#/components/responses/NotImplemented"
        default:
          $ref: "#/components/responses/ServerError"

  /repositories/{repository}/branches/{branch}/commits/async:
    parameters:
      - in: path
        name: repository
        required: true
        schema:
          type: string
      - in: path
        name: branch
        required: true
        schema:
          type: string
    post:
      parameters:
        - in: query
          name: source_metarange
          required: false
          description: The source metarange to commit. Branch must not have uncommitted changes.
          schema:
            type: string
      tags:
        - commits
      operationId: commitAsync
      summary: create commit asynchronously
      requestBody:
        required: true
        content:
          application/json:
            schema:
              $ref: "#/components/schemas/CommitCreation"
      responses:
        202:
          description: commit task started
          content:
            application/json:
              schema:
                $ref: "#/components/schemas/TaskCreation"
        400:
          $ref: "#/components/responses/ValidationError"
        401:
          $ref: "#/components/responses/Unauthorized"
        403:
          $ref: "#/components/responses/Forbidden"
        404:
          $ref: "#/components/responses/NotFound"
        429:
          description: too many requests
        501:
          $ref: "#/components/responses/NotImplemented"
        default:
          $ref: "#/components/responses/ServerError"

  /repositories/{repository}/branches/{branch}/commits/status:
    parameters:
      - in: path
        name: repository
        required: true
        schema:
          type: string
      - in: path
        name: branch
        required: true
        schema:
          type: string
    get:
      tags:
        - commits
      operationId: commitStatus
      summary: get status of async commit operation
      parameters:
        - in: query
          name: id
          description: Unique identifier of the commit task
          schema:
            type: string
          required: true
      responses:
        200:
          description: commit task status
          content:
            application/json:
              schema:
                $ref: "#/components/schemas/CommitStatus"
        400:
          description: Validation Error
          content:
            application/json:
              schema:
                $ref: "#/components/schemas/CommitStatus"
        401:
          description: Unauthorized
          content:
            application/json:
              schema:
                $ref: "#/components/schemas/CommitStatus"
        403:
          description: Forbidden
          content:
            application/json:
              schema:
                $ref: "#/components/schemas/CommitStatus"
        404:
          description: Not Found
          content:
            application/json:
              schema:
                $ref: "#/components/schemas/CommitStatus"
        409:
          description: Conflict
          content:
            application/json:
              schema:
                $ref: "#/components/schemas/CommitStatus"
        410:
          description: Operation Expired
          content:
            application/json:
              schema:
                $ref: "#/components/schemas/CommitStatus"
        412:
          description: Precondition Failed (e.g. a pre-commit hook returned a failure)
          content:
            application/json:
              schema:
                $ref: "#/components/schemas/CommitStatus"
        429:
          description: too many requests
          content:
            application/json:
              schema:
                $ref: "#/components/schemas/CommitStatus"
        501:
          description: Not Implemented
          content:
            application/json:
              schema:
                $ref: "#/components/schemas/CommitStatus"
        default:
          description: Internal Server Error
          content:
            application/json:
              schema:
                $ref: "#/components/schemas/CommitStatus"

  /repositories/{repository}/commits:
    parameters:
      - in: path
        name: repository
        required: true
        schema:
          type: string
    post:
      tags:
        - internal
      operationId: CreateCommitRecord
      summary: create commit record
      requestBody:
        required: true
        content:
          application/json:
            schema:
              $ref: "#/components/schemas/CommitRecordCreation"
      responses:
        204:
          description: commit record created
        400:
          $ref: "#/components/responses/ValidationError"
        401:
          $ref: "#/components/responses/Unauthorized"
        403:
          $ref: "#/components/responses/Forbidden"
        404:
          $ref: "#/components/responses/NotFound"
        429:
          description: too many requests
        default:
          $ref: "#/components/responses/ServerError"

  /repositories/{repository}/branches/{branch}:
    parameters:
      - in: path
        name: repository
        required: true
        schema:
          type: string
      - in: path
        name: branch
        required: true
        schema:
          type: string
    get:
      tags:
        - branches
      operationId: getBranch
      summary: get branch
      responses:
        200:
          description: branch
          content:
            application/json:
              schema:
                $ref: "#/components/schemas/Ref"
        400:
          $ref: "#/components/responses/BadRequest"
        401:
          $ref: "#/components/responses/Unauthorized"
        404:
          $ref: "#/components/responses/NotFound"
        429:
          description: too many requests
        default:
          $ref: "#/components/responses/ServerError"
    delete:
      tags:
        - branches
      operationId: deleteBranch
      summary: delete branch
      parameters:
        - in: query
          name: force
          required: false
          schema:
            type: boolean
            default: false
      responses:
        204:
          description: branch deleted successfully
        400:
          $ref: "#/components/responses/BadRequest"
        401:
          $ref: "#/components/responses/Unauthorized"
        403:
          $ref: "#/components/responses/Forbidden"
        404:
          $ref: "#/components/responses/NotFound"
        429:
          description: too many requests
        default:
          $ref: "#/components/responses/ServerError"
    put:
      tags:
        - branches
      operationId: resetBranch
      summary: reset branch
      requestBody:
        required: true
        content:
          application/json:
            schema:
              $ref: "#/components/schemas/ResetCreation"
      responses:
        204:
          description: reset successful
        400:
          $ref: "#/components/responses/BadRequest"
        401:
          $ref: "#/components/responses/Unauthorized"
        403:
          $ref: "#/components/responses/Forbidden"
        404:
          $ref: "#/components/responses/NotFound"
        429:
          description: too many requests
        default:
          $ref: "#/components/responses/ServerError"

  /repositories/{repository}/branches/{branch}/hard_reset:
    parameters:
      - in: path
        name: repository
        required: true
        schema:
          type: string
      - in: path
        name: branch
        required: true
        schema:
          type: string
    put:
      tags:
        - experimental
      operationId: hardResetBranch
      summary: hard reset branch
      description: Relocate branch to refer to ref.  Branch must not contain
        uncommitted data.
      parameters:
        - in: query
          name: ref
          required: true
          schema:
            type: string
          description: After reset, branch will point at this reference.
        - in: query
          name: force
          required: false
          schema:
            type: boolean
            default: false
      responses:
        204:
          description: reset successful
        400:
          $ref: "#/components/responses/BadRequest"
        401:
          $ref: "#/components/responses/Unauthorized"
        403:
          $ref: "#/components/responses/Forbidden"
        404:
          $ref: "#/components/responses/NotFound"
        429:
          description: too many requests
        default:
          $ref: "#/components/responses/ServerError"

  /repositories/{repository}/branches/{branch}/revert:
    parameters:
      - in: path
        name: repository
        required: true
        schema:
          type: string
      - in: path
        name: branch
        required: true
        schema:
          type: string
    post:
      tags:
        - branches
      operationId: revertBranch
      summary: revert
      requestBody:
        required: true
        content:
          application/json:
            schema:
              $ref: "#/components/schemas/RevertCreation"
      responses:
        204:
          description: revert successful
        400:
          $ref: "#/components/responses/ValidationError"
        401:
          $ref: "#/components/responses/Unauthorized"
        403:
          $ref: "#/components/responses/Forbidden"
        404:
          $ref: "#/components/responses/NotFound"
        409:
          description: Conflict Found
          content:
            application/json:
              schema:
                $ref: "#/components/schemas/Error"
        429:
          description: too many requests
        default:
          $ref: "#/components/responses/ServerError"

  /repositories/{repository}/branches/{branch}/cherry-pick:
    parameters:
      - in: path
        name: repository
        required: true
        schema:
          type: string
      - in: path
        name: branch
        required: true
        schema:
          type: string
    post:
      tags:
        - branches
      operationId: cherryPick
      summary: Replay the changes from the given commit on the branch
      requestBody:
        required: true
        content:
          application/json:
            schema:
              $ref: "#/components/schemas/CherryPickCreation"
      responses:
        201:
          description: the cherry-pick commit
          content:
            application/json:
              schema:
                $ref: "#/components/schemas/Commit"
        400:
          $ref: "#/components/responses/ValidationError"
        401:
          $ref: "#/components/responses/Unauthorized"
        403:
          $ref: "#/components/responses/Forbidden"
        404:
          $ref: "#/components/responses/NotFound"
        409:
          description: Conflict Found
          content:
            application/json:
              schema:
                $ref: "#/components/schemas/Error"
        429:
          description: too many requests
        default:
          $ref: "#/components/responses/ServerError"

  /repositories/{repository}/refs/{sourceRef}/merge/{destinationBranch}:
    parameters:
      - in: path
        name: repository
        required: true
        schema:
          type: string
      - in: path
        name: sourceRef
        required: true
        schema:
          type: string
        description: source ref
      - in: path
        name: destinationBranch
        required: true
        schema:
          type: string
        description: destination branch name
    post:
      tags:
        - refs
      operationId: mergeIntoBranch
      summary: merge references
      requestBody:
        content:
          application/json:
            schema:
              $ref: "#/components/schemas/Merge"
      responses:
        200:
          description: merge completed
          content:
            application/json:
              schema:
                $ref: "#/components/schemas/MergeResult"
        400:
          $ref: "#/components/responses/ValidationError"
        401:
          $ref: "#/components/responses/Unauthorized"
        403:
          $ref: "#/components/responses/Forbidden"
        404:
          $ref: "#/components/responses/NotFound"
        409:
          description: |
            Conflict
            Deprecated: content schema will return Error format and not an empty MergeResult
          content:
            application/json:
              schema:
                $ref: "#/components/schemas/MergeResult"
        412:
          description: precondition failed (e.g. a pre-merge hook returned a failure)
          content:
            application/json:
              schema:
                $ref: "#/components/schemas/Error"
        429:
          description: too many requests
        default:
          $ref: "#/components/responses/ServerError"
    get:
      tags:
        - refs
      operationId: findMergeBase
      summary: find the merge base for 2 references
      responses:
        200:
          description: Found the merge base
          content:
            application/json:
              schema:
                $ref: "#/components/schemas/FindMergeBaseResult"
        400:
          $ref: "#/components/responses/ValidationError"
        401:
          $ref: "#/components/responses/Unauthorized"
        404:
          $ref: "#/components/responses/NotFound"
        429:
          description: too many requests
        default:
          $ref: "#/components/responses/ServerError"

  /repositories/{repository}/refs/{sourceRef}/merge/{destinationBranch}/async:
    parameters:
      - in: path
        name: repository
        required: true
        schema:
          type: string
      - in: path
        name: sourceRef
        required: true
        schema:
          type: string
        description: source ref
      - in: path
        name: destinationBranch
        required: true
        schema:
          type: string
        description: destination branch name
    post:
      tags:
<<<<<<< HEAD
        - refs
=======
        - experimental
>>>>>>> cecf1d4d
      operationId: mergeIntoBranchAsync
      summary: merge references asynchronously
      requestBody:
        content:
          application/json:
            schema:
              $ref: "#/components/schemas/Merge"
      responses:
        202:
          description: merge task started
          content:
            application/json:
              schema:
                $ref: "#/components/schemas/TaskCreation"
        400:
          $ref: "#/components/responses/ValidationError"
        401:
          $ref: "#/components/responses/Unauthorized"
        403:
          $ref: "#/components/responses/Forbidden"
        404:
          $ref: "#/components/responses/NotFound"
        429:
          description: too many requests
        501:
          $ref: "#/components/responses/NotImplemented"
        default:
          $ref: "#/components/responses/ServerError"

<<<<<<< HEAD
  /repositories/{repository}/refs/{sourceRef}/merge/{destinationBranch}/status:
=======
  /repositories/{repository}/refs/{sourceRef}/merge/{destinationBranch}/async/{id}/status:
>>>>>>> cecf1d4d
    parameters:
      - in: path
        name: repository
        required: true
        schema:
          type: string
      - in: path
        name: sourceRef
        required: true
        schema:
          type: string
        description: source ref
      - in: path
        name: destinationBranch
        required: true
        schema:
          type: string
        description: destination branch name
<<<<<<< HEAD
    get:
      tags:
        - refs
      operationId: mergeIntoBranchStatus
      summary: get status of async merge operation
      parameters:
        - in: query
          name: id
          description: Unique identifier of the merge task
          schema:
            type: string
          required: true
=======
      - in: path
        name: id
        required: true
        description: Unique identifier of the merge async task
        schema:
          type: string
    get:
      tags:
        - experimental
      operationId: mergeIntoBranchAsyncStatus
      summary: get status of async merge operation
>>>>>>> cecf1d4d
      responses:
        200:
          description: merge task status
          content:
            application/json:
              schema:
<<<<<<< HEAD
                $ref: "#/components/schemas/MergeStatus"
        400:
          description: Validation Error
          content:
            application/json:
              schema:
                $ref: "#/components/schemas/MergeStatus"
        401:
          description: Unauthorized
          content:
            application/json:
              schema:
                $ref: "#/components/schemas/MergeStatus"
        403:
          description: Forbidden
          content:
            application/json:
              schema:
                $ref: "#/components/schemas/MergeStatus"
        404:
          description: Not Found
          content:
            application/json:
              schema:
                $ref: "#/components/schemas/MergeStatus"
        409:
          description: Conflict
          content:
            application/json:
              schema:
                $ref: "#/components/schemas/MergeStatus"
        410:
          description: Operation Expired
          content:
            application/json:
              schema:
                $ref: "#/components/schemas/MergeStatus"
        412:
          description: precondition failed (e.g. a pre-merge hook returned a failure)
          content:
            application/json:
              schema:
                $ref: "#/components/schemas/MergeStatus"
        429:
          description: too many requests
          content:
            application/json:
              schema:
                $ref: "#/components/schemas/MergeStatus"
        501:
          description: Not Implemented
          content:
            application/json:
              schema:
                $ref: "#/components/schemas/MergeStatus"
        default:
          description: Internal Server Error
          content:
            application/json:
              schema:
                $ref: "#/components/schemas/MergeStatus"
=======
                $ref: "#/components/schemas/MergeAsyncStatus"
        400:
          $ref: "#/components/responses/ValidationError"
        401:
          $ref: "#/components/responses/Unauthorized"
        403:
          $ref: "#/components/responses/Forbidden"
        404:
          $ref: "#/components/responses/NotFound"
        409:
          $ref: "#/components/responses/Conflict"
        412:
          $ref: "#/components/responses/PreconditionFailed"
        429:
          description: too many requests
        501:
          $ref: "#/components/responses/NotImplemented"
        default:
          $ref: "#/components/responses/ServerError"
>>>>>>> cecf1d4d

  /repositories/{repository}/branches/{branch}/diff:
    parameters:
      - $ref: "#/components/parameters/PaginationAfter"
      - $ref: "#/components/parameters/PaginationAmount"
      - $ref: "#/components/parameters/PaginationPrefix"
      - $ref: "#/components/parameters/PaginationDelimiter"
      - in: path
        name: repository
        required: true
        schema:
          type: string
      - in: path
        name: branch
        required: true
        schema:
          type: string

    get:
      tags:
        - branches
      operationId: diffBranch
      summary: diff branch
      responses:
        200:
          description: diff of branch uncommitted changes
          content:
            application/json:
              schema:
                $ref: "#/components/schemas/DiffList"
        400:
          $ref: "#/components/responses/BadRequest"
        401:
          $ref: "#/components/responses/Unauthorized"
        404:
          $ref: "#/components/responses/NotFound"
        429:
          description: too many requests
        default:
          $ref: "#/components/responses/ServerError"

  /repositories/{repository}/refs/{leftRef}/diff/{rightRef}:
    parameters:
      - in: path
        name: repository
        required: true
        schema:
          type: string
      - in: path
        name: leftRef
        required: true
        schema:
          type: string
        description: a reference (could be either a branch or a commit ID)
      - in: path
        name: rightRef
        required: true
        schema:
          type: string
        description: a reference (could be either a branch or a commit ID) to compare against
      - $ref: "#/components/parameters/PaginationAfter"
      - $ref: "#/components/parameters/PaginationAmount"
      - $ref: "#/components/parameters/PaginationPrefix"
      - $ref: "#/components/parameters/PaginationDelimiter"
      - in: query
        name: type
        schema:
          type: string
          enum: [two_dot, three_dot]
          default: three_dot
      - in: query
        name: include_right_stats
        description: If set to true, the diff will include right-side object stats. *EXPERIMENTAL*
        required: false
        schema:
          type: boolean
          default: false

    get:
      tags:
        - refs
      operationId: diffRefs
      summary: diff references
      responses:
        200:
          description: diff between refs
          content:
            application/json:
              schema:
                $ref: "#/components/schemas/DiffList"
        400:
          $ref: "#/components/responses/BadRequest"
        401:
          $ref: "#/components/responses/Unauthorized"
        404:
          $ref: "#/components/responses/NotFound"
        429:
          description: too many requests
        default:
          $ref: "#/components/responses/ServerError"

  /repositories/{repository}/commits/{commitId}:
    parameters:
      - in: path
        name: repository
        required: true
        schema:
          type: string
      - in: path
        name: commitId
        required: true
        schema:
          type: string
    get:
      tags:
        - commits
      operationId: getCommit
      summary: get commit
      responses:
        200:
          description: commit
          content:
            application/json:
              schema:
                $ref: "#/components/schemas/Commit"
        400:
          $ref: "#/components/responses/BadRequest"
        401:
          $ref: "#/components/responses/Unauthorized"
        404:
          $ref: "#/components/responses/NotFound"
        429:
          description: too many requests
        default:
          $ref: "#/components/responses/ServerError"

  /repositories/{repository}/refs/{ref}/objects:
    parameters:
      - in: path
        name: repository
        required: true
        schema:
          type: string
      - in: path
        name: ref
        required: true
        schema:
          type: string
        description: a reference (could be either a branch or a commit ID)
      - in: query
        name: path
        description: relative to the ref
        required: true
        schema:
          type: string
    get:
      tags:
        - objects
      operationId: getObject
      summary: get object content
      parameters:
        - in: header
          name: Range
          description: Byte range to retrieve
          example: "bytes=0-1023"
          required: false
          schema:
            type: string
            pattern: '^bytes=((\d*-\d*,? ?)+)$'
        - in: header
          name: If-None-Match
          description: Returns response only if the object does not have a matching ETag
          example: "33a64df551425fcc55e4d42a148795d9f25f89d4"
          required: false
          schema:
            type: string
        - in: query
          name: presign
          required: false
          schema:
            type: boolean
      responses:
        200:
          description: object content
          content:
            application/octet-stream:
              schema:
                type: string
                format: binary
          headers:
            Content-Length:
              schema:
                type: integer
                format: int64
            Last-Modified:
              schema:
                type: string
            ETag:
              schema:
                type: string
        206:
          description: partial object content
          content:
            application/octet-stream:
              schema:
                type: string
                format: binary
          headers:
            Content-Length:
              schema:
                type: integer
                format: int64
            Content-Range:
              schema:
                type: string
                pattern: '^bytes=((\d*-\d*,? ?)+)$'
            Last-Modified:
              schema:
                type: string
            ETag:
              schema:
                type: string
        302:
          description: Redirect to a pre-signed URL for the object
          headers:
            Location:
              schema:
                type: string
        304:
          description: Content not modified
        400:
          $ref: "#/components/responses/BadRequest"
        401:
          $ref: "#/components/responses/Unauthorized"
        404:
          $ref: "#/components/responses/NotFound"
        410:
          description: object expired
          content:
            application/json:
              schema:
                $ref: "#/components/schemas/Error"
        416:
          description: Requested Range Not Satisfiable
          content:
            application/json:
              schema:
                $ref: "#/components/schemas/Error"
        429:
          description: too many requests
        default:
          $ref: "#/components/responses/ServerError"
    head:
      tags:
        - objects
      operationId: headObject
      summary: check if object exists
      parameters:
        - in: header
          name: Range
          description: Byte range to retrieve
          example: "bytes=0-1023"
          required: false
          schema:
            type: string
            pattern: '^bytes=((\d*-\d*,? ?)+)$'
      responses:
        200:
          description: object exists
          headers:
            Content-Length:
              schema:
                type: integer
                format: int64
            Last-Modified:
              schema:
                type: string
            ETag:
              schema:
                type: string
        206:
          description: partial object content info
          headers:
            Content-Length:
              schema:
                type: integer
                format: int64
            Content-Range:
              schema:
                type: string
                pattern: '^bytes=((\d*-\d*,? ?)+)$'
            Last-Modified:
              schema:
                type: string
            ETag:
              schema:
                type: string
        400:
          description: Bad Request
        401:
          description: Unauthorized
        404:
          description: object not found
        410:
          description: object expired
        416:
          description: Requested Range Not Satisfiable
        429:
          description: too many requests
        default:
          description: internal server error

  /repositories/{repository}/branches/{branch}/staging/pmpu:
    parameters:
      - in: path
        name: repository
        required: true
        schema:
          type: string
      - in: path
        name: branch
        required: true
        schema:
          type: string
      - in: query
        name: path
        description: relative to the branch
        required: true
        schema:
          type: string
      - in: query
        name: parts
        description: number of presigned URL parts required to upload
        schema:
          type: integer
    post:
      tags:
        - experimental
      operationId: createPresignMultipartUpload
      summary: Initiate a multipart upload
      description: |
        Initiates a multipart upload and returns an upload ID with presigned URLs for each part (optional).
        Part numbers starts with 1. Each part except the last one has minimum size depends on the underlying blockstore implementation.
        For example working with S3 blockstore, minimum size is 5MB (excluding the last part).
      responses:
        201:
          description: Presign multipart upload initiated
          content:
            application/json:
              schema:
                $ref: "#/components/schemas/PresignMultipartUpload"
        400:
          $ref: "#/components/responses/BadRequest"
        401:
          $ref: "#/components/responses/Unauthorized"
        404:
          $ref: "#/components/responses/NotFound"
        429:
          description: too many requests
        default:
          $ref: "#/components/responses/ServerError"

  /repositories/{repository}/branches/{branch}/staging/pmpu/{uploadId}:
    parameters:
      - in: path
        name: repository
        required: true
        schema:
          type: string
      - in: path
        name: branch
        required: true
        schema:
          type: string
      - in: path
        name: uploadId
        required: true
        schema:
          type: string
      - in: query
        name: path
        description: relative to the branch
        required: true
        schema:
          type: string
    put:
      tags:
        - experimental
      operationId: completePresignMultipartUpload
      summary: Complete a presign multipart upload request
      description: Completes a presign multipart upload by assembling the uploaded parts.
      requestBody:
        content:
          application/json:
            schema:
              $ref: "#/components/schemas/CompletePresignMultipartUpload"
      responses:
        200:
          description: Presign multipart upload completed
          content:
            application/json:
              schema:
                $ref: "#/components/schemas/ObjectStats"
        400:
          $ref: "#/components/responses/BadRequest"
        401:
          $ref: "#/components/responses/Unauthorized"
        404:
          $ref: "#/components/responses/NotFound"
        409:
          description: conflict with a commit, try here
          content:
            application/json:
              schema:
                $ref: "#/components/schemas/StagingLocation"
        429:
          description: too many requests
        default:
          $ref: "#/components/responses/ServerError"

    delete:
      tags:
        - experimental
      operationId: abortPresignMultipartUpload
      summary: Abort a presign multipart upload
      description: Aborts a presign multipart upload.
      requestBody:
        content:
          application/json:
            schema:
              $ref: "#/components/schemas/AbortPresignMultipartUpload"
      responses:
        204:
          description: Presign multipart upload aborted
        400:
          $ref: "#/components/responses/BadRequest"
        401:
          $ref: "#/components/responses/Unauthorized"
        404:
          $ref: "#/components/responses/NotFound"
        429:
          description: too many requests
        default:
          $ref: "#/components/responses/ServerError"

  /repositories/{repository}/branches/{branch}/staging/pmpu/{uploadId}/parts/{partNumber}:
    parameters:
      - in: path
        name: repository
        required: true
        schema:
          type: string
      - in: path
        name: branch
        required: true
        schema:
          type: string
      - in: path
        name: uploadId
        required: true
        schema:
          type: string
      - in: query
        name: path
        required: true
        schema:
          type: string
      - in: path
        name: partNumber
        required: true
        schema:
          type: integer
          maximum: 1000
          minimum: 1
    put:
      tags:
        - experimental
      operationId: uploadPart
      description: Return a presigned URL to upload into a presigned multipart upload.
      requestBody:
        required: true
        content:
          application/json:
            schema:
              $ref: "#/components/schemas/UploadPartFrom"
      responses:
        200:
          description: presigned URL to use for upload
          content:
            application/json:
              schema:
                $ref: "#/components/schemas/UploadTo"
        400:
          $ref: "#/components/responses/BadRequest"
        401:
          $ref: "#/components/responses/Unauthorized"
        404:
          $ref: "#/components/responses/NotFound"
        429:
          description: too many requests
        default:
          $ref: "#/components/responses/ServerError"

  /repositories/{repository}/branches/{branch}/staging/pmpu/{uploadId}/parts/{partNumber}/copy:
    parameters:
      - in: path
        name: repository
        required: true
        schema:
          type: string
      - in: path
        name: branch
        required: true
        schema:
          type: string
      - in: path
        name: uploadId
        required: true
        schema:
          type: string
      - in: query
        name: path
        required: true
        schema:
          type: string
      - in: path
        name: partNumber
        required: true
        schema:
          type: integer
          maximum: 1000
          minimum: 1
    put:
      tags:
        - experimental
      operationId: uploadPartCopy
      description: Upload a part by copying part of another object.
      requestBody:
        required: true
        content:
          application/json:
            schema:
              $ref: "#/components/schemas/UploadPartCopyFrom"
      responses:
        204:
          description: part copied
          headers:
            ETag:
              schema:
                type: string
                description: ETag of the uploaded part, pass in completion
        400:
          $ref: "#/components/responses/BadRequest"
        401:
          $ref: "#/components/responses/Unauthorized"
        404:
          $ref: "#/components/responses/NotFound"
        429:
          description: too many requests
        default:
          $ref: "#/components/responses/ServerError"

  /repositories/{repository}/branches/{branch}/staging/backing:
    parameters:
      - in: path
        name: repository
        required: true
        schema:
          type: string
      - in: path
        name: branch
        required: true
        schema:
          type: string
      - in: query
        name: path
        description: relative to the branch
        required: true
        schema:
          type: string
    get:
      tags:
        - staging
      operationId: getPhysicalAddress
      summary: generate an address to which the client can upload an object
      parameters:
        - in: query
          name: presign
          required: false
          schema:
            type: boolean
      responses:
        200:
          description: physical address for staging area
          content:
            application/json:
              schema:
                $ref: "#/components/schemas/StagingLocation"
        400:
          $ref: "#/components/responses/BadRequest"
        401:
          $ref: "#/components/responses/Unauthorized"
        404:
          $ref: "#/components/responses/NotFound"
        429:
          description: too many requests
        default:
          $ref: "#/components/responses/ServerError"

    put:
      tags:
        - staging
      operationId: linkPhysicalAddress
      summary: associate staging on this physical address with a path
      description: |
        Link the physical address with the path in lakeFS, creating an uncommitted change.
        The given address can be one generated by getPhysicalAddress, or an address outside the repository's storage namespace.
      requestBody:
        required: true
        content:
          application/json:
            schema:
              $ref: "#/components/schemas/StagingMetadata"

      parameters:
        - $ref: "#/components/parameters/IfNoneMatch"
        - $ref: "#/components/parameters/IfMatch"

      responses:
        200:
          # This actually violates HTTP, which requires returning 201 if a new object was
          # created or 200 if an existing object was modified,
          # https://tools.ietf.org/html/rfc7231#section-4.3.4
          description: object metadata
          content:
            application/json:
              schema:
                $ref: "#/components/schemas/ObjectStats"
        400:
          $ref: "#/components/responses/ValidationError"
        401:
          $ref: "#/components/responses/Unauthorized"
        403:
          $ref: "#/components/responses/Forbidden"
        404:
          $ref: "#/components/responses/ServerError"
        409:
          description: conflict with a commit, try here
          content:
            application/json:
              schema:
                $ref: "#/components/schemas/StagingLocation"
        412:
          $ref: "#/components/responses/PreconditionFailed"
        429:
          description: too many requests
        501:
          $ref: "#/components/responses/NotImplemented"
        default:
          $ref: "#/components/responses/ServerError"

  /repositories/{repository}/branches/{branch}/import:
    parameters:
      - in: path
        name: repository
        required: true
        schema:
          type: string
      - in: path
        name: branch
        required: true
        schema:
          type: string
    get:
      tags:
        - import
      operationId: importStatus
      summary: get import status
      parameters:
        - in: query
          name: id
          description: Unique identifier of the import process
          schema:
            type: string
          required: true
      responses:
        200:
          description: import status
          content:
            application/json:
              schema:
                $ref: "#/components/schemas/ImportStatus"
        400:
          $ref: "#/components/responses/BadRequest"
        401:
          $ref: "#/components/responses/Unauthorized"
        404:
          $ref: "#/components/responses/NotFound"
        429:
          description: too many requests
        default:
          $ref: "#/components/responses/ServerError"
    post:
      tags:
        - import
      operationId: importStart
      summary: import data from object store
      requestBody:
        required: true
        content:
          application/json:
            schema:
              $ref: "#/components/schemas/ImportCreation"
      responses:
        202:
          description: Import started
          content:
            application/json:
              schema:
                $ref: "#/components/schemas/ImportCreationResponse"
        400:
          $ref: "#/components/responses/ValidationError"
        401:
          $ref: "#/components/responses/Unauthorized"
        403:
          $ref: "#/components/responses/Forbidden"
        404:
          $ref: "#/components/responses/NotFound"
        429:
          description: too many requests
        default:
          $ref: "#/components/responses/ServerError"
    delete:
      tags:
        - import
      operationId: importCancel
      summary: cancel ongoing import
      parameters:
        - in: query
          name: id
          description: Unique identifier of the import process
          schema:
            type: string
          required: true
      responses:
        204:
          description: import canceled successfully
        400:
          $ref: "#/components/responses/BadRequest"
        401:
          $ref: "#/components/responses/Unauthorized"
        403:
          $ref: "#/components/responses/Forbidden"
        404:
          $ref: "#/components/responses/NotFound"
        409:
          $ref: "#/components/responses/Conflict"
        429:
          description: too many requests
        default:
          $ref: "#/components/responses/ServerError"

  /repositories/{repository}/branches/{branch}/objects/stage_allowed:
    parameters:
      - in: path
        name: repository
        required: true
        schema:
          type: string
      - in: path
        name: branch
        required: true
        schema:
          type: string
      - in: query
        name: path
        description: relative to the branch
        required: true
        schema:
          type: string
    get:
      tags:
        - internal
      operationId: uploadObjectPreflight
      responses:
        204:
          description: User has permissions to upload this object. This does not guarantee that the upload will be successful or even possible. It indicates only the permission at the time of calling this endpoint
        400:
          $ref: "#/components/responses/BadRequest"
        401:
          $ref: "#/components/responses/Unauthorized"
        403:
          $ref: "#/components/responses/Forbidden"
        404:
          $ref: "#/components/responses/NotFound"
        429:
          description: too many requests
        default:
          $ref: "#/components/responses/ServerError"

  /repositories/{repository}/branches/{branch}/objects:
    parameters:
      - in: path
        name: repository
        required: true
        schema:
          type: string
      - in: path
        name: branch
        required: true
        schema:
          type: string
      - in: query
        name: path
        description: relative to the branch
        required: true
        schema:
          type: string
    put:
      deprecated: true
      tags:
        - internal
      operationId: stageObject
      summary: stage an object's metadata for the given branch
      requestBody:
        required: true
        content:
          application/json:
            schema:
              $ref: "#/components/schemas/ObjectStageCreation"
      responses:
        201:
          description: object metadata
          content:
            application/json:
              schema:
                $ref: "#/components/schemas/ObjectStats"
        400:
          $ref: "#/components/responses/ValidationError"
        401:
          $ref: "#/components/responses/Unauthorized"
        403:
          $ref: "#/components/responses/Forbidden"
        404:
          $ref: "#/components/responses/NotFound"
        429:
          description: too many requests
        default:
          $ref: "#/components/responses/ServerError"

    post:
      tags:
        - objects
      operationId: uploadObject
      x-validation-exclude-body: true
      requestBody:
        content:
          multipart/form-data:
            schema:
              type: object
              properties:
                content:
                  description: Only a single file per upload which must be named "content".
                  type: string
                  format: binary
          application/octet-stream:
            schema:
              type: string
              format: binary

      parameters:
        - $ref: "#/components/parameters/IfNoneMatch"
        - $ref: "#/components/parameters/IfMatch"
        - in: query
          name: storageClass
          description: Deprecated, this capability will not be supported in future releases.
          required: false
          deprecated: true
          schema:
            type: string
        - in: query
          name: force
          required: false
          schema:
            type: boolean
            default: false
      responses:
        201:
          description: object metadata
          content:
            application/json:
              schema:
                $ref: "#/components/schemas/ObjectStats"
        400:
          $ref: "#/components/responses/ValidationError"
        401:
          $ref: "#/components/responses/Unauthorized"
        403:
          $ref: "#/components/responses/Forbidden"
        404:
          $ref: "#/components/responses/NotFound"
        412:
          $ref: "#/components/responses/PreconditionFailed"
        429:
          description: too many requests
        501:
          $ref: "#/components/responses/NotImplemented"
        default:
          $ref: "#/components/responses/ServerError"
    delete:
      tags:
        - objects
      operationId: deleteObject
      summary: delete object. Missing objects will not return a NotFound error.
      parameters:
        - in: query
          name: force
          required: false
          schema:
            type: boolean
            default: false
        - $ref: "#/components/parameters/NoTombstone"
      responses:
        204:
          description: object deleted successfully
        400:
          $ref: "#/components/responses/BadRequest"
        401:
          $ref: "#/components/responses/Unauthorized"
        403:
          $ref: "#/components/responses/Forbidden"
        404:
          $ref: "#/components/responses/NotFound"
        429:
          description: too many requests
        default:
          $ref: "#/components/responses/ServerError"

  /repositories/{repository}/branches/{branch}/objects/delete:
    parameters:
      - in: path
        name: repository
        required: true
        schema:
          type: string
      - in: path
        name: branch
        required: true
        schema:
          type: string
      - in: query
        name: force
        required: false
        schema:
          type: boolean
          default: false
      - $ref: "#/components/parameters/NoTombstone"
    post:
      tags:
        - objects
      operationId: deleteObjects
      summary: delete objects. Missing objects will not return a NotFound error.
      requestBody:
        required: true
        content:
          application/json:
            schema:
              $ref: "#/components/schemas/PathList"
      responses:
        200:
          description: Delete objects response
          content:
            application/json:
              schema:
                $ref: "#/components/schemas/ObjectErrorList"
        400:
          $ref: "#/components/responses/BadRequest"
        401:
          $ref: "#/components/responses/Unauthorized"
        403:
          $ref: "#/components/responses/Forbidden"
        404:
          $ref: "#/components/responses/NotFound"
        429:
          description: too many requests
        default:
          $ref: "#/components/responses/ServerError"

  /repositories/{repository}/branches/{branch}/objects/copy:
    parameters:
      - in: path
        name: repository
        required: true
        schema:
          type: string
      - in: path
        name: branch
        required: true
        schema:
          type: string
        description: destination branch for the copy
      - in: query
        name: dest_path
        description: destination path relative to the branch
        required: true
        schema:
          type: string
    post:
      tags:
        - objects
      operationId: copyObject
      summary: create a copy of an object
      requestBody:
        required: true
        content:
          application/json:
            schema:
              $ref: "#/components/schemas/ObjectCopyCreation"
      responses:
        201:
          description: Copy object response
          content:
            application/json:
              schema:
                $ref: "#/components/schemas/ObjectStats"
        400:
          $ref: "#/components/responses/ValidationError"
        401:
          $ref: "#/components/responses/Unauthorized"
        403:
          $ref: "#/components/responses/Forbidden"
        404:
          $ref: "#/components/responses/NotFound"
        429:
          description: too many requests
        default:
          $ref: "#/components/responses/ServerError"

  /repositories/{repository}/refs/{ref}/objects/stat:
    parameters:
      - in: path
        name: repository
        required: true
        schema:
          type: string
      - in: path
        name: ref
        required: true
        schema:
          type: string
        description: a reference (could be either a branch or a commit ID)
      - in: query
        name: path
        description: relative to the branch
        required: true
        schema:
          type: string
      - in: query
        name: user_metadata
        required: false
        schema:
          type: boolean
          default: true
      - in: query
        name: presign
        required: false
        schema:
          type: boolean
    get:
      tags:
        - objects
      operationId: statObject
      summary: get object metadata
      responses:
        200:
          description: object metadata
          content:
            application/json:
              schema:
                $ref: "#/components/schemas/ObjectStats"
        401:
          $ref: "#/components/responses/Unauthorized"
        404:
          $ref: "#/components/responses/NotFound"
        400:
          $ref: "#/components/responses/BadRequest"
        410:
          description: object gone (but partial metadata may be available)
        429:
          description: too many requests
        default:
          $ref: "#/components/responses/ServerError"

  /repositories/{repository}/branches/{branch}/objects/stat/user_metadata:
    parameters:
      - in: path
        name: repository
        required: true
        schema:
          type: string
      - in: path
        name: branch
        required: true
        schema:
          type: string
        description: branch to update
      - in: query
        name: path
        description: path to object relative to the branch
        required: true
        schema:
          type: string
    put:
      tags:
        - objects
        - experimental
      operationId: updateObjectUserMetadata
      summary: rewrite (all) object metadata
      requestBody:
        required: true
        content:
          application/json:
            schema:
              $ref: "#/components/schemas/UpdateObjectUserMetadata"
      responses:
        201:
          description: User metadata updated
        401:
          $ref: "#/components/responses/Unauthorized"
        404:
          $ref: "#/components/responses/NotFound"
        400:
          $ref: "#/components/responses/BadRequest"
        429:
          description: too many requests
        default:
          $ref: "#/components/responses/ServerError"

  /repositories/{repository}/refs/{ref}/objects/underlyingProperties:
    parameters:
      - in: path
        name: repository
        required: true
        schema:
          type: string
      - in: path
        name: ref
        required: true
        schema:
          type: string
        description: a reference (could be either a branch or a commit ID)
      - in: query
        name: path
        description: relative to the branch
        required: true
        schema:
          type: string
    get:
      tags:
        - objects
      operationId: getUnderlyingProperties
      summary: get object properties on underlying storage
      responses:
        200:
          description: object metadata on underlying storage
          content:
            application/json:
              schema:
                $ref: "#/components/schemas/UnderlyingObjectProperties"
        400:
          $ref: "#/components/responses/BadRequest"
        401:
          $ref: "#/components/responses/Unauthorized"
        404:
          $ref: "#/components/responses/NotFound"
        429:
          description: too many requests
        default:
          $ref: "#/components/responses/ServerError"

  /repositories/{repository}/refs/{ref}/objects/ls:
    parameters:
      - in: path
        name: repository
        required: true
        schema:
          type: string
      - in: path
        name: ref
        required: true
        schema:
          type: string
        description: a reference (could be either a branch or a commit ID)
      - in: query
        name: user_metadata
        required: false
        schema:
          type: boolean
          default: true
      - in: query
        name: presign
        required: false
        schema:
          type: boolean
      - $ref: "#/components/parameters/PaginationAfter"
      - $ref: "#/components/parameters/PaginationAmount"
      - $ref: "#/components/parameters/PaginationDelimiter"
      - $ref: "#/components/parameters/PaginationPrefix"

    get:
      tags:
        - objects
      operationId: listObjects
      summary: list objects under a given prefix
      responses:
        200:
          description: object listing
          content:
            application/json:
              schema:
                $ref: "#/components/schemas/ObjectStatsList"
        400:
          $ref: "#/components/responses/BadRequest"
        401:
          $ref: "#/components/responses/Unauthorized"
        404:
          $ref: "#/components/responses/NotFound"
        429:
          description: too many requests
        default:
          $ref: "#/components/responses/ServerError"

  /repositories/{repository}/refs/{branch}/symlink:
    parameters:
      - in: path
        name: repository
        required: true
        schema:
          type: string
      - in: path
        name: branch
        required: true
        schema:
          type: string
      - in: query
        name: location
        schema:
          type: string
        description: path to the table data
    post:
      tags:
        - internal
      operationId: createSymlinkFile
      summary: creates symlink files corresponding to the given directory

      responses:
        201:
          description: location created
          content:
            application/json:
              schema:
                $ref: "#/components/schemas/StorageURI"
        400:
          $ref: "#/components/responses/BadRequest"
        401:
          $ref: "#/components/responses/Unauthorized"
        404:
          $ref: "#/components/responses/NotFound"
        429:
          description: too many requests
        default:
          $ref: "#/components/responses/ServerError"

  /repositories/{repository}/actions/runs:
    get:
      tags:
        - actions
      operationId: listRepositoryRuns
      summary: list runs
      parameters:
        - in: path
          name: repository
          required: true
          schema:
            type: string
        - $ref: "#/components/parameters/PaginationAfter"
        - $ref: "#/components/parameters/PaginationAmount"
        - in: query
          name: branch
          allowEmptyValue: true
          schema:
            type: string
        - in: query
          name: commit
          allowEmptyValue: true
          schema:
            type: string
      responses:
        200:
          description: list action runs
          content:
            application/json:
              schema:
                $ref: "#/components/schemas/ActionRunList"
        400:
          $ref: "#/components/responses/BadRequest"
        401:
          $ref: "#/components/responses/Unauthorized"
        404:
          $ref: "#/components/responses/NotFound"
        429:
          description: too many requests
        default:
          $ref: "#/components/responses/ServerError"

  /repositories/{repository}/actions/runs/{run_id}:
    get:
      tags:
        - actions
      operationId: getRun
      summary: get a run
      parameters:
        - in: path
          name: repository
          required: true
          schema:
            type: string
        - in: path
          name: run_id
          required: true
          schema:
            type: string
      responses:
        200:
          description: action run result
          content:
            application/json:
              schema:
                $ref: "#/components/schemas/ActionRun"
        400:
          $ref: "#/components/responses/BadRequest"
        401:
          $ref: "#/components/responses/Unauthorized"
        404:
          $ref: "#/components/responses/NotFound"
        429:
          description: too many requests
        default:
          $ref: "#/components/responses/ServerError"

  /repositories/{repository}/actions/runs/{run_id}/hooks:
    get:
      tags:
        - actions
      operationId: listRunHooks
      summary: list run hooks
      parameters:
        - in: path
          name: repository
          required: true
          schema:
            type: string
        - in: path
          name: run_id
          required: true
          schema:
            type: string
        - $ref: "#/components/parameters/PaginationAfter"
        - $ref: "#/components/parameters/PaginationAmount"
      responses:
        200:
          description: list specific run hooks
          content:
            application/json:
              schema:
                $ref: "#/components/schemas/HookRunList"
        400:
          $ref: "#/components/responses/BadRequest"
        401:
          $ref: "#/components/responses/Unauthorized"
        404:
          $ref: "#/components/responses/NotFound"
        429:
          description: too many requests
        default:
          $ref: "#/components/responses/ServerError"

  /repositories/{repository}/actions/runs/{run_id}/hooks/{hook_run_id}/output:
    get:
      tags:
        - actions
      operationId: getRunHookOutput
      summary: get run hook output
      parameters:
        - in: path
          name: repository
          required: true
          schema:
            type: string
        - in: path
          name: run_id
          required: true
          schema:
            type: string
        - in: path
          name: hook_run_id
          required: true
          schema:
            type: string
      responses:
        200:
          description: run hook output
          content:
            application/octet-stream:
              schema:
                type: string
                format: binary
        400:
          $ref: "#/components/responses/BadRequest"
        401:
          $ref: "#/components/responses/Unauthorized"
        404:
          $ref: "#/components/responses/NotFound"
        429:
          description: too many requests
        default:
          $ref: "#/components/responses/ServerError"

  /repositories/{repository}/metadata/object/{type}/{object_id}:
    parameters:
      - in: path
        name: repository
        required: true
        schema:
          type: string
      - in: path
        name: object_id
        required: true
        schema:
          type: string
      - in: path
        name: type
        required: true
        schema:
          type: string
          enum:
            - range
            - meta_range
    get:
      tags:
        - internal
      operationId: getMetadataObject
      summary: return a lakeFS metadata object by ID
      parameters:
        - in: query
          name: presign
          required: false
          schema:
            type: boolean
      responses:
        200:
          description: object content
          content:
            application/octet-stream:
              schema:
                type: string
                format: binary
          headers:
            Content-Length:
              schema:
                type: integer
                format: int64
        302:
          description: Redirect to a pre-signed URL for the object
          headers:
            Location:
              schema:
                type: string
        400:
          $ref: "#/components/responses/BadRequest"
        401:
          $ref: "#/components/responses/Unauthorized"
        404:
          $ref: "#/components/responses/NotFound"
        429:
          description: too many requests
        default:
          $ref: "#/components/responses/ServerError"

  /repositories/{repository}/metadata/meta_range/{meta_range}:
    parameters:
      - in: path
        name: repository
        required: true
        schema:
          type: string
      - in: path
        name: meta_range
        required: true
        schema:
          type: string
    get:
      tags:
        - metadata
      operationId: getMetaRange
      summary: return URI to a meta-range file
      responses:
        200:
          description: meta-range URI
          content:
            application/json:
              schema:
                $ref: "#/components/schemas/StorageURI"
          headers:
            Location:
              schema:
                type: string
              description: redirect to S3
        400:
          $ref: "#/components/responses/BadRequest"
        401:
          $ref: "#/components/responses/Unauthorized"
        404:
          $ref: "#/components/responses/NotFound"
        429:
          description: too many requests
        default:
          $ref: "#/components/responses/ServerError"

  /repositories/{repository}/metadata/range/{range}:
    parameters:
      - in: path
        name: repository
        required: true
        schema:
          type: string
      - in: path
        name: range
        required: true
        schema:
          type: string
    get:
      tags:
        - metadata
      operationId: getRange
      summary: return URI to a range file
      responses:
        200:
          description: range URI
          headers:
            Location:
              schema:
                type: string
              description: redirect to S3
          content:
            application/json:
              schema:
                $ref: "#/components/schemas/StorageURI"
        400:
          $ref: "#/components/responses/BadRequest"
        401:
          $ref: "#/components/responses/Unauthorized"
        404:
          $ref: "#/components/responses/NotFound"
        429:
          description: too many requests
        default:
          $ref: "#/components/responses/ServerError"

  /repositories/{repository}/gc/rules/set_allowed:
    parameters:
      - in: path
        name: repository
        required: true
        schema:
          type: string
    get:
      tags:
        - internal
      operationId: setGarbageCollectionRulesPreflight
      responses:
        204:
          description: User has permissions to set garbage collection rules on this repository
        400:
          $ref: "#/components/responses/BadRequest"
        401:
          $ref: "#/components/responses/Unauthorized"
        404:
          $ref: "#/components/responses/NotFound"
        429:
          description: too many requests
        default:
          $ref: "#/components/responses/ServerError"

  /repositories/{repository}/gc/rules:
    parameters:
      - in: path
        name: repository
        required: true
        schema:
          type: string
    get:
      deprecated: true
      tags:
        - internal
      operationId: internalGetGarbageCollectionRules
      description: "Deprecated; use getGCRules."
      responses:
        200:
          description: gc rule list
          content:
            application/json:
              schema:
                $ref: "#/components/schemas/GarbageCollectionRules"
        400:
          $ref: "#/components/responses/BadRequest"
        401:
          $ref: "#/components/responses/Unauthorized"
        404:
          $ref: "#/components/responses/NotFound"
        429:
          description: too many requests
        default:
          $ref: "#/components/responses/ServerError"

    post:
      deprecated: true
      tags:
        - internal
      operationId: internalSetGarbageCollectionRules
      description: "Deprecated; use setGCRules."
      requestBody:
        required: true
        content:
          application/json:
            schema:
              $ref: "#/components/schemas/GarbageCollectionRules"
      responses:
        204:
          description: set garbage collection rules successfully
        400:
          $ref: "#/components/responses/BadRequest"
        401:
          $ref: "#/components/responses/Unauthorized"
        404:
          $ref: "#/components/responses/NotFound"
        429:
          description: too many requests
        default:
          $ref: "#/components/responses/ServerError"
    delete:
      deprecated: true
      tags:
        - internal
      operationId: internalDeleteGarbageCollectionRules
      description: "Deprecated; use deleteGCRules."
      responses:
        204:
          description: deleted garbage collection rules successfully
        400:
          $ref: "#/components/responses/BadRequest"
        401:
          $ref: "#/components/responses/Unauthorized"
        404:
          $ref: "#/components/responses/NotFound"
        429:
          description: too many requests
        default:
          $ref: "#/components/responses/ServerError"

  /repositories/{repository}/gc/prepare_commits:
    parameters:
      - in: path
        name: repository
        required: true
        schema:
          type: string
    post:
      tags:
        - internal
      operationId: prepareGarbageCollectionCommits
      summary: save lists of active commits for garbage collection
      responses:
        201:
          description: paths to commit dataset
          content:
            application/json:
              schema:
                $ref: "#/components/schemas/GarbageCollectionPrepareResponse"
        400:
          $ref: "#/components/responses/BadRequest"
        401:
          $ref: "#/components/responses/Unauthorized"
        403:
          $ref: "#/components/responses/Forbidden"
        404:
          $ref: "#/components/responses/NotFound"
        429:
          description: too many requests
        default:
          $ref: "#/components/responses/ServerError"

  /repositories/{repository}/gc/prepare_commits/async:
    parameters:
      - in: path
        name: repository
        required: true
        schema:
          type: string
    post:
      tags:
        - internal
      operationId: prepareGarbageCollectionCommitsAsync
      summary: prepare gc commits
      responses:
        202:
          description: GC prepare task started
          content:
            application/json:
              schema:
                $ref: "#/components/schemas/TaskCreation"
        400:
          $ref: "#/components/responses/ValidationError"
        401:
          $ref: "#/components/responses/Unauthorized"
        403:
          $ref: "#/components/responses/Forbidden"
        404:
          $ref: "#/components/responses/NotFound"
        429:
          description: too many requests
        default:
          $ref: "#/components/responses/ServerError"

  /repositories/{repository}/gc/prepare_commits/status:
    parameters:
      - in: path
        name: repository
        required: true
        schema:
          type: string
    get:
      tags:
        - internal
      operationId: prepareGarbageCollectionCommitsStatus
      summary: get status of prepare gc commits operation
      parameters:
        - in: query
          name: id
          description: Unique identifier of the prepare GC commits task
          schema:
            type: string
          required: true
      responses:
        200:
          description: prepare GC commits task status
          content:
            application/json:
              schema:
                $ref: "#/components/schemas/PrepareGarbageCollectionCommitsStatus"
        400:
          $ref: "#/components/responses/BadRequest"
        401:
          $ref: "#/components/responses/Unauthorized"
        403:
          $ref: "#/components/responses/Forbidden"
        404:
          $ref: "#/components/responses/NotFound"
        429:
          description: too many requests
        default:
          $ref: "#/components/responses/ServerError"

  /repositories/{repository}/gc/prepare_uncommited:
    parameters:
      - in: path
        name: repository
        required: true
        schema:
          type: string
    post:
      requestBody:
        content:
          application/json:
            schema:
              $ref: "#/components/schemas/PrepareGCUncommittedRequest"
      tags:
        - internal
      operationId: prepareGarbageCollectionUncommitted
      summary: save repository uncommitted metadata for garbage collection
      responses:
        201:
          description: paths to commit dataset
          content:
            application/json:
              schema:
                $ref: "#/components/schemas/PrepareGCUncommittedResponse"
        400:
          $ref: "#/components/responses/ValidationError"
        401:
          $ref: "#/components/responses/Unauthorized"
        403:
          $ref: "#/components/responses/Forbidden"
        404:
          $ref: "#/components/responses/NotFound"
        429:
          description: too many requests
        default:
          $ref: "#/components/responses/ServerError"

  /repositories/{repository}/branch_protection/set_allowed:
    parameters:
      - in: path
        name: repository
        required: true
        schema:
          type: string
    get:
      tags:
        - internal
      operationId: createBranchProtectionRulePreflight
      responses:
        204:
          description: User has permissions to create a branch protection rule in this repository
        400:
          $ref: "#/components/responses/BadRequest"
        401:
          $ref: "#/components/responses/Unauthorized"
        404:
          $ref: "#/components/responses/NotFound"
        409:
          $ref: "#/components/responses/Conflict"
        429:
          description: too many requests
        default:
          $ref: "#/components/responses/ServerError"

  /repositories/{repository}/branch_protection:
    parameters:
      - in: path
        name: repository
        required: true
        schema:
          type: string
    get:
      deprecated: true
      tags:
        - internal
      operationId: internalGetBranchProtectionRules
      summary: get branch protection rules
      responses:
        200:
          description: branch protection rules
          content:
            application/json:
              schema:
                type: array
                items:
                  $ref: "#/components/schemas/BranchProtectionRule"
        400:
          $ref: "#/components/responses/BadRequest"
        401:
          $ref: "#/components/responses/Unauthorized"
        404:
          $ref: "#/components/responses/NotFound"
        429:
          description: too many requests
        default:
          $ref: "#/components/responses/ServerError"

    post:
      deprecated: true
      tags:
        - internal
      operationId: internalCreateBranchProtectionRule
      requestBody:
        required: true
        content:
          application/json:
            schema:
              $ref: "#/components/schemas/BranchProtectionRule"
      responses:
        204:
          description: branch protection rule created successfully
        400:
          $ref: "#/components/responses/BadRequest"
        401:
          $ref: "#/components/responses/Unauthorized"
        404:
          $ref: "#/components/responses/NotFound"
        429:
          description: too many requests
        default:
          $ref: "#/components/responses/ServerError"
    delete:
      deprecated: true
      tags:
        - internal
      operationId: internalDeleteBranchProtectionRule
      requestBody:
        required: true
        content:
          application/json:
            schema:
              type: object
              properties:
                pattern:
                  type: string
              required:
                - pattern
      responses:
        204:
          description: branch protection rule deleted successfully
        400:
          $ref: "#/components/responses/BadRequest"
        401:
          $ref: "#/components/responses/Unauthorized"
        404:
          $ref: "#/components/responses/NotFound"
        429:
          description: too many requests
        default:
          $ref: "#/components/responses/ServerError"

  /repositories/{repository}/pulls:
    parameters:
      - in: path
        name: repository
        required: true
        schema:
          type: string
    get:
      tags:
        - pulls
        - experimental
      operationId: listPullRequests
      summary: list pull requests
      parameters:
        - $ref: "#/components/parameters/PaginationPrefix"
        - $ref: "#/components/parameters/PaginationAfter"
        - $ref: "#/components/parameters/PaginationAmount"
        - in: query
          name: status
          schema:
            type: string
            enum: [open, closed, all]
            default: all
            description: filter pull requests by status
      responses:
        200:
          description: list of pull requests
          content:
            application/json:
              schema:
                $ref: "#/components/schemas/PullRequestsList"
        400:
          $ref: "#/components/responses/BadRequest"
        401:
          $ref: "#/components/responses/Unauthorized"
        404:
          $ref: "#/components/responses/NotFound"
        429:
          description: too many requests
        default:
          $ref: "#/components/responses/ServerError"
    post:
      tags:
        - pulls
        - experimental
      operationId: createPullRequest
      summary: create pull request
      requestBody:
        required: true
        content:
          application/json:
            schema:
              $ref: "#/components/schemas/PullRequestCreation"
      responses:
        201:
          description: pull request created
          content:
            application/json:
              schema:
                $ref: "#/components/schemas/PullRequestCreationResponse"
        400:
          $ref: "#/components/responses/ValidationError"
        401:
          $ref: "#/components/responses/Unauthorized"
        403:
          $ref: "#/components/responses/Forbidden"
        404:
          $ref: "#/components/responses/NotFound"
        409:
          $ref: "#/components/responses/Conflict"
        429:
          description: too many requests
        default:
          $ref: "#/components/responses/ServerError"

  /repositories/{repository}/pulls/{pull_request}:
    parameters:
      - in: path
        name: repository
        required: true
        schema:
          type: string
      - in: path
        name: pull_request
        required: true
        description: pull request id
        schema:
          type: string
    get:
      tags:
        - pulls
        - experimental
      operationId: getPullRequest
      summary: get pull request
      responses:
        200:
          description: pull request
          content:
            application/json:
              schema:
                $ref: "#/components/schemas/PullRequest"
        400:
          $ref: "#/components/responses/ValidationError"
        401:
          $ref: "#/components/responses/Unauthorized"
        404:
          $ref: "#/components/responses/NotFound"
        429:
          description: too many requests
        default:
          $ref: "#/components/responses/ServerError"
    patch:
      tags:
        - pulls
        - experimental
      operationId: updatePullRequest
      summary: update pull request
      requestBody:
        required: true
        content:
          application/json:
            schema:
              $ref: "#/components/schemas/PullRequestBasic"
      responses:
        200:
          description: pull request updated successfully
        400:
          $ref: "#/components/responses/ValidationError"
        401:
          $ref: "#/components/responses/Unauthorized"
        403:
          $ref: "#/components/responses/Forbidden"
        404:
          $ref: "#/components/responses/NotFound"
        429:
          description: too many requests
        default:
          $ref: "#/components/responses/ServerError"

  /repositories/{repository}/pulls/{pull_request}/merge:
    parameters:
      - in: path
        name: repository
        required: true
        schema:
          type: string
      - in: path
        name: pull_request
        required: true
        description: pull request id
        schema:
          type: string
    put:
      tags:
        - pulls
        - experimental
      operationId: mergePullRequest
      summary: merge pull request
      responses:
        200:
          description: merge completed
          content:
            application/json:
              schema:
                $ref: "#/components/schemas/MergeResult"
        400:
          $ref: "#/components/responses/ValidationError"
        401:
          $ref: "#/components/responses/Unauthorized"
        403:
          $ref: "#/components/responses/Forbidden"
        404:
          $ref: "#/components/responses/NotFound"
        409:
          description: |
            Conflict
            Deprecated: content schema will return Error format and not an empty MergeResult
          content:
            application/json:
              schema:
                $ref: "#/components/schemas/MergeResult"
        412:
          description: precondition failed
          content:
            application/json:
              schema:
                $ref: "#/components/schemas/Error"
        429:
          description: too many requests
        default:
          $ref: "#/components/responses/ServerError"

  /healthcheck:
    get:
      operationId: healthCheck
      security: []
      tags:
        - healthCheck
      description: check that the API server is up and running
      responses:
        204:
          description: NoContent

  /config:
    get:
      tags:
        - config
      operationId: getConfig
      description: retrieve lakeFS configuration
      responses:
        200:
          description: lakeFS configuration
          content:
            application/json:
              schema:
                $ref: "#/components/schemas/Config"
        401:
          $ref: "#/components/responses/Unauthorized"
  /config/version:
    get:
      tags:
        - internal
      operationId: getLakeFSVersion
      description: get version of lakeFS server
      deprecated: true
      responses:
        200:
          description: lakeFS version
          content:
            application/json:
              schema:
                $ref: "#/components/schemas/VersionConfig"
        401:
          $ref: "#/components/responses/Unauthorized"
  /config/storage:
    get:
      tags:
        - internal
      operationId: getStorageConfig
      description: retrieve lakeFS storage configuration
      deprecated: true
      responses:
        200:
          description: lakeFS storage configuration
          content:
            application/json:
              schema:
                $ref: "#/components/schemas/StorageConfig"
        401:
          $ref: "#/components/responses/Unauthorized"
  /config/garbage-collection:
    get:
      tags:
        - internal
      operationId: getGarbageCollectionConfig
      description: get information of gc settings
      responses:
        200:
          description: lakeFS garbage collection config
          content:
            application/json:
              schema:
                $ref: "#/components/schemas/GarbageCollectionConfig"
        401:
          $ref: "#/components/responses/Unauthorized"

  /statistics:
    post:
      tags:
        - internal
      operationId: postStatsEvents
      summary: post stats events, this endpoint is meant for internal use only
      requestBody:
        required: true
        content:
          application/json:
            schema:
              $ref: "#/components/schemas/StatsEventsList"
      responses:
        204:
          description: reported successfully
        400:
          $ref: "#/components/responses/BadRequest"
        401:
          $ref: "#/components/responses/Unauthorized"
        429:
          description: too many requests
        default:
          $ref: "#/components/responses/ServerError"

  /usage-report/summary:
    get:
      tags:
        - internal
      operationId: getUsageReportSummary
      summary: get usage report summary
      responses:
        200:
          description: Usage report
          content:
            application/json:
              schema:
                $ref: "#/components/schemas/InstallationUsageReport"
            application/text:
              schema:
                type: string
        401:
          $ref: "#/components/responses/Unauthorized"
        404:
          $ref: "#/components/responses/NotFound"
        429:
          description: too many requests
        default:
          $ref: "#/components/responses/ServerError"

  /license:
    get:
      tags:
        - license
        - experimental
      operationId: getLicense
      description: retrieve lakeFS license information
      responses:
        200:
          description: lakeFS configuration
          content:
            application/json:
              schema:
                $ref: "#/components/schemas/License"
        401:
          $ref: "#/components/responses/Unauthorized"
        501:
          $ref: "#/components/responses/NotImplemented"
        default:
          $ref: "#/components/responses/ServerError"

  /oidc/callback:
    get:
      tags:
        - auth
      operationId: oauthCallback
      security: []
      responses:
        302:
          description: successfully got token
        401:
          description: failed to exchange authorization code for token
        default:
          $ref: "#/components/responses/ServerError"

  /iceberg/remotes/{catalog}/push:
    parameters:
      - in: path
        name: catalog
        required: true
        schema:
          type: string
    post:
      tags:
        - remotes
      operationId: pushIcebergTable
      summary: register existing lakeFS table in remote catalog
      requestBody:
        content:
          application/json:
            schema:
              $ref: "#/components/schemas/IcebergPushRequest"
      responses:
        204:
          description: successfully pushed table to remote
        400:
          $ref: "#/components/responses/BadRequest"
        401:
          $ref: "#/components/responses/Unauthorized"
        404:
          $ref: "#/components/responses/NotFound"
        default:
          $ref: "#/components/responses/ServerError"

  /iceberg/remotes/{catalog}/pull:
    parameters:
      - in: path
        name: catalog
        required: true
        schema:
          type: string
    post:
      tags:
        - remotes
      operationId: pullIcebergTable
      summary: take a table previously pushed from lakeFS into a remote catalog, and pull its state back into the originating lakeFS repository
      requestBody:
        content:
          application/json:
            schema:
              $ref: "#/components/schemas/IcebergPullRequest"
      responses:
        204:
          description: successfully pulled table from remote
        400:
          $ref: "#/components/responses/BadRequest"
        401:
          $ref: "#/components/responses/Unauthorized"
        404:
          $ref: "#/components/responses/NotFound"
        default:
          $ref: "#/components/responses/ServerError"<|MERGE_RESOLUTION|>--- conflicted
+++ resolved
@@ -1581,20 +1581,12 @@
         - completed
         - update_time
 
-<<<<<<< HEAD
-    MergeStatus:
-=======
     AsyncTaskStatus:
->>>>>>> cecf1d4d
       type: object
       properties:
         task_id:
           type: string
-<<<<<<< HEAD
-          description: the id of the async merge task
-=======
           description: the id of the async task
->>>>>>> cecf1d4d
         completed:
           type: boolean
           description: true if the task has completed (either successfully or with an error)
@@ -1602,47 +1594,17 @@
           type: string
           format: date-time
           description: last time the task status was updated
-<<<<<<< HEAD
-        result:
-          $ref: "#/components/schemas/MergeResult"
-        error:
-          $ref: "#/components/schemas/Error"
-=======
         error:
           $ref: "#/components/schemas/Error"
         status_code:
           type: integer
           format: int32
           description: an http status code that correlates with the underlying error if exists
->>>>>>> cecf1d4d
       required:
         - task_id
         - completed
         - update_time
 
-<<<<<<< HEAD
-    CommitStatus:
-      type: object
-      properties:
-        task_id:
-          type: string
-          description: the id of the async commit task
-        completed:
-          type: boolean
-          description: true if the task has completed (either successfully or with an error)
-        update_time:
-          type: string
-          format: date-time
-          description: last time the task status was updated
-        result:
-          $ref: "#/components/schemas/Commit"
-        error:
-          $ref: "#/components/schemas/Error"
-      required:
-        - task_id
-        - completed
-        - update_time
-=======
     MergeAsyncStatus:
       allOf:
         - $ref: "#/components/schemas/AsyncTaskStatus"
@@ -1658,7 +1620,6 @@
           properties:
             result:
               $ref: "#/components/schemas/Commit"
->>>>>>> cecf1d4d
 
     PrepareGCUncommittedRequest:
       type: object
@@ -4423,150 +4384,6 @@
         default:
           $ref: "#/components/responses/ServerError"
 
-  /repositories/{repository}/branches/{branch}/commits/async:
-    parameters:
-      - in: path
-        name: repository
-        required: true
-        schema:
-          type: string
-      - in: path
-        name: branch
-        required: true
-        schema:
-          type: string
-    post:
-      parameters:
-        - in: query
-          name: source_metarange
-          required: false
-          description: The source metarange to commit. Branch must not have uncommitted changes.
-          schema:
-            type: string
-      tags:
-        - commits
-      operationId: commitAsync
-      summary: create commit asynchronously
-      requestBody:
-        required: true
-        content:
-          application/json:
-            schema:
-              $ref: "#/components/schemas/CommitCreation"
-      responses:
-        202:
-          description: commit task started
-          content:
-            application/json:
-              schema:
-                $ref: "#/components/schemas/TaskCreation"
-        400:
-          $ref: "#/components/responses/ValidationError"
-        401:
-          $ref: "#/components/responses/Unauthorized"
-        403:
-          $ref: "#/components/responses/Forbidden"
-        404:
-          $ref: "#/components/responses/NotFound"
-        429:
-          description: too many requests
-        501:
-          $ref: "#/components/responses/NotImplemented"
-        default:
-          $ref: "#/components/responses/ServerError"
-
-  /repositories/{repository}/branches/{branch}/commits/status:
-    parameters:
-      - in: path
-        name: repository
-        required: true
-        schema:
-          type: string
-      - in: path
-        name: branch
-        required: true
-        schema:
-          type: string
-    get:
-      tags:
-        - commits
-      operationId: commitStatus
-      summary: get status of async commit operation
-      parameters:
-        - in: query
-          name: id
-          description: Unique identifier of the commit task
-          schema:
-            type: string
-          required: true
-      responses:
-        200:
-          description: commit task status
-          content:
-            application/json:
-              schema:
-                $ref: "#/components/schemas/CommitStatus"
-        400:
-          description: Validation Error
-          content:
-            application/json:
-              schema:
-                $ref: "#/components/schemas/CommitStatus"
-        401:
-          description: Unauthorized
-          content:
-            application/json:
-              schema:
-                $ref: "#/components/schemas/CommitStatus"
-        403:
-          description: Forbidden
-          content:
-            application/json:
-              schema:
-                $ref: "#/components/schemas/CommitStatus"
-        404:
-          description: Not Found
-          content:
-            application/json:
-              schema:
-                $ref: "#/components/schemas/CommitStatus"
-        409:
-          description: Conflict
-          content:
-            application/json:
-              schema:
-                $ref: "#/components/schemas/CommitStatus"
-        410:
-          description: Operation Expired
-          content:
-            application/json:
-              schema:
-                $ref: "#/components/schemas/CommitStatus"
-        412:
-          description: Precondition Failed (e.g. a pre-commit hook returned a failure)
-          content:
-            application/json:
-              schema:
-                $ref: "#/components/schemas/CommitStatus"
-        429:
-          description: too many requests
-          content:
-            application/json:
-              schema:
-                $ref: "#/components/schemas/CommitStatus"
-        501:
-          description: Not Implemented
-          content:
-            application/json:
-              schema:
-                $ref: "#/components/schemas/CommitStatus"
-        default:
-          description: Internal Server Error
-          content:
-            application/json:
-              schema:
-                $ref: "#/components/schemas/CommitStatus"
-
   /repositories/{repository}/commits:
     parameters:
       - in: path
@@ -4937,11 +4754,7 @@
         description: destination branch name
     post:
       tags:
-<<<<<<< HEAD
-        - refs
-=======
         - experimental
->>>>>>> cecf1d4d
       operationId: mergeIntoBranchAsync
       summary: merge references asynchronously
       requestBody:
@@ -4971,11 +4784,7 @@
         default:
           $ref: "#/components/responses/ServerError"
 
-<<<<<<< HEAD
-  /repositories/{repository}/refs/{sourceRef}/merge/{destinationBranch}/status:
-=======
   /repositories/{repository}/refs/{sourceRef}/merge/{destinationBranch}/async/{id}/status:
->>>>>>> cecf1d4d
     parameters:
       - in: path
         name: repository
@@ -4994,20 +4803,6 @@
         schema:
           type: string
         description: destination branch name
-<<<<<<< HEAD
-    get:
-      tags:
-        - refs
-      operationId: mergeIntoBranchStatus
-      summary: get status of async merge operation
-      parameters:
-        - in: query
-          name: id
-          description: Unique identifier of the merge task
-          schema:
-            type: string
-          required: true
-=======
       - in: path
         name: id
         required: true
@@ -5019,76 +4814,12 @@
         - experimental
       operationId: mergeIntoBranchAsyncStatus
       summary: get status of async merge operation
->>>>>>> cecf1d4d
       responses:
         200:
           description: merge task status
           content:
             application/json:
               schema:
-<<<<<<< HEAD
-                $ref: "#/components/schemas/MergeStatus"
-        400:
-          description: Validation Error
-          content:
-            application/json:
-              schema:
-                $ref: "#/components/schemas/MergeStatus"
-        401:
-          description: Unauthorized
-          content:
-            application/json:
-              schema:
-                $ref: "#/components/schemas/MergeStatus"
-        403:
-          description: Forbidden
-          content:
-            application/json:
-              schema:
-                $ref: "#/components/schemas/MergeStatus"
-        404:
-          description: Not Found
-          content:
-            application/json:
-              schema:
-                $ref: "#/components/schemas/MergeStatus"
-        409:
-          description: Conflict
-          content:
-            application/json:
-              schema:
-                $ref: "#/components/schemas/MergeStatus"
-        410:
-          description: Operation Expired
-          content:
-            application/json:
-              schema:
-                $ref: "#/components/schemas/MergeStatus"
-        412:
-          description: precondition failed (e.g. a pre-merge hook returned a failure)
-          content:
-            application/json:
-              schema:
-                $ref: "#/components/schemas/MergeStatus"
-        429:
-          description: too many requests
-          content:
-            application/json:
-              schema:
-                $ref: "#/components/schemas/MergeStatus"
-        501:
-          description: Not Implemented
-          content:
-            application/json:
-              schema:
-                $ref: "#/components/schemas/MergeStatus"
-        default:
-          description: Internal Server Error
-          content:
-            application/json:
-              schema:
-                $ref: "#/components/schemas/MergeStatus"
-=======
                 $ref: "#/components/schemas/MergeAsyncStatus"
         400:
           $ref: "#/components/responses/ValidationError"
@@ -5108,7 +4839,6 @@
           $ref: "#/components/responses/NotImplemented"
         default:
           $ref: "#/components/responses/ServerError"
->>>>>>> cecf1d4d
 
   /repositories/{repository}/branches/{branch}/diff:
     parameters:
