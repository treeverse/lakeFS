--- conflicted
+++ resolved
@@ -241,7 +241,6 @@
         commit_id:
           type: string
 
-<<<<<<< HEAD
     RefList:
       type: object
       required:
@@ -295,59 +294,6 @@
         commit:
           type: string
         path:
-=======
-  staging_location:
-    type: object
-    description: location for placing an object when staging it
-    properties:
-      physical_address:
-        type: string
-      token:
-        type: string
-        description: opaque staging token to use to link uploaded object
-    required:
-      - token
-
-  staging_metadata:
-    type: object
-    description: information about uploaded object
-    properties:
-      staging:
-        type: object
-        $ref: "#/definitions/staging_location"
-      checksum:
-        type: string
-        description: unique identifier of object content on backing store (typically ETag)
-      size_bytes:
-        type: integer
-        format: int64
-      user_metadata:
-        type: object
-        additionalProperties:
-          type: string
-    required:
-      - staging
-      - checksum
-      - size_bytes
-
-  object_stage_creation:
-    type: object
-    required:
-      - physical_address
-      - checksum
-      - size_bytes
-    properties:
-      physical_address:
-        type: string
-      checksum:
-        type: string
-      size_bytes:
-        type: integer
-        format: int64
-      metadata:
-        type: object
-        additionalProperties:
->>>>>>> 6cd0b72c
           type: string
 
     RevertCreation:
@@ -794,17 +740,16 @@
         checksum:
           type: string
           description: unique identifier of object content on backing store (typically ETag)
-        mtime:
-          type: integer
-          format: int64
-          description: Unix Epoch in seconds
         size_bytes:
           type: integer
           format: int64
+        user_metadata:
+          type: object
+          additionalProperties:
+            type: string
       required:
         - staging
         - checksum
-        - mtime
         - size_bytes
 
 paths:
@@ -2236,28 +2181,18 @@
       summary: associate staging on this physical address with a path
       description: |
         If the supplied token matches the current staging token, associate the object as the
-<<<<<<< HEAD
-        physical address with the supplied path.  Otherwise return a conflict and hint where
-        to place the object to try again.
+        physical address with the supplied path.
+
+        Otherwise, if staging has been committed and the token has expired, return a conflict
+        and hint where to place the object to try again.  Caller should copy the object to the
+        new physical address and PUT again with the new staging token.  (No need to back off,
+        this is due to losing the race against a concurrent commit operation.)
       requestBody:
         required: true
         content:
           application/json:
             schema:
               $ref: "#/components/schemas/StagingMetadata"
-=======
-        physical address with the supplied path.
-
-        Otherwise, if staging has been committed and the token has expired, return a conflict
-        and hint where to place the object to try again.  Caller should copy the object to the
-        new physical address and PUT again with the new staging token.  (No need to back off,
-        this is due to losing the race against a concurrent commit operation.)
-      parameters:
-        - in: body
-          name: metadata
-          schema:
-            $ref: "#/definitions/staging_metadata"
->>>>>>> 6cd0b72c
       responses:
         200:
           # This actually violates HTTP, which requires returning 201 if a new object was
@@ -2265,13 +2200,7 @@
           # https://tools.ietf.org/html/rfc7231#section-4.3.4
           description: successfully linked
         400:
-<<<<<<< HEAD
           $ref: "#/components/responses/ValidationError"
-=======
-          description: bad request
-          schema:
-            $ref: "#/definitions/error"
->>>>>>> 6cd0b72c
         401:
           $ref: "#/components/responses/Unauthorized"
         404:
