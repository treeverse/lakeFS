--- conflicted
+++ resolved
@@ -91,8 +91,6 @@
       schema:
         type: string
 
-<<<<<<< HEAD
-=======
     IfMatch:
       in: header
       name: If-Match
@@ -101,8 +99,7 @@
       required: false
       schema:
         type: string
-    
->>>>>>> bcd65ab6
+
     NoTombstone:
       in: query
       name: no_tombstone
