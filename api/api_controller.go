package api

import (
	"bytes"
	"context"
	"errors"
	"fmt"
	"net/http"
	"path/filepath"
	"strings"
	"time"

	"github.com/aws/aws-sdk-go/aws"
	"github.com/go-openapi/runtime"
	"github.com/go-openapi/runtime/middleware"
	"github.com/go-openapi/strfmt"
	"github.com/go-openapi/swag"
	"github.com/treeverse/lakefs/api/gen/models"
	"github.com/treeverse/lakefs/api/gen/restapi/operations"
	authop "github.com/treeverse/lakefs/api/gen/restapi/operations/auth"
	"github.com/treeverse/lakefs/api/gen/restapi/operations/branches"
	"github.com/treeverse/lakefs/api/gen/restapi/operations/commits"
	configop "github.com/treeverse/lakefs/api/gen/restapi/operations/config"
	exportop "github.com/treeverse/lakefs/api/gen/restapi/operations/export"
	hcop "github.com/treeverse/lakefs/api/gen/restapi/operations/health_check"
	metadataop "github.com/treeverse/lakefs/api/gen/restapi/operations/metadata"
	"github.com/treeverse/lakefs/api/gen/restapi/operations/objects"
	"github.com/treeverse/lakefs/api/gen/restapi/operations/refs"
	"github.com/treeverse/lakefs/api/gen/restapi/operations/repositories"
	retentionop "github.com/treeverse/lakefs/api/gen/restapi/operations/retention"
	setupop "github.com/treeverse/lakefs/api/gen/restapi/operations/setup"
	"github.com/treeverse/lakefs/auth"
	"github.com/treeverse/lakefs/auth/model"
	"github.com/treeverse/lakefs/block"
	"github.com/treeverse/lakefs/catalog"
	"github.com/treeverse/lakefs/db"
	"github.com/treeverse/lakefs/dedup"
	"github.com/treeverse/lakefs/export"
	"github.com/treeverse/lakefs/graveler"
	"github.com/treeverse/lakefs/httputil"
	"github.com/treeverse/lakefs/logging"
	"github.com/treeverse/lakefs/parade"
	"github.com/treeverse/lakefs/permissions"
	"github.com/treeverse/lakefs/retention"
	"github.com/treeverse/lakefs/stats"
	"github.com/treeverse/lakefs/upload"
)

type contextKey string

const (
	// Maximum amount of results returned for paginated queries to the API
	MaxResultsPerPage                = 1000
	DefaultResultsPerPage            = 100
	lakeFSPrefix                     = "symlinks"
	UserContextKey        contextKey = "user"
)

type Dependencies struct {
	ctx             context.Context
	Cataloger       catalog.Cataloger
	Auth            auth.Service
	BlockAdapter    block.Adapter
	Stats           stats.Collector
	Retention       retention.Service
	Parade          parade.Parade
	Dedup           *dedup.Cleaner
	MetadataManager auth.MetadataManager
	Migrator        db.Migrator
	Collector       stats.Collector
	logger          logging.Logger
}

func (d *Dependencies) WithContext(ctx context.Context) *Dependencies {
	return &Dependencies{
		ctx:             ctx,
		Cataloger:       d.Cataloger,
		Auth:            d.Auth,
		BlockAdapter:    d.BlockAdapter.WithContext(ctx),
		Stats:           d.Stats,
		Retention:       d.Retention,
		Parade:          d.Parade,
		Dedup:           d.Dedup,
		MetadataManager: d.MetadataManager,
		Migrator:        d.Migrator,
		Collector:       d.Collector,
		logger:          d.logger.WithContext(ctx),
	}
}

func (d *Dependencies) LogAction(action string) {
	logging.FromContext(d.ctx).
		WithField("action", action).
		WithField("message_type", "action").
		Debug("performing API action")
	d.Stats.CollectEvent("api_server", action)
}

type Controller struct {
	deps *Dependencies
}

func NewController(cataloger catalog.Cataloger, auth auth.Service, blockAdapter block.Adapter, stats stats.Collector, retention retention.Service, parade parade.Parade, dedupCleaner *dedup.Cleaner, metadataManager auth.MetadataManager, migrator db.Migrator, collector stats.Collector, logger logging.Logger) *Controller {
	c := &Controller{
		deps: &Dependencies{
			ctx:             context.Background(),
			Cataloger:       cataloger,
			Auth:            auth,
			BlockAdapter:    blockAdapter,
			Stats:           stats,
			Retention:       retention,
			Parade:          parade,
			Dedup:           dedupCleaner,
			MetadataManager: metadataManager,
			Migrator:        migrator,
			Collector:       collector,
			logger:          logger,
		},
	}
	return c
}

// Configure attaches our API operations to a generated swagger API stub
// Adding new handlers requires also adding them here so that the generated server will use them
func (c *Controller) Configure(api *operations.LakefsAPI) {
	// Register operations here
	api.HealthCheckHealthCheckHandler = c.GetHealthCheckHandler()
	api.SetupSetupLakeFSHandler = c.SetupLakeFSHandler()

	api.AuthGetCurrentUserHandler = c.GetCurrentUserHandler()
	api.AuthListUsersHandler = c.ListUsersHandler()
	api.AuthGetUserHandler = c.GetUserHandler()
	api.AuthCreateUserHandler = c.CreateUserHandler()
	api.AuthDeleteUserHandler = c.DeleteUserHandler()
	api.AuthGetGroupHandler = c.GetGroupHandler()
	api.AuthListGroupsHandler = c.ListGroupsHandler()
	api.AuthCreateGroupHandler = c.CreateGroupHandler()
	api.AuthDeleteGroupHandler = c.DeleteGroupHandler()
	api.AuthListPoliciesHandler = c.ListPoliciesHandler()
	api.AuthCreatePolicyHandler = c.CreatePolicyHandler()
	api.AuthGetPolicyHandler = c.GetPolicyHandler()
	api.AuthDeletePolicyHandler = c.DeletePolicyHandler()
	api.AuthUpdatePolicyHandler = c.UpdatePolicyHandler()
	api.AuthListGroupMembersHandler = c.ListGroupMembersHandler()
	api.AuthAddGroupMembershipHandler = c.AddGroupMembershipHandler()
	api.AuthDeleteGroupMembershipHandler = c.DeleteGroupMembershipHandler()
	api.AuthListUserCredentialsHandler = c.ListUserCredentialsHandler()
	api.AuthCreateCredentialsHandler = c.CreateCredentialsHandler()
	api.AuthDeleteCredentialsHandler = c.DeleteCredentialsHandler()
	api.AuthGetCredentialsHandler = c.GetCredentialsHandler()
	api.AuthListUserGroupsHandler = c.ListUserGroupsHandler()
	api.AuthListUserPoliciesHandler = c.ListUserPoliciesHandler()
	api.AuthAttachPolicyToUserHandler = c.AttachPolicyToUserHandler()
	api.AuthDetachPolicyFromUserHandler = c.DetachPolicyFromUserHandler()
	api.AuthListGroupPoliciesHandler = c.ListGroupPoliciesHandler()
	api.AuthAttachPolicyToGroupHandler = c.AttachPolicyToGroupHandler()
	api.AuthDetachPolicyFromGroupHandler = c.DetachPolicyFromGroupHandler()

	api.RepositoriesListRepositoriesHandler = c.ListRepositoriesHandler()
	api.RepositoriesGetRepositoryHandler = c.GetRepoHandler()
	api.RepositoriesCreateRepositoryHandler = c.CreateRepositoryHandler()
	api.RepositoriesDeleteRepositoryHandler = c.DeleteRepositoryHandler()

	api.BranchesListBranchesHandler = c.ListBranchesHandler()
	api.BranchesGetBranchHandler = c.GetBranchHandler()
	api.BranchesCreateBranchHandler = c.CreateBranchHandler()
	api.BranchesDeleteBranchHandler = c.DeleteBranchHandler()
	api.BranchesRevertBranchHandler = c.RevertBranchHandler()

	api.CommitsCommitHandler = c.CommitHandler()
	api.CommitsGetCommitHandler = c.GetCommitHandler()
	api.CommitsGetBranchCommitLogHandler = c.CommitsGetBranchCommitLogHandler()

	api.RefsDiffRefsHandler = c.RefsDiffRefsHandler()
	api.BranchesDiffBranchHandler = c.BranchesDiffBranchHandler()
	api.RefsMergeIntoBranchHandler = c.MergeMergeIntoBranchHandler()

	api.ObjectsStatObjectHandler = c.ObjectsStatObjectHandler()
	api.ObjectsGetUnderlyingPropertiesHandler = c.ObjectsGetUnderlyingPropertiesHandler()
	api.ObjectsListObjectsHandler = c.ObjectsListObjectsHandler()
	api.ObjectsGetObjectHandler = c.ObjectsGetObjectHandler()
	api.ObjectsUploadObjectHandler = c.ObjectsUploadObjectHandler()
	api.ObjectsDeleteObjectHandler = c.ObjectsDeleteObjectHandler()

	api.RetentionGetRetentionPolicyHandler = c.RetentionGetRetentionPolicyHandler()
	api.RetentionUpdateRetentionPolicyHandler = c.RetentionUpdateRetentionPolicyHandler()

	api.MetadataCreateSymlinkHandler = c.MetadataCreateSymlinkHandler()

	api.ExportGetContinuousExportHandler = c.ExportGetContinuousExportHandler()
	api.ExportSetContinuousExportHandler = c.ExportSetContinuousExportHandler()
	api.ExportRunHandler = c.ExportRunHandler()
	api.ExportRepairHandler = c.ExportRepairHandler()
	api.ConfigGetConfigHandler = c.ConfigGetConfigHandler()
}

func (c *Controller) setupRequest(user *models.User, r *http.Request, permissions []permissions.Permission) (*Dependencies, error) {
	// add user to context
	ctx := logging.AddFields(r.Context(), logging.Fields{"user": user.ID})
	ctx = context.WithValue(ctx, UserContextKey, user)
	deps := c.deps.WithContext(ctx)
	return deps, authorize(deps.Auth, user, permissions)
}

func createPaginator(nextToken string, amountResults int) *models.Pagination {
	return &models.Pagination{
		HasMore:    swag.Bool(nextToken != ""),
		MaxPerPage: swag.Int64(MaxResultsPerPage),
		NextOffset: nextToken,
		Results:    swag.Int64(int64(amountResults)),
	}
}

func pageAmount(i *int64) int {
	inti := int(swag.Int64Value(i))
	if inti > MaxResultsPerPage {
		return MaxResultsPerPage
	}
	if inti <= 0 {
		return DefaultResultsPerPage
	}
	return inti
}

func (c *Controller) GetHealthCheckHandler() hcop.HealthCheckHandler {
	return hcop.HealthCheckHandlerFunc(func(params hcop.HealthCheckParams) middleware.Responder {
		return hcop.NewHealthCheckNoContent()
	})
}

func (c *Controller) SetupLakeFSHandler() setupop.SetupLakeFSHandler {
	return setupop.SetupLakeFSHandlerFunc(func(setupReq setupop.SetupLakeFSParams) middleware.Responder {
		if len(*setupReq.User.Username) == 0 {
			return setupop.NewSetupLakeFSBadRequest().
				WithPayload(&models.Error{
					Message: "empty display name",
				})
		}

		// check if previous setup completed
		if ts, _ := c.deps.MetadataManager.SetupTimestamp(); !ts.IsZero() {
			return setupop.NewSetupLakeFSConflict().
				WithPayload(&models.Error{
					Message: "lakeFS already initialized",
				})
		}

		// migrate the database if needed
		ctx := setupReq.HTTPRequest.Context()
		err := c.deps.Migrator.Migrate(ctx)
		if err != nil {
			return setupop.NewSetupLakeFSDefault(http.StatusInternalServerError).
				WithPayload(&models.Error{
					Message: err.Error(),
				})
		}

		username := swag.StringValue(setupReq.User.Username)
		var cred *model.Credential
		if setupReq.User.Key == nil {
			cred, err = auth.CreateInitialAdminUser(c.deps.Auth, c.deps.MetadataManager, username)
		} else {
			cred, err = auth.CreateInitialAdminUserWithKeys(c.deps.Auth, c.deps.MetadataManager, username, setupReq.User.Key.AccessKeyID, setupReq.User.Key.SecretAccessKey)
		}
		if err != nil {
			return setupop.NewSetupLakeFSDefault(http.StatusInternalServerError).
				WithPayload(&models.Error{Message: err.Error()})
		}
		metadata, err := c.deps.MetadataManager.Write()
		if err != nil {
			c.deps.logger.Error("failed to write metadata after setup")
		} else {
			c.deps.Collector.SetInstallationID(metadata[auth.InstallationIDKeyName])
		}
		c.deps.Collector.CollectEvent("global", "init")
		return setupop.NewSetupLakeFSOK().WithPayload(&models.CredentialsWithSecret{
			AccessKeyID:     cred.AccessKeyID,
			AccessSecretKey: cred.AccessSecretKey,
			CreationDate:    cred.IssuedDate.Unix(),
		})
	})
}

func (c *Controller) GetCurrentUserHandler() authop.GetCurrentUserHandler {
	return authop.GetCurrentUserHandlerFunc(func(params authop.GetCurrentUserParams, user *models.User) middleware.Responder {
		return authop.NewGetCurrentUserOK().WithPayload(&authop.GetCurrentUserOKBody{
			User: user,
		})
	})
}

func (c *Controller) ListRepositoriesHandler() repositories.ListRepositoriesHandler {
	return repositories.ListRepositoriesHandlerFunc(func(params repositories.ListRepositoriesParams, user *models.User) middleware.Responder {
		deps, err := c.setupRequest(user, params.HTTPRequest, []permissions.Permission{
			{
				Action:   permissions.ListRepositoriesAction,
				Resource: permissions.All,
			},
		})

		if err != nil {
			return repositories.NewListRepositoriesUnauthorized().WithPayload(responseErrorFrom(err))
		}
		deps.LogAction("list_repos")

		after, amount := getPaginationParams(params.After, params.Amount)

		repos, hasMore, err := deps.Cataloger.ListRepositories(deps.ctx, amount, after)
		if err != nil {
			return repositories.NewListRepositoriesDefault(http.StatusInternalServerError).
				WithPayload(responseError("error listing repositories: %s", err))
		}

		repoList := make([]*models.Repository, len(repos))
		var lastID string
		for i, repo := range repos {
			repoList[i] = &models.Repository{
				StorageNamespace: repo.StorageNamespace,
				CreationDate:     repo.CreationDate.Unix(),
				DefaultBranch:    repo.DefaultBranch,
				ID:               repo.Name,
			}
			lastID = repo.Name
		}
		returnValue := repositories.NewListRepositoriesOK().WithPayload(&repositories.ListRepositoriesOKBody{
			Pagination: &models.Pagination{
				HasMore:    swag.Bool(hasMore),
				Results:    swag.Int64(int64(len(repoList))),
				MaxPerPage: swag.Int64(MaxResultsPerPage),
			},
			Results: repoList,
		})
		if hasMore {
			returnValue.Payload.Pagination.NextOffset = lastID
		}

		return returnValue
	})
}

func getPaginationParams(swagAfter *string, swagAmount *int64) (string, int) {
	// amount
	amount := MaxResultsPerPage
	if swagAmount != nil && 0 <= *swagAmount && *swagAmount <= MaxResultsPerPage {
		amount = int(swag.Int64Value(swagAmount))
	}

	// paginate after
	after := ""
	if swagAfter != nil {
		after = swag.StringValue(swagAfter)
	}
	return after, amount
}

func (c *Controller) GetRepoHandler() repositories.GetRepositoryHandler {
	return repositories.GetRepositoryHandlerFunc(func(params repositories.GetRepositoryParams, user *models.User) middleware.Responder {
		deps, err := c.setupRequest(user, params.HTTPRequest, []permissions.Permission{
			{
				Action:   permissions.ReadRepositoryAction,
				Resource: permissions.RepoArn(params.Repository),
			},
		})
		if err != nil {
			return repositories.NewGetRepositoryUnauthorized().WithPayload(responseErrorFrom(err))
		}
		deps.LogAction("get_repo")
		repo, err := deps.Cataloger.GetRepository(deps.ctx, params.Repository)
		if errors.Is(err, db.ErrNotFound) {
			return repositories.NewGetRepositoryNotFound().
				WithPayload(responseError("repository not found"))
		}
		if err != nil {
			return repositories.NewGetRepositoryDefault(http.StatusInternalServerError).
				WithPayload(responseError("error fetching repository: %s", err))
		}

		return repositories.NewGetRepositoryOK().
			WithPayload(&models.Repository{
				StorageNamespace: repo.StorageNamespace,
				CreationDate:     repo.CreationDate.Unix(),
				DefaultBranch:    repo.DefaultBranch,
				ID:               repo.Name,
			})
	})
}

func (c *Controller) GetCommitHandler() commits.GetCommitHandler {
	return commits.GetCommitHandlerFunc(func(params commits.GetCommitParams, user *models.User) middleware.Responder {
		deps, err := c.setupRequest(user, params.HTTPRequest, []permissions.Permission{
			{
				Action:   permissions.ReadCommitAction,
				Resource: permissions.RepoArn(params.Repository),
			},
		})
		if err != nil {
			return commits.NewGetCommitUnauthorized().WithPayload(responseErrorFrom(err))
		}
		deps.LogAction("get_commit")
		commit, err := deps.Cataloger.GetCommit(deps.ctx, params.Repository, params.CommitID)
		if errors.Is(err, db.ErrNotFound) {
			return commits.NewGetCommitNotFound().WithPayload(responseError("commit not found"))
		}
		if err != nil {
			return commits.NewGetCommitDefault(http.StatusInternalServerError).WithPayload(responseErrorFrom(err))
		}
		return commits.NewGetCommitOK().WithPayload(&models.Commit{
			Committer:    commit.Committer,
			CreationDate: commit.CreationDate.Unix(),
			ID:           params.CommitID,
			Message:      commit.Message,
			Metadata:     commit.Metadata,
			Parents:      commit.Parents,
		})
	})
}

func (c *Controller) CommitHandler() commits.CommitHandler {
	return commits.CommitHandlerFunc(func(params commits.CommitParams, user *models.User) middleware.Responder {
		deps, err := c.setupRequest(user, params.HTTPRequest, []permissions.Permission{
			{
				Action:   permissions.CreateCommitAction,
				Resource: permissions.BranchArn(params.Repository, params.Branch),
			},
		})
		if err != nil {
			return commits.NewCommitUnauthorized().WithPayload(responseErrorFrom(err))
		}
		deps.LogAction("create_commit")
		userModel, err := c.deps.Auth.GetUser(user.ID)
		if err != nil {
			return commits.NewCommitUnauthorized().WithPayload(responseErrorFrom(err))
		}
		committer := userModel.Username
		commitMessage := swag.StringValue(params.Commit.Message)
		commit, err := deps.Cataloger.Commit(deps.ctx, params.Repository,
			params.Branch, commitMessage, committer, params.Commit.Metadata)
		if err != nil {
			return commits.NewCommitDefault(http.StatusInternalServerError).WithPayload(responseErrorFrom(err))
		}
		return commits.NewCommitCreated().WithPayload(&models.Commit{
			Committer:    commit.Committer,
			CreationDate: commit.CreationDate.Unix(),
			ID:           commit.Reference,
			Message:      commit.Message,
			Metadata:     commit.Metadata,
			Parents:      commit.Parents,
		})
	})
}

func (c *Controller) CommitsGetBranchCommitLogHandler() commits.GetBranchCommitLogHandler {
	return commits.GetBranchCommitLogHandlerFunc(func(params commits.GetBranchCommitLogParams, user *models.User) middleware.Responder {
		deps, err := c.setupRequest(user, params.HTTPRequest, []permissions.Permission{
			{
				Action:   permissions.ReadBranchAction,
				Resource: permissions.BranchArn(params.Repository, params.Branch),
			},
		})
		if err != nil {
			return commits.NewGetBranchCommitLogUnauthorized().WithPayload(responseErrorFrom(err))
		}
		deps.LogAction("get_branch_commit_log")
		cataloger := deps.Cataloger

		after, amount := getPaginationParams(params.After, params.Amount)
		// get commit log
		commitLog, hasMore, err := cataloger.ListCommits(deps.ctx, params.Repository, params.Branch, after, amount)
		switch {
		case errors.Is(err, catalog.ErrBranchNotFound) || errors.Is(err, graveler.ErrBranchNotFound):
			return commits.NewGetBranchCommitLogNotFound().WithPayload(responseError("branch '%s' not found.", params.Branch))
		case errors.Is(err, catalog.ErrRepositoryNotFound) || errors.Is(err, graveler.ErrRepositoryNotFound):
			return commits.NewGetBranchCommitLogNotFound().WithPayload(responseError("repository '%s' not found.", params.Repository))
		case err != nil:
			return commits.NewGetBranchCommitLogDefault(http.StatusInternalServerError).WithPayload(responseErrorFrom(err))
		}

		serializedCommits := make([]*models.Commit, len(commitLog))
		lastID := ""
		for i, commit := range commitLog {
			serializedCommits[i] = &models.Commit{
				Committer:    commit.Committer,
				CreationDate: commit.CreationDate.Unix(),
				ID:           commit.Reference,
				Message:      commit.Message,
				Metadata:     commit.Metadata,
				Parents:      commit.Parents,
			}
			lastID = commit.Reference
		}

		returnValue := commits.NewGetBranchCommitLogOK().WithPayload(&commits.GetBranchCommitLogOKBody{
			Pagination: &models.Pagination{
				HasMore:    swag.Bool(hasMore),
				Results:    swag.Int64(int64(len(serializedCommits))),
				MaxPerPage: swag.Int64(MaxResultsPerPage),
			},
			Results: serializedCommits,
		})
		if hasMore {
			returnValue.Payload.Pagination.NextOffset = lastID
		}
		return returnValue
	})
}

func ensureStorageNamespaceRW(adapter block.Adapter, storageNamespace string) error {
	const (
		dummyKey  = "dummy"
		dummyData = "this is dummy data - created by lakeFS in order to check accessibility "
	)

	err := adapter.Put(block.ObjectPointer{StorageNamespace: storageNamespace, Identifier: dummyKey}, int64(len(dummyData)), bytes.NewReader([]byte(dummyData)), block.PutOpts{})
	if err != nil {
		return err
	}

	_, err = adapter.Get(block.ObjectPointer{StorageNamespace: storageNamespace, Identifier: dummyKey}, int64(len(dummyData)))
	if err != nil {
		return err
	}

	return nil
}

func (c *Controller) CreateRepositoryHandler() repositories.CreateRepositoryHandler {
	return repositories.CreateRepositoryHandlerFunc(func(params repositories.CreateRepositoryParams, user *models.User) middleware.Responder {
		deps, err := c.setupRequest(user, params.HTTPRequest, []permissions.Permission{
			{
				Action:   permissions.CreateRepositoryAction,
				Resource: permissions.RepoArn(swag.StringValue(params.Repository.Name)),
			},
		})
		if err != nil {
			return repositories.NewCreateRepositoryUnauthorized().WithPayload(responseErrorFrom(err))
		}
		deps.LogAction("create_repo")

		err = ensureStorageNamespaceRW(deps.BlockAdapter, swag.StringValue(params.Repository.StorageNamespace))
		if err != nil {
			c.deps.logger.
				WithError(err).
				WithField("storage_namespace", swag.StringValue(params.Repository.StorageNamespace)).
				Warn("Could not access storage namespace")
			return repositories.NewCreateRepositoryBadRequest().
				WithPayload(responseError("error creating repository: could not access storage namespace"))
		}
		repo, err := deps.Cataloger.CreateRepository(deps.ctx,
			swag.StringValue(params.Repository.Name),
			swag.StringValue(params.Repository.StorageNamespace),
			params.Repository.DefaultBranch)
		if err != nil {
			return repositories.NewGetRepositoryDefault(http.StatusInternalServerError).
				WithPayload(responseError(fmt.Sprintf("error creating repository: %s", err)))
		}

		return repositories.NewCreateRepositoryCreated().WithPayload(&models.Repository{
			StorageNamespace: repo.StorageNamespace,
			CreationDate:     repo.CreationDate.Unix(),
			DefaultBranch:    repo.DefaultBranch,
			ID:               repo.Name,
		})
	})
}

func (c *Controller) DeleteRepositoryHandler() repositories.DeleteRepositoryHandler {
	return repositories.DeleteRepositoryHandlerFunc(func(params repositories.DeleteRepositoryParams, user *models.User) middleware.Responder {
		deps, err := c.setupRequest(user, params.HTTPRequest, []permissions.Permission{
			{
				Action:   permissions.DeleteRepositoryAction,
				Resource: permissions.RepoArn(params.Repository),
			},
		})
		if err != nil {
			return repositories.NewDeleteRepositoryUnauthorized().WithPayload(responseErrorFrom(err))
		}
		deps.LogAction("delete_repo")
		err = deps.Cataloger.DeleteRepository(deps.ctx, params.Repository)
		if errors.Is(err, db.ErrNotFound) {
			return repositories.NewDeleteRepositoryNotFound().WithPayload(responseError("repository not found"))
		}
		if err != nil {
			return repositories.NewDeleteRepositoryDefault(http.StatusInternalServerError).
				WithPayload(responseError("error deleting repository"))
		}
		return repositories.NewDeleteRepositoryNoContent()
	})
}

func (c *Controller) ListBranchesHandler() branches.ListBranchesHandler {
	return branches.ListBranchesHandlerFunc(func(params branches.ListBranchesParams, user *models.User) middleware.Responder {
		deps, err := c.setupRequest(user, params.HTTPRequest, []permissions.Permission{
			{
				Action:   permissions.ListBranchesAction,
				Resource: permissions.RepoArn(params.Repository),
			},
		})
		if err != nil {
			return branches.NewListBranchesUnauthorized().WithPayload(responseErrorFrom(err))
		}
		deps.LogAction("list_branches")
		cataloger := deps.Cataloger

		after, amount := getPaginationParams(params.After, params.Amount)

		res, hasMore, err := cataloger.ListBranches(deps.ctx, params.Repository, "", amount, after)
		if err != nil {
			return branches.NewListBranchesDefault(http.StatusInternalServerError).
				WithPayload(responseError("could not list branches: %s", err))
		}

		branchList := make([]*models.Ref, len(res))
		var lastID string
		for i, branch := range res {
			branchList[i] = &models.Ref{
				CommitID: swag.String(branch.Reference),
				ID:       swag.String(branch.Name),
			}
			lastID = branch.Name
		}
		returnValue := branches.NewListBranchesOK().WithPayload(&branches.ListBranchesOKBody{
			Pagination: &models.Pagination{
				HasMore:    swag.Bool(hasMore),
				Results:    swag.Int64(int64(len(branchList))),
				MaxPerPage: swag.Int64(MaxResultsPerPage),
			},
			Results: branchList,
		})

		if hasMore {
			returnValue.Payload.Pagination.NextOffset = lastID
		}

		return returnValue
	})
}

func (c *Controller) GetBranchHandler() branches.GetBranchHandler {
	return branches.GetBranchHandlerFunc(func(params branches.GetBranchParams, user *models.User) middleware.Responder {
		deps, err := c.setupRequest(user, params.HTTPRequest, []permissions.Permission{
			{
				Action:   permissions.ReadBranchAction,
				Resource: permissions.BranchArn(params.Repository, params.Branch),
			},
		})
		if err != nil {
			return branches.NewGetBranchUnauthorized().WithPayload(responseErrorFrom(err))
		}
		deps.LogAction("get_branch")
		reference, err := deps.Cataloger.GetBranchReference(deps.ctx, params.Repository, params.Branch)

		switch {
		case errors.Is(err, catalog.ErrBranchNotFound) || errors.Is(err, graveler.ErrBranchNotFound):
			return branches.NewGetBranchNotFound().WithPayload(responseError("branch '%s' not found.", params.Branch))
		case errors.Is(err, catalog.ErrRepositoryNotFound) || errors.Is(err, graveler.ErrRepositoryNotFound):
			return branches.NewGetBranchNotFound().WithPayload(responseError("repository '%s' not found.", params.Repository))
		case err != nil:
			return branches.NewGetBranchDefault(http.StatusInternalServerError).WithPayload(responseErrorFrom(err))
		}

		return branches.NewGetBranchOK().WithPayload(reference)
	})
}

func (c *Controller) CreateBranchHandler() branches.CreateBranchHandler {
	return branches.CreateBranchHandlerFunc(func(params branches.CreateBranchParams, user *models.User) middleware.Responder {
		repository := params.Repository
		branch := swag.StringValue(params.Branch.Name)
		deps, err := c.setupRequest(user, params.HTTPRequest, []permissions.Permission{
			{
				Action:   permissions.CreateBranchAction,
				Resource: permissions.BranchArn(repository, branch),
			},
		})
		if err != nil {
			return branches.NewCreateBranchUnauthorized().WithPayload(responseErrorFrom(err))
		}
		deps.LogAction("create_branch")
		cataloger := deps.Cataloger
		sourceRef := swag.StringValue(params.Branch.Source)
		commitLog, err := cataloger.CreateBranch(deps.ctx, repository, branch, sourceRef)
		if err != nil {
			return branches.NewCreateBranchDefault(http.StatusInternalServerError).WithPayload(responseErrorFrom(err))
		}
		return branches.NewCreateBranchCreated().WithPayload(commitLog.Reference)
	})
}

func (c *Controller) DeleteBranchHandler() branches.DeleteBranchHandler {
	return branches.DeleteBranchHandlerFunc(func(params branches.DeleteBranchParams, user *models.User) middleware.Responder {
		deps, err := c.setupRequest(user, params.HTTPRequest, []permissions.Permission{
			{
				Action:   permissions.DeleteBranchAction,
				Resource: permissions.BranchArn(params.Repository, params.Branch),
			},
		})
		if err != nil {
			return branches.NewDeleteBranchUnauthorized().WithPayload(responseErrorFrom(err))
		}
		deps.LogAction("delete_branch")
		cataloger := deps.Cataloger
		err = cataloger.DeleteBranch(deps.ctx, params.Repository, params.Branch)
		switch {
		case errors.Is(err, catalog.ErrBranchNotFound) || errors.Is(err, graveler.ErrBranchNotFound):
			return branches.NewDeleteBranchNotFound().WithPayload(responseError("branch '%s' not found.", params.Branch))
		case errors.Is(err, catalog.ErrRepositoryNotFound) || errors.Is(err, graveler.ErrRepositoryNotFound):
			return branches.NewDeleteBranchNotFound().WithPayload(responseError("repository '%s' not found.", params.Repository))
		case err != nil:
			return branches.NewDeleteBranchDefault(http.StatusInternalServerError).WithPayload(responseErrorFrom(err))
		}

		return branches.NewDeleteBranchNoContent()
	})
}

func (c *Controller) MergeMergeIntoBranchHandler() refs.MergeIntoBranchHandler {
	return refs.MergeIntoBranchHandlerFunc(func(params refs.MergeIntoBranchParams, user *models.User) middleware.Responder {
		deps, err := c.setupRequest(user, params.HTTPRequest, []permissions.Permission{
			{
				Action:   permissions.CreateCommitAction,
				Resource: permissions.BranchArn(params.Repository, params.DestinationRef),
			},
		})
		if err != nil {
			return refs.NewMergeIntoBranchUnauthorized().WithPayload(responseErrorFrom(err))
		}
		deps.LogAction("merge_branches")
		userModel, err := deps.Auth.GetUser(user.ID)
		if err != nil {
			return refs.NewMergeIntoBranchUnauthorized().WithPayload(responseErrorFrom(err))
		}
		var message string
		var metadata map[string]string
		if params.Merge != nil {
			message = params.Merge.Message
			metadata = params.Merge.Metadata
		}
		res, err := deps.Cataloger.Merge(deps.ctx,
			params.Repository, params.SourceRef, params.DestinationRef,
			userModel.Username,
			message,
			metadata)

		switch {
		case err == nil:
			payload := newMergeResultFromCatalog(res)
			return refs.NewMergeIntoBranchOK().WithPayload(payload)
		case errors.Is(err, catalog.ErrUnsupportedRelation):
			return refs.NewMergeIntoBranchDefault(http.StatusInternalServerError).WithPayload(responseError("branches have no common base"))
		case errors.Is(err, catalog.ErrBranchNotFound) || errors.Is(err, graveler.ErrBranchNotFound):
			return refs.NewMergeIntoBranchDefault(http.StatusInternalServerError).WithPayload(responseError("a branch does not exist "))
		case errors.Is(err, catalog.ErrConflictFound) || errors.Is(err, graveler.ErrConflictFound):
			payload := newMergeResultFromCatalog(res)
			return refs.NewMergeIntoBranchConflict().WithPayload(payload)
		case errors.Is(err, catalog.ErrNoDifferenceWasFound):
			return refs.NewMergeIntoBranchDefault(http.StatusInternalServerError).WithPayload(responseError("no difference was found"))
		case errors.Is(err, graveler.ErrLockNotAcquired):
			return refs.NewMergeIntoBranchDefault(http.StatusInternalServerError).WithPayload(responseError("branch is currently locked, try again later"))
		default:
			return refs.NewMergeIntoBranchDefault(http.StatusInternalServerError).WithPayload(responseError("internal error"))
		}
	})
}

func newMergeResultFromCatalog(res *catalog.MergeResult) *models.MergeResult {
	if res == nil {
		return nil
	}
	var summary models.MergeResultSummary
	for k, v := range res.Summary {
		val := int64(v)
		switch k {
		case catalog.DifferenceTypeAdded:
			summary.Added = val
		case catalog.DifferenceTypeChanged:
			summary.Changed = val
		case catalog.DifferenceTypeRemoved:
			summary.Removed = val
		case catalog.DifferenceTypeConflict:
			summary.Conflict = val
		}
	}
	return &models.MergeResult{
		Reference: res.Reference,
		Summary:   &summary,
	}
}

func (c *Controller) BranchesDiffBranchHandler() branches.DiffBranchHandler {
	return branches.DiffBranchHandlerFunc(func(params branches.DiffBranchParams, user *models.User) middleware.Responder {
		deps, err := c.setupRequest(user, params.HTTPRequest, []permissions.Permission{
			{
				Action:   permissions.ListObjectsAction,
				Resource: permissions.RepoArn(params.Repository),
			},
		})
		if err != nil {
			return branches.NewDiffBranchUnauthorized().WithPayload(responseErrorFrom(err))
		}
		deps.LogAction("diff_workspace")
		cataloger := deps.Cataloger
		limit := int(swag.Int64Value(params.Amount))
		after := swag.StringValue(params.After)
		diff, hasMore, err := cataloger.DiffUncommitted(deps.ctx, params.Repository, params.Branch, limit, after)
		if err != nil {
			return branches.NewDiffBranchDefault(http.StatusInternalServerError).
				WithPayload(responseError("could not diff branch: %s", err))
		}

		results := make([]*models.Diff, len(diff))
		for i, d := range diff {
			results[i] = transformDifferenceToDiff(d)
		}
		var nextOffset string
		if hasMore && len(diff) > 0 {
			nextOffset = diff[len(diff)-1].Path
		}
		return branches.NewDiffBranchOK().WithPayload(&branches.DiffBranchOKBody{
			Results: results,
			Pagination: &models.Pagination{
				NextOffset: nextOffset,
				HasMore:    swag.Bool(hasMore),
				Results:    swag.Int64(int64(len(diff))),
				MaxPerPage: swag.Int64(MaxResultsPerPage),
			},
		})
	})
}

func (c *Controller) RefsDiffRefsHandler() refs.DiffRefsHandler {
	return refs.DiffRefsHandlerFunc(func(params refs.DiffRefsParams, user *models.User) middleware.Responder {
		deps, err := c.setupRequest(user, params.HTTPRequest, []permissions.Permission{
			{
				Action:   permissions.ListObjectsAction,
				Resource: permissions.RepoArn(params.Repository),
			},
		})
		if err != nil {
			return refs.NewDiffRefsUnauthorized().WithPayload(responseErrorFrom(err))
		}
		deps.LogAction("diff_refs")
		cataloger := deps.Cataloger
		limit := int(swag.Int64Value(params.Amount))
		after := swag.StringValue(params.After)
<<<<<<< HEAD
		var diffFunc func(ctx context.Context, repository, leftReference string, rightReference string, params catalog.DiffParams) (catalog.Differences, bool, error)
		diffFunc = cataloger.Compare // default diff type is three-dot
		if swag.StringValue(params.Type) == string(models.DiffTypeTwoDot) {
			diffFunc = cataloger.Diff
		}
		diff, hasMore, err := diffFunc(c.Context(), params.Repository, params.LeftRef, params.RightRef, catalog.DiffParams{
=======
		diff, hasMore, err := cataloger.Diff(deps.ctx, params.Repository, params.LeftRef, params.RightRef, catalog.DiffParams{
>>>>>>> 298093d9
			Limit: limit,
			After: after,
		})
		if errors.Is(err, catalog.ErrFeatureNotSupported) {
			return refs.NewDiffRefsDefault(http.StatusNotImplemented).WithPayload(responseError(err.Error()))
		}
		if err != nil {
			return refs.NewDiffRefsDefault(http.StatusInternalServerError).
				WithPayload(responseError("could not diff references: %s", err))
		}

		results := make([]*models.Diff, len(diff))
		for i, d := range diff {
			results[i] = transformDifferenceToDiff(d)
		}
		var nextOffset string
		if hasMore && len(diff) > 0 {
			nextOffset = diff[len(diff)-1].Path
		}
		return refs.NewDiffRefsOK().WithPayload(&refs.DiffRefsOKBody{
			Results: results,
			Pagination: &models.Pagination{
				NextOffset: nextOffset,
				HasMore:    swag.Bool(hasMore),
				Results:    swag.Int64(int64(len(diff))),
				MaxPerPage: swag.Int64(MaxResultsPerPage),
			},
		})
	})
}

func (c *Controller) ObjectsStatObjectHandler() objects.StatObjectHandler {
	return objects.StatObjectHandlerFunc(func(params objects.StatObjectParams, user *models.User) middleware.Responder {
		deps, err := c.setupRequest(user, params.HTTPRequest, []permissions.Permission{
			{
				Action:   permissions.ReadObjectAction,
				Resource: permissions.ObjectArn(params.Repository, params.Path),
			},
		})
		if err != nil {
			return objects.NewStatObjectUnauthorized().WithPayload(responseErrorFrom(err))
		}
		deps.LogAction("stat_object")
		cataloger := deps.Cataloger

		entry, err := cataloger.GetEntry(deps.ctx, params.Repository, params.Ref, params.Path, catalog.GetEntryParams{ReturnExpired: true})
		if errors.Is(err, db.ErrNotFound) {
			return objects.NewStatObjectNotFound().WithPayload(responseError("resource not found"))
		}
		if err != nil {
			return objects.NewStatObjectDefault(http.StatusInternalServerError).WithPayload(responseErrorFrom(err))
		}

		repo, err := cataloger.GetRepository(deps.ctx, params.Repository)
		if err != nil {
			return objects.NewStatObjectDefault(http.StatusInternalServerError).WithPayload(responseErrorFrom(err))
		}

		qk, err := block.ResolveNamespace(repo.StorageNamespace, entry.PhysicalAddress)
		if err != nil {
			return objects.NewStatObjectDefault(http.StatusInternalServerError).WithPayload(responseErrorFrom(err))
		}

		// serialize entry
		obj := &models.ObjectStats{
			Checksum:        entry.Checksum,
			Mtime:           entry.CreationDate.Unix(),
			Path:            params.Path,
			PhysicalAddress: qk.Format(),
			PathType:        models.ObjectStatsPathTypeObject,
			SizeBytes:       entry.Size,
		}

		if entry.Expired {
			return objects.NewStatObjectGone().WithPayload(obj)
		}
		return objects.NewStatObjectOK().WithPayload(obj)
	})
}

func (c *Controller) ObjectsGetUnderlyingPropertiesHandler() objects.GetUnderlyingPropertiesHandler {
	return objects.GetUnderlyingPropertiesHandlerFunc(func(params objects.GetUnderlyingPropertiesParams, user *models.User) middleware.Responder {
		deps, err := c.setupRequest(user, params.HTTPRequest, []permissions.Permission{
			{
				Action:   permissions.ReadObjectAction,
				Resource: permissions.ObjectArn(params.Repository, params.Path),
			},
		})
		if err != nil {
			return objects.NewGetUnderlyingPropertiesUnauthorized().WithPayload(responseErrorFrom(err))
		}
		deps.LogAction("object_underlying_properties")
		cataloger := deps.Cataloger

		// read repo
		repo, err := cataloger.GetRepository(deps.ctx, params.Repository)
		if errors.Is(err, db.ErrNotFound) {
			return objects.NewGetUnderlyingPropertiesNotFound().WithPayload(responseError("resource not found"))
		}
		if err != nil {
			return objects.NewGetUnderlyingPropertiesDefault(http.StatusInternalServerError).WithPayload(responseErrorFrom(err))
		}

		entry, err := cataloger.GetEntry(deps.ctx, params.Repository, params.Ref, params.Path, catalog.GetEntryParams{})
		if errors.Is(err, db.ErrNotFound) {
			return objects.NewGetUnderlyingPropertiesNotFound().WithPayload(responseError("resource not found"))
		}
		if err != nil {
			return objects.NewGetUnderlyingPropertiesDefault(http.StatusInternalServerError).WithPayload(responseErrorFrom(err))
		}

		// read object properties from underlying storage
		properties, err := c.deps.BlockAdapter.GetProperties(block.ObjectPointer{StorageNamespace: repo.StorageNamespace, Identifier: entry.PhysicalAddress})
		if err != nil {
			return objects.NewGetUnderlyingPropertiesDefault(http.StatusInternalServerError).WithPayload(responseErrorFrom(err))
		}

		// serialize properties
		return objects.NewGetUnderlyingPropertiesOK().WithPayload(&models.UnderlyingObjectProperties{
			StorageClass: properties.StorageClass,
		})
	})
}

func (c *Controller) ObjectsGetObjectHandler() objects.GetObjectHandler {
	return objects.GetObjectHandlerFunc(func(params objects.GetObjectParams, user *models.User) middleware.Responder {
		deps, err := c.setupRequest(user, params.HTTPRequest, []permissions.Permission{
			{
				Action:   permissions.ReadObjectAction,
				Resource: permissions.ObjectArn(params.Repository, params.Path),
			},
		})
		if err != nil {
			return objects.NewGetObjectUnauthorized().WithPayload(responseErrorFrom(err))
		}
		deps.LogAction("get_object")
		cataloger := deps.Cataloger

		// read repo
		repo, err := cataloger.GetRepository(deps.ctx, params.Repository)
		if errors.Is(err, db.ErrNotFound) {
			return objects.NewGetObjectNotFound().WithPayload(responseError("resource not found"))
		}
		if err != nil {
			return objects.NewGetObjectDefault(http.StatusInternalServerError).WithPayload(responseErrorFrom(err))
		}

		// read the FS entry
		entry, err := cataloger.GetEntry(deps.ctx, params.Repository, params.Ref, params.Path, catalog.GetEntryParams{ReturnExpired: true})
		if errors.Is(err, db.ErrNotFound) {
			return objects.NewGetObjectNotFound().WithPayload(responseError("resource not found"))
		}
		if entry.Expired {
			return objects.NewGetObjectGone().WithPayload(responseError("resource expired"))
		}
		if err != nil {
			return objects.NewGetObjectDefault(http.StatusInternalServerError).WithPayload(responseErrorFrom(err))
		}
		// setup response
		res := objects.NewGetObjectOK()
		res.ETag = httputil.ETag(entry.Checksum)
		res.LastModified = httputil.HeaderTimestamp(entry.CreationDate)
		res.ContentDisposition = fmt.Sprintf("filename=\"%s\"", filepath.Base(entry.Path))

		// build a response as a multi-reader
		res.ContentLength = entry.Size
		reader, err := deps.BlockAdapter.Get(block.ObjectPointer{StorageNamespace: repo.StorageNamespace, Identifier: entry.PhysicalAddress}, entry.Size)
		if err != nil {
			return objects.NewGetObjectDefault(http.StatusInternalServerError).WithPayload(responseErrorFrom(err))
		}

		// done
		res.Payload = reader
		return res
	})
}

func (c *Controller) MetadataCreateSymlinkHandler() metadataop.CreateSymlinkHandler {
	return metadataop.CreateSymlinkHandlerFunc(func(params metadataop.CreateSymlinkParams, user *models.User) middleware.Responder {
		deps, err := c.setupRequest(user, params.HTTPRequest, []permissions.Permission{
			{
				Action:   permissions.WriteObjectAction,
				Resource: permissions.ObjectArn(params.Repository, params.Branch),
			},
		})
		if err != nil {
			return metadataop.NewCreateSymlinkUnauthorized().WithPayload(responseErrorFrom(err))
		}
		deps.LogAction("create_symlink")
		cataloger := deps.Cataloger

		// read repo
		repo, err := cataloger.GetRepository(deps.ctx, params.Repository)
		if errors.Is(err, db.ErrNotFound) {
			return metadataop.NewCreateSymlinkNotFound().WithPayload(responseError("resource not found"))
		}
		if err != nil {
			return metadataop.NewCreateSymlinkDefault(http.StatusInternalServerError).WithPayload(responseErrorFrom(err))
		}
		// list entries
		var currentPath string
		var currentAddresses []string
		var after string
		var entries []*catalog.Entry
		hasMore := true
		for hasMore {
			entries, hasMore, err = cataloger.ListEntries(
				deps.ctx,
				params.Repository,
				params.Branch,
				swag.StringValue(params.Location),
				after,
				"",
				-1)
			if errors.Is(err, db.ErrNotFound) {
				return metadataop.NewCreateSymlinkNotFound().WithPayload(responseError("could not find requested path"))
			}
			if err != nil {
				return metadataop.NewCreateSymlinkDefault(http.StatusInternalServerError).
					WithPayload(responseError("error while listing objects: %s", err))
			}
			// loop all entries enter to map[path] physicalAddress
			for _, entry := range entries {
				address := fmt.Sprintf("%s/%s", repo.StorageNamespace, entry.PhysicalAddress)
				var path string
				idx := strings.LastIndex(entry.Path, "/")
				if idx != -1 {
					path = entry.Path[0:idx]
				}
				if path != currentPath {
					// push current
					err := writeSymlinkToS3(params, repo, path, currentAddresses, deps)
					if err != nil {
						return metadataop.NewCreateSymlinkDefault(http.StatusInternalServerError).
							WithPayload(responseError("error while writing symlinks: %s", err))
					}
					currentPath = path
					currentAddresses = []string{address}
				} else {
					currentAddresses = append(currentAddresses, address)
				}
			}
			after = entries[len(entries)-1].Path
		}
		if len(currentAddresses) > 0 {
			err = writeSymlinkToS3(params, repo, currentPath, currentAddresses, deps)
			if err != nil {
				return metadataop.NewCreateSymlinkDefault(http.StatusInternalServerError).
					WithPayload(responseError("error while writing symlinks: %s", err))
			}
		}
		metaLocation := fmt.Sprintf("%s/%s", repo.StorageNamespace, lakeFSPrefix)
		return metadataop.NewCreateSymlinkCreated().WithPayload(metaLocation)
	})
}
func writeSymlinkToS3(params metadataop.CreateSymlinkParams, repo *catalog.Repository, path string, addresses []string, deps *Dependencies) error {
	address := fmt.Sprintf("%s/%s/%s/%s/symlink.txt", lakeFSPrefix, repo.Name, params.Branch, path)
	data := strings.Join(addresses, "\n")
	symlinkReader := aws.ReadSeekCloser(strings.NewReader(data))
	s3Adapter := deps.BlockAdapter
	err := s3Adapter.Put(block.ObjectPointer{
		StorageNamespace: repo.StorageNamespace,
		Identifier:       address,
	}, int64(len(data)), symlinkReader, block.PutOpts{})

	return err
}

func (c *Controller) ObjectsListObjectsHandler() objects.ListObjectsHandler {
	return objects.ListObjectsHandlerFunc(func(params objects.ListObjectsParams, user *models.User) middleware.Responder {
		deps, err := c.setupRequest(user, params.HTTPRequest, []permissions.Permission{
			{
				Action:   permissions.ListObjectsAction,
				Resource: permissions.RepoArn(params.Repository),
			},
		})
		if err != nil {
			return objects.NewListObjectsUnauthorized().WithPayload(responseErrorFrom(err))
		}
		deps.LogAction("list_objects")
		cataloger := deps.Cataloger

		after, amount := getPaginationParams(params.After, params.Amount)

		delimiter := catalog.DefaultPathDelimiter
		res, hasMore, err := cataloger.ListEntries(
			deps.ctx,
			params.Repository,
			params.Ref,
			swag.StringValue(params.Prefix),
			after,
			delimiter,
			amount)
		if errors.Is(err, db.ErrNotFound) {
			return objects.NewListObjectsNotFound().WithPayload(responseError("could not find requested path"))
		}
		if err != nil {
			return objects.NewListObjectsDefault(http.StatusInternalServerError).
				WithPayload(responseError("error while listing objects: %s", err))
		}

		repo, err := cataloger.GetRepository(deps.ctx, params.Repository)
		if err != nil {
			return objects.NewStatObjectDefault(http.StatusInternalServerError).WithPayload(responseErrorFrom(err))
		}

		objList := make([]*models.ObjectStats, len(res))
		var lastID string
		for i, entry := range res {
			qk, err := block.ResolveNamespace(repo.StorageNamespace, entry.PhysicalAddress)
			if err != nil {
				return objects.NewStatObjectDefault(http.StatusInternalServerError).WithPayload(responseErrorFrom(err))
			}

			if entry.CommonLevel {
				objList[i] = &models.ObjectStats{
					Path:     entry.Path,
					PathType: models.ObjectStatsPathTypeCommonPrefix,
				}
			} else {
				var mtime int64
				if !entry.CreationDate.IsZero() {
					mtime = entry.CreationDate.Unix()
				}
				objList[i] = &models.ObjectStats{
					Checksum:        entry.Checksum,
					Mtime:           mtime,
					Path:            entry.Path,
					PhysicalAddress: qk.Format(),
					PathType:        models.ObjectStatsPathTypeObject,
					SizeBytes:       entry.Size,
				}
			}
			lastID = entry.Path
		}
		returnValue := objects.NewListObjectsOK().WithPayload(&objects.ListObjectsOKBody{
			Pagination: &models.Pagination{
				HasMore:    swag.Bool(hasMore),
				Results:    swag.Int64(int64(len(objList))),
				MaxPerPage: swag.Int64(MaxResultsPerPage),
			},
			Results: objList,
		})

		if hasMore {
			returnValue.Payload.Pagination.NextOffset = lastID
		}
		return returnValue
	})
}

func (c *Controller) ObjectsUploadObjectHandler() objects.UploadObjectHandler {
	return objects.UploadObjectHandlerFunc(func(params objects.UploadObjectParams, user *models.User) middleware.Responder {
		deps, err := c.setupRequest(user, params.HTTPRequest, []permissions.Permission{
			{
				Action:   permissions.WriteObjectAction,
				Resource: permissions.ObjectArn(params.Repository, params.Path),
			},
		})
		if err != nil {
			return objects.NewUploadObjectUnauthorized().WithPayload(responseErrorFrom(err))
		}
		deps.LogAction("put_object")
		cataloger := deps.Cataloger

		repo, err := cataloger.GetRepository(deps.ctx, params.Repository)
		if errors.Is(err, db.ErrNotFound) {
			return objects.NewUploadObjectNotFound().WithPayload(responseError("repository not found"))
		}
		if err != nil {
			return objects.NewUploadObjectDefault(http.StatusInternalServerError).WithPayload(responseErrorFrom(err))
		}
		// check if branch exists - it is still a possibility, but we don't want to upload large object when the branch was not there in the first place
		branchExists, err := cataloger.BranchExists(deps.ctx, params.Repository, params.Branch)
		if err != nil {
			return objects.NewUploadObjectDefault(http.StatusInternalServerError).WithPayload(responseErrorFrom(err))
		}
		if !branchExists {
			return objects.NewUploadObjectNotFound().WithPayload(responseError("branch '%s' not found", params.Branch))
		}
		// workaround in order to extract file content-length using swagger
		file, ok := params.Content.(*runtime.File)
		if !ok {
			return objects.NewUploadObjectDefault(http.StatusInternalServerError).WithPayload(responseError("failed extracting size from file"))
		}
		byteSize := file.Header.Size

		// write the content
		blob, err := upload.WriteBlob(deps.BlockAdapter, repo.StorageNamespace, params.Content, byteSize, block.PutOpts{StorageClass: params.StorageClass})
		if err != nil {
			return objects.NewUploadObjectDefault(http.StatusInternalServerError).WithPayload(responseErrorFrom(err))
		}

		// write metadata
		writeTime := time.Now()
		entry := catalog.Entry{
			Path:            params.Path,
			PhysicalAddress: blob.PhysicalAddress,
			CreationDate:    writeTime,
			Size:            blob.Size,
			Checksum:        blob.Checksum,
		}
		err = cataloger.CreateEntry(deps.ctx, repo.Name, params.Branch, entry,
			catalog.CreateEntryParams{
				Dedup: catalog.DedupParams{
					ID:               blob.DedupID,
					StorageNamespace: repo.StorageNamespace,
				},
			})
		if errors.Is(err, db.ErrNotFound) {
			return objects.NewUploadObjectNotFound().WithPayload(responseErrorFrom(err))
		}
		if err != nil {
			return objects.NewUploadObjectDefault(http.StatusInternalServerError).WithPayload(responseErrorFrom(err))
		}

		qk, err := block.ResolveNamespace(repo.StorageNamespace, blob.PhysicalAddress)
		if err != nil {
			return objects.NewUploadObjectDefault(http.StatusInternalServerError).WithPayload(responseErrorFrom(err))
		}

		return objects.NewUploadObjectCreated().WithPayload(&models.ObjectStats{
			Checksum:        blob.Checksum,
			Mtime:           writeTime.Unix(),
			Path:            params.Path,
			PhysicalAddress: qk.Format(),
			PathType:        models.ObjectStatsPathTypeObject,
			SizeBytes:       blob.Size,
		})
	})
}

func (c *Controller) ObjectsDeleteObjectHandler() objects.DeleteObjectHandler {
	return objects.DeleteObjectHandlerFunc(func(params objects.DeleteObjectParams, user *models.User) middleware.Responder {
		deps, err := c.setupRequest(user, params.HTTPRequest, []permissions.Permission{
			{
				Action:   permissions.DeleteObjectAction,
				Resource: permissions.ObjectArn(params.Repository, params.Path),
			},
		})
		if err != nil {
			return objects.NewDeleteObjectUnauthorized().WithPayload(responseErrorFrom(err))
		}
		deps.LogAction("delete_object")
		cataloger := deps.Cataloger

		err = cataloger.DeleteEntry(deps.ctx, params.Repository, params.Branch, params.Path)
		if errors.Is(err, db.ErrNotFound) {
			return objects.NewDeleteObjectNotFound().WithPayload(responseError("resource not found"))
		}
		if err != nil {
			return objects.NewDeleteObjectDefault(http.StatusInternalServerError).WithPayload(responseErrorFrom(err))
		}

		return objects.NewDeleteObjectNoContent()
	})
}

func (c *Controller) RevertBranchHandler() branches.RevertBranchHandler {
	return branches.RevertBranchHandlerFunc(func(params branches.RevertBranchParams, user *models.User) middleware.Responder {
		deps, err := c.setupRequest(user, params.HTTPRequest, []permissions.Permission{
			{
				Action:   permissions.RevertBranchAction,
				Resource: permissions.BranchArn(params.Repository, params.Branch),
			},
		})
		if err != nil {
			return branches.NewRevertBranchUnauthorized().WithPayload(responseErrorFrom(err))
		}
		deps.LogAction("revert_branch")
		cataloger := deps.Cataloger

		ctx := deps.ctx
		switch swag.StringValue(params.Revert.Type) {
		case models.RevertCreationTypeCommit:
			err = cataloger.RollbackCommit(ctx, params.Repository, params.Branch, params.Revert.Commit)
		case models.RevertCreationTypeCommonPrefix:
			err = cataloger.ResetEntries(ctx, params.Repository, params.Branch, params.Revert.Path)
		case models.RevertCreationTypeReset:
			err = cataloger.ResetBranch(ctx, params.Repository, params.Branch)
		case models.RevertCreationTypeObject:
			err = cataloger.ResetEntry(ctx, params.Repository, params.Branch, params.Revert.Path)
		default:
			return branches.NewRevertBranchNotFound().
				WithPayload(responseError("revert type not found"))
		}
		if errors.Is(err, db.ErrNotFound) {
			return branches.NewRevertBranchNotFound().WithPayload(responseErrorFrom(err))
		}
		if err != nil {
			return branches.NewRevertBranchDefault(http.StatusInternalServerError).WithPayload(responseErrorFrom(err))
		}

		return branches.NewRevertBranchNoContent()
	})
}

func (c *Controller) CreateUserHandler() authop.CreateUserHandler {
	return authop.CreateUserHandlerFunc(func(params authop.CreateUserParams, user *models.User) middleware.Responder {
		deps, err := c.setupRequest(user, params.HTTPRequest, []permissions.Permission{
			{
				Action:   permissions.CreateUserAction,
				Resource: permissions.UserArn(swag.StringValue(params.User.ID)),
			},
		})
		if err != nil {
			return authop.NewCreateUserUnauthorized().
				WithPayload(responseErrorFrom(err))
		}
		u := &model.User{
			CreatedAt: time.Now(),
			Username:  swag.StringValue(params.User.ID),
		}
		err = deps.Auth.CreateUser(u)
		deps.LogAction("create_user")
		if err != nil {
			return authop.NewCreateUserDefault(http.StatusInternalServerError).
				WithPayload(responseErrorFrom(err))
		}

		return authop.NewCreateUserCreated().
			WithPayload(&models.User{
				CreationDate: u.CreatedAt.Unix(),
				ID:           u.Username,
			})
	})
}

func (c *Controller) ListUsersHandler() authop.ListUsersHandler {
	return authop.ListUsersHandlerFunc(func(params authop.ListUsersParams, user *models.User) middleware.Responder {
		deps, err := c.setupRequest(user, params.HTTPRequest, []permissions.Permission{
			{
				Action:   permissions.ListUsersAction,
				Resource: permissions.All,
			},
		})
		if err != nil {
			return authop.NewListUsersUnauthorized().
				WithPayload(responseErrorFrom(err))
		}

		deps.LogAction("list_users")
		users, paginator, err := deps.Auth.ListUsers(&model.PaginationParams{
			After:  swag.StringValue(params.After),
			Amount: pageAmount(params.Amount),
		})
		if err != nil {
			return authop.NewListUsersDefault(http.StatusInternalServerError).
				WithPayload(responseErrorFrom(err))
		}

		response := make([]*models.User, len(users))
		for i, u := range users {
			response[i] = &models.User{
				CreationDate: u.CreatedAt.Unix(),
				ID:           u.Username,
			}
		}

		return authop.NewListUsersOK().
			WithPayload(&authop.ListUsersOKBody{
				Pagination: createPaginator(paginator.NextPageToken, len(response)),
				Results:    response,
			})
	})
}

func (c *Controller) GetUserHandler() authop.GetUserHandler {
	return authop.GetUserHandlerFunc(func(params authop.GetUserParams, user *models.User) middleware.Responder {
		deps, err := c.setupRequest(user, params.HTTPRequest, []permissions.Permission{
			{
				Action:   permissions.ReadUserAction,
				Resource: permissions.UserArn(params.UserID),
			},
		})
		if err != nil {
			return authop.NewGetUserUnauthorized().
				WithPayload(responseErrorFrom(err))
		}
		deps.LogAction("get_user")
		u, err := deps.Auth.GetUser(params.UserID)
		if errors.Is(err, db.ErrNotFound) {
			return authop.NewGetUserNotFound().
				WithPayload(responseError("user not found"))
		}
		if err != nil {
			return authop.NewGetUserDefault(http.StatusInternalServerError).
				WithPayload(responseErrorFrom(err))
		}

		return authop.NewGetUserOK().
			WithPayload(&models.User{
				CreationDate: u.CreatedAt.Unix(),
				ID:           u.Username,
			})
	})
}

func (c *Controller) DeleteUserHandler() authop.DeleteUserHandler {
	return authop.DeleteUserHandlerFunc(func(params authop.DeleteUserParams, user *models.User) middleware.Responder {
		deps, err := c.setupRequest(user, params.HTTPRequest, []permissions.Permission{
			{
				Action:   permissions.DeleteUserAction,
				Resource: permissions.UserArn(params.UserID),
			},
		})
		if err != nil {
			return authop.NewDeleteUserUnauthorized().
				WithPayload(responseErrorFrom(err))
		}

		deps.LogAction("delete_user")
		err = deps.Auth.DeleteUser(params.UserID)
		if errors.Is(err, db.ErrNotFound) {
			return authop.NewDeleteUserNotFound().
				WithPayload(responseError("user not found"))
		}
		if err != nil {
			return authop.NewDeleteUserDefault(http.StatusInternalServerError).
				WithPayload(responseErrorFrom(err))
		}

		return authop.NewDeleteUserNoContent()
	})
}

func (c *Controller) GetGroupHandler() authop.GetGroupHandler {
	return authop.GetGroupHandlerFunc(func(params authop.GetGroupParams, user *models.User) middleware.Responder {
		deps, err := c.setupRequest(user, params.HTTPRequest, []permissions.Permission{
			{
				Action:   permissions.ReadGroupAction,
				Resource: permissions.GroupArn(params.GroupID),
			},
		})
		if err != nil {
			return authop.NewGetGroupUnauthorized().
				WithPayload(responseErrorFrom(err))
		}
		deps.LogAction("get_group")
		g, err := deps.Auth.GetGroup(params.GroupID)
		if errors.Is(err, db.ErrNotFound) {
			return authop.NewGetGroupNotFound().
				WithPayload(responseError("group not found"))
		}
		if err != nil {
			return authop.NewGetGroupDefault(http.StatusInternalServerError).
				WithPayload(responseErrorFrom(err))
		}

		return authop.NewGetGroupOK().
			WithPayload(&models.Group{
				CreationDate: g.CreatedAt.Unix(),
				ID:           g.DisplayName,
			})
	})
}

func (c *Controller) ListGroupsHandler() authop.ListGroupsHandler {
	return authop.ListGroupsHandlerFunc(func(params authop.ListGroupsParams, user *models.User) middleware.Responder {
		deps, err := c.setupRequest(user, params.HTTPRequest, []permissions.Permission{
			{
				Action:   permissions.ListGroupsAction,
				Resource: permissions.All,
			},
		})
		if err != nil {
			return authop.NewListGroupsUnauthorized().
				WithPayload(responseErrorFrom(err))
		}

		deps.LogAction("list_groups")
		groups, paginator, err := deps.Auth.ListGroups(&model.PaginationParams{
			After:  swag.StringValue(params.After),
			Amount: pageAmount(params.Amount),
		})

		if err != nil {
			return authop.NewListGroupsDefault(http.StatusInternalServerError).
				WithPayload(responseErrorFrom(err))
		}

		response := make([]*models.Group, len(groups))
		for i, g := range groups {
			response[i] = &models.Group{
				CreationDate: g.CreatedAt.Unix(),
				ID:           g.DisplayName,
			}
		}

		return authop.NewListGroupsOK().
			WithPayload(&authop.ListGroupsOKBody{
				Pagination: createPaginator(paginator.NextPageToken, len(response)),
				Results:    response,
			})
	})
}

func (c *Controller) CreateGroupHandler() authop.CreateGroupHandler {
	return authop.CreateGroupHandlerFunc(func(params authop.CreateGroupParams, user *models.User) middleware.Responder {
		deps, err := c.setupRequest(user, params.HTTPRequest, []permissions.Permission{
			{
				Action:   permissions.CreateGroupAction,
				Resource: permissions.GroupArn(swag.StringValue(params.Group.ID)),
			},
		})
		if err != nil {
			return authop.NewCreateGroupUnauthorized().
				WithPayload(responseErrorFrom(err))
		}
		g := &model.Group{
			CreatedAt:   time.Now(),
			DisplayName: swag.StringValue(params.Group.ID),
		}

		deps.LogAction("create_group")
		err = deps.Auth.CreateGroup(g)
		if err != nil {
			return authop.NewCreateGroupDefault(http.StatusInternalServerError).
				WithPayload(responseErrorFrom(err))
		}

		return authop.NewCreateGroupCreated().
			WithPayload(&models.Group{
				CreationDate: g.CreatedAt.Unix(),
				ID:           g.DisplayName,
			})
	})
}

func (c *Controller) DeleteGroupHandler() authop.DeleteGroupHandler {
	return authop.DeleteGroupHandlerFunc(func(params authop.DeleteGroupParams, user *models.User) middleware.Responder {
		deps, err := c.setupRequest(user, params.HTTPRequest, []permissions.Permission{
			{
				Action:   permissions.DeleteGroupAction,
				Resource: permissions.GroupArn(params.GroupID),
			},
		})
		if err != nil {
			return authop.NewDeleteGroupUnauthorized().
				WithPayload(responseErrorFrom(err))
		}

		deps.LogAction("delete_group")
		err = deps.Auth.DeleteGroup(params.GroupID)
		if errors.Is(err, db.ErrNotFound) {
			return authop.NewDeleteGroupNotFound().
				WithPayload(responseError("group not found"))
		}
		if err != nil {
			return authop.NewDeleteGroupDefault(http.StatusInternalServerError).
				WithPayload(responseErrorFrom(err))
		}
		return authop.NewDeleteGroupNoContent()
	})
}

func serializePolicy(p *model.Policy) *models.Policy {
	stmts := make([]*models.Statement, len(p.Statement))
	for i, s := range p.Statement {
		stmts[i] = &models.Statement{
			Action:   s.Action,
			Effect:   swag.String(s.Effect),
			Resource: swag.String(s.Resource),
		}
	}
	return &models.Policy{
		ID:           swag.String(p.DisplayName),
		CreationDate: p.CreatedAt.Unix(),
		Statement:    stmts,
	}
}

func (c *Controller) ListPoliciesHandler() authop.ListPoliciesHandler {
	return authop.ListPoliciesHandlerFunc(func(params authop.ListPoliciesParams, user *models.User) middleware.Responder {
		deps, err := c.setupRequest(user, params.HTTPRequest, []permissions.Permission{
			{
				Action:   permissions.ListPoliciesAction,
				Resource: permissions.All,
			},
		})
		if err != nil {
			return authop.NewListPoliciesUnauthorized().
				WithPayload(responseErrorFrom(err))
		}

		deps.LogAction("list_policies")
		policies, paginator, err := deps.Auth.ListPolicies(&model.PaginationParams{
			After:  swag.StringValue(params.After),
			Amount: pageAmount(params.Amount),
		})
		if err != nil {
			return authop.NewListPoliciesDefault(http.StatusInternalServerError).
				WithPayload(responseErrorFrom(err))
		}

		response := make([]*models.Policy, len(policies))
		for i, p := range policies {
			response[i] = serializePolicy(p)
		}

		return authop.NewListPoliciesOK().
			WithPayload(&authop.ListPoliciesOKBody{
				Pagination: createPaginator(paginator.NextPageToken, len(response)),
				Results:    response,
			})
	})
}

func (c *Controller) CreatePolicyHandler() authop.CreatePolicyHandler {
	return authop.CreatePolicyHandlerFunc(func(params authop.CreatePolicyParams, user *models.User) middleware.Responder {
		deps, err := c.setupRequest(user, params.HTTPRequest, []permissions.Permission{
			{
				Action:   permissions.CreatePolicyAction,
				Resource: permissions.PolicyArn(swag.StringValue(params.Policy.ID)),
			},
		})
		if err != nil {
			return authop.NewCreatePolicyUnauthorized().
				WithPayload(responseErrorFrom(err))
		}

		stmts := make(model.Statements, len(params.Policy.Statement))
		for i, apiStatement := range params.Policy.Statement {
			stmts[i] = model.Statement{
				Effect:   swag.StringValue(apiStatement.Effect),
				Action:   apiStatement.Action,
				Resource: swag.StringValue(apiStatement.Resource),
			}
		}

		p := &model.Policy{
			CreatedAt:   time.Now(),
			DisplayName: swag.StringValue(params.Policy.ID),
			Statement:   stmts,
		}

		deps.LogAction("create_policy")
		err = deps.Auth.WritePolicy(p)
		if err != nil {
			return authop.NewCreatePolicyDefault(http.StatusInternalServerError).
				WithPayload(responseErrorFrom(err))
		}

		return authop.NewCreatePolicyCreated().
			WithPayload(serializePolicy(p))
	})
}

func (c *Controller) GetPolicyHandler() authop.GetPolicyHandler {
	return authop.GetPolicyHandlerFunc(func(params authop.GetPolicyParams, user *models.User) middleware.Responder {
		deps, err := c.setupRequest(user, params.HTTPRequest, []permissions.Permission{
			{
				Action:   permissions.ReadPolicyAction,
				Resource: permissions.PolicyArn(params.PolicyID),
			},
		})
		if err != nil {
			return authop.NewGetPolicyUnauthorized().
				WithPayload(responseErrorFrom(err))
		}
		deps.LogAction("get_policy")
		p, err := deps.Auth.GetPolicy(params.PolicyID)
		if errors.Is(err, db.ErrNotFound) {
			return authop.NewGetPolicyNotFound().
				WithPayload(responseError("policy not found"))
		}
		if err != nil {
			return authop.NewGetPolicyDefault(http.StatusInternalServerError).
				WithPayload(responseErrorFrom(err))
		}

		return authop.NewGetPolicyOK().
			WithPayload(serializePolicy(p))
	})
}

func (c *Controller) UpdatePolicyHandler() authop.UpdatePolicyHandler {
	return authop.UpdatePolicyHandlerFunc(func(params authop.UpdatePolicyParams, user *models.User) middleware.Responder {
		deps, err := c.setupRequest(user, params.HTTPRequest, []permissions.Permission{
			{
				Action:   permissions.UpdatePolicyAction,
				Resource: permissions.PolicyArn(params.PolicyID),
			},
		})
		if err != nil {
			return authop.NewUpdatePolicyUnauthorized().
				WithPayload(responseErrorFrom(err))
		}

		stmts := make(model.Statements, len(params.Policy.Statement))
		for i, apiStatement := range params.Policy.Statement {
			stmts[i] = model.Statement{
				Effect:   swag.StringValue(apiStatement.Effect),
				Action:   apiStatement.Action,
				Resource: swag.StringValue(apiStatement.Resource),
			}
		}

		p := &model.Policy{
			CreatedAt:   time.Now(),
			DisplayName: swag.StringValue(params.Policy.ID),
			Statement:   stmts,
		}

		deps.LogAction("update_policy")
		err = deps.Auth.WritePolicy(p)
		if err != nil {
			return authop.NewUpdatePolicyDefault(http.StatusInternalServerError).
				WithPayload(responseErrorFrom(err))
		}

		return authop.NewUpdatePolicyOK().
			WithPayload(serializePolicy(p))
	})
}

func (c *Controller) DeletePolicyHandler() authop.DeletePolicyHandler {
	return authop.DeletePolicyHandlerFunc(func(params authop.DeletePolicyParams, user *models.User) middleware.Responder {
		deps, err := c.setupRequest(user, params.HTTPRequest, []permissions.Permission{
			{
				Action:   permissions.DeletePolicyAction,
				Resource: permissions.PolicyArn(params.PolicyID),
			},
		})
		if err != nil {
			return authop.NewDeletePolicyUnauthorized().
				WithPayload(responseErrorFrom(err))
		}

		deps.LogAction("delete_policy")
		err = deps.Auth.DeletePolicy(params.PolicyID)
		if errors.Is(err, db.ErrNotFound) {
			return authop.NewDeletePolicyNotFound().
				WithPayload(responseError("policy not found"))
		}
		if err != nil {
			return authop.NewDeletePolicyDefault(http.StatusInternalServerError).
				WithPayload(responseErrorFrom(err))
		}
		return authop.NewDeletePolicyNoContent()
	})
}

func (c *Controller) ListGroupMembersHandler() authop.ListGroupMembersHandler {
	return authop.ListGroupMembersHandlerFunc(func(params authop.ListGroupMembersParams, user *models.User) middleware.Responder {
		deps, err := c.setupRequest(user, params.HTTPRequest, []permissions.Permission{
			{
				Action:   permissions.ReadGroupAction,
				Resource: permissions.GroupArn(params.GroupID),
			},
		})
		if err != nil {
			return authop.NewListGroupMembersUnauthorized().
				WithPayload(responseErrorFrom(err))
		}

		deps.LogAction("list_group_users")
		users, paginator, err := deps.Auth.ListGroupUsers(params.GroupID, &model.PaginationParams{
			After:  swag.StringValue(params.After),
			Amount: pageAmount(params.Amount),
		})
		if err != nil {
			return authop.NewListGroupMembersDefault(http.StatusInternalServerError).
				WithPayload(responseErrorFrom(err))
		}

		response := make([]*models.User, len(users))
		for i, u := range users {
			response[i] = &models.User{
				CreationDate: u.CreatedAt.Unix(),
				ID:           u.Username,
			}
		}

		return authop.NewListGroupMembersOK().
			WithPayload(&authop.ListGroupMembersOKBody{
				Pagination: createPaginator(paginator.NextPageToken, len(response)),
				Results:    response,
			})
	})
}

func (c *Controller) AddGroupMembershipHandler() authop.AddGroupMembershipHandler {
	return authop.AddGroupMembershipHandlerFunc(func(params authop.AddGroupMembershipParams, user *models.User) middleware.Responder {
		deps, err := c.setupRequest(user, params.HTTPRequest, []permissions.Permission{
			{
				Action:   permissions.AddGroupMemberAction,
				Resource: permissions.GroupArn(params.GroupID),
			},
		})
		if err != nil {
			return authop.NewAddGroupMembershipUnauthorized().
				WithPayload(responseErrorFrom(err))
		}

		deps.LogAction("add_user_to_group")
		err = deps.Auth.AddUserToGroup(params.UserID, params.GroupID)
		if err != nil {
			return authop.NewAddGroupMembershipDefault(http.StatusInternalServerError).
				WithPayload(responseErrorFrom(err))
		}

		return authop.NewAddGroupMembershipCreated()
	})
}

func (c *Controller) DeleteGroupMembershipHandler() authop.DeleteGroupMembershipHandler {
	return authop.DeleteGroupMembershipHandlerFunc(func(params authop.DeleteGroupMembershipParams, user *models.User) middleware.Responder {
		deps, err := c.setupRequest(user, params.HTTPRequest, []permissions.Permission{
			{
				Action:   permissions.RemoveGroupMemberAction,
				Resource: permissions.GroupArn(params.GroupID),
			},
		})
		if err != nil {
			return authop.NewDeleteGroupMembershipUnauthorized().
				WithPayload(responseErrorFrom(err))
		}

		deps.LogAction("remove_user_from_group")
		err = deps.Auth.RemoveUserFromGroup(params.UserID, params.GroupID)
		if err != nil {
			return authop.NewDeleteGroupMembershipDefault(http.StatusInternalServerError).
				WithPayload(responseErrorFrom(err))
		}

		return authop.NewDeleteGroupMembershipNoContent()
	})
}

func (c *Controller) ListUserCredentialsHandler() authop.ListUserCredentialsHandler {
	return authop.ListUserCredentialsHandlerFunc(func(params authop.ListUserCredentialsParams, user *models.User) middleware.Responder {
		deps, err := c.setupRequest(user, params.HTTPRequest, []permissions.Permission{
			{
				Action:   permissions.ListCredentialsAction,
				Resource: permissions.UserArn(params.UserID),
			},
		})
		if err != nil {
			return authop.NewListUserCredentialsUnauthorized().
				WithPayload(responseErrorFrom(err))
		}

		deps.LogAction("list_user_credentials")
		credentials, paginator, err := deps.Auth.ListUserCredentials(params.UserID, &model.PaginationParams{
			After:  swag.StringValue(params.After),
			Amount: pageAmount(params.Amount),
		})
		if err != nil {
			return authop.NewListUserCredentialsDefault(http.StatusInternalServerError).
				WithPayload(responseErrorFrom(err))
		}

		response := make([]*models.Credentials, len(credentials))
		for i, c := range credentials {
			response[i] = &models.Credentials{
				AccessKeyID:  c.AccessKeyID,
				CreationDate: c.IssuedDate.Unix(),
			}
		}

		return authop.NewListUserCredentialsOK().
			WithPayload(&authop.ListUserCredentialsOKBody{
				Pagination: createPaginator(paginator.NextPageToken, len(response)),
				Results:    response,
			})
	})
}

func (c *Controller) CreateCredentialsHandler() authop.CreateCredentialsHandler {
	return authop.CreateCredentialsHandlerFunc(func(params authop.CreateCredentialsParams, user *models.User) middleware.Responder {
		deps, err := c.setupRequest(user, params.HTTPRequest, []permissions.Permission{
			{
				Action:   permissions.CreateCredentialsAction,
				Resource: permissions.UserArn(params.UserID),
			},
		})
		if err != nil {
			return authop.NewCreateCredentialsUnauthorized().
				WithPayload(responseErrorFrom(err))
		}

		deps.LogAction("create_credentials")
		credentials, err := deps.Auth.CreateCredentials(params.UserID)
		if err != nil {
			return authop.NewCreateCredentialsDefault(http.StatusInternalServerError).
				WithPayload(responseErrorFrom(err))
		}

		return authop.NewCreateCredentialsCreated().
			WithPayload(&models.CredentialsWithSecret{
				AccessKeyID:     credentials.AccessKeyID,
				AccessSecretKey: credentials.AccessSecretKey,
				CreationDate:    credentials.IssuedDate.Unix(),
			})
	})
}

func (c *Controller) DeleteCredentialsHandler() authop.DeleteCredentialsHandler {
	return authop.DeleteCredentialsHandlerFunc(func(params authop.DeleteCredentialsParams, user *models.User) middleware.Responder {
		deps, err := c.setupRequest(user, params.HTTPRequest, []permissions.Permission{
			{
				Action:   permissions.DeleteCredentialsAction,
				Resource: permissions.UserArn(params.UserID),
			},
		})
		if err != nil {
			return authop.NewDeleteCredentialsUnauthorized().
				WithPayload(responseErrorFrom(err))
		}

		deps.LogAction("delete_credentials")
		err = deps.Auth.DeleteCredentials(params.UserID, params.AccessKeyID)
		if errors.Is(err, db.ErrNotFound) {
			return authop.NewDeleteCredentialsNotFound().
				WithPayload(responseError("credentials not found"))
		}
		if err != nil {
			return authop.NewDeleteCredentialsDefault(http.StatusInternalServerError).
				WithPayload(responseErrorFrom(err))
		}

		return authop.NewDeleteCredentialsNoContent()
	})
}

func (c *Controller) GetCredentialsHandler() authop.GetCredentialsHandler {
	return authop.GetCredentialsHandlerFunc(func(params authop.GetCredentialsParams, user *models.User) middleware.Responder {
		deps, err := c.setupRequest(user, params.HTTPRequest, []permissions.Permission{
			{
				Action:   permissions.ReadCredentialsAction,
				Resource: permissions.UserArn(params.UserID),
			},
		})
		if err != nil {
			return authop.NewGetCredentialsUnauthorized().
				WithPayload(responseErrorFrom(err))
		}
		deps.LogAction("get_credentials_for_user")
		credentials, err := deps.Auth.GetCredentialsForUser(params.UserID, params.AccessKeyID)
		if errors.Is(err, db.ErrNotFound) {
			return authop.NewGetCredentialsNotFound().
				WithPayload(responseError("credentials not found"))
		}
		if err != nil {
			return authop.NewGetCredentialsDefault(http.StatusInternalServerError).
				WithPayload(responseErrorFrom(err))
		}

		return authop.NewGetCredentialsOK().
			WithPayload(&models.Credentials{
				AccessKeyID:  credentials.AccessKeyID,
				CreationDate: credentials.IssuedDate.Unix(),
			})
	})
}

func (c *Controller) ListUserGroupsHandler() authop.ListUserGroupsHandler {
	return authop.ListUserGroupsHandlerFunc(func(params authop.ListUserGroupsParams, user *models.User) middleware.Responder {
		deps, err := c.setupRequest(user, params.HTTPRequest, []permissions.Permission{
			{
				Action:   permissions.ReadUserAction,
				Resource: permissions.UserArn(params.UserID),
			},
		})
		if err != nil {
			return authop.NewListUserGroupsUnauthorized().
				WithPayload(responseErrorFrom(err))
		}

		deps.LogAction("list_user_groups")
		groups, paginator, err := deps.Auth.ListUserGroups(params.UserID, &model.PaginationParams{
			After:  swag.StringValue(params.After),
			Amount: pageAmount(params.Amount),
		})
		if err != nil {
			return authop.NewListUserGroupsDefault(http.StatusInternalServerError).
				WithPayload(responseErrorFrom(err))
		}

		response := make([]*models.Group, len(groups))
		for i, g := range groups {
			response[i] = &models.Group{
				CreationDate: g.CreatedAt.Unix(),
				ID:           g.DisplayName,
			}
		}

		return authop.NewListUserGroupsOK().
			WithPayload(&authop.ListUserGroupsOKBody{
				Pagination: createPaginator(paginator.NextPageToken, len(response)),
				Results:    response,
			})
	})
}

func (c *Controller) ListUserPoliciesHandler() authop.ListUserPoliciesHandler {
	return authop.ListUserPoliciesHandlerFunc(func(params authop.ListUserPoliciesParams, user *models.User) middleware.Responder {
		deps, err := c.setupRequest(user, params.HTTPRequest, []permissions.Permission{
			{
				Action:   permissions.ReadUserAction,
				Resource: permissions.UserArn(params.UserID),
			},
		})
		if err != nil {
			return authop.NewListUserPoliciesUnauthorized().
				WithPayload(responseErrorFrom(err))
		}

		deps.LogAction("list_user_policies")
		var policies []*model.Policy
		var paginator *model.Paginator
		if swag.BoolValue(params.Effective) {
			policies, paginator, err = deps.Auth.ListEffectivePolicies(params.UserID, &model.PaginationParams{
				After:  swag.StringValue(params.After),
				Amount: pageAmount(params.Amount),
			})
		} else {
			policies, paginator, err = deps.Auth.ListUserPolicies(params.UserID, &model.PaginationParams{
				After:  swag.StringValue(params.After),
				Amount: pageAmount(params.Amount),
			})
		}

		if err != nil {
			return authop.NewListUserPoliciesDefault(http.StatusInternalServerError).
				WithPayload(responseErrorFrom(err))
		}

		response := make([]*models.Policy, len(policies))
		for i, p := range policies {
			response[i] = serializePolicy(p)
		}

		return authop.NewListUserPoliciesOK().
			WithPayload(&authop.ListUserPoliciesOKBody{
				Pagination: createPaginator(paginator.NextPageToken, len(response)),
				Results:    response,
			})
	})
}

func (c *Controller) AttachPolicyToUserHandler() authop.AttachPolicyToUserHandler {
	return authop.AttachPolicyToUserHandlerFunc(func(params authop.AttachPolicyToUserParams, user *models.User) middleware.Responder {
		deps, err := c.setupRequest(user, params.HTTPRequest, []permissions.Permission{
			{
				Action:   permissions.AttachPolicyAction,
				Resource: permissions.UserArn(params.UserID),
			},
		})
		if err != nil {
			return authop.NewAttachPolicyToUserUnauthorized().
				WithPayload(responseErrorFrom(err))
		}

		deps.LogAction("attach_policy_to_user")
		err = deps.Auth.AttachPolicyToUser(params.PolicyID, params.UserID)
		if err != nil {
			return authop.NewAttachPolicyToUserDefault(http.StatusInternalServerError).
				WithPayload(responseErrorFrom(err))
		}

		return authop.NewAttachPolicyToUserCreated()
	})
}

func (c *Controller) DetachPolicyFromUserHandler() authop.DetachPolicyFromUserHandler {
	return authop.DetachPolicyFromUserHandlerFunc(func(params authop.DetachPolicyFromUserParams, user *models.User) middleware.Responder {
		deps, err := c.setupRequest(user, params.HTTPRequest, []permissions.Permission{
			{
				Action:   permissions.DetachPolicyAction,
				Resource: permissions.UserArn(params.UserID),
			},
		})
		if err != nil {
			return authop.NewDetachPolicyFromUserUnauthorized().
				WithPayload(responseErrorFrom(err))
		}

		deps.LogAction("detach_policy_from_user")
		err = deps.Auth.DetachPolicyFromUser(params.PolicyID, params.UserID)
		if err != nil {
			return authop.NewDetachPolicyFromUserDefault(http.StatusInternalServerError).
				WithPayload(responseErrorFrom(err))
		}

		return authop.NewDetachPolicyFromUserNoContent()
	})
}

func (c *Controller) ListGroupPoliciesHandler() authop.ListGroupPoliciesHandler {
	return authop.ListGroupPoliciesHandlerFunc(func(params authop.ListGroupPoliciesParams, user *models.User) middleware.Responder {
		deps, err := c.setupRequest(user, params.HTTPRequest, []permissions.Permission{
			{
				Action:   permissions.ReadGroupAction,
				Resource: permissions.GroupArn(params.GroupID),
			},
		})
		if err != nil {
			return authop.NewListGroupPoliciesUnauthorized().
				WithPayload(responseErrorFrom(err))
		}

		deps.LogAction("list_user_policies")
		policies, paginator, err := deps.Auth.ListGroupPolicies(params.GroupID, &model.PaginationParams{
			After:  swag.StringValue(params.After),
			Amount: pageAmount(params.Amount),
		})
		if err != nil {
			return authop.NewListGroupPoliciesDefault(http.StatusInternalServerError).
				WithPayload(responseErrorFrom(err))
		}

		response := make([]*models.Policy, len(policies))
		for i, p := range policies {
			response[i] = serializePolicy(p)
		}

		return authop.NewListGroupPoliciesOK().
			WithPayload(&authop.ListGroupPoliciesOKBody{
				Pagination: createPaginator(paginator.NextPageToken, len(response)),
				Results:    response,
			})
	})
}

func (c *Controller) AttachPolicyToGroupHandler() authop.AttachPolicyToGroupHandler {
	return authop.AttachPolicyToGroupHandlerFunc(func(params authop.AttachPolicyToGroupParams, user *models.User) middleware.Responder {
		deps, err := c.setupRequest(user, params.HTTPRequest, []permissions.Permission{
			{
				Action:   permissions.AttachPolicyAction,
				Resource: permissions.GroupArn(params.GroupID),
			},
		})
		if err != nil {
			return authop.NewAttachPolicyToGroupUnauthorized().
				WithPayload(responseErrorFrom(err))
		}

		deps.LogAction("attach_policy_to_group")
		err = deps.Auth.AttachPolicyToGroup(params.PolicyID, params.GroupID)
		if err != nil {
			return authop.NewAttachPolicyToGroupDefault(http.StatusInternalServerError).
				WithPayload(responseErrorFrom(err))
		}

		return authop.NewAttachPolicyToGroupCreated()
	})
}

func (c *Controller) DetachPolicyFromGroupHandler() authop.DetachPolicyFromGroupHandler {
	return authop.DetachPolicyFromGroupHandlerFunc(func(params authop.DetachPolicyFromGroupParams, user *models.User) middleware.Responder {
		deps, err := c.setupRequest(user, params.HTTPRequest, []permissions.Permission{
			{
				Action:   permissions.DetachPolicyAction,
				Resource: permissions.GroupArn(params.GroupID),
			},
		})
		if err != nil {
			return authop.NewDetachPolicyFromGroupUnauthorized().
				WithPayload(responseErrorFrom(err))
		}

		deps.LogAction("detach_policy_from_group")
		err = deps.Auth.DetachPolicyFromGroup(params.PolicyID, params.GroupID)
		if err != nil {
			return authop.NewDetachPolicyFromGroupDefault(http.StatusInternalServerError).
				WithPayload(responseErrorFrom(err))
		}

		return authop.NewDetachPolicyFromGroupNoContent()
	})
}

func (c *Controller) ExportGetContinuousExportHandler() exportop.GetContinuousExportHandler {
	return exportop.GetContinuousExportHandlerFunc(func(params exportop.GetContinuousExportParams, user *models.User) middleware.Responder {
		deps, err := c.setupRequest(user, params.HTTPRequest, []permissions.Permission{
			{
				Action:   permissions.ReadBranchAction,
				Resource: permissions.BranchArn(params.Repository, params.Branch),
			},
		})
		if err != nil {
			return exportop.NewGetContinuousExportUnauthorized().
				WithPayload(responseErrorFrom(err))
		}

		deps.LogAction("get_continuous_export")

		config, err := deps.Cataloger.GetExportConfigurationForBranch(params.Repository, params.Branch)
		if errors.Is(err, catalog.ErrRepositoryNotFound) || errors.Is(err, catalog.ErrBranchNotFound) || errors.Is(err, graveler.ErrRepositoryNotFound) || errors.Is(err, graveler.ErrBranchNotFound) {
			return exportop.NewGetContinuousExportNotFound().
				WithPayload(responseErrorFrom(err))
		}
		if err != nil {
			return exportop.NewGetContinuousExportDefault(http.StatusInternalServerError).
				WithPayload(responseErrorFrom(err))
		}

		payload := models.ContinuousExportConfiguration{
			ExportPath:             strfmt.URI(config.Path),
			ExportStatusPath:       strfmt.URI(config.StatusPath),
			LastKeysInPrefixRegexp: config.LastKeysInPrefixRegexp,
			IsContinuous:           config.IsContinuous,
		}
		return exportop.NewGetContinuousExportOK().WithPayload(&payload)
	})
}

func (c *Controller) ExportRunHandler() exportop.RunHandler {
	return exportop.RunHandlerFunc(func(params exportop.RunParams, user *models.User) middleware.Responder {
		deps, err := c.setupRequest(user, params.HTTPRequest, []permissions.Permission{
			{
				Action:   permissions.CreateCommitAction,
				Resource: permissions.BranchArn(params.Repository, params.Branch),
			},
		})
		if err != nil {
			return exportop.NewRunUnauthorized().
				WithPayload(responseErrorFrom(err))
		}
		deps.LogAction("execute_single_export")
		exportID, err := export.ExportBranchStart(deps.Parade, deps.Cataloger, params.Repository, params.Branch)
		if err != nil {
			return exportop.NewRunDefault(http.StatusInternalServerError).
				WithPayload(responseErrorFrom(err))
		}
		return exportop.NewRunCreated().WithPayload(exportID)
	})
}

func (c *Controller) ExportRepairHandler() exportop.RepairHandler {
	return exportop.RepairHandlerFunc(func(params exportop.RepairParams, user *models.User) middleware.Responder {
		deps, err := c.setupRequest(user, params.HTTPRequest, []permissions.Permission{
			{
				Action:   permissions.CreateCommitAction,
				Resource: permissions.BranchArn(params.Repository, params.Branch),
			},
		})
		if err != nil {
			return exportop.NewRepairUnauthorized().
				WithPayload(responseErrorFrom(err))
		}
		deps.LogAction("repair_export")

		err = export.ExportBranchRepair(deps.Cataloger, params.Repository, params.Branch)
		if err != nil {
			return exportop.NewRepairDefault(http.StatusInternalServerError).
				WithPayload(responseErrorFrom(err))
		}
		return exportop.NewRepairCreated()
	})
}
func (c *Controller) ExportSetContinuousExportHandler() exportop.SetContinuousExportHandler {
	return exportop.SetContinuousExportHandlerFunc(func(params exportop.SetContinuousExportParams, user *models.User) middleware.Responder {
		deps, err := c.setupRequest(user, params.HTTPRequest, []permissions.Permission{
			{
				Action:   permissions.ExportConfigAction,
				Resource: permissions.BranchArn(params.Repository, params.Branch),
			},
		})
		if err != nil {
			return exportop.NewSetContinuousExportUnauthorized().
				WithPayload(responseErrorFrom(err))
		}

		deps.LogAction("set_continuous_export")

		config := catalog.ExportConfiguration{
			Path:                   params.Config.ExportPath.String(),
			StatusPath:             params.Config.ExportStatusPath.String(),
			LastKeysInPrefixRegexp: params.Config.LastKeysInPrefixRegexp,
			IsContinuous:           params.Config.IsContinuous,
		}
		err = deps.Cataloger.PutExportConfiguration(params.Repository, params.Branch, &config)
		if errors.Is(err, catalog.ErrRepositoryNotFound) || errors.Is(err, catalog.ErrBranchNotFound) || errors.Is(err, graveler.ErrRepositoryNotFound) || errors.Is(err, graveler.ErrBranchNotFound) {
			return exportop.NewSetContinuousExportNotFound().
				WithPayload(responseErrorFrom(err))
		}
		if err != nil {
			return exportop.NewSetContinuousExportDefault(http.StatusInternalServerError).
				WithPayload(responseErrorFrom(err))
		}

		return exportop.NewSetContinuousExportCreated()
	})
}

func (c *Controller) RetentionGetRetentionPolicyHandler() retentionop.GetRetentionPolicyHandler {
	return retentionop.GetRetentionPolicyHandlerFunc(func(params retentionop.GetRetentionPolicyParams, user *models.User) middleware.Responder {
		deps, err := c.setupRequest(user, params.HTTPRequest, []permissions.Permission{
			{
				Action:   permissions.RetentionReadPolicyAction,
				Resource: permissions.RepoArn(params.Repository),
			},
		})

		if err != nil {
			return retentionop.NewGetRetentionPolicyUnauthorized().
				WithPayload(responseErrorFrom(err))
		}

		deps.LogAction("get_retention_policy")

		policy, err := deps.Retention.GetPolicy(params.Repository)
		if err != nil {
			return retentionop.NewGetRetentionPolicyDefault(http.StatusInternalServerError).
				WithPayload(responseErrorFrom(err))
		}
		return retentionop.NewGetRetentionPolicyOK().WithPayload(policy)
	})
}

func (c *Controller) RetentionUpdateRetentionPolicyHandler() retentionop.UpdateRetentionPolicyHandler {
	return retentionop.UpdateRetentionPolicyHandlerFunc(func(params retentionop.UpdateRetentionPolicyParams, user *models.User) middleware.Responder {
		deps, err := c.setupRequest(user, params.HTTPRequest, []permissions.Permission{
			{
				Action:   permissions.RetentionWritePolicyAction,
				Resource: permissions.RepoArn(params.Repository),
			},
		})
		if err != nil {
			return retentionop.NewUpdateRetentionPolicyUnauthorized().
				WithPayload(responseErrorFrom(err))
		}

		err = deps.Retention.UpdatePolicy(params.Repository, params.Policy)
		if err != nil {
			return retentionop.NewUpdateRetentionPolicyDefault(http.StatusInternalServerError).
				WithPayload(responseErrorFrom(err))
		}
		return retentionop.NewUpdateRetentionPolicyCreated()
	})
}

func (c *Controller) ConfigGetConfigHandler() configop.GetConfigHandler {
	return configop.GetConfigHandlerFunc(func(params configop.GetConfigParams, user *models.User) middleware.Responder {
		deps, err := c.setupRequest(user, params.HTTPRequest, []permissions.Permission{
			{
				Action:   permissions.ReadConfigAction,
				Resource: permissions.All,
			},
		})

		if err != nil {
			return configop.NewGetConfigUnauthorized().WithPayload(responseErrorFrom(err))
		}

		return configop.NewGetConfigOK().WithPayload(&models.Config{
			BlockstoreType: deps.BlockAdapter.BlockstoreType(),
		})
	})
}<|MERGE_RESOLUTION|>--- conflicted
+++ resolved
@@ -842,16 +842,12 @@
 		cataloger := deps.Cataloger
 		limit := int(swag.Int64Value(params.Amount))
 		after := swag.StringValue(params.After)
-<<<<<<< HEAD
 		var diffFunc func(ctx context.Context, repository, leftReference string, rightReference string, params catalog.DiffParams) (catalog.Differences, bool, error)
 		diffFunc = cataloger.Compare // default diff type is three-dot
 		if swag.StringValue(params.Type) == string(models.DiffTypeTwoDot) {
 			diffFunc = cataloger.Diff
 		}
-		diff, hasMore, err := diffFunc(c.Context(), params.Repository, params.LeftRef, params.RightRef, catalog.DiffParams{
-=======
-		diff, hasMore, err := cataloger.Diff(deps.ctx, params.Repository, params.LeftRef, params.RightRef, catalog.DiffParams{
->>>>>>> 298093d9
+		diff, hasMore, err := diffFunc(deps.ctx, params.Repository, params.LeftRef, params.RightRef, catalog.DiffParams{
 			Limit: limit,
 			After: after,
 		})
