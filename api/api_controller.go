--- conflicted
+++ resolved
@@ -2128,11 +2128,7 @@
 		if err == nil {
 			username = userModel.DisplayName
 		}
-<<<<<<< HEAD
-		importer, err := onboard.CreateImporter(deps.ctx, deps.Cataloger, deps.BlockAdapter, username, params.ManifestURL, params.Repository)
-=======
-		importer, err := onboard.CreateImporter(deps.logger, deps.Cataloger, deps.BlockAdapter, username, params.ManifestURL, params.Repository)
->>>>>>> ad370e4f
+		importer, err := onboard.CreateImporter(deps.ctx, deps.logger, deps.Cataloger, deps.BlockAdapter, username, params.ManifestURL, params.Repository)
 		if err != nil {
 			return repositories.NewImportFromS3InventoryDefault(http.StatusInternalServerError).
 				WithPayload(responseErrorFrom(err))
