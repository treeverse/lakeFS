--- conflicted
+++ resolved
@@ -1,10 +1,5 @@
 ---
-<<<<<<< HEAD
-layout: default
 title: Apache Hive
-=======
-title: Hive
->>>>>>> feb2d419
 description: This section covers how you can start using lakeFS with Apache Hive, a distributed data warehouse system that enables analytics at a massive scale.
 parent: Integrations
 has_children: false
