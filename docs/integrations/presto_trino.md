--- conflicted
+++ resolved
@@ -1,12 +1,6 @@
 ---
-<<<<<<< HEAD
-layout: default
 title: Presto / Trino
 description: This section explains how you can start using lakeFS with Presto and Trino, an open-source distributed SQL query engine.
-=======
-title: Presto/Trino
-description: This section explains how you can start using lakeFS with Presto/Trino, an open-source distributed SQL query engine.
->>>>>>> feb2d419
 parent: Integrations
 has_children: false
 redirect_from:
