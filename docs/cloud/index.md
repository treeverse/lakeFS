--- conflicted
+++ resolved
@@ -8,15 +8,9 @@
 ---
 
 # lakeFS Cloud
-
 [lakeFS Cloud](https://lakefs.cloud) is a fully-managed lakeFS solution, implemented using our best practices, providing high availability, auto-scaling, support and enterprise-ready features.
 	
-<<<<<<< HEAD
 ## lakeFS Cloud Features
-=======
-## Features only available in lakeFS Cloud
-
->>>>>>> 71159286
 * [Role-Based Access Control](../reference/rbac.md)
 * [Auditing](./auditing.md)
 * [Single-Sign-On](./sso.md) (including support for SAML, OIDC, AD FS, Okta, and Azure AD)
@@ -53,13 +47,10 @@
 ## Setting up lakeFS Cloud
 
 ### AWS
-
 Setting up lakeFS on AWS is fully automated through a self-service onboarding setup wizard.
 
 ### Azure
-
 Settuping uplakeFS Cloud on Azure is currently a manual process which will be automated in the future. For now, please follow [these instructions](./reference/cloud-setup-azure.md).
 
 ### GCP
-
 Coming soon! [Click here](mailto:support@treeverse.io) to register your interest.