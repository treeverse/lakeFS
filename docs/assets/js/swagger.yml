--- conflicted
+++ resolved
@@ -119,17 +119,6 @@
         x-nullable: true
         type: string
 
-<<<<<<< HEAD
-  ref:
-    type: object
-    required:
-      - reference
-    properties:
-      reference:
-        type: string
-
-=======
->>>>>>> 9f68df3e
   diff:
     type: object
     properties:
