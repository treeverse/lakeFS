--- conflicted
+++ resolved
@@ -11,139 +11,7 @@
 # Roadmap
 {: .no_toc }
 
-<<<<<<< HEAD
-{% include toc.html %}
-
----
-## Ecosystem
-
-### Presigned URL support in LakeFSHadoopFS <span>High Priority</span>{: .label .label-blue }
-
-We plan on implementing support for the lakeFS pre-signed URL API into the [lakeFS Hadoop Filesystem](./integrations/spark.md#use-the-lakefs-hadoop-filesystem).
-Currently, users have to choose between:
-- managing authorization in lakeFS as well as the object store to allow direct access to lakeFS-managed data
-- Use a gateway or proxy component such as the [S3-compatible API](./integrations/spark.md#use-the-s3-compatible-api) that requires additional sizing
-
-Using pre-signed URLs, users will be able to enjoy both worlds: direct access without a proxy, with access control managed in one place
-
-Here's a simplified example of what this would look like:
-
-```mermaid
-sequenceDiagram
-    autonumber
-    Spark Job->>lakeFS HadoopFS: spark.read.parquet("lakefs://repo/branch/path/")
-    lakeFS HadoopFS->>lakeFS Server: ListObjects("lakefs://repo/branch/path/", presign=True)
-    lakeFS Server-->lakeFS Server: Authorize user is allowed to access underlying data
-    lakeFS Server-->>lakeFS HadoopFS: ["https://<s3 url>/?X-AMZ-Signature=<sig>", "https://..."]
-    par lakeFS HadoopFS to S3
-        lakeFS HadoopFS->>S3: GET http://<s3 url>/?X-AMZ-Signature=<sig>
-        S3-->>lakeFS HadoopFS: object content
-    end
-    lakeFS HadoopFS->>Spark Job: Parquet Data
-```
-
-[Track and discuss it on GitHub](https://github.com/treeverse/lakeFS/pull/5346){: target="_blank" class="btn" }
-
-
-### Table format support
-
-
-#### Iceberg support <span>High Priority</span>{: .label .label-blue }
-
-A table in Iceberg points to a single metadata file, containing a "location" property. Iceberg uses this location to store:
-1. Manifests describing where the data is stored.
-2. The actual data.
-
-Once a table is created, the location property doesn't change. Therefore, a branch creation in lakeFS in meaningless, since new data added to this branch will be added to the main branch. There are some workarounds for this, but it is our priority to create an excellent integration with Iceberg.
-
-[Track and discuss it on GitHub](https://github.com/treeverse/lakeFS/issues/3381){: target="_blank" class="btn" }
-
-#### Metastore integration hooks
-
-Allow lakeFS users that query and manipulate data using Hive Metastore to automate the integration between both components.
-
-1. Creating a branch/tag with a predefined naming convention will result in automatic creation of metastore tables (for a predefined set of table names)
-1. Deleting a branch/tag with a predefined naming convention will result in automatic deletion of metastore tables (for a predefined set of table names)
-1. Merging a branch into another branch will result in metastore changes between branches being applied to the metastore for modified tables defined on the destination branch
-
-[Track and discuss it on GitHub](https://github.com/treeverse/lakeFS/issues/3069){: target="_blank" class="btn" }
-
-
-#### Delta Lake merges
-
-Delta lake stores metadata files that represent a [logical transaction log that relies on numerical ordering](https://github.com/delta-io/delta/blob/master/PROTOCOL.md#delta-log-entries).
-
-Currently, when trying to modify a Delta table from two different branches, lakeFS would correctly recognize a conflict: this log diverged into two different copies, representing different changes.
-Users would then have to forgo one of the change sets by either retaining the destination's branch set of changes or the source's branch.
-
-A much better user experience would be to allow merging this log into a new unified set of changes, representing changes made in both branches as a new set of log files (and potentially, data files too!).
-
-[Track and discuss it on GitHub](https://github.com/treeverse/lakeFS/issues/3380){: target="_blank" class="btn" }
-
-
-### Improved Azure Support
-
-#### HadoopFS: Support Azure Blob Storage
-
-Extend the lakeFS HadoopFilesystem to support working directly with Azure Blob Storage (see also: [support for pre-signed URLs in the lakeFS Hadoop Filesystem](#presigned-url-support-in-lakefshadoopfs-span-high-priority-span---label-label-blue-) above)
-
-[Track and discuss it on GitHub](https://github.com/treeverse/lakeFS/issues/5105){: target="_blank" class="btn" }
-
-#### Support Azure CosmosDB as backend KV store
-
-Allow Azure users to use a serverless database such as CosmosDB as their backing KV for lakeFS metadata.
-
-This will also allow auto-provisioning of a CosmosDB database and table as part of the Helm installation process, similar to how its done for DynamoDB on AWS.
-
-[Track and discuss it on GitHub](https://github.com/treeverse/lakeFS/issues/4458){: target="_blank" class="btn" }
-
-### Improved streaming support for Apache Kafka
-
-Committing (along with attaching useful information to the commit) makes a lot of sense for batch workloads: 
-- run a job or a pipeline on a separate branch and commit,
-- record information such as the Git hash of the code executed, the versions of frameworks used, and information about the data artifacts,
-- once the pipeline has completed successfully, commit, and attach the recorded information as metadata.
-
-
-For streaming, however, this is currently less clear: There's no obvious point in time to commit as things never actually "finish successfully".
-[The recommended pattern](./understand/data_lifecycle_management/production.md#example-1-rollback---data-ingested-from-a-kafka-stream) would be to ingest from a stream on a separate branch, periodically committing - storing not only the data added since last commit but also capturing the offset read from the stream, for reproducibility.
-These commits can then be merged into a main branch given they pass all relevant quality checks and other validations using hooks, exposing consumers to validated, clean data.
-
-In practice, implementing such a workflow is a little challenging. Users need to:
-
-1. Orchestrate the commits and merge operations.
-2. Figure out how to attach the correct offset read from the stream broker.
-3. Handle writes coming in while the commit is taking place.
-
-Ideally, lakeFS should provide tools to automate this, with native support for [Apache Kafka](https://kafka.apache.org/){: target="_blank" }.
-
-[Track and discuss it on GitHub](https://github.com/treeverse/lakeFS/issues/2358){: target="_blank" class="btn" }
-
-### Native connector: Trino
-
-Currently, the Trino integration works well using the [lakeFS S3 Gateway](understand/architecture.md#s3-gateway). 
-
-While easy to integrate and useful out-of-the-box, due to the S3 protocol, it means that the data itself must pass through the lakeFS server.
-
-For larger installations, a native integration where lakeFS handles metadata and returns locations in the underlying object store that Trino can then access directly would allow reducing the operational overhead and increasing the scalability of lakeFS.
-This would be done in a similar way to the [Native Spark integration](integrations/spark.md) using the [Hadoop Filesystem implementation](integrations/spark.md#use-the-lakefs-hadoop-filesystem).
-
-[Track and discuss it on GitHub](https://github.com/treeverse/lakeFS/issues/2357){: target="_blank" class="btn" }
-
-## Versioning Capabilities
-
-
-### Support long-running quality checks
-
-Support running quality checks on a branch that might take many minutes to complete. 
-
-Currently, `pre-commit` and `pre-merge` hooks in lakeFS are tied to the lifecycle of the API request that triggers the said commit or merge operation.
-In order to support long-running checks, there are enhancements to make to lakeFS APIs in order to support an asynchronous commit and merge operations that are no longer tied to the HTTP request that triggered them.
-
-[Track and discuss it on GitHub](https://github.com/treeverse/lakeFS/pull/5152){: target="_blank" class="btn" }
-=======
 This is the lakeFS public roadmap. As the project evolves and the community grows, this roadmap might change.
->>>>>>> 8ed127f2
 
 Please share your feedback on the [#lakefs-suggestions](https://docs.lakefs.io/slack){: target="_blank" } on Slack or by starting a [GitHub Discussion](https://github.com/treeverse/lakeFS/discussions)!
 
