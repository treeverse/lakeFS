---
layout: default
title: Hooks
<<<<<<< HEAD
parent: Setup lakeFS
description: lakeFS you to configure of hooks to trigger when predefined events occur.
=======
parent: Set up lakeFS
description: lakeFS allows you to configure hooks to trigger when predefined events occur.
>>>>>>> acbbab38
nav_order: 30
has_children: false
redirect_from: ../hooks.html
---
# Configurable Hooks
{: .no_toc }

{% include toc.html %}

Like other version control systems, lakeFS allows you to configure `Actions` to trigger when predefined events occur.

Supported Events:

| Event                | Description                                                                    |
|----------------------|--------------------------------------------------------------------------------|
| `pre_commit`         | Runs when the commit occurs, before the commit is finalized                    |
| `post_commit`        | Runs after the commit is finalized                                             |
| `pre_merge`          | Runs on the source branch when the merge occurs, before the merge is finalized |
| `post_merge`         | Runs on the merge result, after the merge is finalized                         |
| `pre_create_branch`  | Runs on the source branch prior to creating a new branch                       |
| `post_create_branch` | Runs on the new branch after the branch was created                            |
| `pre_delete_branch`  | Runs prior to deleting a branch                                                |
| `post_delete_branch` | Runs after the branch was deleted                                              |
| `pre_create_tag`     | Runs prior to creating a new tag                                               |
| `post_create_tag`    | Runs after the tag was created                                                 |
| `pre_delete_tag`     | Runs prior to deleting a tag                                                   |
| `post_delete_tag`    | Runs after the tag was deleted                                                 |

lakeFS `Actions` are handled per repository and cannot be shared between repositories.
A failure of any `Hook` under any `Action` of a `pre_*` event will result in aborting the lakeFS operation that is taking place.
`Hook` failures under any `Action` of a `post_*` event will not revert the operation.

`Hooks` are managed by `Action` files that are written to a prefix in the lakeFS repository.
This allows configuration-as-code inside lakeFS, where `Action` files are declarative and written in YAML.

## Example use cases

1. Format Validator:
   A webhook that checks new files to ensure they are of a set of allowed data format.
1. Schema Validator:
   A webhook that reads new Parquet and ORC files to ensure they don't contain a block list of column names (or name prefixes).
   This is useful for avoiding accidental PII exposure.

For more examples and configuration samples, check out [lakeFS-hooks](https://github.com/treeverse/lakeFS-hooks) example repo.

## Terminology

### Action
{: .no_toc }

An `Action` is a list of `Hooks` with the same trigger configuration, i.e. an event will trigger all `Hooks` under an `Action` or none at all.
The `Hooks` under an `Action` are ordered and so is their execution. A `Hook` will only be executed if all the previous `Hooks` that were triggered with it had passed.

### Hook
{: .no_toc }

A `Hook` is the basic building block of an `Action`.
The failure of a single `Hook` will stop the execution of the containing `Action` and fail the `Run`.

### Action file
{: .no_toc }

Schema of the Action file:

| Property           | Description                                           | Data Type  | Required | Default Value                                                           |
|--------------------|-------------------------------------------------------|------------|----------|-------------------------------------------------------------------------|
| name               | Identify the Action file                              | String     | false    | If missing, filename is used instead                                    |
| on                 | List of events that will trigger the hooks            | List       | true     |                                                                         |
| on<event>.branches | Glob pattern list of branches that triggers the hooks | List       | false    | **Not applicable to Tag events.** If empty, Action runs on all branches |
| hooks              | List of hooks to be executed                          | List       | true     |                                                                         |
| hook.id            | ID of the hook, must be unique within the `Action`    | String     | true     |                                                                         |
| hook.type          | Type of the hook ([types](#hook-types))               | String     | true     |                                                                         |
| hook.properties    | Hook's specific configuration                         | Dictionary | true     |                                                                         |

Example:

```yaml
name: Good files check
description: set of checks to verify that branch is good
on:
  pre-commit:
  pre-merge:
    branches:
      - main
hooks:
  - id: no_temp
    type: webhook
    description: checking no temporary files found
    properties:
      url: "https://your.domain.io/webhook?notmp=true?t=1za2PbkZK1bd4prMuTDr6BeEQwWYcX2R"
  - id: no_freeze
    type: webhook
    description: check production is not in dev freeze
    properties:
      url: "https://your.domain.io/webhook?nofreeze=true?t=1za2PbkZK1bd4prMuTDr6BeEQwWYcX2R"
```

**Note:** lakeFS will validate action files only when an `Event` has occurred. <br/>
Use `lakectl actions validate <path>` to validate your action files locally.
{: .note }

### Run
{: .no_toc }

A `Run` is an instantiation of the repository's `Action` files when the triggering event occurs.
For example, if your repository contains a pre-commit hook, every commit would generate a `Run` for that specific commit.

lakeFS will fetch, parse and filter the repository `Action` files and start to execute the `Hooks` under each `Action`.
All executed `Hooks` (each with `hook_run_id`) exist in the context of that `Run` (`run_id`).

---
## Uploading Action files

`Action` files should be uploaded with the prefix `_lakefs_actions/` to the lakeFS repository.
When an actionable event (see Supported Events above) takes place, lakeFS will read all files with prefix `_lakefs_actions/`
in the repository branch where the action occurred.
A failure to parse an `Action` file will result with a failing `Run`.

For example, lakeFS will search and execute all the matching `Action` files with the prefix `lakefs://repo1/feature-1/_lakefs_actions/` on:
1. Commit to `feature-1` branch on `repo1` repository.
1. Merge to `main` branch from `feature-1` branch on `repo1` repository.

## Runs API & CLI

The [lakeFS API](../reference/api.md) and [lakectl](../reference/commands.md#lakectl-actions) expose the results of executions per repository, branch, commit, and specific `Action`.
The endpoint also allows to download the execution log of any executed `Hook` under each `Run` for observability.


### Result Files
{: .no_toc }

The metadata section of lakeFS repository with each `Run` contains two types of files:
1. `_lakefs/actions/log/<runID>/<hookRunID>.log` - Execution log of the specific `Hook` run.
1. `_lakefs/actions/log/<runID>/run.manifest` - Manifest with all `Hooks` execution for the run with their results and additional metadata.

**Note:** Metadata section of a lakeFS repository is where lakeFS keeps its metadata, like commits and metaranges.
Metadata files stored in the metadata section aren't accessible like user stored files.
{: .note }

---
## Hook types

Currently, there are two types of `Hooks` that are supported by lakeFS: [Webhook](#webhooks) and [Airflow](#airflow-hooks).

### Webhooks

A `Webhook` is a `Hook` type that sends an HTTP POST request to the configured URL.
Any non 2XX response by the responding endpoint will fail the `Hook`, cancel the execution of the following `Hooks` 
under the same `Action`. For `pre_*` hooks, the triggering operation will also be aborted.

**Warning:** You should not use `pre_*` webhooks for long-running tasks, since they block the performed operation.
Moreover, the branch is locked during the execution of `pre_*` hooks, so the webhook server cannot perform any write operations on the branch (like uploading or commits).
{: .note } 

#### Action file Webhook properties

| Property     | Description                                            | Data Type                                                                                 | Required | Default Value | Env Vars Support |
|--------------|--------------------------------------------------------|-------------------------------------------------------------------------------------------|----------|---------------|------------------|
| url          | The URL address of the request                         | String                                                                                    | true     |               | no               |
| timeout      | Time to wait for response before failing the hook      | String (golang's [Duration](https://golang.org/pkg/time/#Duration.String) representation) | false    | 1 minute      | no               |
| query_params | List of query params that will be added to the request | Dictionary(String:String or String:List(String)                                           | false    |               | yes              |
| headers      | Headers to add to the request                          | Dictionary(String:String)                                                                 | false    |               | yes              |

**Secrets & Environment Variables**<br/>
lakeFS Actions supports secrets by using environment variables.
The format `{% raw %}{{{% endraw %} ENV.SOME_ENV_VAR {% raw %}}}{% endraw %}` will be replaced with the value of `SOME_ENV_VAR`
during the execution of the action. If that environment variable doesn't exist in the lakeFS server environment, the action run will fail.
{: .note }

Example:

```yaml
...
hooks:
  - id: prevent_user_columns
    type: webhook
    description: Ensure no user_* columns under public/
    properties:
      url: "http://<host:port>/webhooks/schema"
      timeout: 1m30s
      query_params:
        disallow: ["user_", "private_"]
        prefix: public/
      headers:
        secret_header: "{% raw %}{{{% endraw %} ENV.MY_SECRET {% raw %}}}{% endraw %}"
...
```

#### Request body schema
Upon execution, a webhook will send a request containing a JSON object with the following fields:

| Field               | Description                                                | Type   |
|---------------------|------------------------------------------------------------|--------|
| event_type          | Type of the event that triggered the `Action`              | string |
| event_time          | Time of the event that triggered the `Action` (RFC3339)    | string |
| action_name         | Containing `Hook` Action's Name                            | string |
| hook_id             | ID of the `Hook`                                           | string |
| repository_id       | ID of the Repository                                       | string |
| branch_id[^1]       | ID of the Branch                                           | string |
| source_ref          | Reference to the source on which the event was triggered   | string |
| commit_message[^2]  | The message for the commit (or merge) that is taking place | string |
| committer[^2]       | Name of the committer                                      | string |
| commit_metadata[^2] | The metadata for the commit that is taking place           | string |
| tag_id[^3]          | The ID of the created/deleted tag                          | string |

[^1]: N\A for Tag events  
[^2]: N\A for Tag and Create/Delete Branch events  
[^3]: Applicable only for Tag events

Example:
```json
{
  "event_type": "pre-merge",
  "event_time": "2021-02-28T14:03:31Z",
  "action_name": "test action",
  "hook_id": "prevent_user_columns",
  "repository_id": "repo1",
  "branch_id": "feature-1",
  "source_ref": "feature-1",
  "commit_message": "merge commit message",
  "committer": "committer",
  "commit_metadata": {
    "key": "value"
  }
}
```

### Airflow Hooks

Airflow Hook triggers a DAG run in an Airflow installation using [Airflow's REST API](https://airflow.apache.org/docs/apache-airflow/stable/stable-rest-api-ref.html#operation/post_dag_run).
The hook run succeeds if the DAG was triggered, and fails otherwise.

#### Action file Airflow hook properties

| Property      | Description                                                     | Data Type                                                                                 | Example                 | Required | Env Vars Support |
|---------------|-----------------------------------------------------------------|-------------------------------------------------------------------------------------------|-------------------------|----------|------------------|
| url           | The URL of the Airflow instance                                 | String                                                                                    | "http://localhost:8080" | true     | no               |
| dag_id        | The DAG to trigger                                              | String                                                                                    | "example_dag"           | true     | no               |
| username      | The name of the Airflow user performing the request             | String                                                                                    | "admin"                 | true     | no               |
| password      | The password of the Airflow user performing the request         | String                                                                                    | "admin"                 | true     | yes              |
| dag_conf      | DAG run configuration that will be passed as is                 | JSON                                                                                      |                         | false    | no               |
| wait_for_dag  | Wait for DAG run to complete and reflect state (default: false) | Boolean                                                                                   |                         | false    | no               |
| timeout       | Time to wait for the DAG run to complete (default: 1m)        | String (golang's [Duration](https://golang.org/pkg/time/#Duration.String) representation) |                         | false    | no               |

Example:
```yaml
...
hooks:
  - id: trigger_my_dag
    type: airflow
    description: Trigger an example_dag
    properties:
       url: "http://localhost:8000"
       dag_id: "example_dag"
       username: "admin"
       password: "{% raw %}{{{% endraw %} ENV.AIRFLOW_SECRET {% raw %}}}{% endraw %}"
       dag_conf:
          some: "additional_conf"
...
```

#### Hook Record in configuration field

lakeFS will add an entry to the Airflow request configuration property (`conf`) with the event that triggered the action.

The key of the record will be `lakeFS_event` and the value will match the one described [here](#request-body-schema)

---
## Experimentation

Sometimes it may be easier to start experimenting with lakeFS webhooks, even before you have a running server to receive the calls.
There are a couple of online tools that can intercept and display the webhook requests, and one of them is Svix.

1. Go to [play.svix.com](https://play.svix.com) and copy the URL address supplied by Svix.
It should look like `https://api.relay.svix.com/api/v1/play/receive/<Random_Gen_String>/`

1. Upload the following action file to lakeFS under the path `_lakefs_actions/test.yaml` in the default branch:

   ```yaml
   name: Sending everything to Svix
   description: Experimenting with webhooks
   on:
      pre-commit:
         branches:
      pre-merge:
         branches:
      post-commit:
         branches:
      post-merge:
         branches:
   hooks:
      - id: svix
        type: webhook
        properties:
           url: "https://api.relay.svix.com/api/v1/play/receive/<Random_Gen_String>/"
   ```

   by using:

   ```bash
      lakectl fs upload lakefs://example-repo/main/_lakefs_actions/test.yaml -s path/to/action/file
   ```

   or the UI.

1. Commit that file to the branch.

   ```bash
      lakectl commit lakefs://example-repo/main -m 'added webhook action file'
   ```

1. Every time you commit or merge to a branch, the relevant `pre_*` and `post_*` requests will be available
in the Svix endpoint you provided. You can also check the `Actions` tab in the lakeFS UI for more details.

![Setup]({{ site.baseurl }}/assets/img/svix_play.png)

---<|MERGE_RESOLUTION|>--- conflicted
+++ resolved
@@ -1,13 +1,8 @@
 ---
 layout: default
 title: Hooks
-<<<<<<< HEAD
-parent: Setup lakeFS
-description: lakeFS you to configure of hooks to trigger when predefined events occur.
-=======
 parent: Set up lakeFS
 description: lakeFS allows you to configure hooks to trigger when predefined events occur.
->>>>>>> acbbab38
 nav_order: 30
 has_children: false
 redirect_from: ../hooks.html
