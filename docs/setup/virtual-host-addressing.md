---
layout: default
title: "S3 Virtual-host addressing (advanced)"
description: Configure the lakeFS S3 API to use virtual-host addressing.
<<<<<<< HEAD
parent: Setup lakeFS
=======
parent: Set up lakeFS
>>>>>>> acbbab38
has_children: false
---

# Configuring lakeFS to use S3 Virtual-Host addressing

## Understanding virtual-host addressing

Some systems require S3 endpoints (such as lakeFS' [S3 Gateway](../understand/architecture.md#s3-gateway)) to support [virtual-host style addressing](https://docs.aws.amazon.com/AmazonS3/latest/userguide/VirtualHosting.html){: target="_blank" }.

lakeFS supports this, but requires some configuration in order to extract the bucket name (used as the lakeFS repository ID) from the host address.

For example:

```text
GET http://foo.example.com/some/location
```

In this case, there's no way for lakeFS to determine whether this is a virtual-host request where the endpoint url is `example.com`, the bucket name is `foo` and the path is `/some/location`,
or a path-based request where the endpoint is `foo.example.com`, the bucket name is `some` and the path is `location`.

This requires an extra step: defining an explicit set of DNS record for lakeFS S3 gateway.

## Adding an explicit S3 domain name to the S3 Gateway configuration

The first step would be to tell the lakeFS Installation which hostnames are used for the S3 Gateway. This should be a different DNS record from the one used for e.g. the UI or API.

Typically, if the lakeFS installation is served under `lakefs.example.com`, a good choice would be `s3.lakefs.example.com`.

This could be done using either an environment variable:

```shell
LAKEFS_GATEWAYS_S3_DOMAIN_NAME="s3.lakefs.example.com"
```

Or by adding the `gateways.s3.domain_name` setting to the lakeFS `config.yaml` file:

```yaml
---
database:
  connection_string: "..."

...

# This section defines an explict S3 gateway address that supports virtual-host addressing
gateways:
  s3:
    domain_name: s3.lakefs.example.com
```

For more information on how to configure lakeFS, check out the [configuration reference](../reference/configuration.md)
{: .note }

## Setting up the appropriate DNS records

<<<<<<< HEAD
Once your lakeFS Installation is configured with an explicit S3 gateway endpoint address, you need to define two DNS records and have them point at your lakeFS Installation.
=======
Once your lakeFS installation is configured with an explicit S3 gateway endpoint address, you need to define two DNS records and have them point at your lakeFS installation.
>>>>>>> acbbab38
This requires two CNAME records:

1. `s3.lakefs.example.com` - CNAME to `lakefs.example.com`. This will be used as the S3 endpoint when configuring clients and serve as our bare domain.
1. `*.s3.lakefs.example.com` - Also a CNAME to `lakefs.example.com`. This will resolve virtual-host requests such as `example-repo.s3.lakefs.example.com` that lakeFS would now know how to parse.


<div class="note">
   <p>For more information on how to configure these, see the official documentation of your DNS provider.</p>
   <p>On AWS, This could also be done [using ALIAS records](https://aws.amazon.com/premiumsupport/knowledge-center/route-53-create-alias-records/) for a load balancer.</p> 
</div><|MERGE_RESOLUTION|>--- conflicted
+++ resolved
@@ -2,11 +2,7 @@
 layout: default
 title: "S3 Virtual-host addressing (advanced)"
 description: Configure the lakeFS S3 API to use virtual-host addressing.
-<<<<<<< HEAD
-parent: Setup lakeFS
-=======
 parent: Set up lakeFS
->>>>>>> acbbab38
 has_children: false
 ---
 
@@ -31,7 +27,7 @@
 
 ## Adding an explicit S3 domain name to the S3 Gateway configuration
 
-The first step would be to tell the lakeFS Installation which hostnames are used for the S3 Gateway. This should be a different DNS record from the one used for e.g. the UI or API.
+The first step would be to tell the lakeFS installation which hostnames are used for the S3 Gateway. This should be a different DNS record from the one used for e.g. the UI or API.
 
 Typically, if the lakeFS installation is served under `lakefs.example.com`, a good choice would be `s3.lakefs.example.com`.
 
@@ -61,11 +57,7 @@
 
 ## Setting up the appropriate DNS records
 
-<<<<<<< HEAD
-Once your lakeFS Installation is configured with an explicit S3 gateway endpoint address, you need to define two DNS records and have them point at your lakeFS Installation.
-=======
 Once your lakeFS installation is configured with an explicit S3 gateway endpoint address, you need to define two DNS records and have them point at your lakeFS installation.
->>>>>>> acbbab38
 This requires two CNAME records:
 
 1. `s3.lakefs.example.com` - CNAME to `lakefs.example.com`. This will be used as the S3 endpoint when configuring clients and serve as our bare domain.
