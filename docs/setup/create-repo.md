---
layout: default
title: Create a Repository
description: This section outlines how to setup your environment once lakeFS is configured and running.
<<<<<<< HEAD
parent: Setup lakeFS
=======
parent: Set up lakeFS
>>>>>>> acbbab38
nav_order: 10
has_children: false
redirect_from:
   - ../deploying-aws/setup.html
---

# Create a Repository

A _repository_ contains all of your objects, including the revision history.
It can be considered the lakeFS analog of a bucket in an object store. Since it has version control characteristics, it's also analogous to a repository in Git.

## Create the first user

When you first open the lakeFS UI, you will be asked to create an initial admin user.

1. In your browser, open the address of your lakeFS server.
   Depending on how you deployed lakeFS, this can be a custom address pointing at your server (e.g., https://lakefs.example.com),
   the address of a load balancer, or something else. You should see the following page, prompting you to set up an admin user.

   ![Setup]({{ site.baseurl }}/assets/img/setup.png)

   Note: If you already have lakeFS credentials, log in and skip to [creating the repository](#create-the-repository).
   {: .note .pb-3 }

1. Follow the steps to create an initial administrator user. Save the credentials you've received somewhere safe, you won't be able to see them again!

   ![Setup]({{ site.baseurl }}/assets/img/setup.png)

1. Follow the link and go to the login screen.

1. Use the credentials to login as an administrator.

   ![Login Screen]({{ site.baseurl }}/assets/img/login.png)

## Create the repository

1. Click _Create Repository_.
    
   ![Create Repository]({{ site.baseurl }}/assets/img/create_repo_s3.png)

1. Fill in a repository name.

1. Set the _Storage Namespace_ to a location in the bucket you've configured in a [previous step](./storage/index.md).
   The _storage namespace_ is a location in the
   [underlying storage](../understand/object-model.md#concepts-unique-to-lakefs)
   where data for this repository will be stored.

1. Click _Create Repository_.

# Next steps

You've just created your first lakeFS repository!

* You may now want to [import data](import.md) into your repository.
* Check out how lakeFS [easily integrates with your other tools](../integrations/index.md).
* [Join us on Slack](https://lakefs.io/slack){:target="_blank"} to introduce yourself, discover best practices and share your own!<|MERGE_RESOLUTION|>--- conflicted
+++ resolved
@@ -2,11 +2,7 @@
 layout: default
 title: Create a Repository
 description: This section outlines how to setup your environment once lakeFS is configured and running.
-<<<<<<< HEAD
-parent: Setup lakeFS
-=======
 parent: Set up lakeFS
->>>>>>> acbbab38
 nav_order: 10
 has_children: false
 redirect_from:
