--- conflicted
+++ resolved
@@ -23,11 +23,7 @@
 ## Authenticate with Active Directory
 {: .no_toc }
 
-<<<<<<< HEAD
-In case you want your lakeFS Installation to access this Container using Active Directory authentication,
-=======
 In case you want your lakeFS installation to access this Container using Active Directory authentication,
->>>>>>> acbbab38
 first go to the container you created in step 1.
 * Go to `Access Control (IAM)`
 * Go to the `Role assignments` tab
