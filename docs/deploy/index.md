--- conflicted
+++ resolved
@@ -8,9 +8,5 @@
 
 # Deploy lakeFS
 
-<<<<<<< HEAD
-This section will guide you through setting up lakeFS on your cloud provider.
+This page contains a collection of practical step-by-step instructions to help you set up lakeFS on your preferred cloud environemnt.
 If you just want to try out lakeFS locally, see [Quickstart](../quickstart/index.md).
-=======
-This page contains a collection of practical step-by-step instructions to help you set up lakeFS on your prefered cloud environemnt.
->>>>>>> fb866dd4
