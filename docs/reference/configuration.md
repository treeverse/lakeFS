---
layout: default
title: Configuration
description: Configuring lakeFS is done using a YAML configuration file. This reference uses `.` to denote the nesting of values.
parent: Reference
nav_order: 10
has_children: false
---

# Configuration Reference
{: .no_toc }

{% include toc.html %}

Configuring lakeFS is done using a YAML configuration file and/or environment variable.
The configuration file's location can be set with the '--config' flag. If not specified, the first file found in the following order will be used:
1. ./config.yaml
1. `$HOME`/lakefs/config.yaml
1. /etc/lakefs/config.yaml
1. `$HOME`/.lakefs.yaml

Configuration items can each be controlled by an environment variable. The variable name will have a prefix of *LAKEFS_*, followed by the name of the configuration, replacing every '.' with a '_'.
Example: `LAKEFS_LOGGING_LEVEL` controls `logging.level`.

This reference uses `.` to denote the nesting of values.

## Reference

* `logging.format` `(one of ["json", "text"] : "text")` - Format to output log message in
* `logging.level` `(one of ["TRACE", "DEBUG", "INFO", "WARN", "ERROR", "NONE"] : "DEBUG")` - Logging level to output
* `logging.audit_log_level` `(one of ["TRACE", "DEBUG", "INFO", "WARN", "ERROR", "NONE"] : "DEBUG")` - Audit logs level to output.

  **Note:** In case you configure this field to be lower than the main logger level, you won't be able to get the audit logs 
  {: .note }
* `logging.output` `(string : "-")` - A path or paths to write logs to. A `-` means the standard output, `=` means the standard error.
* `logging.file_max_size_mb` `(int : 100)` - Output file maximum size in megabytes.
* `logging.files_keep` `(int : 0)` - Number of log files to keep, default is all.
* `actions.enabled` `(bool : true)` - Setting this to false will block hooks from being executed
* ~~`database.connection_string` `(string : "postgres://localhost:5432/postgres?sslmode=disable")` - PostgreSQL connection string to use~~
* ~~`database.max_open_connections` `(int : 25)` - Maximum number of open connections to the database~~
* ~~`database.max_idle_connections` `(int : 25)` - Sets the maximum number of connections in the idle connection pool~~
* ~~`database.connection_max_lifetime` `(duration : 5m)` - Sets the maximum amount of time a connection may be reused~~

  **Note:** Deprecated - See `database` section 
  {: .note }
* `database` - Configuration section for the lakeFS key-value store database
  + `database.type` `(string ["postgres"|"dynamodb"|"local"] : )` - lakeFS database type 
  + `database.postgres` - Configuration section when using `database.type="postgres"`
    + `database.postgres.connection_string` `(string : "postgres://localhost:5432/postgres?sslmode=disable")` - PostgreSQL connection string to use
    + `database.postgres.max_open_connections` `(int : 25)` - Maximum number of open connections to the database
    + `database.postgres.max_idle_connections` `(int : 25)` - Maximum number of connections in the idle connection pool
    + `database.postgres.connection_max_lifetime` `(duration : 5m)` - Sets the maximum amount of time a connection may be reused `(valid units: ns|us|ms|s|m|h)` 
  + `database.dynamodb` - Configuration section when using `database.type="dynamodb"`
    + `database.dynamodb.table_name` `(string : "kvstore")` - Table used to store the data
    + `database.dynamodb.scan_limit` `(int : 1025)` - Maximal number of items per page during scan operation
    
      **Note:** Refer to the following [AWS documentation](https://docs.aws.amazon.com/amazondynamodb/latest/developerguide/Query.html#Query.Limit) for further information
      {: .note }
    + `database.dynamodb.endpoint` `(string : )` - Endpoint URL for database instance
    + `database.dynamodb.aws_region` `(string : )` - AWS Region of database instance
    + `database.dynamodb.aws_profile` `(string : )` - AWS named profile to use
    + `database.dynamodb.aws_access_key_id` `(string : )` - AWS access key ID
    + `database.dynamodb.aws_secret_access_key` `(string : )` - AWS secret access key
    + **Note:** `endpoint` `aws_region` `aws_access_key_id` `aws_secret_access_key` are not required and used mainly for experimental purposes when working with DynamoDB with different AWS credentials.
      {: .note }
    + `database.dynamodb.health_check_interval` `(duration : 0s)` - Interval to run health check for the DynamoDB instance (won't run if equal to 0).
  + `database.local` - Configuration section when using `database.type="local"`
    + `database.local.path` `(string : "~/lakefs/metadata")` - Local path on the filesystem to store embedded KV metadata, like branches and uncommitted entries
    + `database.local.sync_writes` `(bool: true)` - Ensure each write is written to the disk. Disable to increase performance
    + `database.local.prefetch_size` `(int: 256)` - How many items to prefetch when iterating over embedded KV records
    + `database.local.enable_logging` `(bool: false)` - Enable trace logging for local driver
* `listen_address` `(string : "0.0.0.0:8000")` - A `<host>:<port>` structured string representing the address to listen on
* `auth.cache.enabled` `(bool : true)` - Whether to cache access credentials and user policies in-memory. Can greatly improve throughput when enabled.
* `auth.cache.size` `(int : 1024)` - How many items to store in the auth cache. Systems with a very high user count should use a larger value at the expense of ~1kb of memory per cached user.
* `auth.cache.ttl` `(time duration : "20s")` - How long to store an item in the auth cache. Using a higher value reduces load on the database, but will cause changes longer to take effect for cached users.
* `auth.cache.jitter` `(time duration : "3s")` - A random amount of time between 0 and this value is added to each item's TTL. This is done to avoid a large bulk of keys expiring at once and overwhelming the database.
* `auth.encrypt.secret_key` `(string : required)` - A random (cryptographically safe) generated string that is used for encryption and HMAC signing
* `auth.login_duration` `(time duration : "168h")` - The duration the login token is valid for 
* `auth.cookie_domain` `(string : "")` - [Domain attribute](https://developer.mozilla.org/en-US/docs/Web/HTTP/Cookies#define_where_cookies_are_sent) to set the access_token cookie on (the default is an empty string which defaults to the same host that sets the cookie)
* `auth.api.endpoint` `(string: https://external.service/api/v1)` - URL to external Authorization Service described at [authorization.yml](https://github.com/treeverse/lakeFS/blob/master/api/authorization.yml);
* `auth.api.token` `(string: eyJhbGciOiJIUzI1NiIsInR5...)` - API token used to authenticate requests to api endpoint

   **Note:** It is best to keep this somewhere safe such as KMS or Hashicorp Vault, and provide it to the system at run time
   {: .note }
* `auth.remote_authenticator.enabled` `(bool : false)` - If specified, also authenticate users via this Remote Authenticator server.
* `auth.remote_authenticator.endpoint` `(string : required)` - Endpoint URL of the remote authentication service (e.g. https://my-auth.example.com/auth).
* `auth.remote_authenticator.default_user_group` `(string : Viewers)` - Create users in this group (i.e `Viewers`, `Developers`, etc).
* `auth.remote_authenticator.request_timeout` `(duration : 10s)` - If specified, timeout for remote authentication requests.
* `auth.cookie_auth_verification.validate_id_token_claims` `(map[string]string : )` - When a user tries to access lakeFS, validate that the ID token contains these claims with the corresponding values.
* `auth.cookie_auth_verification.default_initial_groups` (string[] : [])` - By default, users will be assigned to these groups
* `auth.cookie_auth_verification.initial_groups_claim_name` `(string[] : [])` - Use this claim from the ID token to provide the initial group for new users. This will take priority if `auth.cookie_auth_verification.default_initial_groups` is also set. 
* `auth.cookie_auth_verification.friendly_name_claim_name` `(string[] : )` - If specified, the value from the claim with this name will be used as the user's display name.
* `auth.cookie_auth_verification.external_user_id_claim_name` - `(string : )` - If specified, the value from the claim with this name will be used as the user's id name.
* `auth.cookie_auth_verification.auth_source` - `(string : )` - If specified, user will be labeled with this auth source.
* `auth.oidc.default_initial_groups` `(string[] : [])` - By default, OIDC users will be assigned to these groups
* `auth.oidc.initial_groups_claim_name` `(string[] : [])` - Use this claim from the ID token to provide the initial group for new users. This will take priority if `auth.oidc.default_initial_groups` is also set. 
* `auth.oidc.friendly_name_claim_name` `(string[] : )` - If specified, the value from the claim with this name will be used as the user's display name.
* `auth.oidc.validate_id_token_claims` `(map[string]string : )` - When a user tries to access lakeFS, validate that the ID token contains these claims with the corresponding values.
* `auth.ui_config.RBAC` `(string: "simplified")` - "simplified" or
  "external".  In simplified mode, do not display policy in GUI.  If you
  have configured an external auth server you can set this to "external" to
  support the policy editor.
* `blockstore.type` `(one of ["local", "s3", "gs", "azure", "mem"] : required)`. Block adapter to use. This controls where the underlying data will be stored
* `blockstore.default_namespace_prefix` `(string : )` - Use this to help your users choose a storage namespace for their repositories. 
   If specified, the storage namespace will be filled with this default value as a prefix when creating a repository from the UI.
   The user may still change it to something else.
* `blockstore.local.path` `(string: "~/lakefs/data")` - When using the local Block Adapter, which directory to store files in
* `blockstore.local.import_enabled` `(bool: false)` - Enable import for local Block Adapter, relevant only if you are using shared location
* `blockstore.local.import_hidden` `(bool: false)` - When enabled import will scan and import any file or folder that starts with a dot character.
* `blockstore.local.allowed_external_prefixes` `([]string: [])` - List of absolute path prefixes used to match any access for external location (ex: /var/data/). Empty list mean no access to external location.
* `blockstore.gs.credentials_file` `(string : )` - If specified will be used as a file path of the JSON file that contains your Google service account key
* `blockstore.gs.credentials_json` `(string : )` - If specified will be used as JSON string that contains your Google service account key (when credentials_file is not set)
* `blockstore.gs.pre_signed_expiry` `(time duration : "15m")` - Expiry of pre-signed URL.
* `blockstore.gs.disable_pre_signed_ui` `(bool: true)` - When enabled the UI will use a pre-signed URL to get and upload objects from the UI ([reference](presigned-url)).
* `blockstore.azure.storage_account` `(string : )` - If specified, will be used as the Azure storage account
* `blockstore.azure.storage_access_key` `(string : )` - If specified, will be used as the Azure storage access key
* `blockstore.azure.pre_signed_expiry` `(time duration : "15m")` - Expiry of pre-signed URL.
* `blockstore.azure.disable_pre_signed_ui` `(bool: true)` - When enabled the UI will use a pre-signed URL to get and upload objects from the UI ([reference](presigned-url)).
* `blockstore.s3.region` `(string : "us-east-1")` - Default region for lakeFS to use when interacting with S3.
* `blockstore.s3.profile` `(string : )` - If specified, will be used as a [named credentials profile](https://docs.aws.amazon.com/cli/latest/userguide/cli-configure-profiles.html)
* `blockstore.s3.credentials_file` `(string : )` - If specified, will be used as a [credentials file](https://docs.aws.amazon.com/cli/latest/userguide/cli-configure-files.html)
* `blockstore.s3.credentials.access_key_id` `(string : )` - If specified, will be used as a static set of credential
* `blockstore.s3.credentials.secret_access_key` `(string : )` - If specified, will be used as a static set of credential
* `blockstore.s3.credentials.session_token` `(string : )` - If specified, will be used as a static session token
* `blockstore.s3.endpoint` `(string : )` - If specified, custom endpoint for the AWS S3 API (https://s3_compatible_service_endpoint:port)
* `blockstore.s3.force_path_style` `(bool : false)` - When true, use path-style S3 URLs (https://<host>/<bucket> instead of https://<bucket>.<host>)
* `blockstore.s3.streaming_chunk_size` `(int : 1048576)` - Object chunk size to buffer before streaming to blockstore (use a lower value for less reliable networks). Minimum is 8192.
* `blockstore.s3.streaming_chunk_timeout` `(time duration : "60s")` - Per object chunk timeout for blockstore streaming operations (use a larger value for less reliable networks).
* `blockstore.s3.discover_bucket_region` `(bool : true)` - (Can be turned off if the underlying S3 bucket doesn't support the GetBucketRegion API).
* `blockstore.s3.skip_verify_certificate_test_only` `(boolean : false)` - Skip certificate verification while connecting to the storage endpoint. Should be used only for testing.
* `blockstore.s3.server_side_encryption` `(string : )` - Server side encryption format used (Example on AWS using SSE-KMS while passing "aws:kms")
* `blockstore.s3.server_side_encryption_kms_key_id` `(string : )` - Server side encryption KMS key ID
* `blockstore.s3.pre_signed_expiry` `(time duration : "15m")` - Expiry of pre-signed URL.
<<<<<<< HEAD
* `diff.delta.plugin` `(string : )` - Name of the Delta Lake diff plugin. 
=======
* `blockstore.s3.disable_pre_signed_ui` `(bool: true)` - When enabled the UI will use a pre-signed URL to get and upload objects from the UI ([reference](presigned-url)).
>>>>>>> fbe9b876
* `graveler.reposiory_cache.size` `(int : 1000)` - How many items to store in the repository cache.
* `graveler.reposiory_cache.ttl` `(time duration : "5s")` - How long to store an item in the repository cache.
* `graveler.reposiory_cache.jitter` `(time duration : "2s")` - A random amount of time between 0 and this value is added to each item's TTL.
* `graveler.commit_cache.size` `(int : 50000)` - How many items to store in the commit cache.
* `graveler.commit_cache.ttl` `(time duration : "10m")` - How long to store an item in the commit cache.
* `graveler.commit_cache.jitter` `(time duration : "2s")` - A random amount of time between 0 and this value is added to each item's TTL.
* `graveler.background.rate_limit` `(int : 0)` - Advence configuration to control background work done rate limit in requests per second (default: 0 - unlimited).
* `committed.local_cache` - an object describing the local (on-disk) cache of metadata from
  permanent storage:
  + `committed.local_cache.size_bytes` (`int` : `1073741824`) - bytes for local cache to use on disk.  The cache may use more storage for short periods of time.
  + `committed.local_cache.dir` (`string`, `~/lakefs/local_tier`) - directory to store local cache.
  +	`committed.local_cache.range_proportion` (`float` : `0.9`) - proportion of local cache to
    use for storing ranges (leaves of committed metadata storage).
  + `committed.local_cache.range.open_readers` (`int` : `500`) - maximal number of unused open
    SSTable readers to keep for ranges.
  + `committed.local_cache.range.num_shards` (`int` : `30`) - sharding factor for open SSTable
    readers for ranges.  Should be at least `sqrt(committed.local_cache.range.open_readers)`.
  + `committed.local_cache.metarange_proportion` (`float` : `0.1`) - proportion of local cache
    to use for storing metaranges (roots of committed metadata storage).
  + `committed.local_cache.metarange.open_readers` (`int` : `50`) - maximal number of unused open
    SSTable readers to keep for metaranges.
  + `committed.local_cache.metarange.num_shards` (`int` : `10`) - sharding factor for open
    SSTable readers for metaranges.  Should be at least
    `sqrt(committed.local_cache.metarange.open_readers)`.
+ `committed.block_storage_prefix` (`string` : `_lakefs`) - Prefix for metadata file storage
  in each repository's storage namespace
+ `committed.permanent.min_range_size_bytes` (`int` : `0`) - Smallest allowable range in
  metadata.  Increase to somewhat reduce random access time on committed metadata, at the cost
  of increased committed metadata storage cost.
+ `committed.permanent.max_range_size_bytes` (`int` : `20971520`) - Largest allowable range in
  metadata.  Should be close to the size at which fetching from remote storage becomes linear.
+ `committed.permanent.range_raggedness_entries` (`int` : `50_000`) - Average number of object
  pointers to store in each range (subject to `min_range_size_bytes` and
  `max_range_size_bytes`).
+ `committed.sstable.memory.cache_size_bytes` (`int` : `200_000_000`) - maximal size of
  in-memory cache used for each SSTable reader.
+ `email.smtp_host` `(string)` - A string representing the URL of the SMTP host.
+ `email.smtp_port` (`int`) - An integer representing the port of the SMTP service (465, 587, 993, 25 are some standard ports)
+ `email.use_ssl` (`bool : false`) - Use SSL connection with SMTP host.
+ `email.username` `(string)` - A string representing the username of the specific account at the SMTP. It's recommended to provide this value at runtime from a secret vault of some sort.
+ `email.password` `(string)` - A string representing the password of the account. It's recommended to provide this value at runtime from a secret vault of some sort.
+ `email.local_name` `(string)` - A string representing the hostname sent to the SMTP server with the HELO command. By default, "localhost" is sent.
+ `email.sender` `(string)` - A string representing the email account which is set as the sender.
+ `email.limit_every_duration` `(duration : 1m)` - The average time between sending emails. If zero is entered, there is no limit to the amount of emails that can be sent.
+ `email.burst` `(int: 10)` - Maximal burst of emails before applying `limit_every_duration`. The zero value means no burst and therefore no emails can be sent.
+ `email.lakefs_base_url` `(string : "http://localhost:8000")` - A string representing the base lakefs endpoint to be directed to when emails are sent inviting users, reseting passwords etc. 
* `gateways.s3.domain_name` `(string : "s3.local.lakefs.io")` - a FQDN
  representing the S3 endpoint used by S3 clients to call this server
  (`*.s3.local.lakefs.io` always resolves to 127.0.0.1, useful for
  local development, if using [virtual-host addressing](https://docs.aws.amazon.com/AmazonS3/latest/userguide/VirtualHosting.html).
* `gateways.s3.region` `(string : "us-east-1")` - AWS region we're pretending to be in, it should match the region configuration used in AWS SDK clients
* `gateways.s3.fallback_url` `(string)` - If specified, requests with a non-existing repository will be forwarded to this URL. This can be useful for using lakeFS side-by-side with S3, with the URL pointing at an [S3Proxy](https://github.com/gaul/s3proxy) instance.
* `plugins.default_path` `(string : ~/.lakefs/plugins)` - Absolute path to the root of lakeFS's plugins location.
* `plugins.properties.<plugin name>.path` `(string : )` - Absolute path to the location of `<plugin name>`'s binary location.
* `plugins.properties.<plugin name>.version` `(uint : )` - Version of the `<plugin name>` plugin. The version must be > 0.
* `stats.enabled` `(bool : true)` - Whether to periodically collect anonymous usage statistics
* `stats.flush_interval` `(duration : 30s)` - Interval used to post anonymous statistics collected
* `stats.flush_size` `(int : 100)` - A size (in records) of anonymous statistics collected in which we post
* `security.audit_check_interval` `(duration : 24h)` - Duration in which we check for security audit.
* `ui.enabled` `(bool: true)` - Whether to server the embedded UI from the binary  
{: .ref-list }

## Using Environment Variables

All the configuration variables can be set or overridden using environment variables.
To set an environment variable, prepend `LAKEFS_` to its name, convert it to upper case, and replace `.` with `_`:

For example, `logging.format` becomes `LAKEFS_LOGGING_FORMAT`, `blockstore.s3.region` becomes `LAKEFS_BLOCKSTORE_S3_REGION`, etc.


## Example: Local Development with PostgreSQL database

```yaml
---
listen_address: "0.0.0.0:8000"

database:
  type: "postgres"
  postgres:
    connection_string: "postgres://localhost:5432/postgres?sslmode=disable"

logging:
  format: text
  level: DEBUG
  output: "-"

auth:
  encrypt:
    secret_key: "10a718b3f285d89c36e9864494cdd1507f3bc85b342df24736ea81f9a1134bcc09e90b6641"

blockstore:
  type: local
  local:
    path: "~/lakefs/dev/data"

gateways:
  s3:
    region: us-east-1
```


## Example: AWS Deployment with DynamoDB database

```yaml
---
logging:
  format: json
  level: WARN
  output: "-"

database:
  type: "dynamodb"
  dynamodb:
    table_name: "kvstore"

auth:
  encrypt:
    secret_key: "10a718b3f285d89c36e9864494cdd1507f3bc85b342df24736ea81f9a1134bcc"

blockstore:
  type: s3
  s3:
    region: us-east-1 # optional, fallback in case discover from bucket is not supported
    credentials_file: /secrets/aws/credentials
    profile: default

```

[aws-s3-batch-permissions]: https://docs.aws.amazon.com/AmazonS3/latest/dev/batch-ops-iam-role-policies.html


## Example: Google Storage

```yaml
---
logging:
  format: json
  level: WARN
  output: "-"

database:
  type: "postgres"
  postgres:
    connection_string: "postgres://user:pass@lakefs.rds.amazonaws.com:5432/postgres"

auth:
  encrypt:
    secret_key: "10a718b3f285d89c36e9864494cdd1507f3bc85b342df24736ea81f9a1134bcc"

blockstore:
  type: gs
  gs:
    credentials_file: /secrets/lakefs-service-account.json

```

## Example: MinIO

```yaml
---
logging:
  format: json
  level: WARN
  output: "-"

database:
  type: "postgres"
  postgres:
    connection_string: "postgres://user:pass@lakefs.rds.amazonaws.com:5432/postgres"

auth:
  encrypt:
    secret_key: "10a718b3f285d89c36e9864494cdd1507f3bc85b342df24736ea81f9a1134bcc"

blockstore:
  type: s3
  s3:
    force_path_style: true
    endpoint: http://localhost:9000
    discover_bucket_region: false
    credentials:
      access_key_id: minioadmin
      secret_access_key: minioadmin

```
## Example: Azure blob storage

```yaml
---
logging:
  format: json
  level: WARN
  output: "-"

database:
  type: "postgres"
  postgres:
    connection_string: "postgres://user:pass@lakefs.rds.amazonaws.com:5432/postgres"

auth:
  encrypt:
    secret_key: "10a718b3f285d89c36e9864494cdd1507f3bc85b342df24736ea81f9a1134bcc"

blockstore:
  type: azure
  azure:
    storage_account: exampleStorageAcount
    storage_access_key: ExampleAcessKeyMD7nkPOWgV7d4BUjzLw==

```
<|MERGE_RESOLUTION|>--- conflicted
+++ resolved
@@ -131,11 +131,8 @@
 * `blockstore.s3.server_side_encryption` `(string : )` - Server side encryption format used (Example on AWS using SSE-KMS while passing "aws:kms")
 * `blockstore.s3.server_side_encryption_kms_key_id` `(string : )` - Server side encryption KMS key ID
 * `blockstore.s3.pre_signed_expiry` `(time duration : "15m")` - Expiry of pre-signed URL.
-<<<<<<< HEAD
+* `blockstore.s3.disable_pre_signed_ui` `(bool: true)` - When enabled the UI will use a pre-signed URL to get and upload objects from the UI ([reference](presigned-url)).
 * `diff.delta.plugin` `(string : )` - Name of the Delta Lake diff plugin. 
-=======
-* `blockstore.s3.disable_pre_signed_ui` `(bool: true)` - When enabled the UI will use a pre-signed URL to get and upload objects from the UI ([reference](presigned-url)).
->>>>>>> fbe9b876
 * `graveler.reposiory_cache.size` `(int : 1000)` - How many items to store in the repository cache.
 * `graveler.reposiory_cache.ttl` `(time duration : "5s")` - How long to store an item in the repository cache.
 * `graveler.reposiory_cache.jitter` `(time duration : "2s")` - A random amount of time between 0 and this value is added to each item's TTL.
