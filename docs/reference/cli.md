---
title: lakectl (lakeFS command-line tool)
description: lakeFS comes with its own native CLI client. Here you can see the complete command reference.
parent: Reference
redirect_from:
  - /reference/commands.html
  - /quickstart/lakefs_cli.html
---

{% comment %}
This file (cli.md) is automagically generated from the Go code files under cmd/lakectl. 
Any changes made directly to the Markdown file will be overwritten, and should instead be made to the
relevant Go files. 
{% endcomment %}

# lakectl (lakeFS command-line tool)
{:.no_toc}

{% include toc.html %}

## Installing lakectl locally

`lakectl` is available for Linux, macOS, and Windows. You can also [run it using Docker](#running-lakectl-from-docker).

[Download lakectl](https://github.com/treeverse/lakeFS/releases){: .btn .btn-green target="_blank"}

Or using [Homebrew](https://brew.sh/) for Linux/macOS:

```sh
brew tap treeverse/lakefs
brew install lakefs
```

### Configuring credentials and API endpoint

Once you've installed the lakectl command, run:

```bash
lakectl config
# output:
# Config file /home/janedoe/.lakectl.yaml will be used
# Access key ID: AKIAIOSFODNN7EXAMPLE
# Secret access key: ****************************************
# Server endpoint URL: http://localhost:8000
```

This will setup a `$HOME/.lakectl.yaml` file with the credentials and API endpoint you've supplied.
When setting up a new installation and creating initial credentials (see [Quickstart]({{ site.baseurl }}/quickstart/)), the UI
will provide a link to download a preconfigured configuration file for you.

`lakectl` configuration items can each be controlled by an environment variable. The variable name will have a prefix of
*LAKECTL_*, followed by the name of the configuration, replacing every '.' with a '_'. Example: `LAKECTL_SERVER_ENDPOINT_URL` 
controls `server.endpoint_url`.

## Running lakectl from Docker

If you'd rather run `lakectl` from a Docker container you can do so by passing configuration elements as environment variables. 
Here is an example: 

```bash
docker run --rm --pull always \
          -e LAKECTL_CREDENTIALS_ACCESS_KEY_ID=AKIAIOSFODNN7EXAMPLE \
          -e LAKECTL_CREDENTIALS_SECRET_ACCESS_KEY=xxxxx
          -e LAKECTL_SERVER_ENDPOINT_URL=https://host.us-east-2.lakefscloud.io/ \
          --entrypoint lakectl treeverse/lakefs \
          repo list
```

_Bear in mind that if you are running lakeFS itself locally you will need to account for this in your networking configuration of 
the Docker container. That is to say, `localhost` to a Docker container is itself, not the host machine on which it is running._

## Command Reference
### lakectl

A cli tool to explore manage and work with lakeFS

#### Synopsis
{:.no_toc}

lakectl is a CLI tool allowing exploration and manipulation of a lakeFS environment

```
lakectl [flags]
```

#### Options
{:.no_toc}

```
      --base-uri string      base URI used for lakeFS address parse
  -c, --config string        config file (default is $HOME/.lakectl.yaml)
  -h, --help                 help for lakectl
      --log-format string    set logging output format
      --log-level string     set logging level (default "none")
      --log-output strings   set logging output(s)
      --no-color             don't use fancy output colors (default value can be set by NO_COLOR environment variable)
      --verbose              run in verbose mode
  -v, --version              version for lakectl
```

**note:** The `base-uri` option can be controlled with the `LAKECTL_BASE_URI` environment variable.
{: .note .note-warning }

#### Example usage
{:.no_toc}

```shell
$ export LAKECTL_BASE_URI="lakefs://my-repo/my-branch"
# Once set, use relative lakefs uri's:
$ lakectl fs ls /path
```

### lakectl actions

Manage Actions commands

#### Options
{:.no_toc}

```
  -h, --help   help for actions
```



### lakectl actions help

Help about any command

#### Synopsis
{:.no_toc}

Help provides help for any command in the application.
Simply type actions help [path to command] for full details.

```
lakectl actions help [command] [flags]
```

#### Options
{:.no_toc}

```
  -h, --help   help for help
```



### lakectl actions runs

Explore runs information

#### Options
{:.no_toc}

```
  -h, --help   help for runs
```



### lakectl actions runs describe

Describe run results

#### Synopsis
{:.no_toc}

Show information about the run and all the hooks that were executed as part of the run

```
lakectl actions runs describe <repository URI> <run_id> [flags]
```

#### Examples
{:.no_toc}

```
lakectl actions runs describe lakefs://my-repo 20230719152411arS0z6I
```

#### Options
{:.no_toc}

```
      --after string   show results after this value (used for pagination)
      --amount int     number of results to return. By default, all results are returned.
  -h, --help           help for describe
```



### lakectl actions runs help

Help about any command

#### Synopsis
{:.no_toc}

Help provides help for any command in the application.
Simply type runs help [path to command] for full details.

```
lakectl actions runs help [command] [flags]
```

#### Options
{:.no_toc}

```
  -h, --help   help for help
```



### lakectl actions runs list

List runs

#### Synopsis
{:.no_toc}

List all runs on a repository optional filter by branch or commit

```
lakectl actions runs list <repository URI> [--branch <branch>] [--commit <commit_id>] [flags]
```

#### Examples
{:.no_toc}

```
lakectl actions runs list lakefs://my-repo --branch my-branch --commit 600dc0ffee
```

#### Options
{:.no_toc}

```
      --after string    show results after this value (used for pagination)
      --amount int      number of results to return (default 100)
      --branch string   show results for specific branch
      --commit string   show results for specific commit ID
  -h, --help            help for list
```



### lakectl actions validate

Validate action file

#### Synopsis
{:.no_toc}

Tries to parse the input action file as lakeFS action file

```
lakectl actions validate [flags]
```

#### Examples
{:.no_toc}

```
lakectl actions validate path/to/my/file
```

#### Options
{:.no_toc}

```
  -h, --help   help for validate
```



### lakectl annotate

List entries under a given path, annotating each with the latest modifying commit

```
lakectl annotate <path URI> [flags]
```

#### Options
{:.no_toc}

```
      --first-parent   follow only the first parent commit upon seeing a merge commit
  -h, --help           help for annotate
  -r, --recursive      recursively annotate all entries under a given path or prefix
```



### lakectl auth

Manage authentication and authorization

#### Synopsis
{:.no_toc}

Manage authentication and authorization including users, groups and ACLs
This functionality is supported with an external auth service only.

#### Options
{:.no_toc}

```
  -h, --help   help for auth
```



### lakectl auth groups

Manage groups

#### Options
{:.no_toc}

```
  -h, --help   help for groups
```



### lakectl auth groups acl

Manage ACLs

#### Synopsis
{:.no_toc}

manage ACLs of groups

#### Options
{:.no_toc}

```
  -h, --help   help for acl
```



### lakectl auth groups acl get

Get ACL of group

```
lakectl auth groups acl get [flags]
```

#### Options
{:.no_toc}

```
  -h, --help        help for get
      --id string   Group identifier
```



### lakectl auth groups acl help

Help about any command

#### Synopsis
{:.no_toc}

Help provides help for any command in the application.
Simply type acl help [path to command] for full details.

```
lakectl auth groups acl help [command] [flags]
```

#### Options
{:.no_toc}

```
  -h, --help   help for help
```



### lakectl auth groups acl set

Set ACL of group

#### Synopsis
{:.no_toc}

Set ACL of group. permission will be attached to all repositories.

```
lakectl auth groups acl set [flags]
```

#### Options
{:.no_toc}

```
  -h, --help                help for set
      --id string           Group identifier
      --permission string   Permission, typically one of "Read", "Write", "Super" or "Admin"
```



### lakectl auth groups create

Create a group

```
lakectl auth groups create [flags]
```

#### Options
{:.no_toc}

```
  -h, --help        help for create
      --id string   Group identifier
```



### lakectl auth groups delete

Delete a group

```
lakectl auth groups delete [flags]
```

#### Options
{:.no_toc}

```
  -h, --help        help for delete
      --id string   Group identifier
```



### lakectl auth groups help

Help about any command

#### Synopsis
{:.no_toc}

Help provides help for any command in the application.
Simply type groups help [path to command] for full details.

```
lakectl auth groups help [command] [flags]
```

#### Options
{:.no_toc}

```
  -h, --help   help for help
```



### lakectl auth groups list

List groups

```
lakectl auth groups list [flags]
```

#### Options
{:.no_toc}

```
      --amount int     how many results to return (default 100)
      --after string   show results after this value (used for pagination)
  -h, --help           help for list
```



### lakectl auth groups members

Manage group user memberships

#### Options
{:.no_toc}

```
  -h, --help   help for members
```



### lakectl auth groups members add

Add a user to a group

```
lakectl auth groups members add [flags]
```

#### Options
{:.no_toc}

```
  -h, --help          help for add
      --id string     Group identifier
      --user string   Username (email for password-based users, default: current user)
```



### lakectl auth groups members help

Help about any command

#### Synopsis
{:.no_toc}

Help provides help for any command in the application.
Simply type members help [path to command] for full details.

```
lakectl auth groups members help [command] [flags]
```

#### Options
{:.no_toc}

```
  -h, --help   help for help
```



### lakectl auth groups members list

List users in a group

```
lakectl auth groups members list [flags]
```

#### Options
{:.no_toc}

```
      --id string      Group identifier
      --amount int     how many results to return (default 100)
      --after string   show results after this value (used for pagination)
  -h, --help           help for list
```



### lakectl auth groups members remove

Remove a user from a group

```
lakectl auth groups members remove [flags]
```

#### Options
{:.no_toc}

```
  -h, --help          help for remove
      --id string     Group identifier
      --user string   Username (email for password-based users, default: current user)
```



### lakectl auth groups policies

Manage group policies

#### Synopsis
{:.no_toc}

Manage group policies.  Requires an external authorization server with matching support.

#### Options
{:.no_toc}

```
  -h, --help   help for policies
```



### lakectl auth groups policies attach

Attach a policy to a group

```
lakectl auth groups policies attach [flags]
```

#### Options
{:.no_toc}

```
  -h, --help            help for attach
      --id string       User identifier
      --policy string   Policy identifier
```



### lakectl auth groups policies detach

Detach a policy from a group

```
lakectl auth groups policies detach [flags]
```

#### Options
{:.no_toc}

```
  -h, --help            help for detach
      --id string       User identifier
      --policy string   Policy identifier
```



### lakectl auth groups policies help

Help about any command

#### Synopsis
{:.no_toc}

Help provides help for any command in the application.
Simply type policies help [path to command] for full details.

```
lakectl auth groups policies help [command] [flags]
```

#### Options
{:.no_toc}

```
  -h, --help   help for help
```



### lakectl auth groups policies list

List policies for the given group

```
lakectl auth groups policies list [flags]
```

#### Options
{:.no_toc}

```
      --id string      Group identifier
      --amount int     how many results to return (default 100)
      --after string   show results after this value (used for pagination)
  -h, --help           help for list
```



### lakectl auth help

Help about any command

#### Synopsis
{:.no_toc}

Help provides help for any command in the application.
Simply type auth help [path to command] for full details.

```
lakectl auth help [command] [flags]
```

#### Options
{:.no_toc}

```
  -h, --help   help for help
```



### lakectl auth policies

Manage policies

#### Options
{:.no_toc}

```
  -h, --help   help for policies
```



### lakectl auth policies create

Create a policy

```
lakectl auth policies create [flags]
```

#### Options
{:.no_toc}

```
  -h, --help                        help for create
      --id string                   Policy identifier
      --statement-document string   JSON statement document path (or "-" for stdin)
```



### lakectl auth policies delete

Delete a policy

```
lakectl auth policies delete [flags]
```

#### Options
{:.no_toc}

```
  -h, --help        help for delete
      --id string   Policy identifier
```



### lakectl auth policies help

Help about any command

#### Synopsis
{:.no_toc}

Help provides help for any command in the application.
Simply type policies help [path to command] for full details.

```
lakectl auth policies help [command] [flags]
```

#### Options
{:.no_toc}

```
  -h, --help   help for help
```



### lakectl auth policies list

List policies

```
lakectl auth policies list [flags]
```

#### Options
{:.no_toc}

```
      --amount int     how many results to return (default 100)
      --after string   show results after this value (used for pagination)
  -h, --help           help for list
```



### lakectl auth policies show

Show a policy

```
lakectl auth policies show [flags]
```

#### Options
{:.no_toc}

```
  -h, --help        help for show
      --id string   Policy identifier
```



### lakectl auth users

Manage users

#### Options
{:.no_toc}

```
  -h, --help   help for users
```



### lakectl auth users create

Create a user

```
lakectl auth users create [flags]
```

#### Options
{:.no_toc}

```
  -h, --help        help for create
      --id string   Username
```



### lakectl auth users credentials

Manage user credentials

#### Options
{:.no_toc}

```
  -h, --help   help for credentials
```



### lakectl auth users credentials create

Create user credentials

```
lakectl auth users credentials create [flags]
```

#### Options
{:.no_toc}

```
  -h, --help        help for create
      --id string   Username (email for password-based users, default: current user)
```



### lakectl auth users credentials delete

Delete user credentials

```
lakectl auth users credentials delete [flags]
```

#### Options
{:.no_toc}

```
      --access-key-id string   Access key ID to delete
  -h, --help                   help for delete
      --id string              Username (email for password-based users, default: current user)
```



### lakectl auth users credentials help

Help about any command

#### Synopsis
{:.no_toc}

Help provides help for any command in the application.
Simply type credentials help [path to command] for full details.

```
lakectl auth users credentials help [command] [flags]
```

#### Options
{:.no_toc}

```
  -h, --help   help for help
```



### lakectl auth users credentials list

List user credentials

```
lakectl auth users credentials list [flags]
```

#### Options
{:.no_toc}

```
      --id string      Username (email for password-based users, default: current user)
      --amount int     how many results to return (default 100)
      --after string   show results after this value (used for pagination)
  -h, --help           help for list
```



### lakectl auth users delete

Delete a user

```
lakectl auth users delete [flags]
```

#### Options
{:.no_toc}

```
  -h, --help        help for delete
      --id string   Username (email for password-based users)
```



### lakectl auth users groups

Manage user groups

#### Options
{:.no_toc}

```
  -h, --help   help for groups
```



### lakectl auth users groups help

Help about any command

#### Synopsis
{:.no_toc}

Help provides help for any command in the application.
Simply type groups help [path to command] for full details.

```
lakectl auth users groups help [command] [flags]
```

#### Options
{:.no_toc}

```
  -h, --help   help for help
```



### lakectl auth users groups list

List groups for the given user

```
lakectl auth users groups list [flags]
```

#### Options
{:.no_toc}

```
      --id string      Username (email for password-based users)
      --amount int     how many results to return (default 100)
      --after string   show results after this value (used for pagination)
  -h, --help           help for list
```



### lakectl auth users help

Help about any command

#### Synopsis
{:.no_toc}

Help provides help for any command in the application.
Simply type users help [path to command] for full details.

```
lakectl auth users help [command] [flags]
```

#### Options
{:.no_toc}

```
  -h, --help   help for help
```



### lakectl auth users list

List users

```
lakectl auth users list [flags]
```

#### Options
{:.no_toc}

```
      --amount int     how many results to return (default 100)
      --after string   show results after this value (used for pagination)
  -h, --help           help for list
```



### lakectl auth users policies

Manage user policies

#### Synopsis
{:.no_toc}

Manage user policies.  Requires an external authorization server with matching support.

#### Options
{:.no_toc}

```
  -h, --help   help for policies
```



### lakectl auth users policies attach

Attach a policy to a user

```
lakectl auth users policies attach [flags]
```

#### Options
{:.no_toc}

```
  -h, --help            help for attach
      --id string       Username (email for password-based users)
      --policy string   Policy identifier
```



### lakectl auth users policies detach

Detach a policy from a user

```
lakectl auth users policies detach [flags]
```

#### Options
{:.no_toc}

```
  -h, --help            help for detach
      --id string       Username (email for password-based users)
      --policy string   Policy identifier
```



### lakectl auth users policies help

Help about any command

#### Synopsis
{:.no_toc}

Help provides help for any command in the application.
Simply type policies help [path to command] for full details.

```
lakectl auth users policies help [command] [flags]
```

#### Options
{:.no_toc}

```
  -h, --help   help for help
```



### lakectl auth users policies list

List policies for the given user

```
lakectl auth users policies list [flags]
```

#### Options
{:.no_toc}

```
      --effective      List all distinct policies attached to the user, including by group memberships
      --id string      Username (email for password-based users)
      --amount int     how many results to return (default 100)
      --after string   show results after this value (used for pagination)
  -h, --help           help for list
```



### lakectl branch

Create and manage branches within a repository

#### Synopsis
{:.no_toc}

Create delete and list branches within a lakeFS repository

#### Options
{:.no_toc}

```
  -h, --help   help for branch
```



### lakectl branch create

Create a new branch in a repository

```
lakectl branch create <branch URI> -s <source ref URI> [flags]
```

#### Examples
{:.no_toc}

```
lakectl branch create lakefs://example-repo/new-branch -s lakefs://example-repo/main
```

#### Options
{:.no_toc}

```
  -h, --help            help for create
  -s, --source string   source branch uri
```



### lakectl branch delete

Delete a branch in a repository, along with its uncommitted changes (CAREFUL)

```
lakectl branch delete <branch URI> [flags]
```

#### Examples
{:.no_toc}

```
lakectl branch delete lakefs://my-repo/my-branch
```

#### Options
{:.no_toc}

```
  -h, --help   help for delete
  -y, --yes    Automatically say yes to all confirmations
```



### lakectl branch help

Help about any command

#### Synopsis
{:.no_toc}

Help provides help for any command in the application.
Simply type branch help [path to command] for full details.

```
lakectl branch help [command] [flags]
```

#### Options
{:.no_toc}

```
  -h, --help   help for help
```



### lakectl branch list

List branches in a repository

```
lakectl branch list <repository URI> [flags]
```

#### Examples
{:.no_toc}

```
lakectl branch list lakefs://my-repo
```

#### Options
{:.no_toc}

```
      --after string   show results after this value (used for pagination)
      --amount int     number of results to return (default 100)
  -h, --help           help for list
```



### lakectl branch reset

Reset uncommitted changes - all of them, or by path

#### Synopsis
{:.no_toc}

reset changes.  There are four different ways to reset changes:
  1. reset all uncommitted changes - reset lakefs://myrepo/main 
  2. reset uncommitted changes under specific path - reset lakefs://myrepo/main --prefix path
  3. reset uncommitted changes for specific object - reset lakefs://myrepo/main --object path

```
lakectl branch reset <branch URI> [--prefix|--object] [flags]
```

#### Examples
{:.no_toc}

```
lakectl branch reset lakefs://my-repo/my-branch
```

#### Options
{:.no_toc}

```
  -h, --help            help for reset
      --object string   path to object to be reset
      --prefix string   prefix of the objects to be reset
  -y, --yes             Automatically say yes to all confirmations
```



### lakectl branch revert

Given a commit, record a new commit to reverse the effect of this commit

#### Synopsis
{:.no_toc}

The commits will be reverted in left-to-right order

```
lakectl branch revert <branch URI> <commit ref to revert> [<more commits>...] [flags]
```

#### Examples
{:.no_toc}

```
lakectl branch revert lakefs://example-repo/example-branch commitA
	          Revert the changes done by commitA in example-branch
		      branch revert lakefs://example-repo/example-branch HEAD~1 HEAD~2 HEAD~3
		      Revert the changes done by the second last commit to the fourth last commit in example-branch
```

#### Options
{:.no_toc}

```
      --allow-empty-commit   allow empty commit (revert without changes)
  -h, --help                 help for revert
  -m, --parent-number int    the parent number (starting from 1) of the mainline. The revert will reverse the change relative to the specified parent.
  -y, --yes                  Automatically say yes to all confirmations
```



### lakectl branch show

Show branch latest commit reference

```
lakectl branch show <branch URI> [flags]
```

#### Examples
{:.no_toc}

```
lakectl branch show lakefs://my-repo/my-branch
```

#### Options
{:.no_toc}

```
  -h, --help   help for show
```



### lakectl branch-protect

Create and manage branch protection rules

#### Synopsis
{:.no_toc}

Define branch protection rules to prevent direct changes. Changes to protected branches can only be done by merging from other branches.

#### Options
{:.no_toc}

```
  -h, --help   help for branch-protect
```



### lakectl branch-protect add

Add a branch protection rule

#### Synopsis
{:.no_toc}

Add a branch protection rule for a given branch name pattern

```
lakectl branch-protect add <repository URI> <pattern> [flags]
```

#### Examples
{:.no_toc}

```
lakectl branch-protect add lakefs://my-repo 'stable_*'
```

#### Options
{:.no_toc}

```
  -h, --help   help for add
```



### lakectl branch-protect delete

Delete a branch protection rule

#### Synopsis
{:.no_toc}

Delete a branch protection rule for a given branch name pattern

```
lakectl branch-protect delete <repository URI> <pattern> [flags]
```

#### Examples
{:.no_toc}

```
lakectl branch-protect delete lakefs://my-repo stable_*
```

#### Options
{:.no_toc}

```
  -h, --help   help for delete
```



### lakectl branch-protect help

Help about any command

#### Synopsis
{:.no_toc}

Help provides help for any command in the application.
Simply type branch-protect help [path to command] for full details.

```
lakectl branch-protect help [command] [flags]
```

#### Options
{:.no_toc}

```
  -h, --help   help for help
```



### lakectl branch-protect list

List all branch protection rules

```
lakectl branch-protect list <repository URI> [flags]
```

#### Examples
{:.no_toc}

```
lakectl branch-protect list lakefs://my-repo
```

#### Options
{:.no_toc}

```
  -h, --help   help for list
```



### lakectl cherry-pick

Apply the changes introduced by an existing commit

#### Synopsis
{:.no_toc}

Apply the changes from the given commit to the tip of the branch. The changes will be added as a new commit.

```
lakectl cherry-pick <commit URI> <branch> [flags]
```

#### Examples
{:.no_toc}

```
lakectl cherry-pick lakefs://my-repo/600dc0ffee lakefs://my-repo/my-branch
```

#### Options
{:.no_toc}

```
  -h, --help                help for cherry-pick
  -m, --parent-number int   the parent number (starting from 1) of the cherry-picked commit. The cherry-pick will apply the change relative to the specified parent.
```



### lakectl commit

Commit changes on a given branch

```
lakectl commit <branch URI> [flags]
```

#### Options
{:.no_toc}

```
      --allow-empty-commit    allow a commit with no changes
      --allow-empty-message   allow an empty commit message
  -h, --help                  help for commit
  -m, --message string        commit message
      --meta strings          key value pair in the form of key=value
```



### lakectl completion

Generate completion script

#### Synopsis
{:.no_toc}

To load completions:

Bash:

```sh
$ source <(lakectl completion bash)
```

To load completions for each session, execute once:
Linux:

```sh
$ lakectl completion bash > /etc/bash_completion.d/lakectl
```

MacOS:

```sh
$ lakectl completion bash > /usr/local/etc/bash_completion.d/lakectl
```

Zsh:

If shell completion is not already enabled in your environment you will need
to enable it.  You can execute the following once:

```sh
$ echo "autoload -U compinit; compinit" >> ~/.zshrc
```

To load completions for each session, execute once:
```sh
$ lakectl completion zsh > "${fpath[1]}/_lakectl"
```

You will need to start a new shell for this setup to take effect.

Fish:

```sh
$ lakectl completion fish | source
```

To load completions for each session, execute once:

```sh
$ lakectl completion fish > ~/.config/fish/completions/lakectl.fish
```



```
lakectl completion <bash|zsh|fish>
```

#### Options
{:.no_toc}

```
  -h, --help   help for completion
```



### lakectl config

Create/update local lakeFS configuration

```
lakectl config [flags]
```

#### Options
{:.no_toc}

```
  -h, --help   help for config
```



### lakectl diff

Show changes between two commits, or the currently uncommitted changes

```
lakectl diff <ref URI> [ref URI] [flags]
```

#### Examples
{:.no_toc}

```

	lakectl diff lakefs://example-repo/example-branch
	Show uncommitted changes in example-branch.

	lakectl diff lakefs://example-repo/main lakefs://example-repo/dev
	This shows the differences between master and dev starting at the last common commit.
	This is similar to the three-dot (...) syntax in git.
	Uncommitted changes are not shown.

	lakectl diff --two-way lakefs://example-repo/main lakefs://example-repo/dev
	Show changes between the tips of the main and dev branches.
	This is similar to the two-dot (..) syntax in git.
	Uncommitted changes are not shown.

	lakectl diff --two-way lakefs://example-repo/main lakefs://example-repo/dev$
	Show changes between the tip of the main and the dev branch, including uncommitted changes on dev.
	
	lakectl diff --prefix some/path lakefs://example-repo/main lakefs://example-repo/dev
	Show changes of objects prefixed with 'some/path' between the tips of the main and dev branches.
```

#### Options
{:.no_toc}

```
  -h, --help            help for diff
      --prefix string   Show only changes in the given prefix.
      --two-way         Use two-way diff: show difference between the given refs, regardless of a common ancestor.
```



### lakectl doctor

Run a basic diagnosis of the LakeFS configuration

```
lakectl doctor [flags]
```

#### Options
{:.no_toc}

```
  -h, --help   help for doctor
```



### lakectl fs

View and manipulate objects

#### Options
{:.no_toc}

```
  -h, --help   help for fs
```



### lakectl fs cat

Dump content of object to stdout

```
lakectl fs cat <path URI> [flags]
```

#### Options
{:.no_toc}

```
  -h, --help       help for cat
      --pre-sign   Use pre-signed URLs when downloading/uploading data (recommended) (default true)
```



### lakectl fs download

Download object(s) from a given repository path

```
lakectl fs download <path URI> [<destination path>] [flags]
```

#### Options
{:.no_toc}

```
  -h, --help              help for download
      --no-progress       Disable progress bar animation for IO operations
  -p, --parallelism int   Max concurrent operations to perform (default 25)
      --part-size int     part size in bytes for multipart download (default 8388608)
      --pre-sign          Use pre-signed URLs when downloading/uploading data (recommended) (default true)
  -r, --recursive         recursively download all objects under path
```



### lakectl fs help

Help about any command

#### Synopsis
{:.no_toc}

Help provides help for any command in the application.
Simply type fs help [path to command] for full details.

```
lakectl fs help [command] [flags]
```

#### Options
{:.no_toc}

```
  -h, --help   help for help
```



### lakectl fs ls

List entries under a given tree

```
lakectl fs ls <path URI> [flags]
```

#### Options
{:.no_toc}

```
  -h, --help        help for ls
  -r, --recursive   list all objects under the specified path
```



### lakectl fs presign

return a pre-signed URL for reading the specified object

```
lakectl fs presign <path URI> [flags]
```

#### Options
{:.no_toc}

```
  -h, --help   help for presign
```



### lakectl fs rm

Delete object

```
lakectl fs rm <path URI> [flags]
```

#### Options
{:.no_toc}

```
  -C, --concurrency int   max concurrent single delete operations to send to the lakeFS server (default 50)
  -h, --help              help for rm
  -r, --recursive         recursively delete all objects under the specified path
```



### lakectl fs stat

View object metadata

```
lakectl fs stat <path URI> [flags]
```

#### Options
{:.no_toc}

```
  -h, --help       help for stat
      --pre-sign   Use pre-signed URLs when downloading/uploading data (recommended) (default true)
```



### lakectl fs upload

Upload a local file to the specified URI

```
lakectl fs upload <path URI> [flags]
```

#### Options
{:.no_toc}

```
      --content-type string   MIME type of contents
  -h, --help                  help for upload
      --no-progress           Disable progress bar animation for IO operations
  -p, --parallelism int       Max concurrent operations to perform (default 25)
      --pre-sign              Use pre-signed URLs when downloading/uploading data (recommended) (default true)
  -r, --recursive             recursively copy all files under local source
  -s, --source string         local file to upload, or "-" for stdin
```




---------
### lakectl fs stage

**note:**
lakeFS plumbing command. Don't use unless you're _really_ sure you know what you're doing.
{: .note .note-warning }

Link an external object with a path in a repository

#### Synopsis
{:.no_toc}

Link an external object with a path in a repository, creating an uncommitted change.
The object location must be outside the repository's storage namespace

```
lakectl fs stage <path URI> [flags]
```

#### Options
{:.no_toc}

```
      --checksum string       Object MD5 checksum as a hexadecimal string
      --content-type string   MIME type of contents
  -h, --help                  help for stage
      --location string       fully qualified storage location (i.e. "s3://bucket/path/to/object")
      --meta strings          key value pairs in the form of key=value
      --mtime int             Object modified time (Unix Epoch in seconds). Defaults to current time
      --size int              Object size in bytes
```



### lakectl fs update-metadata

**note:**
lakeFS plumbing command. Don't use unless you're _really_ sure you know what you're doing.
{: .note .note-warning }

Update user metadata on the specified URI

```
lakectl fs update-metadata <path URI> [flags]
```

#### Options
{:.no_toc}

```
  -h, --help               help for update-metadata
      --metadata strings   Metadata to set, in the form key1=value1,key2=value2
```



### lakectl gc

Manage the garbage collection policy

#### Options
{:.no_toc}

```
  -h, --help   help for gc
```



### lakectl gc delete-config

Deletes the garbage collection policy for the repository

```
lakectl gc delete-config <repository URI> [flags]
```

#### Examples
{:.no_toc}

```
lakectl gc delete-config lakefs://my-repo
```

#### Options
{:.no_toc}

```
  -h, --help   help for delete-config
```



### lakectl gc get-config

Show the garbage collection policy for this repository

```
lakectl gc get-config <repository URI> [flags]
```

#### Examples
{:.no_toc}

```
lakectl gc get-config lakefs://my-repo
```

#### Options
{:.no_toc}

```
  -h, --help   help for get-config
  -p, --json   get rules as JSON
```



### lakectl gc help

Help about any command

#### Synopsis
{:.no_toc}

Help provides help for any command in the application.
Simply type gc help [path to command] for full details.

```
lakectl gc help [command] [flags]
```

#### Options
{:.no_toc}

```
  -h, --help   help for help
```



### lakectl gc set-config

Set garbage collection policy JSON

#### Synopsis
{:.no_toc}

Sets the garbage collection policy JSON.
Example configuration file:
{
  "default_retention_days": 21,
  "branches": [
    {
      "branch_id": "main",
      "retention_days": 28
    },
    {
      "branch_id": "dev",
      "retention_days": 14
    }
  ]
}

```
lakectl gc set-config <repository URI> [flags]
```

#### Examples
{:.no_toc}

```
lakectl gc set-config lakefs://my-repo -f config.json
```

#### Options
{:.no_toc}

```
  -f, --filename string   file containing the GC policy as JSON
  -h, --help              help for set-config
```



### lakectl help

Help about any command

#### Synopsis
{:.no_toc}

Help provides help for any command in the application.
Simply type lakectl help [path to command] for full details.

```
lakectl help [command] [flags]
```

#### Options
{:.no_toc}

```
  -h, --help   help for help
```



### lakectl identity

Show identity info

#### Synopsis
{:.no_toc}

Show the info of the user cofigurated in lakectl

```
lakectl identity [flags]
```

#### Examples
{:.no_toc}

```
lakectl identity
```

#### Options
{:.no_toc}

```
  -h, --help   help for identity
```



### lakectl import

Import data from external source to a destination branch

```
lakectl import --from <object store URI> --to <lakeFS path URI> [flags]
```

#### Options
{:.no_toc}

```
      --allow-empty-message   allow an empty commit message (default true)
      --from string           prefix to read from (e.g. "s3://bucket/sub/path/"). must not be in a storage namespace
  -h, --help                  help for import
  -m, --message string        commit message
      --meta strings          key value pair in the form of key=value
      --no-progress           switch off the progress output
      --to string             lakeFS path to load objects into (e.g. "lakefs://repo/branch/sub/path/")
```



### lakectl local

Sync local directories with lakeFS paths

#### Options
{:.no_toc}

```
  -h, --help   help for local
```



### lakectl local checkout

Sync local directory with the remote state.

```
lakectl local checkout [directory] [flags]
```

#### Options
{:.no_toc}

```
      --all               Checkout given source branch or reference for all linked directories
  -h, --help              help for checkout
      --no-progress       Disable progress bar animation for IO operations
  -p, --parallelism int   Max concurrent operations to perform (default 25)
      --pre-sign          Use pre-signed URLs when downloading/uploading data (recommended) (default true)
  -r, --ref string        Checkout the given reference
  -y, --yes               Automatically say yes to all confirmations
```



### lakectl local clone

Clone a path from a lakeFS repository into a new directory.

```
lakectl local clone <path URI> [directory] [flags]
```

#### Options
{:.no_toc}

```
      --gitignore         Update .gitignore file when working in a git repository context (default true)
  -h, --help              help for clone
      --no-progress       Disable progress bar animation for IO operations
  -p, --parallelism int   Max concurrent operations to perform (default 25)
      --pre-sign          Use pre-signed URLs when downloading/uploading data (recommended) (default true)
```



### lakectl local commit

Commit changes from local directory to the lakeFS branch it tracks.

```
lakectl local commit [directory] [flags]
```

#### Options
{:.no_toc}

```
      --allow-empty-message   allow an empty commit message
      --force                 Commit changes even if remote branch includes uncommitted changes external to the synced path
  -h, --help                  help for commit
  -m, --message string        commit message
      --meta strings          key value pair in the form of key=value
      --no-progress           Disable progress bar animation for IO operations
  -p, --parallelism int       Max concurrent operations to perform (default 25)
      --pre-sign              Use pre-signed URLs when downloading/uploading data (recommended) (default true)
```



### lakectl local help

Help about any command

#### Synopsis
{:.no_toc}

Help provides help for any command in the application.
Simply type local help [path to command] for full details.

```
lakectl local help [command] [flags]
```

#### Options
{:.no_toc}

```
  -h, --help   help for help
```



### lakectl local init

set a local directory to sync with a lakeFS path.

```
lakectl local init <path URI> [directory] [flags]
```

#### Options
{:.no_toc}

```
      --force       Overwrites if directory already linked to a lakeFS path
      --gitignore   Update .gitignore file when working in a git repository context (default true)
  -h, --help        help for init
```



### lakectl local list

find and list directories that are synced with lakeFS.

```
lakectl local list [directory] [flags]
```

#### Options
{:.no_toc}

```
  -h, --help   help for list
```



### lakectl local pull

Fetch latest changes from lakeFS.

```
lakectl local pull [directory] [flags]
```

#### Options
{:.no_toc}

```
      --force             Reset any uncommitted local change
  -h, --help              help for pull
      --no-progress       Disable progress bar animation for IO operations
  -p, --parallelism int   Max concurrent operations to perform (default 25)
      --pre-sign          Use pre-signed URLs when downloading/uploading data (recommended) (default true)
```



### lakectl local status

show modifications (both remote and local) to the directory and the remote location it tracks

```
lakectl local status [directory] [flags]
```

#### Options
{:.no_toc}

```
  -h, --help    help for status
  -l, --local   Don't compare against remote changes
```



### lakectl log

Show log of commits

#### Synopsis
{:.no_toc}

Show log of commits for a given branch

```
lakectl log <branch URI> [flags]
```

#### Examples
{:.no_toc}

```
lakectl log --dot lakefs://example-repository/main | dot -Tsvg > graph.svg
```

#### Options
{:.no_toc}

```
      --after string         show results after this value (used for pagination)
      --amount int           number of results to return. By default, all results are returned
      --dot                  return results in a dotgraph format
      --first-parent         follow only the first parent commit upon seeing a merge commit
  -h, --help                 help for log
      --limit                limit result just to amount. By default, returns whether more items are available.
      --no-merges            skip merge commits
      --objects strings      show results that contains changes to at least one path in that list of objects. Use comma separator to pass all objects together
      --prefixes strings     show results that contains changes to at least one path in that list of prefixes. Use comma separator to pass all prefixes together
      --show-meta-range-id   also show meta range ID
      --since string         show results since this date-time (RFC3339 format)
      --stop-at string       a Ref to stop at (included in results)
```



### lakectl merge

Merge & commit changes from source branch into destination branch

#### Synopsis
{:.no_toc}

Merge & commit changes from source branch into destination branch

```
lakectl merge <source ref> <destination ref> [flags]
```

#### Options
{:.no_toc}

```
      --allow-empty           Allow merge when the branches have the same content
      --allow-empty-message   allow an empty commit message (default true)
      --force                 Allow merge into a read-only branch or into a branch with the same content
  -h, --help                  help for merge
  -m, --message string        commit message
      --meta strings          key value pair in the form of key=value
      --squash                Squash all changes from source into a single commit on destination
      --strategy string       In case of a merge conflict, this option will force the merge process to automatically favor changes from the dest branch ("dest-wins") or from the source branch("source-wins"). In case no selection is made, the merge process will fail in case of a conflict
```



### lakectl metastore

Manage metastore commands

#### Options
{:.no_toc}

```
  -h, --help   help for metastore
```



### lakectl metastore copy

Copy or merge table

#### Synopsis
{:.no_toc}

Copy or merge table. the destination table will point to the selected branch

```
lakectl metastore copy [flags]
```

#### Options
{:.no_toc}

```
      --catalog-id string         Glue catalog ID
      --dbfs-root dbfs:/          dbfs location root will replace dbfs:/ in the location before transforming
      --from-client-type string   metastore type [hive, glue]
      --from-schema string        source schema name
      --from-table string         source table name
  -h, --help                      help for copy
      --metastore-uri string      Hive metastore URI
  -p, --partition strings         partition to copy
      --serde string              serde to set copy to  [default is  to-table]
      --to-branch string          lakeFS branch name
      --to-client-type string     metastore type [hive, glue]
      --to-schema string          destination schema name [default is from-branch]
      --to-table string           destination table name [default is  from-table] 
```



### lakectl metastore copy-all

Copy from one metastore to another

#### Synopsis
{:.no_toc}

copy or merge requested tables between hive metastores. the destination tables will point to the selected branch

```
lakectl metastore copy-all [flags]
```

#### Options
{:.no_toc}

```
      --branch string             lakeFS branch name
      --continue-on-error         prevent copy-all from failing when a single table fails
      --dbfs-root dbfs:/          dbfs location root will replace dbfs:/ in the location before transforming
      --from-address string       source metastore address
      --from-client-type string   metastore type [hive, glue]
  -h, --help                      help for copy-all
      --schema-filter string      filter for schemas to copy in metastore pattern (default ".*")
      --table-filter string       filter for tables to copy in metastore pattern (default ".*")
      --to-address string         destination metastore address
      --to-client-type string     metastore type [hive, glue]
```



### lakectl metastore copy-schema

Copy schema

#### Synopsis
{:.no_toc}

Copy schema (without tables). the destination schema will point to the selected branch

```
lakectl metastore copy-schema [flags]
```

#### Options
{:.no_toc}

```
      --catalog-id string         Glue catalog ID
      --dbfs-root dbfs:/          dbfs location root will replace dbfs:/ in the location before transforming
      --from-client-type string   metastore type [hive, glue]
      --from-schema string        source schema name
  -h, --help                      help for copy-schema
      --metastore-uri string      Hive metastore URI
      --to-branch string          lakeFS branch name
      --to-client-type string     metastore type [hive, glue]
      --to-schema string          destination schema name [default is from-branch]
```



### lakectl metastore create-symlink

Create symlink table and data

#### Synopsis
{:.no_toc}

create table with symlinks, and create the symlinks in s3 in order to access from external services that could only access s3 directly (e.g athena)

```
lakectl metastore create-symlink [flags]
```

#### Options
{:.no_toc}

```
      --branch string             lakeFS branch name
      --catalog-id string         Glue catalog ID
      --from-client-type string   metastore type [hive, glue]
      --from-schema string        source schema name
      --from-table string         source table name
  -h, --help                      help for create-symlink
      --path string               path to table on lakeFS
      --repo string               lakeFS repository name
      --to-schema string          destination schema name
      --to-table string           destination table name
```



### lakectl metastore diff

Show column and partition differences between two tables

```
lakectl metastore diff [flags]
```

#### Options
{:.no_toc}

```
      --catalog-id string         Glue catalog ID
      --from-address string       source metastore address
      --from-client-type string   metastore type [hive, glue]
      --from-schema string        source schema name
      --from-table string         source table name
  -h, --help                      help for diff
      --metastore-uri string      Hive metastore URI
      --to-address string         destination metastore address
      --to-client-type string     metastore type [hive, glue]
      --to-schema string          destination schema name 
      --to-table string           destination table name [default is from-table]
```



### lakectl metastore help

Help about any command

#### Synopsis
{:.no_toc}

Help provides help for any command in the application.
Simply type metastore help [path to command] for full details.

```
lakectl metastore help [command] [flags]
```

#### Options
{:.no_toc}

```
  -h, --help   help for help
```



### lakectl metastore import-all

Import from one metastore to another

#### Synopsis
{:.no_toc}


import requested tables between hive metastores. the destination tables will point to the selected repository and branch
table with location s3://my-s3-bucket/path/to/table 
will be transformed to location s3://repo-param/bucket-param/path/to/table
	

```
lakectl metastore import-all [flags]
```

#### Options
{:.no_toc}

```
      --branch string             lakeFS branch name
      --continue-on-error         prevent import-all from failing when a single table fails
      --dbfs-root dbfs:/          dbfs location root will replace dbfs:/ in the location before transforming
      --from-address string       source metastore address
      --from-client-type string   metastore type [hive, glue]
  -h, --help                      help for import-all
      --repo string               lakeFS repo name
      --schema-filter string      filter for schemas to copy in metastore pattern (default ".*")
      --table-filter string       filter for tables to copy in metastore pattern (default ".*")
      --to-address string         destination metastore address
      --to-client-type string     metastore type [hive, glue]
```



### lakectl repo

Manage and explore repos

#### Options
{:.no_toc}

```
  -h, --help   help for repo
```



### lakectl repo create

Create a new repository

```
lakectl repo create <repository URI> <storage namespace> [flags]
```

#### Examples
{:.no_toc}

```
lakectl repo create lakefs://my-repo s3://my-bucket
```

#### Options
{:.no_toc}

```
  -d, --default-branch string   the default branch of this repository (default "main")
  -h, --help                    help for create
<<<<<<< HEAD
      --storage-id string       
=======
      --sample-data             create sample data in the repository
>>>>>>> f5ec65ae
```



### lakectl repo delete

Delete existing repository

```
lakectl repo delete <repository URI> [flags]
```

#### Examples
{:.no_toc}

```
lakectl repo delete lakefs://my-repo
```

#### Options
{:.no_toc}

```
  -h, --help   help for delete
  -y, --yes    Automatically say yes to all confirmations
```



### lakectl repo help

Help about any command

#### Synopsis
{:.no_toc}

Help provides help for any command in the application.
Simply type repo help [path to command] for full details.

```
lakectl repo help [command] [flags]
```

#### Options
{:.no_toc}

```
  -h, --help   help for help
```



### lakectl repo list

List repositories

```
lakectl repo list [flags]
```

#### Options
{:.no_toc}

```
      --after string   show results after this value (used for pagination)
      --amount int     number of results to return (default 100)
  -h, --help           help for list
```




---------
### lakectl repo create-bare

**note:**
lakeFS plumbing command. Don't use unless you're _really_ sure you know what you're doing.
{: .note .note-warning }

Create a new repository with no initial branch or commit

```
lakectl repo create-bare <repository URI> <storage namespace> [flags]
```

#### Examples
{:.no_toc}

```
lakectl create-bare lakefs://my-repo s3://my-bucket
```

#### Options
{:.no_toc}

```
  -d, --default-branch string   the default branch name of this repository (will not be created) (default "main")
  -h, --help                    help for create-bare
      --storage-id string       
```



### lakectl show

See detailed information about an entity

#### Options
{:.no_toc}

```
  -h, --help   help for show
```



### lakectl show commit

See detailed information about a commit

```
lakectl show commit <commit URI> [flags]
```

#### Options
{:.no_toc}

```
  -h, --help                 help for commit
      --show-meta-range-id   show meta range ID
```



### lakectl show help

Help about any command

#### Synopsis
{:.no_toc}

Help provides help for any command in the application.
Simply type show help [path to command] for full details.

```
lakectl show help [command] [flags]
```

#### Options
{:.no_toc}

```
  -h, --help   help for help
```



### lakectl tag

Create and manage tags within a repository

#### Synopsis
{:.no_toc}

Create delete and list tags within a lakeFS repository

#### Options
{:.no_toc}

```
  -h, --help   help for tag
```



### lakectl tag create

Create a new tag in a repository

```
lakectl tag create <tag URI> <commit URI> [flags]
```

#### Examples
{:.no_toc}

```
lakectl tag create lakefs://example-repo/example-tag lakefs://example-repo/2397cc9a9d04c20a4e5739b42c1dd3d8ba655c0b3a3b974850895a13d8bf9917
```

#### Options
{:.no_toc}

```
  -f, --force   override the tag if it exists
  -h, --help    help for create
```



### lakectl tag delete

Delete a tag from a repository

```
lakectl tag delete <tag URI> [flags]
```

#### Options
{:.no_toc}

```
  -h, --help   help for delete
```



### lakectl tag help

Help about any command

#### Synopsis
{:.no_toc}

Help provides help for any command in the application.
Simply type tag help [path to command] for full details.

```
lakectl tag help [command] [flags]
```

#### Options
{:.no_toc}

```
  -h, --help   help for help
```



### lakectl tag list

List tags in a repository

```
lakectl tag list <repository URI> [flags]
```

#### Examples
{:.no_toc}

```
lakectl tag list lakefs://my-repo
```

#### Options
{:.no_toc}

```
      --after string   show results after this value (used for pagination)
      --amount int     number of results to return (default 100)
  -h, --help           help for list
```



### lakectl tag show

Show tag's commit reference

```
lakectl tag show <tag URI> [flags]
```

#### Options
{:.no_toc}

```
  -h, --help   help for show
```




-------

## Undocumented commands

**note:**
⚠️ These commands are plumbing commands and for internal use only.
Avoid using them unless you're _really_ sure you know what you're doing, or
have been in contact with lakeFS support!
{: .note .note-warning }

### lakectl abuse

**note:**
lakeFS plumbing command. Don't use unless you're _really_ sure you know what you're doing.
{: .note .note-warning }

Abuse a running lakeFS instance. See sub commands for more info.

#### Options
{:.no_toc}

```
  -h, --help   help for abuse
```



### lakectl abuse commit

Commits to the source branch repeatedly

```
lakectl abuse commit <branch URI> [flags]
```

#### Options
{:.no_toc}

```
      --amount int     amount of commits to do (default 100)
      --gap duration   duration to wait between commits (default 2s)
  -h, --help           help for commit
```



### lakectl abuse create-branches

Create a lot of branches very quickly.

```
lakectl abuse create-branches <source ref URI> [flags]
```

#### Options
{:.no_toc}

```
      --amount int             amount of things to do (default 1000000)
      --branch-prefix string   prefix to create branches under (default "abuse-")
      --clean-only             only clean up past runs
  -h, --help                   help for create-branches
      --parallelism int        amount of things to do in parallel (default 100)
```



### lakectl abuse help

Help about any command

#### Synopsis
{:.no_toc}

Help provides help for any command in the application.
Simply type abuse help [path to command] for full details.

```
lakectl abuse help [command] [flags]
```

#### Options
{:.no_toc}

```
  -h, --help   help for help
```



### lakectl abuse link-same-object

Link the same object in parallel.

```
lakectl abuse link-same-object <branch URI> [flags]
```

#### Options
{:.no_toc}

```
      --amount int        amount of link object to do (default 1000000)
  -h, --help              help for link-same-object
      --key string        key used for the test (default "linked-object")
      --parallelism int   amount of link object to do in parallel (default 100)
```



### lakectl abuse list

List from the source ref

```
lakectl abuse list <source ref URI> [flags]
```

#### Options
{:.no_toc}

```
      --amount int        amount of lists to do (default 1000000)
  -h, --help              help for list
      --parallelism int   amount of lists to do in parallel (default 100)
      --prefix string     prefix to list under (default "abuse/")
```



### lakectl abuse merge

Merge non-conflicting objects to the source branch in parallel

```
lakectl abuse merge <branch URI> [flags]
```

#### Options
{:.no_toc}

```
      --amount int        amount of merges to perform (default 1000)
  -h, --help              help for merge
      --parallelism int   number of merges to perform in parallel (default 100)
```



### lakectl abuse random-delete

Delete keys from a file and generate random delete from the source ref for those keys.

```
lakectl abuse random-delete <source ref URI> [flags]
```

#### Options
{:.no_toc}

```
      --amount int         amount of reads to do (default 1000000)
      --from-file string   read keys from this file ("-" for stdin)
  -h, --help               help for random-delete
      --parallelism int    amount of reads to do in parallel (default 100)
```



### lakectl abuse random-read

Read keys from a file and generate random reads from the source ref for those keys.

```
lakectl abuse random-read <source ref URI> [flags]
```

#### Options
{:.no_toc}

```
      --amount int         amount of reads to do (default 1000000)
      --from-file string   read keys from this file ("-" for stdin)
  -h, --help               help for random-read
      --parallelism int    amount of reads to do in parallel (default 100)
```



### lakectl abuse random-write

Generate random writes to the source branch

```
lakectl abuse random-write <branch URI> [flags]
```

#### Options
{:.no_toc}

```
      --amount int        amount of writes to do (default 1000000)
  -h, --help              help for random-write
      --parallelism int   amount of writes to do in parallel (default 100)
      --prefix string     prefix to create paths under (default "abuse/")
```



### lakectl bisect

**note:**
lakeFS plumbing command. Don't use unless you're _really_ sure you know what you're doing.
{: .note .note-warning }

Binary search to find the commit that introduced a bug

#### Options
{:.no_toc}

```
  -h, --help   help for bisect
```



### lakectl bisect bad

Set 'bad' commit that is known to contain the bug

```
lakectl bisect bad [flags]
```

#### Options
{:.no_toc}

```
  -h, --help   help for bad
```



### lakectl bisect good

Set current commit as 'good' commit that is known to be before the bug was introduced

```
lakectl bisect good [flags]
```

#### Options
{:.no_toc}

```
  -h, --help   help for good
```



### lakectl bisect help

Help about any command

#### Synopsis
{:.no_toc}

Help provides help for any command in the application.
Simply type bisect help [path to command] for full details.

```
lakectl bisect help [command] [flags]
```

#### Options
{:.no_toc}

```
  -h, --help   help for help
```



### lakectl bisect log

Print out the current bisect state

```
lakectl bisect log [flags]
```

#### Options
{:.no_toc}

```
  -h, --help   help for log
```



### lakectl bisect reset

Clean up the bisection state

```
lakectl bisect reset [flags]
```

#### Options
{:.no_toc}

```
  -h, --help   help for reset
```



### lakectl bisect run

Bisecting based on command status code

```
lakectl bisect run <command> [flags]
```

#### Options
{:.no_toc}

```
  -h, --help   help for run
```



### lakectl bisect start

Start a bisect session

```
lakectl bisect start <bad ref URI> <good ref URI> [flags]
```

#### Options
{:.no_toc}

```
  -h, --help   help for start
```



### lakectl bisect view

Current bisect commits

```
lakectl bisect view [flags]
```

#### Options
{:.no_toc}

```
  -h, --help   help for view
```



### lakectl cat-hook-output

**note:**
lakeFS plumbing command. Don't use unless you're _really_ sure you know what you're doing.
{: .note .note-warning }

Cat actions hook output

```
lakectl cat-hook-output <repository URI> <run_id> <hook_id> [flags]
```

#### Examples
{:.no_toc}

```
lakectl cat-hook-output lakefs://my-repo 20230719152411arS0z6I my_hook_name
```

#### Options
{:.no_toc}

```
  -h, --help   help for cat-hook-output
```



### lakectl cat-sst

**note:**
lakeFS plumbing command. Don't use unless you're _really_ sure you know what you're doing.
{: .note .note-warning }

Explore lakeFS .sst files

```
lakectl cat-sst <sst-file> [flags]
```

#### Options
{:.no_toc}

```
      --amount int    how many records to return, or -1 for all records (default -1)
  -f, --file string   path to an sstable file, or "-" for stdin
  -h, --help          help for cat-sst
```



### lakectl docs

**note:**
lakeFS plumbing command. Don't use unless you're _really_ sure you know what you're doing.
{: .note .note-warning }



```
lakectl docs [outfile] [flags]
```

#### Options
{:.no_toc}

```
  -h, --help   help for docs
```



### lakectl find-merge-base

**note:**
lakeFS plumbing command. Don't use unless you're _really_ sure you know what you're doing.
{: .note .note-warning }

Find the commits for the merge operation

```
lakectl find-merge-base <source ref URI> <destination ref URI> [flags]
```

#### Options
{:.no_toc}

```
  -h, --help   help for find-merge-base
```



### lakectl refs-dump

**note:**
lakeFS plumbing command. Don't use unless you're _really_ sure you know what you're doing.
{: .note .note-warning }

Dumps refs (branches, commits, tags) to the underlying object store

```
lakectl refs-dump <repository URI> [flags]
```

#### Options
{:.no_toc}

```
  -h, --help                     help for refs-dump
  -o, --output string            output filename (default stdout)
      --poll-interval duration   poll status check interval (default 3s)
      --timeout duration         timeout for polling status checks (default 1h0m0s)
```



### lakectl refs-restore

**note:**
lakeFS plumbing command. Don't use unless you're _really_ sure you know what you're doing.
{: .note .note-warning }

Restores refs (branches, commits, tags) from the underlying object store to a bare repository

#### Synopsis
{:.no_toc}

restores refs (branches, commits, tags) from the underlying object store to a bare repository.

This command is expected to run on a bare repository (i.e. one created with 'lakectl repo create-bare').
Since a bare repo is expected, in case of transient failure, delete the repository and recreate it as bare and retry.

```
lakectl refs-restore <repository URI> [flags]
```

#### Examples
{:.no_toc}

```
aws s3 cp s3://bucket/_lakefs/refs_manifest.json - | lakectl refs-restore lakefs://my-bare-repository --manifest -
```

#### Options
{:.no_toc}

```
  -h, --help                     help for refs-restore
      --manifest refs-dump       path to a refs manifest json file (as generated by refs-dump). Alternatively, use "-" to read from stdin
      --poll-interval duration   poll status check interval (default 3s)
      --timeout duration         timeout for polling status checks (default 1h0m0s)
```



### lakectl usage

**note:**
lakeFS plumbing command. Don't use unless you're _really_ sure you know what you're doing.
{: .note .note-warning }

Usage reports from lakeFS

#### Options
{:.no_toc}

```
  -h, --help   help for usage
```



### lakectl usage help

Help about any command

#### Synopsis
{:.no_toc}

Help provides help for any command in the application.
Simply type usage help [path to command] for full details.

```
lakectl usage help [command] [flags]
```

#### Options
{:.no_toc}

```
  -h, --help   help for help
```




---------
### lakectl usage summary

**note:**
lakeFS plumbing command. Don't use unless you're _really_ sure you know what you're doing.
{: .note .note-warning }

Summary reports from lakeFS

```
lakectl usage summary [flags]
```

#### Options
{:.no_toc}

```
  -h, --help   help for summary
```


<|MERGE_RESOLUTION|>--- conflicted
+++ resolved
@@ -2626,11 +2626,7 @@
 ```
   -d, --default-branch string   the default branch of this repository (default "main")
   -h, --help                    help for create
-<<<<<<< HEAD
-      --storage-id string       
-=======
       --sample-data             create sample data in the repository
->>>>>>> f5ec65ae
 ```
 
 
@@ -2729,7 +2725,6 @@
 ```
   -d, --default-branch string   the default branch name of this repository (will not be created) (default "main")
   -h, --help                    help for create-bare
-      --storage-id string       
 ```
 
 
