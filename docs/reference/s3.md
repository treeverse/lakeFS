---
title: S3 Gateway API
description: "S3 Gateway API. lakeFS supports the following API operations: Identity and authorization, Bucket operations, Object operations and listing"
parent: Reference
<<<<<<< HEAD
nav_order: 50
=======
has_children: false
>>>>>>> 62fdb51f
---
# S3-Supported API

The S3 Gateway emulates a subset of the [API exposed by S3](https://docs.aws.amazon.com/AmazonS3/latest/API/Welcome.html){:target="_blank"}.
This subset includes all API endpoints relevant to data systems.

For more information, see [architecture][s3-gateway].

lakeFS supports the following API operations:

1. Identity and authorization
   1. [SIGv2](https://docs.aws.amazon.com/general/latest/gr/signature-version-2.html){:target="_blank"}
   1. [SIGv4](https://docs.aws.amazon.com/general/latest/gr/signature-version-4.html){:target="_blank"}
1. Bucket operations:
   1. [HEAD bucket](https://docs.aws.amazon.com/AmazonS3/latest/API/API_HeadBucket.html){:target="_blank"}
1. Object operations:
   1. [DeleteObject](https://docs.aws.amazon.com/AmazonS3/latest/API/API_DeleteObject.html){:target="_blank"}
   1. [DeleteObjects](https://docs.aws.amazon.com/AmazonS3/latest/API/API_DeleteObjects.html){:target="_blank"}
   1. [GetObject](https://docs.aws.amazon.com/AmazonS3/latest/API/API_GetObject.html){:target="_blank"}
      1. Support for caching headers, ETag
      1. Support for range requests
      1. **No** support for [SSE](https://docs.aws.amazon.com/AmazonS3/latest/dev/serv-side-encryption.html){:target="_blank"}
      1. **No** support for [SelectObject](https://docs.aws.amazon.com/AmazonS3/latest/API/API_SelectObjectContent.html){:target="_blank"} operations
   1. [HeadObject](https://docs.aws.amazon.com/AmazonS3/latest/API/API_HeadObject.html){:target="_blank"}
   1. [PutObject](https://docs.aws.amazon.com/AmazonS3/latest/API/API_PutObject.html){:target="_blank"}
      1. Support multi-part uploads
      1. **No** support for storage classes
      1. **No** object level tagging
   1. [CopyObject](https://docs.aws.amazon.com/AmazonS3/latest/API/API_CopyObject.html){:target="_blank}
1. Object Listing:
   1. [ListObjects](https://docs.aws.amazon.com/AmazonS3/latest/API/API_ListObjects.html){:target="_blank"}
   1. [ListObjectsV2](https://docs.aws.amazon.com/AmazonS3/latest/API/API_ListObjectsV2.html){:target="_blank"}
   1. [Delimiter support](https://docs.aws.amazon.com/AmazonS3/latest/API/API_ListObjectsV2.html#API_ListObjectsV2_RequestSyntax) (for `"/"` only)
1. Multipart Uploads:
   1. [AbortMultipartUpload](https://docs.aws.amazon.com/AmazonS3/latest/API/API_AbortMultipartUpload.html){:target="_blank"}
   1. [CompleteMultipartUpload](https://docs.aws.amazon.com/AmazonS3/latest/API/API_CompleteMultipartUpload.html){:target="_blank"}
   1. [CreateMultipartUpload](https://docs.aws.amazon.com/AmazonS3/latest/API/API_CreateMultipartUpload.html){:target="_blank"}
   1. [ListParts](https://docs.aws.amazon.com/AmazonS3/latest/API/API_ListParts.html){:target="_blank"}
   1. [Upload Part](https://docs.aws.amazon.com/AmazonS3/latest/API/API_UploadPart.html){:target="_blank"}
   1. [UploadPartCopy](https://docs.aws.amazon.com/AmazonS3/latest/API/API_UploadPartCopy.html){:target="_blank"}
 

[s3-gateway]:  {% link understand/architecture.md %}#s3-gateway<|MERGE_RESOLUTION|>--- conflicted
+++ resolved
@@ -2,11 +2,6 @@
 title: S3 Gateway API
 description: "S3 Gateway API. lakeFS supports the following API operations: Identity and authorization, Bucket operations, Object operations and listing"
 parent: Reference
-<<<<<<< HEAD
-nav_order: 50
-=======
-has_children: false
->>>>>>> 62fdb51f
 ---
 # S3-Supported API
 
