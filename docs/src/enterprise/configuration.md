--- conflicted
+++ resolved
@@ -5,15 +5,8 @@
 
 # lakeFS Enterprise Configuration Reference
 
-<<<<<<< HEAD
 
 lakeFS Enterprise configuration extends lakeFS's configuration and uses the same config file. 
-=======
-!!! warning
-    fluffy will be deprecated in the upcoming versions and all functionality will be migrated into lakeFS Enterprise
-
-Working with lakeFS Enterprise involve configuring both lakeFS and Fluffy. You can find the extended configuration references for both components below.
->>>>>>> 5c582561
 
 ## lakeFS Configuration
 
