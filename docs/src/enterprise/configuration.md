--- conflicted
+++ resolved
@@ -42,7 +42,6 @@
 
 ### auth
 
-<<<<<<< HEAD
 Configuration section for SSO authentication services, like SAML or OIDC.
 
 * `auth.logout_redirect_url` `(string : "/auth/login")` - The URL to redirect to after logout when using SSO authentication services, like SAML or OIDC.   
@@ -70,13 +69,6 @@
               `https://<lakefs.ingress.domain>/auth/login?redirected=true`.  
               If a Logout Redirection URL is configured in your IdP, ensure it points to the same path:
               `https://<lakefs.ingress.domain>/auth/login?redirected=true`.
-=======
-Configuration section for authentication services, like SAML or OIDC.
-
-* `auth.logout_redirect_url` `(string : "/auth/login")` - The URL to redirect to after logout. The behavior depends on the authentication provider:
-  * **For OIDC**: The logout URL of the OIDC provider (e.g., Auth0 logout endpoint)
-  * **For SAML**: The URL within lakeFS where the IdP should redirect after logout (e.g., `/auth/login`)
->>>>>>> 5c9fa720
 
 ### auth.providers
 
