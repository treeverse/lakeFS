openapi: "3.0.0"

info:
  description: lakeFS HTTP API
  title: lakeFS API
  license:
    name: "Apache 2.0"
    url: https://www.apache.org/licenses/LICENSE-2.0.html
  version: 1.0.0

servers:
  - url: "/api/v1"
    description: lakeFS server endpoint
security:
  - jwt_token: []
  - basic_auth: []
  - cookie_auth: []
  - oidc_auth: []
  - saml_auth: []
components:
  securitySchemes:
    basic_auth:
      type: http
      scheme: basic
    jwt_token:
      type: http
      scheme: bearer
      bearerFormat: JWT
    cookie_auth:
      type: apiKey
      in: cookie
      name: internal_auth_session
    oidc_auth:
      type: apiKey
      in: cookie
      name: oidc_auth_session
    saml_auth:
      type: apiKey
      in: cookie
      name: saml_auth_session

  parameters:
    PaginationPrefix:
      in: query
      name: prefix
      allowEmptyValue: true
      description: return items prefixed with this value
      schema:
        type: string

    PaginationAfter:
      in: query
      name: after
      description: return items after this value
      allowEmptyValue: true
      schema:
        type: string

    PaginationAmount:
      in: query
      name: amount
      description: how many items to return
      schema:
        type: integer
        minimum: -1
        maximum: 1000
        default: 100

    PaginationDelimiter:
      in: query
      name: delimiter
      allowEmptyValue: true
      description: delimiter used to group common prefixes by
      schema:
        type: string

    SearchString:
      in: query
      name: search
      allowEmptyValue: true
      description: string for searching relevant entries
      schema:
        type: string

    IfNoneMatch:
      in: header
      name: If-None-Match
      description: Set to "*" to atomically allow the upload only if the key has no object yet. Other values are not supported.
      example: "*"
      required: false
      schema:
        type: string

  responses:
    NotFoundOrNoACL:
      description: Group not found, or group found but has no ACL
      content:
        application/json:
          schema:
            $ref: "#/components/schemas/ErrorNoACL"

    Unauthorized:
      description: Unauthorized
      content:
        application/json:
          schema:
            $ref: "#/components/schemas/Error"
    ServerError:
      description: Internal Server Error
      content:
        application/json:
          schema:
            $ref: "#/components/schemas/Error"
    NotFound:
      description: Resource Not Found
      content:
        application/json:
          schema:
            $ref: "#/components/schemas/Error"
    Conflict:
      description: Resource Conflicts With Target
      content:
        application/json:
          schema:
            $ref: "#/components/schemas/Error"
    PreconditionFailed:
      description: Precondition Failed
      content:
        application/json:
          schema:
            $ref: "#/components/schemas/Error"
    BadRequest:
      description: Bad Request
      content:
        application/json:
          schema:
            $ref: "#/components/schemas/Error"
    Forbidden:
      description: Forbidden
      content:
        application/json:
          schema:
            $ref: "#/components/schemas/Error"
    ValidationError:
      description: Validation Error
      content:
        application/json:
          schema:
            $ref: "#/components/schemas/Error"
    NotImplemented:
      description: Not Implemented
      content:
        application/json:
          schema:
            $ref: "#/components/schemas/Error"

  schemas:
    Pagination:
      type: object
      required:
        - has_more
        - max_per_page
        - results
        - next_offset
      properties:
        has_more:
          type: boolean
          description: Next page is available
        next_offset:
          type: string
          description: Token used to retrieve the next page
        results:
          type: integer
          minimum: 0
          description: Number of values found in the results
        max_per_page:
          type: integer
          minimum: 0
          description: Maximal number of entries per page

    Repository:
      type: object
      required:
        - creation_date
        - id
        - default_branch
        - storage_namespace
      properties:
        id:
          type: string
        creation_date:
          type: integer
          format: int64
          description: Unix Epoch in seconds
        default_branch:
          type: string
        storage_id:
          type: string
          description: Unique identifier of the underlying data store. *EXPERIMENTAL*
        storage_namespace:
          type: string
          description: Filesystem URI to store the underlying data in (e.g. "s3://my-bucket/some/path/")
        read_only:
          type: boolean
          description: Whether the repository is a read-only repository- not relevant for bare repositories

    RepositoryMetadata:
      type: object
      additionalProperties:
        type: string

    RepositoryMetadataSet:
      type: object
      required:
        - metadata
      properties:
        metadata:
          type: object
          additionalProperties:
            type: string

    RepositoryMetadataKeys:
      type: object
      required:
        - keys
      properties:
        keys:
          type: array
          items:
            type: string
            description: metadata key

    RepositoryList:
      type: object
      required:
        - pagination
        - results
      properties:
        pagination:
          $ref: "#/components/schemas/Pagination"
        results:
          type: array
          items:
            $ref: "#/components/schemas/Repository"

    FindMergeBaseResult:
      type: object
      required:
        - source_commit_id
        - destination_commit_id
        - base_commit_id
      properties:
        source_commit_id:
          type: string
          description: "The commit ID of the merge source"
        destination_commit_id:
          type: string
          description: "The commit ID of the merge destination"
        base_commit_id:
          type: string
          description: "The commit ID of the merge base"

    MergeResult:
      type: object
      required:
        - reference
      properties:
        reference:
          type: string

    RepositoryCreation:
      type: object
      required:
        - name
        - storage_namespace
      properties:
        name:
          type: string
          pattern: "^[a-z0-9][a-z0-9-]{2,62}$"
        storage_id:
          type: string
          description: Unique identifier of the underlying data store. *EXPERIMENTAL*
        storage_namespace:
          type: string
          description: 'Filesystem URI to store the underlying data in (e.g. "s3://my-bucket/some/path/")'
          example: "s3://example-bucket/"
          pattern: "^(s3|gs|https?|mem|local|transient)://.*$"
        default_branch:
          type: string
          example: "main"
        sample_data:
          type: boolean
          default: false
          example: true
        read_only:
          type: boolean
          default: false
          example: true

    PathList:
      type: object
      required:
        - paths
      properties:
        paths:
          type: array
          items:
            type: string
            description: Object path

    DiffObjectStat:
      type: object
      required:
        - checksum
        - mtime
        - content_type
      properties:
        checksum:
          type: string
        mtime:
          type: integer
          format: int64
          description: Unix Epoch in seconds
        content_type:
          type: string
          description: Object media type
        metadata:
          $ref: "#/components/schemas/ObjectUserMetadata"

    ObjectStats:
      type: object
      required:
        - checksum
        - physical_address
        - path
        - path_type
        - mtime
      properties:
        path:
          type: string
        path_type:
          type: string
          enum: [common_prefix, object]
        physical_address:
          type: string
          description: |
            The location of the object on the underlying object store.
            Formatted as a native URI with the object store type as scheme ("s3://...", "gs://...", etc.)
            Or, in the case of presign=true, will be an HTTP URL to be consumed via regular HTTP GET
        physical_address_expiry:
          type: integer
          format: int64
          description: |
            If present and nonzero, physical_address is a pre-signed URL and
            will expire at this Unix Epoch time.  This will be shorter than
            the pre-signed URL lifetime if an authentication token is about
            to expire.

            This field is *optional*.
        checksum:
          type: string
        size_bytes:
          type: integer
          format: int64
          description: |
            The number of bytes in the object.  lakeFS always populates this
            field when returning ObjectStats.  This field is optional _for
            the client_ to supply, for instance on upload.
        mtime:
          type: integer
          format: int64
          description: Unix Epoch in seconds
        metadata:
          $ref: "#/components/schemas/ObjectUserMetadata"
        content_type:
          type: string
          description: Object media type

    ObjectStatsList:
      type: object
      required:
        - pagination
        - results
      properties:
        pagination:
          $ref: "#/components/schemas/Pagination"
        results:
          type: array
          items:
            $ref: "#/components/schemas/ObjectStats"

    UpdateObjectUserMetadata:
      type: object
      required:
        - set
      properties:
        set:
          description: Set this object user metadata
          $ref: "#/components/schemas/ObjectUserMetadata"

    ObjectCopyCreation:
      type: object
      required:
        - src_path
      properties:
        src_path:
          type: string
          description: path of the copied object relative to the ref
        src_ref:
          type: string
          description: a reference, if empty uses the provided branch as ref
        force:
          type: boolean
          default: false

    ObjectStageCreation:
      type: object
      required:
        - physical_address
        - checksum
        - size_bytes
      properties:
        physical_address:
          type: string
        checksum:
          type: string
        size_bytes:
          type: integer
          format: int64
        mtime:
          type: integer
          format: int64
          description: Unix Epoch in seconds
        metadata:
          $ref: "#/components/schemas/ObjectUserMetadata"
        content_type:
          type: string
          description: Object media type
        force:
          type: boolean
          default: false

    ObjectUserMetadata:
      type: object
      additionalProperties:
        type: string

    UnderlyingObjectProperties:
      type: object
      properties:
        storage_class:
          type: string
          nullable: true
    Ref:
      type: object
      required:
        - id
        - commit_id
      properties:
        id:
          type: string
        commit_id:
          type: string

    RefList:
      type: object
      required:
        - pagination
        - results
      properties:
        pagination:
          $ref: "#/components/schemas/Pagination"
        results:
          type: array
          items:
            $ref: "#/components/schemas/Ref"

    Diff:
      type: object
      required:
        - type
        - path
        - path_type
      properties:
        type:
          type: string
          enum: [added, removed, changed, conflict, prefix_changed]
        path:
          type: string
        path_type:
          type: string
          enum: [common_prefix, object]
        size_bytes:
          type: integer
          description: represents the size of the added/changed/deleted entry
          format: int64
        right:
          $ref: "#/components/schemas/DiffObjectStat"
          description: ObjectStats of the right side of the diff.

    DiffList:
      type: object
      required:
        - pagination
        - results
      properties:
        pagination:
          $ref: "#/components/schemas/Pagination"
        results:
          type: array
          items:
            $ref: "#/components/schemas/Diff"

    ResetCreation:
      type: object
      required:
        - type
      properties:
        type:
          type: string
          enum: [object, common_prefix, reset]
          description: What to reset according to path.
        path:
          type: string
        force:
          type: boolean
          default: false

    CommitOverrides:
      type: object
      properties:
        message:
          type: string
          description: replace the commit message
        metadata:
          type: object
          description: replace the metadata of the commit
          additionalProperties:
            type: string

    RevertCreation:
      type: object
      required:
        - parent_number
        - ref
      properties:
        ref:
          type: string
          description: the commit to revert, given by a ref
        commit_overrides:
          $ref: "#/components/schemas/CommitOverrides"
        parent_number:
          type: integer
          description: when reverting a merge commit, the parent number (starting from 1) relative to which to perform the revert.
        force:
          type: boolean
          default: false
        allow_empty:
          type: boolean
          default: false
          description: allow empty commit (revert without changes)

    CherryPickCreation:
      type: object
      required:
        - ref
      properties:
        ref:
          type: string
          description: the commit to cherry-pick, given by a ref
        parent_number:
          type: integer
          description: |
            When cherry-picking a merge commit, the parent number (starting from 1) with which to perform the diff.
            The default branch is parent 1.
        commit_overrides:
          $ref: "#/components/schemas/CommitOverrides"
        force:
          type: boolean
          default: false

    Commit:
      type: object
      required:
        - id
        - parents
        - committer
        - message
        - creation_date
        - meta_range_id
      properties:
        id:
          type: string
        parents:
          type: array
          items:
            type: string
        committer:
          type: string
        message:
          type: string
        creation_date:
          type: integer
          format: int64
          description: Unix Epoch in seconds
        meta_range_id:
          type: string
        metadata:
          type: object
          additionalProperties:
            type: string
        generation:
          type: integer
          format: int64
        version:
          type: integer
          minimum: 0
          maximum: 1

    CommitList:
      type: object
      required:
        - pagination
        - results
      properties:
        pagination:
          $ref: "#/components/schemas/Pagination"
        results:
          type: array
          items:
            $ref: "#/components/schemas/Commit"

    CommitCreation:
      type: object
      required:
        - message
      properties:
        message:
          type: string
        metadata:
          type: object
          additionalProperties:
            type: string
        date:
          description: set date to override creation date in the commit (Unix Epoch in seconds)
          type: integer
          format: int64
        allow_empty:
          description: sets whether a commit can contain no changes
          type: boolean
          default: false
        force:
          type: boolean
          default: false

    CommitRecordCreation:
      type: object
      required:
        - commit_id
        - version
        - committer
        - message
        - metarange_id
        - creation_date
        - parents
        - generation
      properties:
        commit_id:
          type: string
          description: id of the commit record
        version:
          type: integer
          minimum: 0
          maximum: 1
          description: version of the commit record
        committer:
          type: string
          description: committer of the commit record
        message:
          type: string
          description: message of the commit record
        metarange_id:
          type: string
          description: metarange_id of the commit record
        creation_date:
          type: integer
          format: int64
          description: Unix Epoch in seconds
        parents:
          type: array
          items:
            type: string
          description: parents of the commit record
        metadata:
          type: object
          additionalProperties:
            type: string
          description: metadata of the commit record
        generation:
          type: integer
          format: int64
          description: generation of the commit record
        force:
          type: boolean
          default: false

    Merge:
      type: object
      properties:
        message:
          type: string
        metadata:
          type: object
          additionalProperties:
            type: string
        strategy:
          description: In case of a merge conflict, this option will force the merge process to automatically favor changes from the dest branch ('dest-wins') or from the source branch('source-wins'). In case no selection is made, the merge process will fail in case of a conflict
          type: string
        force:
          type: boolean
          default: false
          description: Allow merge into a read-only branch or into a branch with the same content
        allow_empty:
          type: boolean
          default: false
          description: Allow merge when the branches have the same content
        squash_merge:
          type: boolean
          default: false
          description: |
            If set, set only the destination branch as a parent, which "squashes" the merge to
            appear as a single commit on the destination branch.  The source commit is no longer
            a part of the merge commit; consider adding it to the 'metadata' or 'message'
            fields.  This behaves like a GitHub or GitLab "squash merge", or in Git terms 'git
            merge --squash; git commit ...'.
    BranchCreation:
      type: object
      required:
        - name
        - source
      properties:
        name:
          type: string
        source:
          type: string
        force:
          type: boolean
          default: false
        hidden:
          type: boolean
          description: When set, branch will not show up when listing branches by default. *EXPERIMENTAL*
          default: false

    TagCreation:
      type: object
      description: Make tag ID point at this REF.
      required:
        - id
        - ref
      properties:
        id:
          type: string
          description: ID of tag to create
        ref:
          type: string
          description: the commit to tag
        force:
          type: boolean
          default: false

    TaskInfo:
      type: object
      required:
        - id
      properties:
        id:
          type: string
          description: ID of the task

    RepositoryDumpStatus:
      type: object
      required:
        - id
        - done
        - update_time
      properties:
        id:
          type: string
          description: ID of the task
        done:
          type: boolean
        update_time:
          type: string
          format: date-time
        error:
          type: string
        refs:
          $ref: "#/components/schemas/RefsDump"

    RepositoryRestoreStatus:
      type: object
      required:
        - id
        - done
        - update_time
      properties:
        id:
          type: string
          description: ID of the task
        done:
          type: boolean
        update_time:
          type: string
          format: date-time
        error:
          type: string

    RefsDump:
      type: object
      required:
        - branches_meta_range_id
        - tags_meta_range_id
        - commits_meta_range_id
      properties:
        commits_meta_range_id:
          type: string
        tags_meta_range_id:
          type: string
        branches_meta_range_id:
          type: string

    RefsRestore:
      type: object
      required:
        - branches_meta_range_id
        - tags_meta_range_id
        - commits_meta_range_id
      properties:
        commits_meta_range_id:
          type: string
        tags_meta_range_id:
          type: string
        branches_meta_range_id:
          type: string
        force:
          type: boolean
          default: false

    StorageURI:
      description: URI to a path in a storage provider (e.g. "s3://bucket1/path/to/object")
      required:
        - location
      type: object
      properties:
        location:
          type: string

    Error:
      type: object
      required:
        - message
      properties:
        message:
          description: short message explaining the error
          type: string

    ObjectError:
      type: object
      required:
        - status_code
        - message
      properties:
        status_code:
          type: integer
          description: HTTP status code associated for operation on path
        message:
          type: string
          description: short message explaining status_code
        path:
          type: string
          description: affected path

    ObjectErrorList:
      type: object
      required:
        - errors
      properties:
        errors:
          type: array
          items:
            $ref: "#/components/schemas/ObjectError"

    ErrorNoACL:
      type: object
      required:
        - message
      properties:
        message:
          description: short message explaining the error
          type: string
        no_acl:
          description: "true if the group exists but has no ACL"
          type: boolean

    User:
      type: object
      required:
        - id
        - creation_date
      properties:
        id:
          type: string
          description: A unique identifier for the user. Cannot be edited.
        creation_date:
          type: integer
          format: int64
          description: Unix Epoch in seconds
        friendly_name:
          type: string
          description: |
            A shorter name for the user than the id. Unlike id it does not identify the user (it
            might not be unique). Used in some places in the UI.
        email:
          type: string
          description: |
            The email address of the user. If API authentication is enabled, this field is mandatory and will be invited to login.
            If API authentication is disabled, this field will be ignored. All current APIAuthenticators require the email to be 
            lowercase and unique, although custom authenticators may not enforce this.

    CurrentUser:
      type: object
      required:
        - user
      properties:
        user:
          $ref: "#/components/schemas/User"

    UserCreation:
      type: object
      properties:
        id:
          type: string
          description: a unique identifier for the user.
        invite_user:
          type: boolean
      required:
        - id

    LoginConfig:
      type: object
      properties:
        RBAC:
          description: |
            RBAC will remain enabled on GUI if "external".  That only works
            with an external auth service.
          type: string
          enum: [none, simplified, internal, external]
        username_ui_placeholder:
          description: |
            Placeholder text to display in the username field of the login form.
          type: string
        password_ui_placeholder:
          description: |
            Placeholder text to display in the password field of the login form.
          type: string
        login_url:
          description: Primary URL to use for login.
          type: string
        login_url_method:
          type: string
          description: |
            Defines login behavior when login_url is set.
<<<<<<< HEAD
            - redirect (default): Auto-redirect to login_url.
            - select: Show a page to choose between logging in via login_url or with lakeFS credentials.
            Ignored if login_url is not configured.
          enum:
            - redirect
            - select
          default: redirect
=======
            - none: For OSS users.
            - redirect: Auto-redirect to login_url.
            - select: Show a page to choose between logging in via login_url or with lakeFS credentials.
            Ignored if login_url is not configured.
          enum:
            - none
            - redirect
            - select
>>>>>>> f340badf
        login_failed_message:
          description: |
            Message to display to users who fail to login; a full sentence that is rendered
            in HTML and may contain a link to a secondary login method
          type: string
        fallback_login_url:
          description: Secondary URL to offer users to use for login.
          type: string
        fallback_login_label:
          description: Label to place on fallback_login_url.
          type: string
        login_cookie_names:
          description: Cookie names used to store JWT
          type: array
          items:
            type: string
        logout_url:
          description: URL to use for logging out.
          type: string
      required:
        - login_url
        - login_cookie_names
        - logout_url

    SetupState:
      type: object
      properties:
        state:
          type: string
          enum: [initialized, not_initialized]
        comm_prefs_missing:
          type: boolean
          description: true if the comm prefs are missing.
        login_config:
          $ref: "#/components/schemas/LoginConfig"
    AccessKeyCredentials:
      type: object
      properties:
        # Example values as seen on
        # https://docs.aws.amazon.com/IAM/latest/UserGuide/id_credentials_access-keys.html
        access_key_id:
          description: access key ID to set for user for use in integration testing.
          example: AKIAIOSFODNN7EXAMPLE
          type: string
          minLength: 1
        secret_access_key:
          description: secret access key to set for user for use in integration testing.
          example: wJalrXUtnFEMI/K7MDENG/bPxRfiCYEXAMPLEKEY
          type: string
          minLength: 1
      required:
        - access_key_id
        - secret_access_key

    Setup:
      type: object
      properties:
        username:
          description: an identifier for the user (e.g. jane.doe)
          type: string
        key:
          $ref: "#/components/schemas/AccessKeyCredentials"
      required:
        - username

    CommPrefsInput:
      type: object
      properties:
        email:
          description: the provided email
          type: string
        featureUpdates:
          description: user preference to receive feature updates
          type: boolean
        securityUpdates:
          description: user preference to receive security updates
          type: boolean
      required:
        - featureUpdates
        - securityUpdates

    Credentials:
      type: object
      required:
        - creation_date
        - access_key_id
      properties:
        access_key_id:
          type: string
        creation_date:
          type: integer
          format: int64
          description: Unix Epoch in seconds

    CredentialsList:
      type: object
      required:
        - pagination
        - results
      properties:
        pagination:
          $ref: "#/components/schemas/Pagination"
        results:
          type: array
          items:
            $ref: "#/components/schemas/Credentials"

    CredentialsWithSecret:
      type: object
      required:
        - access_key_id
        - creation_date
        - secret_access_key
      properties:
        access_key_id:
          type: string
        secret_access_key:
          type: string
        creation_date:
          type: integer
          format: int64
          description: Unix Epoch in seconds

    Group:
      type: object
      required:
        - creation_date
        - id
      properties:
        id:
          type: string
        name:
          type: string
        description:
          type: string
        creation_date:
          type: integer
          format: int64
          description: Unix Epoch in seconds

    GroupList:
      type: object
      required:
        - results
        - pagination
      properties:
        pagination:
          $ref: "#/components/schemas/Pagination"
        results:
          type: array
          items:
            $ref: "#/components/schemas/Group"

    AuthCapabilities:
      type: object
      properties:
        invite_user:
          type: boolean
        forgot_password:
          type: boolean

    UserList:
      type: object
      required:
        - pagination
        - results
      properties:
        pagination:
          $ref: "#/components/schemas/Pagination"
        results:
          type: array
          items:
            $ref: "#/components/schemas/User"

    LoginInformation:
      type: object
      required:
        - access_key_id
        - secret_access_key
      properties:
        access_key_id:
          type: string
        secret_access_key:
          type: string

    ExternalLoginInformation:
      type: object
      required:
        - identityRequest
      properties:
        token_expiration_duration:
          type: integer
        identityRequest:
          type: object

    StsAuthRequest:
      type: object
      required:
        - code
        - state
        - redirect_uri
      properties:
        code:
          type: string
        state:
          type: string
        redirect_uri:
          type: string
        ttl_seconds:
          type: integer
          format: int64
          description: |
            The time-to-live for the generated token in seconds.  The default
            value is 3600 seconds (1 hour) maximum time allowed is 12 hours.
    AuthenticationToken:
      type: object
      required:
        - token
      properties:
        token:
          description: a JWT token that could be used to authenticate requests
          type: string
        token_expiration:
          type: integer
          format: int64
          description: Unix Epoch in seconds

    GroupCreation:
      type: object
      required:
        - id
      properties:
        id:
          type: string
        description:
          type: string

    Statement:
      type: object
      required:
        - effect
        - resource
        - action
      properties:
        effect:
          type: string
          enum: [allow, deny]
        resource:
          type: string
        action:
          type: array
          items:
            type: string
          minItems: 1

    Policy:
      type: object
      required:
        - id
        - statement
      properties:
        id:
          type: string
        creation_date:
          type: integer
          format: int64
          description: Unix Epoch in seconds
        statement:
          type: array
          items:
            $ref: "#/components/schemas/Statement"
          minItems: 1

    PolicyList:
      type: object
      required:
        - pagination
        - results
      properties:
        pagination:
          $ref: "#/components/schemas/Pagination"
        results:
          type: array
          items:
            $ref: "#/components/schemas/Policy"

    ACL:
      type: object
      required:
        - permission
      properties:
        permission:
          type: string
          description: |
            Permission level to give this ACL.  "Read", "Write", "Super" and
            "Admin" are all supported.

    StorageConfig:
      type: object
      required:
        - blockstore_type
        - blockstore_namespace_example
        - blockstore_namespace_ValidityRegex
        - pre_sign_support
        - pre_sign_support_ui
        - import_support
        - import_validity_regex
      properties:
        blockstore_type:
          type: string
        blockstore_namespace_example:
          type: string
        blockstore_namespace_ValidityRegex:
          type: string
        default_namespace_prefix:
          type: string
        pre_sign_support:
          type: boolean
        pre_sign_support_ui:
          type: boolean
        import_support:
          type: boolean
        import_validity_regex:
          type: string
        pre_sign_multipart_upload:
          type: boolean
        blockstore_id:
          type: string
        blockstore_description:
          type: string

    StorageConfigList:
      type: array
      items:
        $ref: "#/components/schemas/StorageConfig"

    Config:
      type: object
      properties:
        version_config:
          $ref: "#/components/schemas/VersionConfig"
        storage_config:
          $ref: "#/components/schemas/StorageConfig"
        storage_config_list:
          $ref: "#/components/schemas/StorageConfigList"
        ui_config:
          $ref: "#/components/schemas/UIConfig"
    VersionConfig:
      type: object
      properties:
        version:
          type: string
        version_context:
          type: string
        latest_version:
          type: string
        upgrade_recommended:
          type: boolean
        upgrade_url:
          type: string
    UIConfig:
      type: object
      properties:
        custom_viewers:
          type: array
          items:
            $ref: "#/components/schemas/CustomViewer"
    CustomViewer:
      type: object
      required:
        - name
        - url
      properties:
        name:
          type: string
        url:
          type: string
        extensions:
          type: array
          items:
            type: string
        content_types:
          type: array
          items:
            type: string
    GarbageCollectionConfig:
      type: object
      properties:
        grace_period:
          description: Duration in seconds. Objects created in the recent grace_period will not be collected.
          type: integer

    ActionRun:
      type: object
      required:
        - run_id
        - branch
        - start_time
        - commit_id
        - event_type
        - status
      properties:
        run_id:
          type: string
        branch:
          type: string
        start_time:
          type: string
          format: date-time
        end_time:
          type: string
          format: date-time
        event_type:
          type: string
        status:
          type: string
          enum: [failed, completed]
        commit_id:
          type: string

    ActionRunList:
      type: object
      required:
        - pagination
        - results
      properties:
        pagination:
          $ref: "#/components/schemas/Pagination"
        results:
          type: array
          items:
            $ref: "#/components/schemas/ActionRun"

    HookRun:
      type: object
      required:
        - hook_run_id
        - action
        - hook_id
        - start_time
        - status
      properties:
        hook_run_id:
          type: string
        action:
          type: string
        hook_id:
          type: string
        start_time:
          type: string
          format: date-time
        end_time:
          type: string
          format: date-time
        status:
          type: string
          enum: [failed, completed]

    HookRunList:
      type: object
      required:
        - pagination
        - results
      properties:
        pagination:
          $ref: "#/components/schemas/Pagination"
        results:
          type: array
          items:
            $ref: "#/components/schemas/HookRun"

    StagingLocation:
      type: object
      description: location for placing an object when staging it
      properties:
        physical_address:
          type: string
        presigned_url:
          type: string
          nullable: true
          description: if presign=true is passed in the request, this field will contain a pre-signed URL to use when uploading
        presigned_url_expiry:
          type: integer
          format: int64
          description: |
            If present and nonzero, physical_address is a pre-signed URL and
            will expire at this Unix Epoch time.  This will be shorter than
            the pre-signed URL lifetime if an authentication token is about
            to expire.

            This field is *optional*.

    StagingMetadata:
      type: object
      description: information about uploaded object
      properties:
        staging:
          $ref: "#/components/schemas/StagingLocation"
        checksum:
          type: string
          description: unique identifier of object content on backing store (typically ETag)
        size_bytes:
          type: integer
          format: int64
        user_metadata:
          type: object
          additionalProperties:
            type: string
        content_type:
          type: string
          description: Object media type
        mtime:
          type: integer
          format: int64
          description: Unix Epoch in seconds.  May be ignored by server.
        force:
          type: boolean
          default: false
      required:
        - staging
        - checksum
        - size_bytes

    GarbageCollectionPrepareResponse:
      type: object
      properties:
        run_id:
          type: string
          description: a unique identifier generated for this GC job
          example: 64eaa103-d726-4a33-bcb8-7c0b4abfe09e
        gc_commits_location:
          type: string
          description: location of the resulting commits csv table (partitioned by run_id)
          example: s3://my-storage-namespace/_lakefs/retention/commits
        gc_addresses_location:
          type: string
          description: location to use for expired addresses parquet table (partitioned by run_id)
          example: s3://my-storage-namespace/_lakefs/retention/addresses
        gc_commits_presigned_url:
          type: string
          description: a presigned url to download the commits csv
      required:
        - run_id
        - gc_commits_location
        - gc_addresses_location

    PrepareGCUncommittedRequest:
      type: object
      properties:
        continuation_token:
          type: string

    PrepareGCUncommittedResponse:
      type: object
      properties:
        run_id:
          type: string
        gc_uncommitted_location:
          type: string
          description: location of uncommitted information data
        continuation_token:
          type: string
      required:
        - run_id
        - gc_uncommitted_location

    GarbageCollectionRule:
      type: object
      properties:
        branch_id:
          type: string
        retention_days:
          type: integer
      required:
        - branch_id
        - retention_days

    GarbageCollectionRules:
      type: object
      properties:
        default_retention_days:
          type: integer
        branches:
          type: array
          items:
            $ref: "#/components/schemas/GarbageCollectionRule"
      required:
        - default_retention_days
        - branches

    BranchProtectionRule:
      type: object
      properties:
        pattern:
          type: string
          description: fnmatch pattern for the branch name, supporting * and ? wildcards
          example: "stable_*"
          minLength: 1
      required:
        - pattern

    ImportLocation:
      type: object
      required:
        - type
        - path
        - destination
      properties:
        type:
          type: string
          enum: [common_prefix, object]
          description: Path type, can either be 'common_prefix' or 'object'
        path:
          type: string
          description: A source location to a 'common_prefix' or to a single object. Must match the lakeFS installation blockstore type.
          example: s3://my-bucket/production/collections/
        destination:
          type: string
          description: |
            Destination for the imported objects on the branch. Must be a relative path to the branch.
            If the type is an 'object', the destination is the exact object name under the branch.
            If the type is a 'common_prefix', the destination is the prefix under the branch.
          example: collections/

    ImportCreation:
      type: object
      required:
        - paths
        - commit
      properties:
        paths:
          type: array
          items:
            $ref: "#/components/schemas/ImportLocation"
        commit:
          $ref: "#/components/schemas/CommitCreation"
        force:
          type: boolean
          default: false
      example:
        commit:
          message: Importing collections from S3
        paths:
          - path: s3://my-bucket/production/collections/
            destination: collections/
            type: common_prefix
          - path: s3://my-bucket/production/collections/file1
            destination: collections/file1
            type: object

    RangeMetadata:
      type: object
      required:
        - id
        - min_key
        - max_key
        - count
        - estimated_size
      properties:
        id:
          type: string
          description: ID of the range.
          example: 480e19972a6fbe98ab8e81ae5efdfd1a29037587e91244e87abd4adefffdb01c
        min_key:
          type: string
          description: First key in the range.
          example: production/collections/some/file_1.parquet
        max_key:
          type: string
          description: Last key in the range.
          example: production/collections/some/file_8229.parquet
        count:
          type: integer
          description: Number of records in the range.
        estimated_size:
          type: integer
          description: Estimated size of the range in bytes

    ImportStatus:
      type: object
      properties:
        completed:
          type: boolean
        update_time:
          type: string
          format: date-time
        ingested_objects:
          description: Number of objects processed so far
          type: integer
          format: int64
        metarange_id:
          type: string
        commit:
          $ref: "#/components/schemas/Commit"
        error:
          $ref: "#/components/schemas/Error"
      required:
        - update_time
        - completed

    ImportCreationResponse:
      type: object
      properties:
        id:
          description: The id of the import process
          type: string
      required:
        - id

    MetaRangeCreation:
      type: object
      properties:
        ranges:
          type: array
          items:
            $ref: "#/components/schemas/RangeMetadata"
          minItems: 1
      required:
        - ranges

    MetaRangeCreationResponse:
      type: object
      properties:
        id:
          description: The id of the created metarange
          type: string

    UpdateToken:
      type: object
      properties:
        staging_token:
          type: string
      required:
        - staging_token

    StatsEvent:
      type: object
      properties:
        class:
          description: stats event class (e.g. "s3_gateway", "openapi_request", "experimental-feature", "ui-event")
          type: string
        name:
          description: stats event name (e.g. "put_object", "create_repository", "<experimental-feature-name>")
          type: string
        count:
          description: number of events of the class and name
          type: integer
      required:
        - class
        - name
        - count

    StatsEventsList:
      type: object
      required:
        - events
      properties:
        events:
          type: array
          items:
            $ref: "#/components/schemas/StatsEvent"

    PresignMultipartUpload:
      type: object
      properties:
        upload_id:
          type: string
        physical_address:
          type: string
        presigned_urls:
          type: array
          items:
            type: string
      required:
        - upload_id
        - physical_address

    UploadPart:
      type: object
      properties:
        part_number:
          type: integer
        etag:
          type: string
      required:
        - part_number
        - etag

    UploadPartFrom:
      type: object
      properties:
        physical_address:
          description: |
            The physical address (of the entire intended object) returned from
            createPresignMultipartUpload.
          type: string
      required:
        - physical_address

    CopyPartSource:
      type: object
      properties:
        repository:
          type: string
        ref:
          type: string
        path:
          type: string
        range:
          description: "Range of bytes to copy"
          type: string
          pattern: '^bytes=((\d*-\d*,? ?)+)$'
      required:
        - repository
        - ref
        - path

    UploadPartCopyFrom:
      allOf: # Extend UploadPartFrom
        - $ref: "#/components/schemas/UploadPartFrom"
        - type: object
          properties:
            copy_source:
              description: "Source of copy"
              $ref: "#/components/schemas/CopyPartSource"
          required:
            - copy_source

    UploadTo:
      type: object
      properties:
        presigned_url:
          type: string
      required:
        - presigned_url

    CompletePresignMultipartUpload:
      type: object
      properties:
        physical_address:
          type: string
        parts:
          type: array
          description: "List of uploaded parts, should be ordered by ascending part number"
          items:
            $ref: "#/components/schemas/UploadPart"
        user_metadata:
          type: object
          additionalProperties:
            type: string
        content_type:
          type: string
          description: Object media type
      required:
        - physical_address
        - parts

    AbortPresignMultipartUpload:
      type: object
      properties:
        physical_address:
          type: string
      required:
        - physical_address

    UsageReport:
      type: object
      properties:
        year:
          type: integer
        month:
          type: integer
        count:
          type: integer
          format: int64
      required:
        - year
        - month
        - count

    InstallationUsageReport:
      type: object
      properties:
        installation_id:
          type: string
        reports:
          type: array
          items:
            $ref: "#/components/schemas/UsageReport"
      required:
        - installation_id
        - reports

    ExternalPrincipalList:
      type: object
      required:
        - pagination
        - results
      properties:
        pagination:
          $ref: "#/components/schemas/Pagination"
        results:
          type: array
          items:
            $ref: "#/components/schemas/ExternalPrincipal"
    ExternalPrincipalSettings:
      type: object
      additionalProperties:
        type: string
      description: Additional settings to be consumed by the remote authenticator
    ExternalPrincipalCreation:
      type: object
      properties:
        settings:
          type: object
          items:
            $ref: "#/components/schemas/ExternalPrincipalSettings"
    ExternalPrincipal:
      type: object
      required:
        - user_id
        - id
      properties:
        id:
          type: string
          description: A unique identifier for the external principal i.e aws:sts::123:assumed-role/role-name
        user_id:
          type: string
          description: |
            lakeFS user ID to associate with an external principal.
        settings:
          type: object
          items:
            $ref: "#/components/schemas/ExternalPrincipalSettings"

    PullRequestBasic:
      type: object
      properties:
        status:
          type: string
          enum: [open, closed, merged]
        title:
          type: string
        description:
          type: string

    PullRequest:
      allOf:
        - $ref: "#/components/schemas/PullRequestBasic"
        - required:
            - status
            - title
            - description
        - type: object
          required:
            - id
            - creation_date
            - author
            - source_branch
            - destination_branch
          properties:
            id:
              type: string
            creation_date:
              type: string
              format: date-time
            author:
              type: string
            source_branch:
              type: string
            destination_branch:
              type: string
            merged_commit_id:
              type: string
              description: the commit id of merged PRs
            closed_date:
              type: string
              format: date-time

    PullRequestsList:
      type: object
      required:
        - pagination
        - results
      properties:
        pagination:
          $ref: "#/components/schemas/Pagination"
        results:
          type: array
          items:
            $ref: "#/components/schemas/PullRequest"

    PullRequestCreation:
      type: object
      required:
        - title
        - source_branch
        - destination_branch
      properties:
        title:
          type: string
        description:
          type: string
        source_branch:
          type: string
        destination_branch:
          type: string

    PullRequestCreationResponse:
      type: object
      required:
        - id
      properties:
        id:
          type: string
          description: ID of the pull request

    License:
      type: object
      required:
        - token
      properties:
        token:
          type: string
          description: The license JWT token

paths:
  /setup_comm_prefs:
    post:
      tags:
        - internal
      operationId: setupCommPrefs
      summary: setup communications preferences
      security: []
      requestBody:
        required: true
        content:
          application/json:
            schema:
              $ref: "#/components/schemas/CommPrefsInput"
      responses:
        200:
          description: communication preferences saved successfully
        409:
          description: setup was already completed
          content:
            application/json:
              schema:
                $ref: "#/components/schemas/Error"
        412:
          description: wrong setup state for this operation
          content:
            application/json:
              schema:
                $ref: "#/components/schemas/Error"
        429:
          description: too many requests
        default:
          $ref: "#/components/responses/ServerError"

  /setup_lakefs:
    get:
      tags:
        - internal
      operationId: getSetupState
      summary: check if the lakeFS installation is already set up
      security: []
      responses:
        200:
          description: lakeFS setup state
          content:
            application/json:
              schema:
                $ref: "#/components/schemas/SetupState"
        429:
          description: too many requests
        default:
          $ref: "#/components/responses/ServerError"
    post:
      tags:
        - internal
      operationId: setup
      summary: setup lakeFS and create a first user
      security: []
      requestBody:
        required: true
        content:
          application/json:
            schema:
              $ref: "#/components/schemas/Setup"
      responses:
        200:
          description: user created successfully
          content:
            application/json:
              schema:
                $ref: "#/components/schemas/CredentialsWithSecret"
        400:
          $ref: "#/components/responses/BadRequest"
        409:
          description: setup was already called
          content:
            application/json:
              schema:
                $ref: "#/components/schemas/Error"
        429:
          description: too many requests
        default:
          $ref: "#/components/responses/ServerError"

  /user:
    get:
      tags:
        - auth
      operationId: getCurrentUser
      summary: get current user
      responses:
        200:
          description: user
          content:
            application/json:
              schema:
                $ref: "#/components/schemas/CurrentUser"

  /auth/login:
    post:
      tags:
        - auth
      operationId: login
      summary: perform a login
      security: [] # No authentication
      requestBody:
        content:
          application/json:
            schema:
              $ref: "#/components/schemas/LoginInformation"
      responses:
        200:
          description: successful login
          headers:
            Set-Cookie:
              schema:
                type: string
                example: "access_token=abcde12356; Path=/; HttpOnly"
          content:
            application/json:
              schema:
                $ref: "#/components/schemas/AuthenticationToken"
        401:
          $ref: "#/components/responses/Unauthorized"
        429:
          description: too many requests
        default:
          $ref: "#/components/responses/ServerError"

  /auth/external/principal/login:
    post:
      tags:
        - external
        - experimental
        - auth
      operationId: externalPrincipalLogin
      summary: perform a login using an external authenticator
      security: []
      requestBody:
        content:
          application/json:
            schema:
              $ref: "#/components/schemas/ExternalLoginInformation"
      responses:
        200:
          description: successful external login
          content:
            application/json:
              schema:
                $ref: "#/components/schemas/AuthenticationToken"
        400:
          $ref: "#/components/responses/BadRequest"
        401:
          $ref: "#/components/responses/Unauthorized"
        403:
          $ref: "#/components/responses/Forbidden"
        404:
          $ref: "#/components/responses/NotFound"
        429:
          description: too many requests
        default:
          $ref: "#/components/responses/ServerError"

  /sts/login:
    post:
      tags:
        - experimental
      operationId: stsLogin # change to stsLogin
      summary: perform a login with STS
      security: []
      requestBody:
        required: true
        content:
          application/json:
            schema:
              $ref: "#/components/schemas/StsAuthRequest"
      responses:
        200:
          description: successful STS login
          content:
            application/json:
              schema:
                $ref: "#/components/schemas/AuthenticationToken"
        401:
          $ref: "#/components/responses/Unauthorized"
        429:
          description: too many requests
        default:
          $ref: "#/components/responses/ServerError"

  /auth/capabilities:
    get:
      tags:
        - internal
      operationId: getAuthCapabilities
      summary: list authentication capabilities supported
      security: []
      responses:
        200:
          description: auth capabilities
          content:
            application/json:
              schema:
                $ref: "#/components/schemas/AuthCapabilities"
        429:
          description: too many requests
        default:
          $ref: "#/components/responses/ServerError"

  /auth/users:
    get:
      tags:
        - auth
      operationId: listUsers
      summary: list users
      parameters:
        - $ref: "#/components/parameters/PaginationPrefix"
        - $ref: "#/components/parameters/PaginationAfter"
        - $ref: "#/components/parameters/PaginationAmount"
      responses:
        200:
          description: user list
          content:
            application/json:
              schema:
                $ref: "#/components/schemas/UserList"
        401:
          $ref: "#/components/responses/Unauthorized"
        429:
          description: too many requests
        default:
          $ref: "#/components/responses/ServerError"
    post:
      tags:
        - auth
      operationId: createUser
      summary: create user
      requestBody:
        content:
          application/json:
            schema:
              $ref: "#/components/schemas/UserCreation"
      responses:
        201:
          description: user
          content:
            application/json:
              schema:
                $ref: "#/components/schemas/User"
        400:
          description: validation error
          content:
            application/json:
              schema:
                $ref: "#/components/schemas/Error"
        401:
          $ref: "#/components/responses/Unauthorized"
        409:
          $ref: "#/components/responses/Conflict"
        429:
          description: too many requests
        default:
          $ref: "#/components/responses/ServerError"

  /auth/users/{userId}:
    parameters:
      - in: path
        name: userId
        required: true
        schema:
          type: string
    get:
      tags:
        - auth
      operationId: getUser
      summary: get user
      responses:
        200:
          description: user
          content:
            application/json:
              schema:
                $ref: "#/components/schemas/User"
        401:
          $ref: "#/components/responses/Unauthorized"
        404:
          $ref: "#/components/responses/NotFound"
        429:
          description: too many requests
        default:
          $ref: "#/components/responses/ServerError"
    delete:
      tags:
        - auth
      operationId: deleteUser
      summary: delete user
      responses:
        204:
          description: user deleted successfully
        401:
          $ref: "#/components/responses/Unauthorized"
        404:
          $ref: "#/components/responses/NotFound"
        429:
          description: too many requests
        default:
          $ref: "#/components/responses/ServerError"

  /auth/groups:
    get:
      tags:
        - auth
      operationId: listGroups
      summary: list groups
      parameters:
        - $ref: "#/components/parameters/PaginationPrefix"
        - $ref: "#/components/parameters/PaginationAfter"
        - $ref: "#/components/parameters/PaginationAmount"
      responses:
        200:
          description: group list
          content:
            application/json:
              schema:
                $ref: "#/components/schemas/GroupList"
        401:
          $ref: "#/components/responses/Unauthorized"
        429:
          description: too many requests
        default:
          $ref: "#/components/responses/ServerError"
    post:
      tags:
        - auth
      operationId: createGroup
      summary: create group
      requestBody:
        content:
          application/json:
            schema:
              $ref: "#/components/schemas/GroupCreation"
      responses:
        201:
          description: group
          content:
            application/json:
              schema:
                $ref: "#/components/schemas/Group"
        401:
          $ref: "#/components/responses/Unauthorized"
        404:
          $ref: "#/components/responses/NotFound"
        429:
          description: too many requests
        default:
          $ref: "#/components/responses/ServerError"

  /auth/groups/{groupId}:
    parameters:
      - in: path
        name: groupId
        required: true
        schema:
          type: string
    get:
      tags:
        - auth
      operationId: getGroup
      summary: get group
      responses:
        200:
          description: group
          content:
            application/json:
              schema:
                $ref: "#/components/schemas/Group"
        401:
          $ref: "#/components/responses/Unauthorized"
        404:
          $ref: "#/components/responses/NotFound"
        429:
          description: too many requests
        default:
          $ref: "#/components/responses/ServerError"
    delete:
      tags:
        - auth
      operationId: deleteGroup
      summary: delete group
      responses:
        204:
          description: group deleted successfully
        401:
          $ref: "#/components/responses/Unauthorized"
        404:
          $ref: "#/components/responses/NotFound"
        429:
          description: too many requests
        default:
          $ref: "#/components/responses/ServerError"

  /auth/policies:
    get:
      tags:
        - auth
      operationId: listPolicies
      summary: list policies
      parameters:
        - $ref: "#/components/parameters/PaginationPrefix"
        - $ref: "#/components/parameters/PaginationAfter"
        - $ref: "#/components/parameters/PaginationAmount"
      responses:
        200:
          description: policy list
          content:
            application/json:
              schema:
                $ref: "#/components/schemas/PolicyList"
        401:
          $ref: "#/components/responses/Unauthorized"
        429:
          description: too many requests
        default:
          $ref: "#/components/responses/ServerError"
    post:
      tags:
        - auth
      operationId: createPolicy
      summary: create policy
      requestBody:
        required: true
        content:
          application/json:
            schema:
              $ref: "#/components/schemas/Policy"
      responses:
        201:
          description: policy
          content:
            application/json:
              schema:
                $ref: "#/components/schemas/Policy"
        400:
          $ref: "#/components/responses/ValidationError"
        401:
          $ref: "#/components/responses/Unauthorized"
        409:
          $ref: "#/components/responses/Conflict"
        429:
          description: too many requests
        default:
          $ref: "#/components/responses/ServerError"

  /auth/policies/{policyId}:
    parameters:
      - in: path
        name: policyId
        required: true
        schema:
          type: string
    get:
      tags:
        - auth
      operationId: getPolicy
      summary: get policy
      responses:
        200:
          description: policy
          content:
            application/json:
              schema:
                $ref: "#/components/schemas/Policy"
        401:
          $ref: "#/components/responses/Unauthorized"
        404:
          $ref: "#/components/responses/NotFound"
        429:
          description: too many requests
        default:
          $ref: "#/components/responses/ServerError"
    put:
      tags:
        - auth
      operationId: updatePolicy
      summary: update policy
      requestBody:
        required: true
        content:
          application/json:
            schema:
              $ref: "#/components/schemas/Policy"
      responses:
        200:
          description: policy
          content:
            application/json:
              schema:
                $ref: "#/components/schemas/Policy"
        400:
          $ref: "#/components/responses/ValidationError"
        401:
          $ref: "#/components/responses/Unauthorized"
        404:
          $ref: "#/components/responses/NotFound"
        429:
          description: too many requests
        default:
          $ref: "#/components/responses/ServerError"
    delete:
      tags:
        - auth
      operationId: deletePolicy
      summary: delete policy
      responses:
        204:
          description: policy deleted successfully
        401:
          $ref: "#/components/responses/Unauthorized"
        404:
          $ref: "#/components/responses/NotFound"
        429:
          description: too many requests
        default:
          $ref: "#/components/responses/ServerError"

  /auth/groups/{groupId}/members:
    parameters:
      - in: path
        name: groupId
        required: true
        schema:
          type: string
    get:
      tags:
        - auth
      operationId: listGroupMembers
      summary: list group members
      parameters:
        - $ref: "#/components/parameters/PaginationPrefix"
        - $ref: "#/components/parameters/PaginationAfter"
        - $ref: "#/components/parameters/PaginationAmount"
      responses:
        200:
          description: group member list
          content:
            application/json:
              schema:
                $ref: "#/components/schemas/UserList"
        401:
          $ref: "#/components/responses/Unauthorized"
        429:
          description: too many requests
        default:
          $ref: "#/components/responses/ServerError"

  /auth/groups/{groupId}/members/{userId}:
    parameters:
      - in: path
        name: groupId
        required: true
        schema:
          type: string
      - in: path
        name: userId
        required: true
        schema:
          type: string
    put:
      tags:
        - auth
      operationId: addGroupMembership
      summary: add group membership
      responses:
        201:
          description: membership added successfully
        401:
          $ref: "#/components/responses/Unauthorized"
        404:
          $ref: "#/components/responses/NotFound"
        429:
          description: too many requests
        default:
          $ref: "#/components/responses/ServerError"

    delete:
      tags:
        - auth
      operationId: deleteGroupMembership
      summary: delete group membership
      responses:
        204:
          description: membership deleted successfully
        401:
          $ref: "#/components/responses/Unauthorized"
        404:
          $ref: "#/components/responses/NotFound"
        429:
          description: too many requests
        default:
          $ref: "#/components/responses/ServerError"

  /auth/users/{userId}/credentials:
    parameters:
      - in: path
        name: userId
        required: true
        schema:
          type: string
    get:
      tags:
        - auth
      parameters:
        - $ref: "#/components/parameters/PaginationPrefix"
        - $ref: "#/components/parameters/PaginationAfter"
        - $ref: "#/components/parameters/PaginationAmount"
      operationId: listUserCredentials
      summary: list user credentials
      responses:
        200:
          description: credential list
          content:
            application/json:
              schema:
                $ref: "#/components/schemas/CredentialsList"
        401:
          $ref: "#/components/responses/Unauthorized"
        404:
          $ref: "#/components/responses/NotFound"
        429:
          description: too many requests
        default:
          $ref: "#/components/responses/ServerError"

    post:
      tags:
        - auth
      operationId: createCredentials
      summary: create credentials
      responses:
        201:
          description: credentials
          content:
            application/json:
              schema:
                $ref: "#/components/schemas/CredentialsWithSecret"
        401:
          $ref: "#/components/responses/Unauthorized"
        404:
          $ref: "#/components/responses/NotFound"
        429:
          description: too many requests
        default:
          $ref: "#/components/responses/ServerError"

  /auth/users/{userId}/credentials/{accessKeyId}:
    parameters:
      - in: path
        name: userId
        required: true
        schema:
          type: string
      - in: path
        name: accessKeyId
        required: true
        schema:
          type: string
    delete:
      tags:
        - auth
      operationId: deleteCredentials
      summary: delete credentials
      responses:
        204:
          description: credentials deleted successfully
        401:
          $ref: "#/components/responses/Unauthorized"
        404:
          $ref: "#/components/responses/NotFound"
        429:
          description: too many requests
        default:
          $ref: "#/components/responses/ServerError"

    get:
      tags:
        - auth
      operationId: getCredentials
      summary: get credentials
      responses:
        200:
          description: credentials
          content:
            application/json:
              schema:
                $ref: "#/components/schemas/Credentials"
        401:
          $ref: "#/components/responses/Unauthorized"
        404:
          $ref: "#/components/responses/NotFound"
        429:
          description: too many requests
        default:
          $ref: "#/components/responses/ServerError"

  /auth/users/{userId}/groups:
    parameters:
      - in: path
        name: userId
        required: true
        schema:
          type: string
    get:
      tags:
        - auth
      parameters:
        - $ref: "#/components/parameters/PaginationPrefix"
        - $ref: "#/components/parameters/PaginationAfter"
        - $ref: "#/components/parameters/PaginationAmount"
      operationId: listUserGroups
      summary: list user groups
      responses:
        200:
          description: group list
          content:
            application/json:
              schema:
                $ref: "#/components/schemas/GroupList"
        401:
          $ref: "#/components/responses/Unauthorized"
        404:
          $ref: "#/components/responses/NotFound"
        429:
          description: too many requests
        default:
          $ref: "#/components/responses/ServerError"

  /auth/users/{userId}/policies:
    parameters:
      - in: path
        name: userId
        required: true
        schema:
          type: string
    get:
      tags:
        - auth
      parameters:
        - $ref: "#/components/parameters/PaginationPrefix"
        - $ref: "#/components/parameters/PaginationAfter"
        - $ref: "#/components/parameters/PaginationAmount"
        - in: query
          name: effective
          schema:
            type: boolean
            default: false
          description: will return all distinct policies attached to the user or any of its groups
      operationId: listUserPolicies
      summary: list user policies
      responses:
        200:
          description: policy list
          content:
            application/json:
              schema:
                $ref: "#/components/schemas/PolicyList"
        401:
          $ref: "#/components/responses/Unauthorized"
        404:
          $ref: "#/components/responses/NotFound"
        429:
          description: too many requests
        default:
          $ref: "#/components/responses/ServerError"

  /auth/users/{userId}/policies/{policyId}:
    parameters:
      - in: path
        name: userId
        required: true
        schema:
          type: string
      - in: path
        name: policyId
        required: true
        schema:
          type: string
    put:
      tags:
        - auth
      operationId: attachPolicyToUser
      summary: attach policy to user
      responses:
        201:
          description: policy attached successfully
        401:
          $ref: "#/components/responses/Unauthorized"
        404:
          $ref: "#/components/responses/NotFound"
        429:
          description: too many requests
        default:
          $ref: "#/components/responses/ServerError"
    delete:
      tags:
        - auth
      operationId: detachPolicyFromUser
      summary: detach policy from user
      responses:
        204:
          description: policy detached successfully
        401:
          $ref: "#/components/responses/Unauthorized"
        404:
          $ref: "#/components/responses/NotFound"
        429:
          description: too many requests
        default:
          $ref: "#/components/responses/ServerError"

  /auth/users/{userId}/external/principals:
    parameters:
      - in: path
        name: userId
        required: true
        schema:
          type: string
      - in: query
        name: principalId
        required: true
        schema:
          type: string
    post:
      tags:
        - auth
        - external
        - experimental
      operationId: createUserExternalPrincipal
      summary: attach external principal to user
      requestBody:
        required: false
        content:
          application/json:
            schema:
              $ref: "#/components/schemas/ExternalPrincipalCreation"
      responses:
        201:
          description: external principal attached successfully
        401:
          $ref: "#/components/responses/Unauthorized"
        404:
          $ref: "#/components/responses/NotFound"
        409:
          $ref: "#/components/responses/Conflict"
        429:
          description: too many requests
        default:
          $ref: "#/components/responses/ServerError"
    delete:
      tags:
        - auth
        - external
        - experimental
      operationId: deleteUserExternalPrincipal
      summary: delete external principal from user
      responses:
        204:
          description: external principal detached successfully
        401:
          $ref: "#/components/responses/Unauthorized"
        404:
          $ref: "#/components/responses/NotFound"
        429:
          description: too many requests
        default:
          $ref: "#/components/responses/ServerError"

  /auth/users/{userId}/external/principals/ls:
    parameters:
      - in: path
        name: userId
        required: true
        schema:
          type: string
    get:
      tags:
        - auth
        - external
        - experimental
      parameters:
        - $ref: "#/components/parameters/PaginationPrefix"
        - $ref: "#/components/parameters/PaginationAfter"
        - $ref: "#/components/parameters/PaginationAmount"
      operationId: listUserExternalPrincipals
      summary: list user external policies attached to a user
      responses:
        200:
          description: external principals list
          content:
            application/json:
              schema:
                $ref: "#/components/schemas/ExternalPrincipalList"
        401:
          $ref: "#/components/responses/Unauthorized"
        404:
          $ref: "#/components/responses/NotFound"
        429:
          description: too many requests
        default:
          $ref: "#/components/responses/ServerError"

  /auth/external/principals:
    parameters:
      - in: query
        name: principalId
        required: true
        schema:
          type: string
    get:
      tags:
        - auth
        - external
        - experimental
      operationId: getExternalPrincipal
      summary: describe external principal by id
      responses:
        200:
          description: external principal
          content:
            application/json:
              schema:
                $ref: "#/components/schemas/ExternalPrincipal"
        401:
          $ref: "#/components/responses/Unauthorized"
        404:
          $ref: "#/components/responses/NotFound"
        429:
          description: too many requests
        default:
          $ref: "#/components/responses/ServerError"

  /auth/groups/{groupId}/policies:
    parameters:
      - in: path
        name: groupId
        required: true
        schema:
          type: string
    get:
      tags:
        - auth
      parameters:
        - $ref: "#/components/parameters/PaginationPrefix"
        - $ref: "#/components/parameters/PaginationAfter"
        - $ref: "#/components/parameters/PaginationAmount"
      operationId: listGroupPolicies
      summary: list group policies
      responses:
        200:
          description: policy list
          content:
            application/json:
              schema:
                $ref: "#/components/schemas/PolicyList"
        401:
          $ref: "#/components/responses/Unauthorized"
        404:
          $ref: "#/components/responses/NotFound"
        429:
          description: too many requests
        default:
          $ref: "#/components/responses/ServerError"

  /auth/groups/{groupId}/policies/{policyId}:
    parameters:
      - in: path
        name: groupId
        required: true
        schema:
          type: string
      - in: path
        name: policyId
        required: true
        schema:
          type: string
    put:
      tags:
        - auth
      operationId: attachPolicyToGroup
      summary: attach policy to group
      responses:
        201:
          description: policy attached successfully
        401:
          $ref: "#/components/responses/Unauthorized"
        404:
          $ref: "#/components/responses/NotFound"
        429:
          description: too many requests
        default:
          $ref: "#/components/responses/ServerError"

    delete:
      tags:
        - auth
      operationId: detachPolicyFromGroup
      summary: detach policy from group
      responses:
        204:
          description: policy detached successfully
        401:
          $ref: "#/components/responses/Unauthorized"
        404:
          $ref: "#/components/responses/NotFound"
        429:
          description: too many requests
        default:
          $ref: "#/components/responses/ServerError"

  /auth/groups/{groupId}/acl:
    parameters:
      - in: path
        name: groupId
        required: true
        schema:
          type: string

    post:
      tags:
        - auth
      operationId: setGroupACL
      summary: set ACL of group
      requestBody:
        required: true
        content:
          application/json:
            schema:
              $ref: "#/components/schemas/ACL"
      responses:
        201:
          description: ACL successfully changed
        401:
          $ref: "#/components/responses/Unauthorized"
        404:
          $ref: "#/components/responses/NotFound"
        429:
          description: too many requests
        default:
          $ref: "#/components/responses/ServerError"

    get:
      tags:
        - auth
      operationId: getGroupACL
      summary: get ACL of group
      responses:
        200:
          description: ACL of group
          content:
            application/json:
              schema:
                $ref: "#/components/schemas/ACL"
        401:
          $ref: "#/components/responses/Unauthorized"
        404:
          $ref: "#/components/responses/NotFoundOrNoACL"
        429:
          description: too many requests
        default:
          $ref: "#/components/responses/ServerError"

  /repositories:
    get:
      tags:
        - repositories
      parameters:
        - $ref: "#/components/parameters/PaginationPrefix"
        - $ref: "#/components/parameters/PaginationAfter"
        - $ref: "#/components/parameters/PaginationAmount"
        - $ref: "#/components/parameters/SearchString"
      operationId: listRepositories
      summary: list repositories
      responses:
        200:
          description: repository list
          content:
            application/json:
              schema:
                $ref: "#/components/schemas/RepositoryList"
        401:
          $ref: "#/components/responses/Unauthorized"
        429:
          description: too many requests
        default:
          $ref: "#/components/responses/ServerError"
    post:
      tags:
        - repositories
      operationId: createRepository
      summary: create repository
      requestBody:
        required: true
        content:
          application/json:
            schema:
              $ref: "#/components/schemas/RepositoryCreation"
      parameters:
        - in: query
          name: bare
          schema:
            type: boolean
            default: false
          description: If true, create a bare repository with no initial commit and branch
      responses:
        201:
          description: repository
          content:
            application/json:
              schema:
                $ref: "#/components/schemas/Repository"
        400:
          $ref: "#/components/responses/ValidationError"
        401:
          $ref: "#/components/responses/Unauthorized"
        409:
          $ref: "#/components/responses/Conflict"
        429:
          description: too many requests
        default:
          $ref: "#/components/responses/ServerError"

  /repositories/{repository}:
    parameters:
      - in: path
        name: repository
        required: true
        schema:
          type: string
    get:
      tags:
        - repositories
      operationId: getRepository
      summary: get repository
      responses:
        200:
          description: repository
          content:
            application/json:
              schema:
                $ref: "#/components/schemas/Repository"
        401:
          $ref: "#/components/responses/Unauthorized"
        404:
          $ref: "#/components/responses/NotFound"
        429:
          description: too many requests
        default:
          $ref: "#/components/responses/ServerError"
    delete:
      tags:
        - repositories
      operationId: deleteRepository
      summary: delete repository
      parameters:
        - in: query
          name: force
          schema:
            type: boolean
            default: false
          description: Bypass read-only protection and delete the repository
      responses:
        204:
          description: repository deleted successfully
        401:
          $ref: "#/components/responses/Unauthorized"
        404:
          $ref: "#/components/responses/NotFound"
        429:
          description: too many requests
        default:
          $ref: "#/components/responses/ServerError"

  /repositories/{repository}/metadata:
    parameters:
      - in: path
        name: repository
        required: true
        schema:
          type: string
    get:
      tags:
        - repositories
      operationId: getRepositoryMetadata
      summary: get repository metadata
      responses:
        200:
          description: repository metadata
          content:
            application/json:
              schema:
                $ref: "#/components/schemas/RepositoryMetadata"
        401:
          $ref: "#/components/responses/Unauthorized"
        404:
          $ref: "#/components/responses/NotFound"
        429:
          description: too many requests
        default:
          $ref: "#/components/responses/ServerError"
    post:
      tags:
        - internal
      operationId: setRepositoryMetadata
      summary: set repository metadata
      description: |
        Set repository metadata. This will only add or update the provided keys, and will not remove any existing keys.
      requestBody:
        required: true
        content:
          application/json:
            schema:
              $ref: "#/components/schemas/RepositoryMetadataSet"
      responses:
        204:
          description: repository metadata set successfully
        401:
          $ref: "#/components/responses/Unauthorized"
        404:
          $ref: "#/components/responses/NotFound"
        429:
          description: too many requests
        default:
          $ref: "#/components/responses/ServerError"
    delete:
      tags:
        - internal
      operationId: deleteRepositoryMetadata
      summary: delete repository metadata
      description: |
        Delete specified keys from the repository's metadata.
      requestBody:
        required: true
        content:
          application/json:
            schema:
              $ref: "#/components/schemas/RepositoryMetadataKeys"
      responses:
        204:
          description: repository metadata keys deleted successfully
        401:
          $ref: "#/components/responses/Unauthorized"
        429:
          description: too many requests
        default:
          $ref: "#/components/responses/ServerError"

  /repositories/{repository}/settings/gc_rules:
    parameters:
      - in: path
        name: repository
        required: true
        schema:
          type: string
    get:
      tags:
        - repositories
      operationId: getGCRules
      summary: get repository GC rules
      responses:
        200:
          description: repository GC rules
          content:
            application/json:
              schema:
                $ref: "#/components/schemas/GarbageCollectionRules"
        401:
          $ref: "#/components/responses/Unauthorized"
        404:
          $ref: "#/components/responses/NotFound"
        429:
          description: too many requests
        default:
          $ref: "#/components/responses/ServerError"
    put:
      tags:
        - repositories
      operationId: setGCRules
      requestBody:
        required: true
        content:
          application/json:
            schema:
              $ref: "#/components/schemas/GarbageCollectionRules"
      responses:
        204:
          description: set garbage collection rules successfully
        401:
          $ref: "#/components/responses/Unauthorized"
        403:
          $ref: "#/components/responses/Forbidden"
        404:
          $ref: "#/components/responses/NotFound"
        429:
          description: too many requests
        default:
          $ref: "#/components/responses/ServerError"
    delete:
      tags:
        - repositories
      operationId: deleteGCRules
      responses:
        204:
          description: deleted garbage collection rules successfully
        401:
          $ref: "#/components/responses/Unauthorized"
        403:
          $ref: "#/components/responses/Forbidden"
        404:
          $ref: "#/components/responses/NotFound"
        429:
          description: too many requests
        default:
          $ref: "#/components/responses/ServerError"

  /repositories/{repository}/settings/branch_protection:
    parameters:
      - in: path
        name: repository
        required: true
        schema:
          type: string
    get:
      tags:
        - repositories
      operationId: getBranchProtectionRules
      summary: get branch protection rules
      responses:
        200:
          description: branch protection rules
          content:
            application/json:
              schema:
                type: array
                items:
                  $ref: "#/components/schemas/BranchProtectionRule"
          headers:
            ETag:
              schema:
                type: string
                description: ETag of the branch protection rules
        401:
          $ref: "#/components/responses/Unauthorized"
        404:
          $ref: "#/components/responses/NotFound"
        429:
          description: too many requests
        default:
          $ref: "#/components/responses/ServerError"

    put:
      parameters:
        - in: header
          name: If-Match
          schema:
            type: string
          description: if provided, the branch protection rules will be updated only if the current ETag match the provided value
          allowEmptyValue: true
      tags:
        - repositories
      operationId: setBranchProtectionRules
      requestBody:
        required: true
        content:
          application/json:
            schema:
              type: array
              items:
                $ref: "#/components/schemas/BranchProtectionRule"
      responses:
        204:
          description: branch protection rule created successfully
        400:
          $ref: "#/components/responses/BadRequest"
        401:
          $ref: "#/components/responses/Unauthorized"
        403:
          $ref: "#/components/responses/Forbidden"
        404:
          $ref: "#/components/responses/NotFound"
        412:
          $ref: "#/components/responses/PreconditionFailed"
        429:
          description: too many requests
        default:
          $ref: "#/components/responses/ServerError"

  /repositories/{repository}/refs/dump:
    parameters:
      - in: path
        name: repository
        required: true
        schema:
          type: string
    put:
      tags:
        - internal
      operationId: dumpRefs
      summary: |
        Dump repository refs (tags, commits, branches) to object store
        Deprecated: a new API will introduce long running operations
      responses:
        201:
          description: refs dump
          content:
            application/json:
              schema:
                $ref: "#/components/schemas/RefsDump"
        400:
          $ref: "#/components/responses/ValidationError"
        401:
          $ref: "#/components/responses/Unauthorized"
        404:
          $ref: "#/components/responses/NotFound"
        429:
          description: too many requests
        default:
          $ref: "#/components/responses/ServerError"

  /repositories/{repository}/refs/restore:
    parameters:
      - in: path
        name: repository
        required: true
        schema:
          type: string
    put:
      tags:
        - internal
      operationId: restoreRefs
      summary: |
        Restore repository refs (tags, commits, branches) from object store.
        Deprecated: a new API will introduce long running operations
      requestBody:
        required: true
        content:
          application/json:
            schema:
              $ref: "#/components/schemas/RefsRestore"
      responses:
        200:
          description: refs successfully loaded
        400:
          $ref: "#/components/responses/ValidationError"
        401:
          $ref: "#/components/responses/Unauthorized"
        404:
          $ref: "#/components/responses/NotFound"
        429:
          description: too many requests
        default:
          $ref: "#/components/responses/ServerError"

  /repositories/{repository}/dump:
    parameters:
      - in: path
        name: repository
        required: true
        schema:
          type: string
    post:
      tags:
        - repositories
      operationId: dumpSubmit
      summary: Backup the repository metadata (tags, commits, branches) and save the backup to the object store.
      responses:
        202:
          description: dump task information
          content:
            application/json:
              schema:
                $ref: "#/components/schemas/TaskInfo"
        400:
          $ref: "#/components/responses/ValidationError"
        401:
          $ref: "#/components/responses/Unauthorized"
        404:
          $ref: "#/components/responses/NotFound"
        default:
          $ref: "#/components/responses/ServerError"
    get:
      tags:
        - repositories
      operationId: dumpStatus
      summary: Status of a repository dump task
      parameters:
        - in: query
          name: task_id
          required: true
          schema:
            type: string
      responses:
        200:
          description: dump task status
          content:
            application/json:
              schema:
                $ref: "#/components/schemas/RepositoryDumpStatus"
        400:
          $ref: "#/components/responses/ValidationError"
        401:
          $ref: "#/components/responses/Unauthorized"
        404:
          $ref: "#/components/responses/NotFound"
        429:
          description: too many requests
        default:
          $ref: "#/components/responses/ServerError"

  /repositories/{repository}/restore:
    parameters:
      - in: path
        name: repository
        required: true
        schema:
          type: string
    post:
      tags:
        - repositories
      operationId: restoreSubmit
      summary: Restore repository from a dump in the object store
      requestBody:
        required: true
        content:
          application/json:
            schema:
              $ref: "#/components/schemas/RefsRestore"
      responses:
        202:
          description: restore task created
          content:
            application/json:
              schema:
                $ref: "#/components/schemas/TaskInfo"
        400:
          $ref: "#/components/responses/ValidationError"
        403:
          $ref: "#/components/responses/Forbidden"
        401:
          $ref: "#/components/responses/Unauthorized"
        404:
          $ref: "#/components/responses/NotFound"
        default:
          $ref: "#/components/responses/ServerError"
    get:
      tags:
        - repositories
      operationId: restoreStatus
      summary: Status of a restore request
      parameters:
        - in: query
          name: task_id
          required: true
          schema:
            type: string
      responses:
        200:
          description: restore task status
          content:
            application/json:
              schema:
                $ref: "#/components/schemas/RepositoryRestoreStatus"
        400:
          $ref: "#/components/responses/ValidationError"
        401:
          $ref: "#/components/responses/Unauthorized"
        404:
          $ref: "#/components/responses/NotFound"
        429:
          description: too many requests
        default:
          $ref: "#/components/responses/ServerError"

  /repositories/{repository}/tags:
    parameters:
      - in: path
        name: repository
        required: true
        schema:
          type: string
    get:
      tags:
        - tags
      operationId: listTags
      summary: list tags
      parameters:
        - $ref: "#/components/parameters/PaginationPrefix"
        - $ref: "#/components/parameters/PaginationAfter"
        - $ref: "#/components/parameters/PaginationAmount"
      responses:
        200:
          description: tag list
          content:
            application/json:
              schema:
                $ref: "#/components/schemas/RefList"
        401:
          $ref: "#/components/responses/Unauthorized"
        404:
          $ref: "#/components/responses/NotFound"
        429:
          description: too many requests
        default:
          $ref: "#/components/responses/ServerError"

    post:
      tags:
        - tags
      operationId: createTag
      summary: create tag
      requestBody:
        required: true
        content:
          application/json:
            schema:
              $ref: "#/components/schemas/TagCreation"
      responses:
        201:
          description: tag
          content:
            application/json:
              schema:
                $ref: "#/components/schemas/Ref"
        400:
          $ref: "#/components/responses/ValidationError"
        401:
          $ref: "#/components/responses/Unauthorized"
        403:
          $ref: "#/components/responses/Forbidden"
        404:
          $ref: "#/components/responses/NotFound"
        409:
          $ref: "#/components/responses/Conflict"
        429:
          description: too many requests
        default:
          $ref: "#/components/responses/ServerError"

  /repositories/{repository}/tags/{tag}:
    parameters:
      - in: path
        name: repository
        required: true
        schema:
          type: string
      - in: path
        name: tag
        required: true
        schema:
          type: string
    get:
      tags:
        - tags
      operationId: getTag
      summary: get tag
      responses:
        200:
          description: tag
          content:
            application/json:
              schema:
                $ref: "#/components/schemas/Ref"
        401:
          $ref: "#/components/responses/Unauthorized"
        404:
          $ref: "#/components/responses/NotFound"
        429:
          description: too many requests
        default:
          $ref: "#/components/responses/ServerError"
    delete:
      tags:
        - tags
      operationId: deleteTag
      summary: delete tag
      parameters:
        - in: query
          name: force
          required: false
          schema:
            type: boolean
      responses:
        204:
          description: tag deleted successfully
        401:
          $ref: "#/components/responses/Unauthorized"
        403:
          $ref: "#/components/responses/Forbidden"
        404:
          $ref: "#/components/responses/NotFound"
        429:
          description: too many requests
        default:
          $ref: "#/components/responses/ServerError"

  /repositories/{repository}/branches:
    parameters:
      - in: path
        name: repository
        required: true
        schema:
          type: string
    get:
      tags:
        - branches
      operationId: listBranches
      summary: list branches
      parameters:
        - $ref: "#/components/parameters/PaginationPrefix"
        - $ref: "#/components/parameters/PaginationAfter"
        - $ref: "#/components/parameters/PaginationAmount"
        - in: query
          name: show_hidden
          schema:
            type: boolean
            default: false
            description: When set - list all branches including hidden branches. *EXPERIMENTAL*
      responses:
        200:
          description: branch list
          content:
            application/json:
              schema:
                $ref: "#/components/schemas/RefList"
        401:
          $ref: "#/components/responses/Unauthorized"
        404:
          $ref: "#/components/responses/NotFound"
        429:
          description: too many requests
        default:
          $ref: "#/components/responses/ServerError"
    post:
      tags:
        - branches
      operationId: createBranch
      summary: create branch
      requestBody:
        required: true
        content:
          application/json:
            schema:
              $ref: "#/components/schemas/BranchCreation"
      responses:
        201:
          description: reference
          content:
            text/html:
              schema:
                type: string
        400:
          $ref: "#/components/responses/ValidationError"
        401:
          $ref: "#/components/responses/Unauthorized"
        403:
          $ref: "#/components/responses/Forbidden"
        404:
          $ref: "#/components/responses/NotFound"
        409:
          $ref: "#/components/responses/Conflict"
        429:
          description: too many requests
        default:
          $ref: "#/components/responses/ServerError"

  /repositories/{repository}/refs/{ref}/commits:
    parameters:
      - in: path
        name: repository
        required: true
        schema:
          type: string
      - in: path
        name: ref
        required: true
        schema:
          type: string
    get:
      tags:
        - refs
      operationId: logCommits
      summary: get commit log from ref. If both objects and prefixes are empty, return all commits.
      parameters:
        - $ref: "#/components/parameters/PaginationAfter"
        - $ref: "#/components/parameters/PaginationAmount"
        - in: query
          name: objects
          description: list of paths, each element is a path of a specific object
          schema:
            type: array
            items:
              type: string
        - in: query
          name: prefixes
          description: list of paths, each element is a path of a prefix
          schema:
            type: array
            items:
              type: string
        - in: query
          name: limit
          description: limit the number of items in return to 'amount'. Without further indication on actual number of items.
          schema:
            type: boolean
        - in: query
          name: first_parent
          description: if set to true, follow only the first parent upon reaching a merge commit
          schema:
            type: boolean
        - in: query
          name: since
          description: Show commits more recent than a specific date-time. In case used with stop_at parameter, will stop at the first commit that meets any of the conditions.
          allowEmptyValue: true
          schema:
            type: string
            format: date-time
        - in: query
          name: stop_at
          allowEmptyValue: true
          description: A reference to stop at. In case used with since parameter, will stop at the first commit that meets any of the conditions.
          schema:
            type: string
      responses:
        200:
          description: commit log
          content:
            application/json:
              schema:
                $ref: "#/components/schemas/CommitList"
        401:
          $ref: "#/components/responses/Unauthorized"
        404:
          $ref: "#/components/responses/NotFound"
        429:
          description: too many requests
        default:
          $ref: "#/components/responses/ServerError"

  /repositories/{repository}/branches/{branch}/commits:
    parameters:
      - in: path
        name: repository
        required: true
        schema:
          type: string
      - in: path
        name: branch
        required: true
        schema:
          type: string
    post:
      parameters:
        - in: query
          name: source_metarange
          required: false
          description: The source metarange to commit. Branch must not have uncommitted changes.
          schema:
            type: string
      tags:
        - commits
      operationId: commit
      summary: create commit
      requestBody:
        required: true
        content:
          application/json:
            schema:
              $ref: "#/components/schemas/CommitCreation"
      responses:
        201:
          description: commit
          content:
            application/json:
              schema:
                $ref: "#/components/schemas/Commit"
        400:
          $ref: "#/components/responses/ValidationError"
        401:
          $ref: "#/components/responses/Unauthorized"
        403:
          $ref: "#/components/responses/Forbidden"
        404:
          $ref: "#/components/responses/NotFound"
        409:
          $ref: "#/components/responses/Conflict"
        412:
          description: Precondition Failed (e.g. a pre-commit hook returned a failure)
          content:
            application/json:
              schema:
                $ref: "#/components/schemas/Error"
        429:
          description: too many requests
        default:
          $ref: "#/components/responses/ServerError"

  /repositories/{repository}/commits:
    parameters:
      - in: path
        name: repository
        required: true
        schema:
          type: string
    post:
      tags:
        - internal
      operationId: CreateCommitRecord
      summary: create commit record
      requestBody:
        required: true
        content:
          application/json:
            schema:
              $ref: "#/components/schemas/CommitRecordCreation"
      responses:
        204:
          description: commit record created
        400:
          $ref: "#/components/responses/ValidationError"
        401:
          $ref: "#/components/responses/Unauthorized"
        403:
          $ref: "#/components/responses/Forbidden"
        404:
          $ref: "#/components/responses/NotFound"
        429:
          description: too many requests
        default:
          $ref: "#/components/responses/ServerError"

  /repositories/{repository}/branches/{branch}:
    parameters:
      - in: path
        name: repository
        required: true
        schema:
          type: string
      - in: path
        name: branch
        required: true
        schema:
          type: string
    get:
      tags:
        - branches
      operationId: getBranch
      summary: get branch
      responses:
        200:
          description: branch
          content:
            application/json:
              schema:
                $ref: "#/components/schemas/Ref"
        401:
          $ref: "#/components/responses/Unauthorized"
        404:
          $ref: "#/components/responses/NotFound"
        429:
          description: too many requests
        default:
          $ref: "#/components/responses/ServerError"
    delete:
      tags:
        - branches
      operationId: deleteBranch
      summary: delete branch
      parameters:
        - in: query
          name: force
          required: false
          schema:
            type: boolean
            default: false
      responses:
        204:
          description: branch deleted successfully
        401:
          $ref: "#/components/responses/Unauthorized"
        403:
          $ref: "#/components/responses/Forbidden"
        404:
          $ref: "#/components/responses/NotFound"
        429:
          description: too many requests
        default:
          $ref: "#/components/responses/ServerError"
    put:
      tags:
        - branches
      operationId: resetBranch
      summary: reset branch
      requestBody:
        required: true
        content:
          application/json:
            schema:
              $ref: "#/components/schemas/ResetCreation"
      responses:
        204:
          description: reset successful
        400:
          $ref: "#/components/responses/BadRequest"
        401:
          $ref: "#/components/responses/Unauthorized"
        403:
          $ref: "#/components/responses/Forbidden"
        404:
          $ref: "#/components/responses/NotFound"
        429:
          description: too many requests
        default:
          $ref: "#/components/responses/ServerError"

  /repositories/{repository}/branches/{branch}/hard_reset:
    parameters:
      - in: path
        name: repository
        required: true
        schema:
          type: string
      - in: path
        name: branch
        required: true
        schema:
          type: string
    put:
      tags:
        - experimental
      operationId: hardResetBranch
      summary: hard reset branch
      description: Relocate branch to refer to ref.  Branch must not contain
        uncommitted data.
      parameters:
        - in: query
          name: ref
          required: true
          schema:
            type: string
          description: After reset, branch will point at this reference.
        - in: query
          name: force
          required: false
          schema:
            type: boolean
            default: false
      responses:
        204:
          description: reset successful
        400:
          $ref: "#/components/responses/BadRequest"
        401:
          $ref: "#/components/responses/Unauthorized"
        403:
          $ref: "#/components/responses/Forbidden"
        404:
          $ref: "#/components/responses/NotFound"
        429:
          description: too many requests
        default:
          $ref: "#/components/responses/ServerError"

  /repositories/{repository}/branches/{branch}/revert:
    parameters:
      - in: path
        name: repository
        required: true
        schema:
          type: string
      - in: path
        name: branch
        required: true
        schema:
          type: string
    post:
      tags:
        - branches
      operationId: revertBranch
      summary: revert
      requestBody:
        required: true
        content:
          application/json:
            schema:
              $ref: "#/components/schemas/RevertCreation"
      responses:
        204:
          description: revert successful
        400:
          $ref: "#/components/responses/ValidationError"
        401:
          $ref: "#/components/responses/Unauthorized"
        403:
          $ref: "#/components/responses/Forbidden"
        404:
          $ref: "#/components/responses/NotFound"
        409:
          description: Conflict Found
          content:
            application/json:
              schema:
                $ref: "#/components/schemas/Error"
        429:
          description: too many requests
        default:
          $ref: "#/components/responses/ServerError"

  /repositories/{repository}/branches/{branch}/cherry-pick:
    parameters:
      - in: path
        name: repository
        required: true
        schema:
          type: string
      - in: path
        name: branch
        required: true
        schema:
          type: string
    post:
      tags:
        - branches
      operationId: cherryPick
      summary: Replay the changes from the given commit on the branch
      requestBody:
        required: true
        content:
          application/json:
            schema:
              $ref: "#/components/schemas/CherryPickCreation"
      responses:
        201:
          description: the cherry-pick commit
          content:
            application/json:
              schema:
                $ref: "#/components/schemas/Commit"
        400:
          $ref: "#/components/responses/ValidationError"
        401:
          $ref: "#/components/responses/Unauthorized"
        403:
          $ref: "#/components/responses/Forbidden"
        404:
          $ref: "#/components/responses/NotFound"
        409:
          description: Conflict Found
          content:
            application/json:
              schema:
                $ref: "#/components/schemas/Error"
        429:
          description: too many requests
        default:
          $ref: "#/components/responses/ServerError"

  /repositories/{repository}/refs/{sourceRef}/merge/{destinationBranch}:
    parameters:
      - in: path
        name: repository
        required: true
        schema:
          type: string
      - in: path
        name: sourceRef
        required: true
        schema:
          type: string
        description: source ref
      - in: path
        name: destinationBranch
        required: true
        schema:
          type: string
        description: destination branch name
    post:
      tags:
        - refs
      operationId: mergeIntoBranch
      summary: merge references
      requestBody:
        content:
          application/json:
            schema:
              $ref: "#/components/schemas/Merge"
      responses:
        200:
          description: merge completed
          content:
            application/json:
              schema:
                $ref: "#/components/schemas/MergeResult"
        400:
          $ref: "#/components/responses/ValidationError"
        401:
          $ref: "#/components/responses/Unauthorized"
        403:
          $ref: "#/components/responses/Forbidden"
        404:
          $ref: "#/components/responses/NotFound"
        409:
          description: |
            Conflict
            Deprecated: content schema will return Error format and not an empty MergeResult
          content:
            application/json:
              schema:
                $ref: "#/components/schemas/MergeResult"
        412:
          description: precondition failed (e.g. a pre-merge hook returned a failure)
          content:
            application/json:
              schema:
                $ref: "#/components/schemas/Error"
        429:
          description: too many requests
        default:
          $ref: "#/components/responses/ServerError"
    get:
      tags:
        - refs
      operationId: findMergeBase
      summary: find the merge base for 2 references
      responses:
        200:
          description: Found the merge base
          content:
            application/json:
              schema:
                $ref: "#/components/schemas/FindMergeBaseResult"
        400:
          $ref: "#/components/responses/ValidationError"
        401:
          $ref: "#/components/responses/Unauthorized"
        404:
          $ref: "#/components/responses/NotFound"
        429:
          description: too many requests
        default:
          $ref: "#/components/responses/ServerError"

  /repositories/{repository}/branches/{branch}/diff:
    parameters:
      - $ref: "#/components/parameters/PaginationAfter"
      - $ref: "#/components/parameters/PaginationAmount"
      - $ref: "#/components/parameters/PaginationPrefix"
      - $ref: "#/components/parameters/PaginationDelimiter"
      - in: path
        name: repository
        required: true
        schema:
          type: string
      - in: path
        name: branch
        required: true
        schema:
          type: string

    get:
      tags:
        - branches
      operationId: diffBranch
      summary: diff branch
      responses:
        200:
          description: diff of branch uncommitted changes
          content:
            application/json:
              schema:
                $ref: "#/components/schemas/DiffList"
        401:
          $ref: "#/components/responses/Unauthorized"
        404:
          $ref: "#/components/responses/NotFound"
        429:
          description: too many requests
        default:
          $ref: "#/components/responses/ServerError"

  /repositories/{repository}/refs/{leftRef}/diff/{rightRef}:
    parameters:
      - in: path
        name: repository
        required: true
        schema:
          type: string
      - in: path
        name: leftRef
        required: true
        schema:
          type: string
        description: a reference (could be either a branch or a commit ID)
      - in: path
        name: rightRef
        required: true
        schema:
          type: string
        description: a reference (could be either a branch or a commit ID) to compare against
      - $ref: "#/components/parameters/PaginationAfter"
      - $ref: "#/components/parameters/PaginationAmount"
      - $ref: "#/components/parameters/PaginationPrefix"
      - $ref: "#/components/parameters/PaginationDelimiter"
      - in: query
        name: type
        schema:
          type: string
          enum: [two_dot, three_dot]
          default: three_dot
      - in: query
        name: include_right_stats
        description: If set to true, the diff will include right-side object stats. *EXPERIMENTAL*
        required: false
        schema:
          type: boolean
          default: false

    get:
      tags:
        - refs
      operationId: diffRefs
      summary: diff references
      responses:
        200:
          description: diff between refs
          content:
            application/json:
              schema:
                $ref: "#/components/schemas/DiffList"
        401:
          $ref: "#/components/responses/Unauthorized"
        404:
          $ref: "#/components/responses/NotFound"
        429:
          description: too many requests
        default:
          $ref: "#/components/responses/ServerError"

  /repositories/{repository}/commits/{commitId}:
    parameters:
      - in: path
        name: repository
        required: true
        schema:
          type: string
      - in: path
        name: commitId
        required: true
        schema:
          type: string
    get:
      tags:
        - commits
      operationId: getCommit
      summary: get commit
      responses:
        200:
          description: commit
          content:
            application/json:
              schema:
                $ref: "#/components/schemas/Commit"
        401:
          $ref: "#/components/responses/Unauthorized"
        404:
          $ref: "#/components/responses/NotFound"
        429:
          description: too many requests
        default:
          $ref: "#/components/responses/ServerError"

  /repositories/{repository}/refs/{ref}/objects:
    parameters:
      - in: path
        name: repository
        required: true
        schema:
          type: string
      - in: path
        name: ref
        required: true
        schema:
          type: string
        description: a reference (could be either a branch or a commit ID)
      - in: query
        name: path
        description: relative to the ref
        required: true
        schema:
          type: string
    get:
      tags:
        - objects
      operationId: getObject
      summary: get object content
      parameters:
        - in: header
          name: Range
          description: Byte range to retrieve
          example: "bytes=0-1023"
          required: false
          schema:
            type: string
            pattern: '^bytes=((\d*-\d*,? ?)+)$'
        - in: header
          name: If-None-Match
          description: Returns response only if the object does not have a matching ETag
          example: "33a64df551425fcc55e4d42a148795d9f25f89d4"
          required: false
          schema:
            type: string
        - in: query
          name: presign
          required: false
          schema:
            type: boolean
      responses:
        200:
          description: object content
          content:
            application/octet-stream:
              schema:
                type: string
                format: binary
          headers:
            Content-Length:
              schema:
                type: integer
                format: int64
            Last-Modified:
              schema:
                type: string
            ETag:
              schema:
                type: string
        206:
          description: partial object content
          content:
            application/octet-stream:
              schema:
                type: string
                format: binary
          headers:
            Content-Length:
              schema:
                type: integer
                format: int64
            Content-Range:
              schema:
                type: string
                pattern: '^bytes=((\d*-\d*,? ?)+)$'
            Last-Modified:
              schema:
                type: string
            ETag:
              schema:
                type: string
        302:
          description: Redirect to a pre-signed URL for the object
          headers:
            Location:
              schema:
                type: string
        304:
          description: Content not modified
        400:
          $ref: "#/components/responses/BadRequest"
        401:
          $ref: "#/components/responses/Unauthorized"
        404:
          $ref: "#/components/responses/NotFound"
        410:
          description: object expired
          content:
            application/json:
              schema:
                $ref: "#/components/schemas/Error"
        416:
          description: Requested Range Not Satisfiable
          content:
            application/json:
              schema:
                $ref: "#/components/schemas/Error"
        429:
          description: too many requests
        default:
          $ref: "#/components/responses/ServerError"
    head:
      tags:
        - objects
      operationId: headObject
      summary: check if object exists
      parameters:
        - in: header
          name: Range
          description: Byte range to retrieve
          example: "bytes=0-1023"
          required: false
          schema:
            type: string
            pattern: '^bytes=((\d*-\d*,? ?)+)$'
      responses:
        200:
          description: object exists
          headers:
            Content-Length:
              schema:
                type: integer
                format: int64
            Last-Modified:
              schema:
                type: string
            ETag:
              schema:
                type: string
        206:
          description: partial object content info
          headers:
            Content-Length:
              schema:
                type: integer
                format: int64
            Content-Range:
              schema:
                type: string
                pattern: '^bytes=((\d*-\d*,? ?)+)$'
            Last-Modified:
              schema:
                type: string
            ETag:
              schema:
                type: string
        400:
          description: Bad Request
        401:
          description: Unauthorized
        404:
          description: object not found
        410:
          description: object expired
        416:
          description: Requested Range Not Satisfiable
        429:
          description: too many requests
        default:
          description: internal server error

  /repositories/{repository}/branches/{branch}/staging/pmpu:
    parameters:
      - in: path
        name: repository
        required: true
        schema:
          type: string
      - in: path
        name: branch
        required: true
        schema:
          type: string
      - in: query
        name: path
        description: relative to the branch
        required: true
        schema:
          type: string
      - in: query
        name: parts
        description: number of presigned URL parts required to upload
        schema:
          type: integer
    post:
      tags:
        - experimental
      operationId: createPresignMultipartUpload
      summary: Initiate a multipart upload
      description: |
        Initiates a multipart upload and returns an upload ID with presigned URLs for each part (optional).
        Part numbers starts with 1. Each part except the last one has minimum size depends on the underlying blockstore implementation.
        For example working with S3 blockstore, minimum size is 5MB (excluding the last part).
      responses:
        201:
          description: Presign multipart upload initiated
          content:
            application/json:
              schema:
                $ref: "#/components/schemas/PresignMultipartUpload"
        400:
          $ref: "#/components/responses/BadRequest"
        401:
          $ref: "#/components/responses/Unauthorized"
        404:
          $ref: "#/components/responses/NotFound"
        429:
          description: too many requests
        default:
          $ref: "#/components/responses/ServerError"

  /repositories/{repository}/branches/{branch}/staging/pmpu/{uploadId}:
    parameters:
      - in: path
        name: repository
        required: true
        schema:
          type: string
      - in: path
        name: branch
        required: true
        schema:
          type: string
      - in: path
        name: uploadId
        required: true
        schema:
          type: string
      - in: query
        name: path
        description: relative to the branch
        required: true
        schema:
          type: string
    put:
      tags:
        - experimental
      operationId: completePresignMultipartUpload
      summary: Complete a presign multipart upload request
      description: Completes a presign multipart upload by assembling the uploaded parts.
      requestBody:
        content:
          application/json:
            schema:
              $ref: "#/components/schemas/CompletePresignMultipartUpload"
      responses:
        200:
          description: Presign multipart upload completed
          content:
            application/json:
              schema:
                $ref: "#/components/schemas/ObjectStats"
        400:
          $ref: "#/components/responses/BadRequest"
        401:
          $ref: "#/components/responses/Unauthorized"
        404:
          $ref: "#/components/responses/NotFound"
        409:
          description: conflict with a commit, try here
          content:
            application/json:
              schema:
                $ref: "#/components/schemas/StagingLocation"
        429:
          description: too many requests
        default:
          $ref: "#/components/responses/ServerError"

    delete:
      tags:
        - experimental
      operationId: abortPresignMultipartUpload
      summary: Abort a presign multipart upload
      description: Aborts a presign multipart upload.
      requestBody:
        content:
          application/json:
            schema:
              $ref: "#/components/schemas/AbortPresignMultipartUpload"
      responses:
        204:
          description: Presign multipart upload aborted
        400:
          $ref: "#/components/responses/BadRequest"
        401:
          $ref: "#/components/responses/Unauthorized"
        404:
          $ref: "#/components/responses/NotFound"
        429:
          description: too many requests
        default:
          $ref: "#/components/responses/ServerError"

  /repositories/{repository}/branches/{branch}/staging/pmpu/{uploadId}/parts/{partNumber}:
    parameters:
      - in: path
        name: repository
        required: true
        schema:
          type: string
      - in: path
        name: branch
        required: true
        schema:
          type: string
      - in: path
        name: uploadId
        required: true
        schema:
          type: string
      - in: query
        name: path
        required: true
        schema:
          type: string
      - in: path
        name: partNumber
        required: true
        schema:
          type: integer
          maximum: 1000
          minimum: 1
    put:
      tags:
        - experimental
      operationId: uploadPart
      description: Return a presigned URL to upload into a presigned multipart upload.
      requestBody:
        required: true
        content:
          application/json:
            schema:
              $ref: "#/components/schemas/UploadPartFrom"
      responses:
        200:
          description: presigned URL to use for upload
          content:
            application/json:
              schema:
                $ref: "#/components/schemas/UploadTo"
        401:
          $ref: "#/components/responses/Unauthorized"
        404:
          $ref: "#/components/responses/NotFound"
        429:
          description: too many requests
        default:
          $ref: "#/components/responses/ServerError"

  /repositories/{repository}/branches/{branch}/staging/pmpu/{uploadId}/parts/{partNumber}/copy:
    parameters:
      - in: path
        name: repository
        required: true
        schema:
          type: string
      - in: path
        name: branch
        required: true
        schema:
          type: string
      - in: path
        name: uploadId
        required: true
        schema:
          type: string
      - in: query
        name: path
        required: true
        schema:
          type: string
      - in: path
        name: partNumber
        required: true
        schema:
          type: integer
          maximum: 1000
          minimum: 1
    put:
      tags:
        - experimental
      operationId: uploadPartCopy
      description: Upload a part by copying part of another object.
      requestBody:
        required: true
        content:
          application/json:
            schema:
              $ref: "#/components/schemas/UploadPartCopyFrom"
      responses:
        204:
          description: part copied
          headers:
            ETag:
              schema:
                type: string
                description: ETag of the uploaded part, pass in completion
        401:
          $ref: "#/components/responses/Unauthorized"
        404:
          $ref: "#/components/responses/NotFound"
        429:
          description: too many requests
        default:
          $ref: "#/components/responses/ServerError"

  /repositories/{repository}/branches/{branch}/staging/backing:
    parameters:
      - in: path
        name: repository
        required: true
        schema:
          type: string
      - in: path
        name: branch
        required: true
        schema:
          type: string
      - in: query
        name: path
        description: relative to the branch
        required: true
        schema:
          type: string
    get:
      tags:
        - staging
      operationId: getPhysicalAddress
      summary: generate an address to which the client can upload an object
      parameters:
        - in: query
          name: presign
          required: false
          schema:
            type: boolean
      responses:
        200:
          description: physical address for staging area
          content:
            application/json:
              schema:
                $ref: "#/components/schemas/StagingLocation"
        401:
          $ref: "#/components/responses/Unauthorized"
        404:
          $ref: "#/components/responses/NotFound"
        429:
          description: too many requests
        default:
          $ref: "#/components/responses/ServerError"

    put:
      tags:
        - staging
      operationId: linkPhysicalAddress
      summary: associate staging on this physical address with a path
      description: |
        Link the physical address with the path in lakeFS, creating an uncommitted change.
        The given address can be one generated by getPhysicalAddress, or an address outside the repository's storage namespace.
      requestBody:
        required: true
        content:
          application/json:
            schema:
              $ref: "#/components/schemas/StagingMetadata"

      parameters:
        - $ref: "#/components/parameters/IfNoneMatch"

      responses:
        200:
          # This actually violates HTTP, which requires returning 201 if a new object was
          # created or 200 if an existing object was modified,
          # https://tools.ietf.org/html/rfc7231#section-4.3.4
          description: object metadata
          content:
            application/json:
              schema:
                $ref: "#/components/schemas/ObjectStats"
        400:
          $ref: "#/components/responses/ValidationError"
        401:
          $ref: "#/components/responses/Unauthorized"
        403:
          $ref: "#/components/responses/Forbidden"
        404:
          $ref: "#/components/responses/ServerError"
        409:
          description: conflict with a commit, try here
          content:
            application/json:
              schema:
                $ref: "#/components/schemas/StagingLocation"
        412:
          $ref: "#/components/responses/PreconditionFailed"
        429:
          description: too many requests
        default:
          $ref: "#/components/responses/ServerError"

  /repositories/{repository}/branches/{branch}/import:
    parameters:
      - in: path
        name: repository
        required: true
        schema:
          type: string
      - in: path
        name: branch
        required: true
        schema:
          type: string
    get:
      tags:
        - import
      operationId: importStatus
      summary: get import status
      parameters:
        - in: query
          name: id
          description: Unique identifier of the import process
          schema:
            type: string
          required: true
      responses:
        200:
          description: import status
          content:
            application/json:
              schema:
                $ref: "#/components/schemas/ImportStatus"
        401:
          $ref: "#/components/responses/Unauthorized"
        404:
          $ref: "#/components/responses/NotFound"
        429:
          description: too many requests
        default:
          $ref: "#/components/responses/ServerError"
    post:
      tags:
        - import
      operationId: importStart
      summary: import data from object store
      requestBody:
        required: true
        content:
          application/json:
            schema:
              $ref: "#/components/schemas/ImportCreation"
      responses:
        202:
          description: Import started
          content:
            application/json:
              schema:
                $ref: "#/components/schemas/ImportCreationResponse"
        400:
          $ref: "#/components/responses/ValidationError"
        401:
          $ref: "#/components/responses/Unauthorized"
        403:
          $ref: "#/components/responses/Forbidden"
        404:
          $ref: "#/components/responses/NotFound"
        429:
          description: too many requests
        default:
          $ref: "#/components/responses/ServerError"
    delete:
      tags:
        - import
      operationId: importCancel
      summary: cancel ongoing import
      parameters:
        - in: query
          name: id
          description: Unique identifier of the import process
          schema:
            type: string
          required: true
      responses:
        204:
          description: import canceled successfully
        401:
          $ref: "#/components/responses/Unauthorized"
        403:
          $ref: "#/components/responses/Forbidden"
        404:
          $ref: "#/components/responses/NotFound"
        409:
          $ref: "#/components/responses/Conflict"
        429:
          description: too many requests
        default:
          $ref: "#/components/responses/ServerError"

  /repositories/{repository}/branches/{branch}/objects/stage_allowed:
    parameters:
      - in: path
        name: repository
        required: true
        schema:
          type: string
      - in: path
        name: branch
        required: true
        schema:
          type: string
      - in: query
        name: path
        description: relative to the branch
        required: true
        schema:
          type: string
    get:
      tags:
        - internal
      operationId: uploadObjectPreflight
      responses:
        204:
          description: User has permissions to upload this object. This does not guarantee that the upload will be successful or even possible. It indicates only the permission at the time of calling this endpoint
        401:
          $ref: "#/components/responses/Unauthorized"
        403:
          $ref: "#/components/responses/Forbidden"
        404:
          $ref: "#/components/responses/NotFound"
        429:
          description: too many requests
        default:
          $ref: "#/components/responses/ServerError"

  /repositories/{repository}/branches/{branch}/objects:
    parameters:
      - in: path
        name: repository
        required: true
        schema:
          type: string
      - in: path
        name: branch
        required: true
        schema:
          type: string
      - in: query
        name: path
        description: relative to the branch
        required: true
        schema:
          type: string
    put:
      deprecated: true
      tags:
        - internal
      operationId: stageObject
      summary: stage an object's metadata for the given branch
      requestBody:
        required: true
        content:
          application/json:
            schema:
              $ref: "#/components/schemas/ObjectStageCreation"
      responses:
        201:
          description: object metadata
          content:
            application/json:
              schema:
                $ref: "#/components/schemas/ObjectStats"
        400:
          $ref: "#/components/responses/ValidationError"
        401:
          $ref: "#/components/responses/Unauthorized"
        403:
          $ref: "#/components/responses/Forbidden"
        404:
          $ref: "#/components/responses/NotFound"
        429:
          description: too many requests
        default:
          $ref: "#/components/responses/ServerError"

    post:
      tags:
        - objects
      operationId: uploadObject
      x-validation-exclude-body: true
      requestBody:
        content:
          multipart/form-data:
            schema:
              type: object
              properties:
                content:
                  description: Only a single file per upload which must be named "content".
                  type: string
                  format: binary
          application/octet-stream:
            schema:
              type: string
              format: binary

      parameters:
        - $ref: "#/components/parameters/IfNoneMatch"
        - in: query
          name: storageClass
          description: Deprecated, this capability will not be supported in future releases.
          required: false
          deprecated: true
          schema:
            type: string
        - in: query
          name: force
          required: false
          schema:
            type: boolean
            default: false
      responses:
        201:
          description: object metadata
          content:
            application/json:
              schema:
                $ref: "#/components/schemas/ObjectStats"
        400:
          $ref: "#/components/responses/ValidationError"
        401:
          $ref: "#/components/responses/Unauthorized"
        403:
          $ref: "#/components/responses/Forbidden"
        404:
          $ref: "#/components/responses/NotFound"
        412:
          $ref: "#/components/responses/PreconditionFailed"
        429:
          description: too many requests
        default:
          $ref: "#/components/responses/ServerError"
    delete:
      tags:
        - objects
      operationId: deleteObject
      summary: delete object. Missing objects will not return a NotFound error.
      parameters:
        - in: query
          name: force
          required: false
          schema:
            type: boolean
            default: false
      responses:
        204:
          description: object deleted successfully
        401:
          $ref: "#/components/responses/Unauthorized"
        403:
          $ref: "#/components/responses/Forbidden"
        404:
          $ref: "#/components/responses/NotFound"
        429:
          description: too many requests
        default:
          $ref: "#/components/responses/ServerError"

  /repositories/{repository}/branches/{branch}/objects/delete:
    parameters:
      - in: path
        name: repository
        required: true
        schema:
          type: string
      - in: path
        name: branch
        required: true
        schema:
          type: string
      - in: query
        name: force
        required: false
        schema:
          type: boolean
          default: false
    post:
      tags:
        - objects
      operationId: deleteObjects
      summary: delete objects. Missing objects will not return a NotFound error.
      requestBody:
        required: true
        content:
          application/json:
            schema:
              $ref: "#/components/schemas/PathList"
      responses:
        200:
          description: Delete objects response
          content:
            application/json:
              schema:
                $ref: "#/components/schemas/ObjectErrorList"
        401:
          $ref: "#/components/responses/Unauthorized"
        403:
          $ref: "#/components/responses/Forbidden"
        404:
          $ref: "#/components/responses/NotFound"
        429:
          description: too many requests
        default:
          $ref: "#/components/responses/ServerError"

  /repositories/{repository}/branches/{branch}/objects/copy:
    parameters:
      - in: path
        name: repository
        required: true
        schema:
          type: string
      - in: path
        name: branch
        required: true
        schema:
          type: string
        description: destination branch for the copy
      - in: query
        name: dest_path
        description: destination path relative to the branch
        required: true
        schema:
          type: string
    post:
      tags:
        - objects
      operationId: copyObject
      summary: create a copy of an object
      requestBody:
        required: true
        content:
          application/json:
            schema:
              $ref: "#/components/schemas/ObjectCopyCreation"
      responses:
        201:
          description: Copy object response
          content:
            application/json:
              schema:
                $ref: "#/components/schemas/ObjectStats"
        400:
          $ref: "#/components/responses/ValidationError"
        401:
          $ref: "#/components/responses/Unauthorized"
        403:
          $ref: "#/components/responses/Forbidden"
        404:
          $ref: "#/components/responses/NotFound"
        429:
          description: too many requests
        default:
          $ref: "#/components/responses/ServerError"

  /repositories/{repository}/refs/{ref}/objects/stat:
    parameters:
      - in: path
        name: repository
        required: true
        schema:
          type: string
      - in: path
        name: ref
        required: true
        schema:
          type: string
        description: a reference (could be either a branch or a commit ID)
      - in: query
        name: path
        description: relative to the branch
        required: true
        schema:
          type: string
      - in: query
        name: user_metadata
        required: false
        schema:
          type: boolean
          default: true
      - in: query
        name: presign
        required: false
        schema:
          type: boolean
    get:
      tags:
        - objects
      operationId: statObject
      summary: get object metadata
      responses:
        200:
          description: object metadata
          content:
            application/json:
              schema:
                $ref: "#/components/schemas/ObjectStats"
        401:
          $ref: "#/components/responses/Unauthorized"
        404:
          $ref: "#/components/responses/NotFound"
        400:
          $ref: "#/components/responses/BadRequest"
        410:
          description: object gone (but partial metadata may be available)
        429:
          description: too many requests
        default:
          $ref: "#/components/responses/ServerError"

  /repositories/{repository}/branches/{branch}/objects/stat/user_metadata:
    parameters:
      - in: path
        name: repository
        required: true
        schema:
          type: string
      - in: path
        name: branch
        required: true
        schema:
          type: string
        description: branch to update
      - in: query
        name: path
        description: path to object relative to the branch
        required: true
        schema:
          type: string
    put:
      tags:
        - objects
        - experimental
      operationId: updateObjectUserMetadata
      summary: rewrite (all) object metadata
      requestBody:
        required: true
        content:
          application/json:
            schema:
              $ref: "#/components/schemas/UpdateObjectUserMetadata"
      responses:
        201:
          description: User metadata updated
        401:
          $ref: "#/components/responses/Unauthorized"
        404:
          $ref: "#/components/responses/NotFound"
        400:
          $ref: "#/components/responses/BadRequest"
        429:
          description: too many requests
        default:
          $ref: "#/components/responses/ServerError"

  /repositories/{repository}/refs/{ref}/objects/underlyingProperties:
    parameters:
      - in: path
        name: repository
        required: true
        schema:
          type: string
      - in: path
        name: ref
        required: true
        schema:
          type: string
        description: a reference (could be either a branch or a commit ID)
      - in: query
        name: path
        description: relative to the branch
        required: true
        schema:
          type: string
    get:
      tags:
        - objects
      operationId: getUnderlyingProperties
      summary: get object properties on underlying storage
      responses:
        200:
          description: object metadata on underlying storage
          content:
            application/json:
              schema:
                $ref: "#/components/schemas/UnderlyingObjectProperties"
        401:
          $ref: "#/components/responses/Unauthorized"
        404:
          $ref: "#/components/responses/NotFound"
        429:
          description: too many requests
        default:
          $ref: "#/components/responses/ServerError"

  /repositories/{repository}/refs/{ref}/objects/ls:
    parameters:
      - in: path
        name: repository
        required: true
        schema:
          type: string
      - in: path
        name: ref
        required: true
        schema:
          type: string
        description: a reference (could be either a branch or a commit ID)
      - in: query
        name: user_metadata
        required: false
        schema:
          type: boolean
          default: true
      - in: query
        name: presign
        required: false
        schema:
          type: boolean
      - $ref: "#/components/parameters/PaginationAfter"
      - $ref: "#/components/parameters/PaginationAmount"
      - $ref: "#/components/parameters/PaginationDelimiter"
      - $ref: "#/components/parameters/PaginationPrefix"

    get:
      tags:
        - objects
      operationId: listObjects
      summary: list objects under a given prefix
      responses:
        200:
          description: object listing
          content:
            application/json:
              schema:
                $ref: "#/components/schemas/ObjectStatsList"
        401:
          $ref: "#/components/responses/Unauthorized"
        404:
          $ref: "#/components/responses/NotFound"
        429:
          description: too many requests
        default:
          $ref: "#/components/responses/ServerError"

  /repositories/{repository}/refs/{branch}/symlink:
    parameters:
      - in: path
        name: repository
        required: true
        schema:
          type: string
      - in: path
        name: branch
        required: true
        schema:
          type: string
      - in: query
        name: location
        schema:
          type: string
        description: path to the table data
    post:
      tags:
        - internal
      operationId: createSymlinkFile
      summary: creates symlink files corresponding to the given directory

      responses:
        201:
          description: location created
          content:
            application/json:
              schema:
                $ref: "#/components/schemas/StorageURI"
        401:
          $ref: "#/components/responses/Unauthorized"
        404:
          $ref: "#/components/responses/NotFound"
        429:
          description: too many requests
        default:
          $ref: "#/components/responses/ServerError"

  /repositories/{repository}/actions/runs:
    get:
      tags:
        - actions
      operationId: listRepositoryRuns
      summary: list runs
      parameters:
        - in: path
          name: repository
          required: true
          schema:
            type: string
        - $ref: "#/components/parameters/PaginationAfter"
        - $ref: "#/components/parameters/PaginationAmount"
        - in: query
          name: branch
          allowEmptyValue: true
          schema:
            type: string
        - in: query
          name: commit
          allowEmptyValue: true
          schema:
            type: string
      responses:
        200:
          description: list action runs
          content:
            application/json:
              schema:
                $ref: "#/components/schemas/ActionRunList"
        401:
          $ref: "#/components/responses/Unauthorized"
        404:
          $ref: "#/components/responses/NotFound"
        429:
          description: too many requests
        default:
          $ref: "#/components/responses/ServerError"

  /repositories/{repository}/actions/runs/{run_id}:
    get:
      tags:
        - actions
      operationId: getRun
      summary: get a run
      parameters:
        - in: path
          name: repository
          required: true
          schema:
            type: string
        - in: path
          name: run_id
          required: true
          schema:
            type: string
      responses:
        200:
          description: action run result
          content:
            application/json:
              schema:
                $ref: "#/components/schemas/ActionRun"
        401:
          $ref: "#/components/responses/Unauthorized"
        404:
          $ref: "#/components/responses/NotFound"
        429:
          description: too many requests
        default:
          $ref: "#/components/responses/ServerError"

  /repositories/{repository}/actions/runs/{run_id}/hooks:
    get:
      tags:
        - actions
      operationId: listRunHooks
      summary: list run hooks
      parameters:
        - in: path
          name: repository
          required: true
          schema:
            type: string
        - in: path
          name: run_id
          required: true
          schema:
            type: string
        - $ref: "#/components/parameters/PaginationAfter"
        - $ref: "#/components/parameters/PaginationAmount"
      responses:
        200:
          description: list specific run hooks
          content:
            application/json:
              schema:
                $ref: "#/components/schemas/HookRunList"
        401:
          $ref: "#/components/responses/Unauthorized"
        404:
          $ref: "#/components/responses/NotFound"
        429:
          description: too many requests
        default:
          $ref: "#/components/responses/ServerError"

  /repositories/{repository}/actions/runs/{run_id}/hooks/{hook_run_id}/output:
    get:
      tags:
        - actions
      operationId: getRunHookOutput
      summary: get run hook output
      parameters:
        - in: path
          name: repository
          required: true
          schema:
            type: string
        - in: path
          name: run_id
          required: true
          schema:
            type: string
        - in: path
          name: hook_run_id
          required: true
          schema:
            type: string
      responses:
        200:
          description: run hook output
          content:
            application/octet-stream:
              schema:
                type: string
                format: binary
        401:
          $ref: "#/components/responses/Unauthorized"
        404:
          $ref: "#/components/responses/NotFound"
        429:
          description: too many requests
        default:
          $ref: "#/components/responses/ServerError"

  /repositories/{repository}/metadata/object/{type}/{object_id}:
    parameters:
      - in: path
        name: repository
        required: true
        schema:
          type: string
      - in: path
        name: object_id
        required: true
        schema:
          type: string
      - in: path
        name: type
        required: true
        schema:
          type: string
          enum:
            - range
            - meta_range
    get:
      tags:
        - internal
      operationId: getMetadataObject
      summary: return a lakeFS metadata object by ID
      parameters:
        - in: query
          name: presign
          required: false
          schema:
            type: boolean
      responses:
        200:
          description: object content
          content:
            application/octet-stream:
              schema:
                type: string
                format: binary
          headers:
            Content-Length:
              schema:
                type: integer
                format: int64
        302:
          description: Redirect to a pre-signed URL for the object
          headers:
            Location:
              schema:
                type: string
        401:
          $ref: "#/components/responses/Unauthorized"
        404:
          $ref: "#/components/responses/NotFound"
        429:
          description: too many requests
        default:
          $ref: "#/components/responses/ServerError"

  /repositories/{repository}/metadata/meta_range/{meta_range}:
    parameters:
      - in: path
        name: repository
        required: true
        schema:
          type: string
      - in: path
        name: meta_range
        required: true
        schema:
          type: string
    get:
      tags:
        - metadata
      operationId: getMetaRange
      summary: return URI to a meta-range file
      responses:
        200:
          description: meta-range URI
          content:
            application/json:
              schema:
                $ref: "#/components/schemas/StorageURI"
          headers:
            Location:
              schema:
                type: string
              description: redirect to S3
        401:
          $ref: "#/components/responses/Unauthorized"
        404:
          $ref: "#/components/responses/NotFound"
        429:
          description: too many requests
        default:
          $ref: "#/components/responses/ServerError"

  /repositories/{repository}/metadata/range/{range}:
    parameters:
      - in: path
        name: repository
        required: true
        schema:
          type: string
      - in: path
        name: range
        required: true
        schema:
          type: string
    get:
      tags:
        - metadata
      operationId: getRange
      summary: return URI to a range file
      responses:
        200:
          description: range URI
          headers:
            Location:
              schema:
                type: string
              description: redirect to S3
          content:
            application/json:
              schema:
                $ref: "#/components/schemas/StorageURI"
        401:
          $ref: "#/components/responses/Unauthorized"
        404:
          $ref: "#/components/responses/NotFound"
        429:
          description: too many requests
        default:
          $ref: "#/components/responses/ServerError"

  /repositories/{repository}/gc/rules/set_allowed:
    parameters:
      - in: path
        name: repository
        required: true
        schema:
          type: string
    get:
      tags:
        - internal
      operationId: setGarbageCollectionRulesPreflight
      responses:
        204:
          description: User has permissions to set garbage collection rules on this repository
        401:
          $ref: "#/components/responses/Unauthorized"
        404:
          $ref: "#/components/responses/NotFound"
        429:
          description: too many requests
        default:
          $ref: "#/components/responses/ServerError"

  /repositories/{repository}/gc/rules:
    parameters:
      - in: path
        name: repository
        required: true
        schema:
          type: string
    get:
      deprecated: true
      tags:
        - internal
      operationId: internalGetGarbageCollectionRules
      description: "Deprecated; use getGCRules."
      responses:
        200:
          description: gc rule list
          content:
            application/json:
              schema:
                $ref: "#/components/schemas/GarbageCollectionRules"
        401:
          $ref: "#/components/responses/Unauthorized"
        404:
          $ref: "#/components/responses/NotFound"
        429:
          description: too many requests
        default:
          $ref: "#/components/responses/ServerError"

    post:
      deprecated: true
      tags:
        - internal
      operationId: internalSetGarbageCollectionRules
      description: "Deprecated; use setGCRules."
      requestBody:
        required: true
        content:
          application/json:
            schema:
              $ref: "#/components/schemas/GarbageCollectionRules"
      responses:
        204:
          description: set garbage collection rules successfully
        401:
          $ref: "#/components/responses/Unauthorized"
        404:
          $ref: "#/components/responses/NotFound"
        429:
          description: too many requests
        default:
          $ref: "#/components/responses/ServerError"
    delete:
      deprecated: true
      tags:
        - internal
      operationId: internalDeleteGarbageCollectionRules
      description: "Deprecated; use deleteGCRules."
      responses:
        204:
          description: deleted garbage collection rules successfully
        401:
          $ref: "#/components/responses/Unauthorized"
        404:
          $ref: "#/components/responses/NotFound"
        429:
          description: too many requests
        default:
          $ref: "#/components/responses/ServerError"

  /repositories/{repository}/gc/prepare_commits:
    parameters:
      - in: path
        name: repository
        required: true
        schema:
          type: string
    post:
      tags:
        - internal
      operationId: prepareGarbageCollectionCommits
      summary: save lists of active commits for garbage collection
      responses:
        201:
          description: paths to commit dataset
          content:
            application/json:
              schema:
                $ref: "#/components/schemas/GarbageCollectionPrepareResponse"
        401:
          $ref: "#/components/responses/Unauthorized"
        403:
          $ref: "#/components/responses/Forbidden"
        404:
          $ref: "#/components/responses/NotFound"
        429:
          description: too many requests
        default:
          $ref: "#/components/responses/ServerError"

  /repositories/{repository}/gc/prepare_uncommited:
    parameters:
      - in: path
        name: repository
        required: true
        schema:
          type: string
    post:
      requestBody:
        content:
          application/json:
            schema:
              $ref: "#/components/schemas/PrepareGCUncommittedRequest"
      tags:
        - internal
      operationId: prepareGarbageCollectionUncommitted
      summary: save repository uncommitted metadata for garbage collection
      responses:
        201:
          description: paths to commit dataset
          content:
            application/json:
              schema:
                $ref: "#/components/schemas/PrepareGCUncommittedResponse"
        400:
          $ref: "#/components/responses/ValidationError"
        401:
          $ref: "#/components/responses/Unauthorized"
        403:
          $ref: "#/components/responses/Forbidden"
        404:
          $ref: "#/components/responses/NotFound"
        429:
          description: too many requests
        default:
          $ref: "#/components/responses/ServerError"

  /repositories/{repository}/branch_protection/set_allowed:
    parameters:
      - in: path
        name: repository
        required: true
        schema:
          type: string
    get:
      tags:
        - internal
      operationId: createBranchProtectionRulePreflight
      responses:
        204:
          description: User has permissions to create a branch protection rule in this repository
        401:
          $ref: "#/components/responses/Unauthorized"
        404:
          $ref: "#/components/responses/NotFound"
        409:
          $ref: "#/components/responses/Conflict"
        429:
          description: too many requests
        default:
          $ref: "#/components/responses/ServerError"

  /repositories/{repository}/branch_protection:
    parameters:
      - in: path
        name: repository
        required: true
        schema:
          type: string
    get:
      deprecated: true
      tags:
        - internal
      operationId: internalGetBranchProtectionRules
      summary: get branch protection rules
      responses:
        200:
          description: branch protection rules
          content:
            application/json:
              schema:
                type: array
                items:
                  $ref: "#/components/schemas/BranchProtectionRule"
        401:
          $ref: "#/components/responses/Unauthorized"
        404:
          $ref: "#/components/responses/NotFound"
        429:
          description: too many requests
        default:
          $ref: "#/components/responses/ServerError"

    post:
      deprecated: true
      tags:
        - internal
      operationId: internalCreateBranchProtectionRule
      requestBody:
        required: true
        content:
          application/json:
            schema:
              $ref: "#/components/schemas/BranchProtectionRule"
      responses:
        204:
          description: branch protection rule created successfully
        401:
          $ref: "#/components/responses/Unauthorized"
        404:
          $ref: "#/components/responses/NotFound"
        429:
          description: too many requests
        default:
          $ref: "#/components/responses/ServerError"
    delete:
      deprecated: true
      tags:
        - internal
      operationId: internalDeleteBranchProtectionRule
      requestBody:
        required: true
        content:
          application/json:
            schema:
              type: object
              properties:
                pattern:
                  type: string
              required:
                - pattern
      responses:
        204:
          description: branch protection rule deleted successfully
        401:
          $ref: "#/components/responses/Unauthorized"
        404:
          $ref: "#/components/responses/NotFound"
        429:
          description: too many requests
        default:
          $ref: "#/components/responses/ServerError"

  /repositories/{repository}/pulls:
    parameters:
      - in: path
        name: repository
        required: true
        schema:
          type: string
    get:
      tags:
        - pulls
        - experimental
      operationId: listPullRequests
      summary: list pull requests
      parameters:
        - $ref: "#/components/parameters/PaginationPrefix"
        - $ref: "#/components/parameters/PaginationAfter"
        - $ref: "#/components/parameters/PaginationAmount"
        - in: query
          name: status
          schema:
            type: string
            enum: [open, closed, all]
            default: all
            description: filter pull requests by status
      responses:
        200:
          description: list of pull requests
          content:
            application/json:
              schema:
                $ref: "#/components/schemas/PullRequestsList"
        401:
          $ref: "#/components/responses/Unauthorized"
        404:
          $ref: "#/components/responses/NotFound"
        429:
          description: too many requests
        default:
          $ref: "#/components/responses/ServerError"
    post:
      tags:
        - pulls
        - experimental
      operationId: createPullRequest
      summary: create pull request
      requestBody:
        required: true
        content:
          application/json:
            schema:
              $ref: "#/components/schemas/PullRequestCreation"
      responses:
        201:
          description: pull request created
          content:
            application/json:
              schema:
                $ref: "#/components/schemas/PullRequestCreationResponse"
        400:
          $ref: "#/components/responses/ValidationError"
        401:
          $ref: "#/components/responses/Unauthorized"
        403:
          $ref: "#/components/responses/Forbidden"
        404:
          $ref: "#/components/responses/NotFound"
        409:
          $ref: "#/components/responses/Conflict"
        429:
          description: too many requests
        default:
          $ref: "#/components/responses/ServerError"

  /repositories/{repository}/pulls/{pull_request}:
    parameters:
      - in: path
        name: repository
        required: true
        schema:
          type: string
      - in: path
        name: pull_request
        required: true
        description: pull request id
        schema:
          type: string
    get:
      tags:
        - pulls
        - experimental
      operationId: getPullRequest
      summary: get pull request
      responses:
        200:
          description: pull request
          content:
            application/json:
              schema:
                $ref: "#/components/schemas/PullRequest"
        400:
          $ref: "#/components/responses/ValidationError"
        401:
          $ref: "#/components/responses/Unauthorized"
        404:
          $ref: "#/components/responses/NotFound"
        429:
          description: too many requests
        default:
          $ref: "#/components/responses/ServerError"
    patch:
      tags:
        - pulls
        - experimental
      operationId: updatePullRequest
      summary: update pull request
      requestBody:
        required: true
        content:
          application/json:
            schema:
              $ref: "#/components/schemas/PullRequestBasic"
      responses:
        200:
          description: pull request updated successfully
        400:
          $ref: "#/components/responses/ValidationError"
        401:
          $ref: "#/components/responses/Unauthorized"
        403:
          $ref: "#/components/responses/Forbidden"
        404:
          $ref: "#/components/responses/NotFound"
        429:
          description: too many requests
        default:
          $ref: "#/components/responses/ServerError"

  /repositories/{repository}/pulls/{pull_request}/merge:
    parameters:
      - in: path
        name: repository
        required: true
        schema:
          type: string
      - in: path
        name: pull_request
        required: true
        description: pull request id
        schema:
          type: string
    put:
      tags:
        - pulls
        - experimental
      operationId: mergePullRequest
      summary: merge pull request
      responses:
        200:
          description: merge completed
          content:
            application/json:
              schema:
                $ref: "#/components/schemas/MergeResult"
        400:
          $ref: "#/components/responses/ValidationError"
        401:
          $ref: "#/components/responses/Unauthorized"
        403:
          $ref: "#/components/responses/Forbidden"
        404:
          $ref: "#/components/responses/NotFound"
        409:
          description: |
            Conflict
            Deprecated: content schema will return Error format and not an empty MergeResult
          content:
            application/json:
              schema:
                $ref: "#/components/schemas/MergeResult"
        412:
          description: precondition failed (e.g. a pre-merge hook returned a failure)
          content:
            application/json:
              schema:
                $ref: "#/components/schemas/Error"
        429:
          description: too many requests
        default:
          $ref: "#/components/responses/ServerError"

  /healthcheck:
    get:
      operationId: healthCheck
      security: []
      tags:
        - healthCheck
      description: check that the API server is up and running
      responses:
        204:
          description: NoContent

  /config:
    get:
      tags:
        - config
      operationId: getConfig
      description: retrieve lakeFS configuration
      responses:
        200:
          description: lakeFS configuration
          content:
            application/json:
              schema:
                $ref: "#/components/schemas/Config"
        401:
          $ref: "#/components/responses/Unauthorized"
  /config/version:
    get:
      tags:
        - internal
      operationId: getLakeFSVersion
      description: get version of lakeFS server
      deprecated: true
      responses:
        200:
          description: lakeFS version
          content:
            application/json:
              schema:
                $ref: "#/components/schemas/VersionConfig"
        401:
          $ref: "#/components/responses/Unauthorized"
  /config/storage:
    get:
      tags:
        - internal
      operationId: getStorageConfig
      description: retrieve lakeFS storage configuration
      deprecated: true
      responses:
        200:
          description: lakeFS storage configuration
          content:
            application/json:
              schema:
                $ref: "#/components/schemas/StorageConfig"
        401:
          $ref: "#/components/responses/Unauthorized"
  /config/garbage-collection:
    get:
      tags:
        - internal
      operationId: getGarbageCollectionConfig
      description: get information of gc settings
      responses:
        200:
          description: lakeFS garbage collection config
          content:
            application/json:
              schema:
                $ref: "#/components/schemas/GarbageCollectionConfig"
        401:
          $ref: "#/components/responses/Unauthorized"

  /statistics:
    post:
      tags:
        - internal
      operationId: postStatsEvents
      summary: post stats events, this endpoint is meant for internal use only
      requestBody:
        required: true
        content:
          application/json:
            schema:
              $ref: "#/components/schemas/StatsEventsList"
      responses:
        204:
          description: reported successfully
        400:
          $ref: "#/components/responses/BadRequest"
        401:
          $ref: "#/components/responses/Unauthorized"
        429:
          description: too many requests
        default:
          $ref: "#/components/responses/ServerError"

  /usage-report/summary:
    get:
      tags:
        - internal
      operationId: getUsageReportSummary
      summary: get usage report summary
      responses:
        200:
          description: Usage report
          content:
            application/json:
              schema:
                $ref: "#/components/schemas/InstallationUsageReport"
            application/text:
              schema:
                type: string
        400:
          $ref: "#/components/responses/BadRequest"
        401:
          $ref: "#/components/responses/Unauthorized"
        404:
          $ref: "#/components/responses/NotFound"
        429:
          description: too many requests
        default:
          $ref: "#/components/responses/ServerError"

  /license:
    get:
      tags:
        - license
        - experimental
      operationId: getLicense
      description: retrieve lakeFS license information
      responses:
        200:
          description: lakeFS configuration
          content:
            application/json:
              schema:
                $ref: "#/components/schemas/License"
        401:
          $ref: "#/components/responses/Unauthorized"
        501:
          $ref: "#/components/responses/NotImplemented"
        default:
          $ref: "#/components/responses/ServerError"

  /oidc/callback:
    get:
      tags:
        - auth
      operationId: oauthCallback
      security: []
      responses:
        302:
          description: successfully got token
        401:
          description: failed to exchange authorization code for token
        default:
          $ref: "#/components/responses/ServerError"<|MERGE_RESOLUTION|>--- conflicted
+++ resolved
@@ -970,15 +970,6 @@
           type: string
           description: |
             Defines login behavior when login_url is set.
-<<<<<<< HEAD
-            - redirect (default): Auto-redirect to login_url.
-            - select: Show a page to choose between logging in via login_url or with lakeFS credentials.
-            Ignored if login_url is not configured.
-          enum:
-            - redirect
-            - select
-          default: redirect
-=======
             - none: For OSS users.
             - redirect: Auto-redirect to login_url.
             - select: Show a page to choose between logging in via login_url or with lakeFS credentials.
@@ -987,7 +978,6 @@
             - none
             - redirect
             - select
->>>>>>> f340badf
         login_failed_message:
           description: |
             Message to display to users who fail to login; a full sentence that is rendered
