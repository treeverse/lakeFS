@import url('pygments/igorpro.css');

@font-face {
	font-family: GalanoGrotesque-ExtraLight;
	src: local(GalanoGrotesque-ExtraLight),
		url('../fonts/Rene Bieder - Galano Grotesque ExtraLight.otf');
}
@font-face {
	font-family: GalanoGrotesque;
	src: local(GalanoGrotesque-Regular),
		url('../fonts/Rene Bieder - Galano Grotesque.otf');
}
@font-face {
	font-family: GalanoGrotesque-Bold;
	src: local(GalanoGrotesque-Bold),
		url('../fonts/Rene Bieder - Galano Grotesque Bold.otf');
}
@font-face {
	font-family: GalanoGrotesque-Medium;
	src: local(Rene-Bieder-Galano-Grotesque-Medium),
		url('../fonts/Rene Bieder - Galano Grotesque Medium.otf');
}

$white: #ffffff;
$pale-grey: #f1f9f9;
$light-blue-grey: #def1f1;
$info-blue: #3498db;
$info-blue-highlight: #2980b9;
$teal-green: #279890;
$black: #000000;
$battleship-grey: #6e7171;
$warm-grey: #7e7e7e;
$warm-grey-two: #949494;
$viridian: #258c82;
$aqua-marine: #2ce5b5;
$border-grey: #dadada;
$white-two: #f8f8f8;
$charcoal: #2f3433;
$note: #fff3e5;
$note-border: #f3a342;
$whitegrey: #f5f7f9;
$darkblue: #576489;
$darkblack: #575e65;
$lightgreen: #d8faf1;
$lightpink: #ffddec;
$bglinear: linear-gradient(#000 0%, #000 100%);

// General
html {
	scroll-padding-top: 90px;
}
body {
	font-family: GalanoGrotesque;
	color: $black;
	.body-wrapper,
	footer {
		display: flex;
		.main,
		.footer-main {
			width: 75%;
			max-width: 75%;
			margin-left: 0;
			float: right;
			position: relative;
			.main-content-wrap {
				max-width: 1300px;
				padding: 80px;
			}
		}

		.side-bar,
		.footer-sidebar {
			width: 25%;
			max-width: 25%;
			position: relative;
			height: auto;
			background-color: $whitegrey;
		}
	}

	a {
		color: $teal-green;
	}
	p, li{
		font-family: GalanoGrotesque;
	    font-size: 1em;
	}

	h1 {
		margin-top: 40px !important;
		font-family: GalanoGrotesque-Medium;
		font-size: 42px !important;
		color: $black;
	}
	h2 {
		margin-top: 40px !important;
		font-size: 28px !important;
		font-family: GalanoGrotesque-Medium;
		&#table-of-contents {
			font-family: GalanoGrotesque-Medium;
			color: $white;
			font-size: 14px !important;
		}
	}

	h3 {
		margin-top: 25px !important;
		font-size: 18px;
		font-weight: 600;
		font-family: GalanoGrotesque-Medium;
	}

	h4 {
		margin-top: 25px !important;
		font-size: 16px;
		font-weight: 600;
		font-family: GalanoGrotesque-Medium;
	}

	.text-delta {
		text-transform: none;
		width: 100%;
	    display: block;
	    background-color: $teal-green;
	    color: $white;
	    border-radius: 2px 2px 0 0;
	    font-size: 14px!important;
	    padding: 10px 15px 8px 15px;
	}
	.text-delta + ul{
		background-color: $whitegrey;
	    width: 100%;
	    border: none;
	    margin-top: 0;
	    border-radius: 0;
	    position: relative;
	    top: -3px;
	    padding: 15px 25px 15px 25px;
	    li{
	    	text-decoration: underline;
	    	&::before {
				content: none;
			}
			a:hover{
				background-image: none;
			}
			a{
				white-space: normal;
			}
	    }
	}
	#markdown-toc {
		background-color: $whitegrey;
	    width: 100%;
	    border: none;
	    margin-top: 0;
	    border-radius: 0;
	    position: relative;
	    top: -3px;
	    padding: 15px 25px 15px 25px;
		li {
			text-decoration: underline;
			&::before {
				display: none;
			}
			a {
				color: $teal-green;
				font-size: 1em;
				background-image: none;
				white-space: normal;
				&:hover {
					background-image: none;
					color: $teal-green;
				}
			}
			ol,
			ul {
				border: none;
				li {
					a {
						padding-bottom: 0;
					}
				}
			}
		}
	}

	div.highlighter-rouge pre.highlight {
		padding: 10px;
	}

	.highlight {

		code {
			background-color: transparent;
		}
	}

	.btn {
		padding: 6px 14px;
		color: $charcoal;
		font-family: GalanoGrotesque;
		border-radius: 4px;
		background: $white;
		border: solid 2px $charcoal;
		box-shadow: none;
		&:hover {
			border-color: $teal-green;
			color: $teal-green;
			background: $white;
		}
	}

	.btn-green {
		font-size: 16px;
		line-height: 1.63;
		letter-spacing: 0.05px;
		color: #ffffff;
		background-color: #279890;
		border: 2px solid #279890;
	 }

	.btn-green:hover {
		background-color: #ffffff; color: #279890;
	}

	.note {
		background-color: $whitegrey;
		border-left: 4px solid $aqua-marine;
		border-radius: 0px 2px 2px 0px;
		padding: 8px 20px;
	}
	.note-info {
		border-left: none;
		color: $black;
	    background-color: $aqua-marine;

		a {
			color: $black;
			font-weight: 500;
		}

		code {
			color: $black;
		}
	}


	.main-content {
		h1,
		h2,
		h3,
		h4,
		h5,
		h6 {
			&:hover {
				a.anchor-heading {
					left: -1.7rem;
					svg {
						display: none;
					}
					background-image: url('../../assets/icons/anchor.svg');
					width: 24px;
					height: 24px;
					background-repeat: no-repeat;
					background-size: contain;
					background-position: center center;
					&:hover {
						background-image: url('../../assets/icons/anchor\ green.svg');
					}
				}
			}
		}
		.toc-block {
			display: table-cell;
		}
	}
}

// Header

.main .main-header,
.side-bar .site-header {
	background-color: white;
	height: 80px;
	max-height: 80px;
	min-height: 80px;
	border: 0;
	position: fixed;
	z-index: 2;
}
.main .main-header {
	width: 75%;
	nav.aux-nav {
		width: 100%;
		padding: 0;
		max-width: 1080px;
		.aux-nav-list {
			justify-content: flex-end;
			padding: 20px 80px;
			.aux-nav-list-item {
				a.site-button {
					font-size: 16px;
					line-height: 1.63;
					letter-spacing: 0.05px;
					color: $black;
					margin: 0 4px;
					&:hover {
						background-image: none;
					}
				}
				&:hover,
				&.active {
					a {
						color: $teal-green;
					}
				}
				&.button {
					a.site-button {
						font-size: 16px;
						line-height: 1.63;
						letter-spacing: 0.05px;
						color: $white;
						margin: 0 0 0 20px;
						padding: 18px;
						border-radius: 2px;
						background-color: $teal-green;
						border: 2px solid $teal-green;
						&:hover {
							background-color: $white;
							color: $teal-green;
						}
					}
				}
			}
		}
	}
}
.side-bar:after {
	content: ' ';
	position: fixed;
	width: 100vw;
	top: 80px;
	box-shadow: 0 0 6px 2px rgba(0, 0, 0, 0.23);
	left: 0;
	right: 0;
	z-index: 0;
}
.side-bar .site-header {
	width: 25%;
	justify-content: flex-end;
	top: 0;
	a.site-title {
		max-width: 290px;
		padding: 0;

		.site-logo {
			width: 150px;
			height: inherit;
		}
		&:hover {
			background-image: none;
			background-color: transparent;
		}
	}
}

.site-logo {
	width: 135px;
	height: 30px;
}

// Sidebar
.side-bar {
	padding: 80px 0;
	border: 0;
	display: block;
	z-index: 1;

	nav.site-nav,
	nav.aux-nav {
		padding: 0;
		width: 100%;
		display: initial;
		.nav-list,
		.aux-nav-list {
			width: 100%;
			padding: 0;
			margin-top: 30px;
			.nav-list-item,
			.aux-nav-list-item {
				padding: 0;
				&:hover {
					background-color: $white;
				}
				&.active {
					&:hover {
						background-color: transparent;
					}
					.nav_list {
						li {
							padding-right: 0;
							padding-left: 0;
							&:hover {
								background-color: $white;
							}
						}
					}
				}

				&.header {
					padding: 12px 40px 12px calc(100% - 290px);
					color: $teal-green;
					font-family: GalanoGrotesque-Bold;
					font-size: 18px !important;
					letter-spacing: 1.1px;
					&:hover {
						background-color: transparent;
						background-image: none;
					}
					&:not(:first-of-type) {
						padding-top: 36px;
						border-top: 1px solid $border-grey;
						margin-top: 20px;
					}
				}

				a.nav-list-link {
					padding: 12px 40px 12px calc(100% - 290px);
					font-size: 14px !important;
					color: $darkblue;
					font-family: GalanoGrotesque;
					letter-spacing: 1.1px;
					&.active,
					&:hover {
						background-color: $white;
						background-image: none;
					}
				}
				a.nav-list-link.active{
					font-family: GalanoGrotesque-Medium!important;
    				color: $teal-green !important;
				}
				.nav-list-expander {
					right: 40px;
					width: 22px;
					height: 22px;
					padding: 0;
					margin: 14px 0 0 0;
					svg {
						color: $black;
					}
					&:hover {
						background-color: none;
						background-image: none;
					}
				}

				.nav-list,
				.aux-nav-list {
					margin-top: 0;
					a.nav-list-link,
					a.aux-nav-list-item {
						margin-left: 20px;
						font-size: 13px !important;
						letter-spacing: 0.05px;
					}
					.nav-list,
					.aux-nav-list {
						a.nav-list-link,
						a.aux-nav-list-item {
							margin-left: 30px;
							color: $warm-grey-two;
							font-size: 12px !important;
						}
					}
				}
			}
		}

        .nav-version {
            padding: 12px 40px 12px calc(100% - 290px);
        }

		.search {
			margin-top: 35px;
			margin-left: calc(100% - 290px);
			margin-right: 40px;
			max-width: 250px !important;
			max-height: 40px !important;
			width: 250px !important;
			z-index: 1;

			.search-input {
				background-color: $whitegrey;
				border: 1px solid $border-grey;
				border-radius: 4px;
				color: $battleship-grey;
				font-family: GalanoGrotesque-Medium;
				&:focus,
				&:active {
					background-color: $whitegrey;
					color: $battleship-grey;
				}
				.search-icon {
					color: $warm-grey-two;
				}
			}

			.search-input:focus + .search-label .search-icon {
				color: $warm-grey-two;
			}
		}
		.mobile-menu {
			display: none;
		}
	}
}

//Search Fixes
.search-active .main {
	position: inherit;
	right: inherit;
	left: inherit;
}
.search-overlay {
	display: none;
}
.search-result-doc .search-result-icon {
	color: $teal-green;
}
// Footer
footer {
	height: 360px;
	.footer-main {
		padding: 80px;
		ul {
			list-style: none;
			padding: 0;
			margin: 0;
			li {
				display: inline-block;
				padding: 0;
				margin: 0;
			}
		}
		.row {
			display: flex;
			.left {
				width: 70%;
			}
			.right {
				width: 30%;
				display: flex;
				justify-content: flex-end;
			}
			.site-title {
				padding: 0;
				margin-bottom: 30px;
				.site-logo {
					height: 45px;
				}
			}
			.footer-links {
				li {
					margin-right: 40px;
					a {
						padding: 0;
						color: $black;
						font-size: 18px;
						&:hover {
							color: $teal-green;
						}
					}
				}
			}
			.footer-social,
			.bottom-footer-links {
				li {
					a {
						padding: 0 15px;
						font-size: 16px;
						color: $warm-grey-two;
						&:last-of-type {
							padding-right: 0;
						}
						&:hover {
							color: $teal-green;
						}
					}
				}
			}
			.footer-social {
				li {
					a {
						img {
							&.hover {
								display: none;
							}
						}
						&:hover {
							img {
								&.no-hover {
									display: none;
								}
								&.hover {
									display: block;
								}
							}
						}
					}
				}
			}
		}
		.top-border {
			padding-top: 30px;
			margin-top: 30px;
			border-top: 1px solid $border-grey;
		}
		a:hover {
			background-color: transparent !important;
			background-image: none !important;
		}
	}
	.footer-sidebar {
		z-index: -1;
	}
}

@media (max-width: 799px) {
	body {
		padding-bottom: 0;
		.body-wrapper {
			display: block;
			.side-bar {
				width: 100%;
				max-width: 100%;
				padding: 0;
				.site-header {
					width: 100%;
					flex-direction: row-reverse;
					justify-content: flex-end;
					.site-button {
						padding: 11px 30px 0;
						width: 24px;
						height: 24px;
						background-repeat: no-repeat;
						background-size: auto;
						background-position: center center;
						background-image: url('../../assets/icons/menu.svg');
						&:hover,
						&:active,
						&:focus {
							background-color: transparent;
						}
						&.nav-open {
							background-image: url('../../assets/icons/close.svg');
						}
						svg {
							display: none;
						}
					}
				}

				nav {
					display: none;

					overflow: scroll;
					background: white;
					&.nav-open {
						display: block;
						position: fixed;
						top: 0;
						height: 100vh;
						.search {
							position: relative;
							margin-top: 120px;
							margin-left: 30px;
							margin-right: 30px;
							padding: 0;
							.search-results {
								display: block !important;
								max-height: 60vh !important;
							}
							.search-input {
								background-color: $white;
							}
							.search-input-wrap {
								box-shadow: none;
							}
						}
						.nav-list,
						.aux-nav-list {
							.nav-list-item,
							.aux-nav-list-item {
								padding-left: 30px !important;
								padding-right: 30px !important;

								a {
									padding-left: 0 !important;
									padding-right: 0 !important;
									&.active {
										background: unset;
									}
								}
							}
							.nav-list {
								margin-top: 0;
								a.nav-list-link {
									text-indent: 0;
								}
							}
						}
						.mobile-menu {
							display: block;
							border-top: 1px solid $border-grey;
							margin-top: 18px;
							padding-bottom: 80px;
							nav {
								display: block;
								.aux-nav-list {
									flex-direction: column;
									a.site-button {
										font-size: 18px !important;
										color: $black;
									}
									.button {
										.site-button {
											border-radius: 2px;
											border: solid 2px $teal-green;
											background-color: $white;
											color: $teal-green;
											padding: 10px 20px !important;
											display: inline-block;
											margin-top: 10px;
										}
									}
								}
							}
						}
					}
				}
			}
			.main {
				width: 100%;
				max-width: 100%;
				float: none;
				.main-header {
					display: none;
				}
				.main-content a {
					white-space: normal;
				}
				.main-content-wrap {
					padding: 80px 30px;
				}
			}
		}

		footer {
			border-top: 1px solid $border-grey;
			height: auto;
			.footer-sidebar {
				display: none;
			}
			.footer-main {
				width: 100%;
				max-width: 100%;
				padding: 60px 30px;
				float: none;
				.row {
					flex-direction: column;
					.right,
					.left {
						width: 100%;
						display: block;
					}
					.site-title {
						margin-bottom: 40px;
					}
					.footer-links {
						display: flex;
						flex-wrap: wrap;
						margin-bottom: 20px;
						li {
							margin: 0 0 30px;
							width: 50%;
						}
					}
					.footer-social {
						width: 100%;
						display: flex;
						justify-content: space-between;
						li {
							a {
								padding: 0;
								img {
									width: 34px;
									height: 34px;
								}
							}
						}
					}
					.bottom-footer-links {
						li {
							display: block;
							margin-top: 30px;
							a {
								padding: 0;
							}
						}
					}
					.top-border {
						padding-top: 40px;
						margin-top: 40px;
					}
				}
			}
		}
	}
}
.copy-code-container {
	position: absolute;
	right: 0.3em;
}
.copy-code-button:hover {
	color: $teal-green;
}

.copy-code-button:active {
	color: $white;
}
.copy-code-button {
	align-items: center;
	justify-content: center;
	border: none;
	cursor: pointer;
	font-size: 1rem;
	color: $black;
	padding: 0.4em 0.5em;
	background-color: transparent;
	outline:none;
}

.highlighter-rouge {
	position: relative;
}

.language-shell.highlighter-rouge pre.highlight::before,
.language-sh.highlighter-rouge pre.highlight::before,
.language-bash.highlighter-rouge pre.highlight::before{
	content: "$ ";
	color: $black;
	font-weight: 400;
	font-family: monospace;
	font-size: 0.75em;
}

th, td {
	background-color: transparent;
}

.main-content ul.ui-tabs-nav > li::before {
	content: "";
}

.tabs {
	background: transparent;
	&.ui-widget {
		.copy-code-button {
			font-family: "Font Awesome 6 Free" !important;
		}
	}
}

.tabs .ui-widget-header {
	background: transparent;
	border: none;
	border-bottom: 1px solid #d3d3d3;
	-moz-border-radius: 0px;
	-webkit-border-radius: 0px;
	border-radius: 0px;
}

.tabs .ui-tabs-nav .ui-state-default {
	background: transparent;
	border: none;
}
.tabs .ui-tabs-nav .ui-state-active {
	border: none;
}

.tabs .ui-tabs-nav .ui-state-default a {
	color: #c0c0c0;
}
.tabs .ui-tabs-nav .ui-state-active a {
	color: $teal-green;
}
/*overridden*/
div.highlighter-rouge{
	border-radius: 4px;
	&:hover {
		> button {
			cursor: pointer;
			opacity: 0.5;
		}
	}
}

.highlighter-rouge{

	button.copy-code-button{
		color: $black;
	}
}

/* Tooltip container */
.tooltip {
	position: relative;
	display: inline-block;
	border-bottom: 0;
	>a,span {
		text-decoration: underline;
		text-decoration-style: dotted;
		background-image: none;
	}
	.tooltiptext {
		visibility: hidden;
		text-decoration: none;
		background-color: $aqua-marine;
		color: $black;
		padding: 10px 20px;
		border-radius: 6px;
		position: absolute;
		z-index: 1;

		width: 400px;
		top: 100%;
		left: 50%;
		margin-left: -200px;
	}
	&:hover .tooltiptext {
		visibility: visible;
	}
	.tooltiptext::after {
		content: " ";
		position: absolute;
		color: $aqua-marine;
		bottom: 100%;  /* At the top of the tooltip */
		left: 50%;
		margin-left: -5px;
		border-width: 5px;
		border-style: solid;
		border-color: transparent transparent $aqua-marine transparent;
	}
}

.ui-dialog-titlebar {
	display: none;
}

.feedback-container {
	@media (max-width: 1024px) {
		display: none;
	}
	position: sticky;
	top: 180px;
	.feedback-buttons {
		position: absolute;
		right: 70px;
		margin-bottom: 20px;
		top: -55px;
		.tooltiptext {
			font-size: small;
			width: 150px;
			margin-left: -75px;
			text-align: center;
		}
		.page-helpful-btn {
			background: none !important;
			border-radius: 50%;
			border: solid $teal-green 2px;
			color: $teal-green;
			height: 40px;
			width: 40px;
			margin: 0 3px;
			cursor: pointer;
			&:focus-visible {
				outline: none;
			}
		}
	}
}

#is-helpful-ty {
	display: none;
	a {
		color: $teal-green !important;
	}
}

<<<<<<< HEAD
.quickstart-steps {
	padding: 10px;
}

.row {
	display: flex;
	flex-direction: row;
}

.col {
	display: flex;
	flex-direction: column;
	justify-content: center;

	&.step-num {
		margin-right: 20px;
		& > img {
			width: 40px;
		}
	}
=======
.badge {
	padding: 2px 4px;
	background: $lightpink;
	text-transform: uppercase;
	text-align: center;
	border-radius: 6px;
	font-size: x-small;
>>>>>>> 1914c657
}<|MERGE_RESOLUTION|>--- conflicted
+++ resolved
@@ -999,28 +999,6 @@
 	}
 }
 
-<<<<<<< HEAD
-.quickstart-steps {
-	padding: 10px;
-}
-
-.row {
-	display: flex;
-	flex-direction: row;
-}
-
-.col {
-	display: flex;
-	flex-direction: column;
-	justify-content: center;
-
-	&.step-num {
-		margin-right: 20px;
-		& > img {
-			width: 40px;
-		}
-	}
-=======
 .badge {
 	padding: 2px 4px;
 	background: $lightpink;
@@ -1028,5 +1006,26 @@
 	text-align: center;
 	border-radius: 6px;
 	font-size: x-small;
->>>>>>> 1914c657
+}
+
+.quickstart-steps {
+	padding: 10px;
+}
+
+.row {
+	display: flex;
+	flex-direction: row;
+}
+
+.col {
+	display: flex;
+	flex-direction: column;
+	justify-content: center;
+
+	&.step-num {
+		margin-right: 20px;
+		& > img {
+			width: 40px;
+		}
+	}
 }