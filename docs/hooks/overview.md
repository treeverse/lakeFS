--- conflicted
+++ resolved
@@ -82,29 +82,17 @@
 
 Schema of the Action file:
 
-<<<<<<< HEAD
-| Property           | Description                                           | Data Type  | Required | Default Value                                                           |
-|--------------------|-------------------------------------------------------|------------|----------|-------------------------------------------------------------------------|
-| name               | Identify the Action file                              | String     | false    | If missing, filename is used instead                                    |
-| on                 | List of events that will trigger the hooks            | List       | true     |                                                                         |
-| on<event>.branches | Glob pattern list of branches that triggers the hooks | List       | false    | **Not applicable to Tag events.** If empty, Action runs on all branches |
-| hooks              | List of hooks to be executed                          | List       | true     |                                                                         |
-| hook.id            | ID of the hook, must be unique within the _Action_    | String     | true     |                                                                         |
-| hook.type          | Type of the hook ([types](#hook-types))               | String     | true     |                                                                         |
-| hook.properties    | Hook's specific configuration                         | Dictionary | true     |                                                                         |
-=======
 | Property           | Description                                               | Data Type  | Required | Default Value                                                           |
 |--------------------|-----------------------------------------------------------|------------|----------|-------------------------------------------------------------------------|
 | name               | Identify the Action file                                  | String     | false    | If missing, filename is used instead                                    |
 | on                 | List of events that will trigger the hooks                | List       | true     |                                                                         |
 | on<event>.branches | Glob pattern list of branches that triggers the hooks     | List       | false    | **Not applicable to Tag events.** If empty, Action runs on all branches |
 | hooks              | List of hooks to be executed                              | List       | true     |                                                                         |
-| hook.id            | ID of the hook, must be unique within the `Action`        | String     | true     |                                                                         |
+| hook.id            | ID of the hook, must be unique within the action.         | String     | true     |                                                                         |
 | hook.type          | Type of the hook ([types](#hook-types))                   | String     | true     |                                                                         |
 | hook.description   | Optional description for the hook                         | String     | false    |                                                                         |
 | hook.if            | Expression that will be evaluated before execute the hook | String     | false    | No value is the same as evaluate `success()`                            |
 | hook.properties    | Hook's specific configuration                             | Dictionary | true     |                                                                         |
->>>>>>> f7ed3ee2
 
 Example:
 
