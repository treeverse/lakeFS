---
title: Internals
description: How Garbage Collection in lakeFS works
parent: Garbage Collection
grand_parent: How-To
<<<<<<< HEAD
nav_order: 1
=======
nav_order: 2
has_children: false
>>>>>>> 62fdb51f
redirect_from: 
    - /howto/gc-internals.html
---

# Committed Garbage Collection Internals

{: .warning-title }
> Deprecation notice
>
> This page describes a deprecated feature. Please visit the new [garbage collection documentation](./index.html).


## What gets collected

Because each object in lakeFS may be accessible from multiple branches, it
might not be obvious which objects will be considered garbage and collected.

Garbage collection is configured by specifying the number of days to retain
objects on each branch. If a branch is configured to retain objects for a
given number of days, any object that was accessible from the HEAD of a
branch in that past number of days will be retained.

The garbage collection process proceeds in three main phases:

1. **Discover which commits will retain their objects.**  For every branch,
  the garbage collection job looks at the HEAD of the branch that many days
  ago; every commit at or since that HEAD must be retained.

    ```mermaid
      %%{init: { 'theme': 'base', 'gitGraph': {'rotateCommitLabel': true}} }%%
      gitGraph
        commit id: "2022-02-27 🚮"
        commit id: "2022-03-01 🚮"
        commit id: "2022-03-09"
      branch dev
      checkout main
        commit id: "2022-03-12"
      checkout dev
        commit id: "d: 2022-03-14 🚮"
        commit id: "d: 2022-03-16 🚮"
      checkout main
        commit id: "2022-03-18"
      checkout dev
        commit id: "d: 2022-03-20 🚮"
        commit id: "d: 2022-03-23"
      checkout main
      merge dev
        commit id: "2022-03-26"
    ```

    Continuing the example, branch `main` retains for 21 days and branch `dev`
    for 7. When running GC on 2022-03-31:

    - 7 days ago, on 2022-03-24 the head of branch `dev` was `d:
      2022-03-23`. So, that commit is retained (along with all more recent
      commits on `dev`) but all older commits `d: *` will be collected.
    - 21 days ago, on 2022-03-10, the head of branch `main` was
      `2022-03-09`. So that commit is retained (along with all more recent
      commits on `main`) but commits `2022-02-27` and `2022-03-01` will be
      collected.

1. **Discover which objects need to be garbage collected.** Hold (_only_)
  objects accessible on some retained commits.

    In the example, all objects of commit `2022-03-12`, for instance, are
    retained. This _includes_ objects added in previous commits. However,
    objects added in commit `d: 2022-03-14` which were overwritten or
    deleted in commit `d: 2022-03-20` are not visible in any retained commit
    and will be garbage collected.

1. **Garbage collect those objects by deleting them.** The data of any
  deleted object will no longer be accessible. lakeFS retains all metadata
  about the object, but attempting to read it via the lakeFS API or the S3
  gateway will return HTTP status 410 ("Gone").

## What does _not_ get collected

Some objects will _not_ be collected regardless of configured GC rules:
* Any object that is accessible from any branch's HEAD.
* Objects stored outside the repository's [storage namespace][storage-namespace].
  For example, objects imported using the lakeFS import UI are not collected.
* Uncommitted objects, see [Uncommitted Garbage Collection](./uncommitted.html),

## Performance

Garbage collection reads many commits.  It uses Spark to spread the load of
reading the contents of all of these commits.  For very large jobs running
on very large clusters, you may want to tweak this load.  To do this:

* Add `-c spark.hadoop.lakefs.gc.range.num_partitions=RANGE_PARTITIONS`
  (default 50) to spread the initial load of reading commits across more
  Spark executors.
* Add `-c spark.hadoop.lakefs.gc.address.num_partitions=RANGE_PARTITIONS`
  (default 200) to spread the load of reading all objects included in a
  commit across more Spark executors.

Normally this should not be needed.

## Networking

Garbage collection communicates with the lakeFS server.  Very large
repositories may require increasing a read timeout.  If you run into timeout errors during communication from the Spark job to lakeFS consider increasing these timeouts:

* Add `-c spark.hadoop.lakefs.api.read.timeout_seconds=TIMEOUT_IN_SECONDS`
  (default 10) to allow lakeFS more time to respond to requests.
* Add `-c
  spark.hadoop.lakefs.api.connection.timeout_seconds=TIMEOUT_IN_SECONDS`
  (default 10) to wait longer for lakeFS to accept connections.

[storage-namespace]:  {% link understand/glossary.md %}#storage-namespace<|MERGE_RESOLUTION|>--- conflicted
+++ resolved
@@ -3,12 +3,7 @@
 description: How Garbage Collection in lakeFS works
 parent: Garbage Collection
 grand_parent: How-To
-<<<<<<< HEAD
-nav_order: 1
-=======
 nav_order: 2
-has_children: false
->>>>>>> 62fdb51f
 redirect_from: 
     - /howto/gc-internals.html
 ---
