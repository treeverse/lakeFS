--- conflicted
+++ resolved
@@ -12,16 +12,17 @@
 # Import data into lakeFS
 {: .no_toc }
 
-<<<<<<< HEAD
+
+The simplest way to bring data into lakeFS is by [copying it](#copying-data-into-a-lakefs-repository), but this approach may not be suitable when a lot of data is involved.
+To avoid copying the data, lakeFS offers [Zero-copy import](#zero-copy-import). With this approach, lakeFS only creates pointers to your existing objects in your new repository.
+
 {% include toc.html %}
 
 ## Zero-copy import
 
-### Importing using the lakeFS UI
-
 #### Prerequisites
 
-lakeFS must have permissions to list the objects at the source object store,
+lakeFS must have permissions to list the objects in the source object store,
 and in the same region of your destination bucket.
 In addition, see the following storage provider specific instructions:
 
@@ -81,7 +82,7 @@
 The following requirements and limitations apply when the import source is an ADLS Gen2 account:
 
 1. Import is supported only from a folder. Prefix import will not work.
-2. lakeFS requires a hint in the URL to understand that the provided account URL is ADLS Gen2  
+2. lakeFS requires a hint in the URL to understand that the provided account URL is ADLS Gen2
 
 ```
    For account URL:
@@ -98,15 +99,6 @@
 </div>
 
 ---
-=======
->>>>>>> 704e5064
-
-The simplest way to bring data into lakeFS is by [copying it](#copying-data-into-a-lakefs-repository), but this approach may not be suitable when a lot of data is involved.
-To avoid copying the data, lakeFS offers [Zero-copy import](#zero-copy-import). With this approach, lakeFS only creates pointers to your existing objects in your new repository.
-
-{% include toc.html %}
-
-## Zero-copy import
 
 ### Using the lakeFS UI
 
@@ -221,21 +213,7 @@
 </div>
 
 
-<<<<<<< HEAD
-### Limitations to importing data
-
-Importing is only possible from the object storage service in which your installation stores its data. For example, if lakeFS is configured to use S3, you cannot import data from Azure.
-
-Import is available for S3, GCP, Azure and the local storage adapters.
-
-Although created by lakeFS, import branches behave like any other branch:
-Authorization policies, CI/CD triggering, branch protection rules and all other lakeFS concepts apply to them as well.
-{: .note }
-
-#### Importing from local storage
-=======
 ### Limitations
->>>>>>> 704e5064
 
 1. Importing is only possible from the object storage service in which your installation stores its data. For example, if lakeFS is configured to use S3, you cannot import data from Azure.
 2. Import is available for S3, GCP and Azure.
