--- conflicted
+++ resolved
@@ -30,11 +30,7 @@
 
 ## Managing branch protection rules
 
-<<<<<<< HEAD
-This section explains how to use the lakeFS UI to manage rules. You can also use the [command line]({{ site.baseurl }}/reference/cli.md#lakectl-branch-protect) and [API]({{ site.baseurl }}/reference/api.md)..
-=======
-This section explains how to use the lakeFS UI to manage rules. You can also use the [command line][lakectl-branch-protect].
->>>>>>> 65d19ee6
+This section explains how to use the lakeFS UI to manage rules. You can also use the [command line][lakectl-branch-protect] and [API][api].
 
 ### Reaching the branch protection rules page 
 
@@ -55,4 +51,5 @@
 ![Deleting a branch protection rule]({{ site.baseurl }}/assets/img/delete_branch_protection_rule.png)
 
 [data-quality-gates]:  {% link understand/use_cases/cicd_for_data.md %}#using-hooks-as-data-quality-gates
-[lakectl-branch-protect]:  {% link reference/cli.md %}#lakectl-branch-protect+[lakectl-branch-protect]:  {% link reference/cli.md %}#lakectl-branch-protect
+[api]: {% link reference/api.md %}