---
title: Install lakeFS
parent: How-To
description: This section will guide you through deploying and setting up a production lakeFS environment.
has_children: true
has_toc: false
nav_order: 1
redirect_from:
  - /setup/
  - /setup/storage/index.html
  - /setup/create-repo.html
  - /deploy/
  - /deploy/index.html
---

# Deploy and Setup lakeFS

{: .tip }
> The instructions given here are for a self-managed deployment of lakeFS. 
> 
> For a hosted lakeFS service with guaranteed SLAs, try [lakeFS Cloud](https://lakefs.cloud)

lakeFS has several dependencies for which you need to select and configure a technology or interface. 

* Object Store
* Authentication
* Key-Value Store
* Execution Platform

Which options are available depends on your deployment platform. For example, the object store available on Azure differs from that on AWS. 

![](/assets/img/deploy/deploy-lakefs.excalidraw.png)

## Deployment and Setup Details

lakeFS releases include [binaries](https://github.com/treeverse/lakeFS/releases) for common operating systems, a [containerized option](https://hub.docker.com/r/treeverse/lakefs) or a [Helm chart](https://artifacthub.io/packages/helm/lakefs/lakefs).

<<<<<<< HEAD
Check out our guides below for full deployment details: 

* [AWS](aws.html)
* [Azure](azure.html)
* [GCP](gcp.html)
* [On-premises and other cloud providers](onprem.html)
=======
Check out our guides for running lakeFS on [AWS]({% link howto/deploy/aws.md %}), [GCP]({% link howto/deploy/gcp.md %}) and [more]({% link howto/deploy/index.md %}}).
>>>>>>> 65d19ee6
<|MERGE_RESOLUTION|>--- conflicted
+++ resolved
@@ -35,13 +35,9 @@
 
 lakeFS releases include [binaries](https://github.com/treeverse/lakeFS/releases) for common operating systems, a [containerized option](https://hub.docker.com/r/treeverse/lakefs) or a [Helm chart](https://artifacthub.io/packages/helm/lakefs/lakefs).
 
-<<<<<<< HEAD
 Check out our guides below for full deployment details: 
 
-* [AWS](aws.html)
-* [Azure](azure.html)
-* [GCP](gcp.html)
-* [On-premises and other cloud providers](onprem.html)
-=======
-Check out our guides for running lakeFS on [AWS]({% link howto/deploy/aws.md %}), [GCP]({% link howto/deploy/gcp.md %}) and [more]({% link howto/deploy/index.md %}}).
->>>>>>> 65d19ee6
+* [AWS]( {% link howto/deploy/aws.md %})
+* [Azure]( {% link howto/deploy/azure.md %})
+* [GCP]( {% link howto/deploy/gcp.md %})
+* [On-premises and other cloud providers]( {% link howto/deploy/onprem.md %})