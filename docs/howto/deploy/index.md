---
layout: default
title: Install lakeFS
parent: How-To
description: This section will guide you through deploying and setting up a production lakeFS environment.
has_children: true
<<<<<<< HEAD
has_toc: false
=======
nav_order: 1
>>>>>>> 302bd7c7
redirect_from:
  - /setup/
  - /setup/storage/index.html
  - /setup/create-repo.html
  - /deploy/
---

# Deploy and Setup lakeFS

{: .tip }
> The instructions given here are for a self-managed deployment of lakeFS. 
> 
> For a hosted lakeFS service with guaranteed SLAs, try [lakeFS Cloud](https://lakefs.cloud)

## Deployment Overview

lakeFS has several dependencies for which you need to select and configure a technology or interface. 

* Object Store
* Authentication
* Key-Value Store
* Execution Platform

Which options are available depends on your deployment platform. For example, the object store available on Azure differs from that on AWS. 

![](/assets/img/deploy/deploy-lakefs.excalidraw.png)

## Deployment and Setup Details

* [AWS](aws.html)
* [Azure](azure.html)
* [GCP](gcp.html)
* [On-premises and other cloud providers](onprem.html)<|MERGE_RESOLUTION|>--- conflicted
+++ resolved
@@ -4,11 +4,8 @@
 parent: How-To
 description: This section will guide you through deploying and setting up a production lakeFS environment.
 has_children: true
-<<<<<<< HEAD
 has_toc: false
-=======
 nav_order: 1
->>>>>>> 302bd7c7
 redirect_from:
   - /setup/
   - /setup/storage/index.html
