--- conflicted
+++ resolved
@@ -15,7 +15,6 @@
 
 # Deploy and Setup lakeFS
 
-<<<<<<< HEAD
 {: .tip }
 > The instructions given here are for a self-managed deployment of lakeFS. 
 > 
@@ -41,13 +40,4 @@
 * [AWS](aws.html)
 * [Azure](azure.html)
 * [GCP](gcp.html)
-* [On-premises and other cloud providers](onprem.html)
-
-=======
-For a hosted lakeFS service with guaranteed SLAs, try [lakeFS Cloud](https://lakefs.cloud)
-{: .note }
-
-lakeFS releases include [binaries](https://github.com/treeverse/lakeFS/releases) for common operating systems, a [containerized option](https://hub.docker.com/r/treeverse/lakefs) or a [Helm chart](https://artifacthub.io/packages/helm/lakefs/lakefs).
-
-Check out our guides for running lakeFS on [AWS]({{ site.baseurl }}/howto/deploy/aws.md), [GCP]({{ site.baseurl }}/howto/deploy/gcp.md) and [more]({{ site.baseurl }}/howto/deploy).
->>>>>>> feb2d419
+* [On-premises and other cloud providers](onprem.html)