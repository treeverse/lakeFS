package s3_test

import (
	"context"
	"encoding/json"
	"fmt"
	"io/ioutil"
	"reflect"
	"regexp"
	"strings"
	"testing"

	"github.com/go-openapi/swag"
<<<<<<< HEAD
=======
	"github.com/treeverse/lakefs/logging"
>>>>>>> ad370e4f

	s32 "github.com/aws/aws-sdk-go/service/s3"
	"github.com/aws/aws-sdk-go/service/s3/s3iface"
	"github.com/treeverse/lakefs/block/s3"
)

func rows(keys ...string) []*s3.ParquetInventoryObject {
	if keys == nil {
		return nil
	}
	res := make([]*s3.ParquetInventoryObject, len(keys))
	for i, key := range keys {
		if key != "" {
			res[i] = new(s3.ParquetInventoryObject)
			res[i].Key = key
			res[i].IsLatest = swag.Bool(!strings.HasPrefix(key, "expired_"))
			res[i].IsDeleteMarker = swag.Bool(strings.HasPrefix(key, "del_"))
		}
	}
	return res
}

var fileContents = map[string][]string{
	"f1":          {"del_1", "f1row1", "f1row2", "del_2"},
	"f2":          {"f2row1", "f2row2"},
	"f3":          {"f3row1", "f3row2"},
	"f4":          {"f4row1", "f4row2", "f4row3", "f4row4", "f4row5", "f4row6", "f4row7"},
	"f5":          {"a1", "a2", "a3"},
	"f6":          {"a4", "a5", "a6", "a7"},
	"f7":          {"f7row1", "del_1", "del_2", "del_3", "del_4", "del_5", "del_6", "expired_1", "expired_2", "expired_3", "f7row2"},
	"err_file1":   {"a4", "", "a6", "a7"},
	"err_file2":   {""},
	"all_deleted": {"del_1", "del_2", "del_3", "del_4", "del_5", "del_6", "del_7", "del_8"},
	"empty_file":  {},
}

func TestIterator(t *testing.T) {
	testdata := []struct {
		InventoryFiles  []string
		ExpectedObjects []string
		ErrExpected     bool
	}{
		{
			InventoryFiles:  []string{"f1", "f2", "f3"},
			ExpectedObjects: []string{"f1row1", "f1row2", "f2row1", "f2row2", "f3row1", "f3row2"},
		},
		{
			InventoryFiles:  []string{"f3", "f2", "f1"},
			ExpectedObjects: []string{"f1row1", "f1row2", "f2row1", "f2row2", "f3row1", "f3row2"},
		},
		{
			InventoryFiles:  []string{},
			ExpectedObjects: []string{},
		},
		{
			InventoryFiles:  []string{"f4"},
			ExpectedObjects: []string{"f4row1", "f4row2", "f4row3", "f4row4", "f4row5", "f4row6", "f4row7"},
		},
		{
			InventoryFiles:  []string{"f1", "f4"},
			ExpectedObjects: []string{"f1row1", "f1row2", "f4row1", "f4row2", "f4row3", "f4row4", "f4row5", "f4row6", "f4row7"},
		},
		{
			InventoryFiles:  []string{"f5", "f6"},
			ExpectedObjects: []string{"a1", "a2", "a3", "a4", "a5", "a6", "a7"},
		},
		{
			InventoryFiles:  []string{"f6", "f5"},
			ExpectedObjects: []string{"a1", "a2", "a3", "a4", "a5", "a6", "a7"},
		},
		{
			InventoryFiles: []string{"f5", "err_file1"},
			ErrExpected:    true,
		},
		{
			InventoryFiles: []string{"f1,", "f2", "f3", "f4", "f5", "f6", "err_file2"},
			ErrExpected:    true,
		},
		{
			InventoryFiles:  []string{"f7"},
			ExpectedObjects: []string{"f7row1", "f7row2"},
		},
		{
			InventoryFiles:  []string{"all_deleted", "all_deleted", "all_deleted"},
			ExpectedObjects: []string{},
		},
		{
			InventoryFiles:  []string{"all_deleted", "all_deleted", "f1", "all_deleted", "all_deleted", "all_deleted", "all_deleted", "all_deleted", "f2", "all_deleted", "all_deleted"},
			ExpectedObjects: []string{"f1row1", "f1row2", "f2row1", "f2row2"},
		},
		{
			InventoryFiles:  []string{"all_deleted", "all_deleted", "f2", "all_deleted", "all_deleted", "all_deleted", "all_deleted", "all_deleted", "f1", "all_deleted", "all_deleted"},
			ExpectedObjects: []string{"f1row1", "f1row2", "f2row1", "f2row2"},
		},
		{
			InventoryFiles:  []string{"empty_file"},
			ExpectedObjects: []string{},
		},
	}

	manifestURL := "s3://example-bucket/manifest1.json"
	for _, test := range testdata {
		for _, batchSize := range []int{1, 2, 3, 4, 5, 7, 9, 11, 15, 100, 1000, 10000} {
<<<<<<< HEAD
			inv, err := s3.GenerateInventory(context.Background(), manifestURL, &mockS3Client{
=======
			inv, err := s3.GenerateInventory(logging.Default(), manifestURL, &mockS3Client{
>>>>>>> ad370e4f
				FilesByManifestURL: map[string][]string{manifestURL: test.InventoryFiles},
			}, mockParquetReaderGetter)
			if !test.ErrExpected && err != nil {
				t.Fatalf("error: %v", err)
			} else if err != nil {
				continue
			}
			it := inv.Iterator()
			it.(*s3.InventoryIterator).ReadBatchSize = batchSize
			objects := make([]string, 0, len(test.ExpectedObjects))
			for it.Next() {
				objects = append(objects, it.Get().Key)
			}
			if !test.ErrExpected && it.Err() != nil {
				t.Fatalf("got unexpected error: %v", it.Err())
			}
			if test.ErrExpected {
				if it.Err() == nil {
					print(len(test.ExpectedObjects))
					t.Fatalf("expected error but didn't get one")
				}
				continue
			}
			if len(objects) != len(test.ExpectedObjects) {
				t.Fatalf("unexpected number of objects in inventory. expected=%d, got=%d", len(test.ExpectedObjects), len(objects))
			}
			if !reflect.DeepEqual(objects, test.ExpectedObjects) {
				t.Fatalf("objects in inventory differrent than expected. expected=%v, got=%v", test.ExpectedObjects, objects)
			}
		}
	}
}

type mockParquetReader struct {
	rows    []*s3.ParquetInventoryObject
	nextIdx int
}

func (m *mockParquetReader) Read(dstInterface interface{}) error {
	res := make([]s3.ParquetInventoryObject, 0, len(m.rows))
	dst := dstInterface.(*[]s3.ParquetInventoryObject)
	for i := m.nextIdx; i < len(m.rows) && i < m.nextIdx+len(*dst); i++ {
		if m.rows[i] == nil {
			return fmt.Errorf("got empty key") // for test - simulate file with error
		}
		res = append(res, *m.rows[i])
	}
	m.nextIdx = m.nextIdx + len(res)
	*dst = res
	return nil
}

func (m *mockParquetReader) GetNumRows() int64 {
	return int64(len(m.rows))
}
func (m *mockParquetReader) SkipRows(skip int64) error {
	m.nextIdx += int(skip)
	if m.nextIdx > len(m.rows) {
		return fmt.Errorf("index out of bounds after skip. got index=%d, length=%d", m.nextIdx, len(m.rows))
	}
	return nil
}

func mockParquetReaderGetter(_ context.Context, _ s3iface.S3API, bucket string, key string) (s3.ParquetReader, s3.CloseFunc, error) {
	if bucket != "example-bucket" {
		return nil, nil, fmt.Errorf("wrong bucket name: %s", bucket)
	}
	pr := &mockParquetReader{rows: rows(fileContents[key]...)}
	return pr, func() error {
		pr.nextIdx = -1
		pr.rows = nil
		return nil
	}, nil
}

func (m *mockS3Client) GetObject(input *s32.GetObjectInput) (*s32.GetObjectOutput, error) {
	output := s32.GetObjectOutput{}
	manifestURL := fmt.Sprintf("s3://%s%s", *input.Bucket, *input.Key)
	if !manifestExists(manifestURL) {
		return &output, nil
	}
	manifestFileNames := m.FilesByManifestURL[manifestURL]
	if manifestFileNames == nil {
		manifestFileNames = []string{"inventory/lakefs-example-data/my_inventory/data/ea8268b2-a6ba-42de-8694-91a9833b4ff1.parquet"}
	}
	manifestFiles := make([]interface{}, 0, len(manifestFileNames))
	for _, filename := range manifestFileNames {
		manifestFiles = append(manifestFiles, struct {
			Key string `json:"key"`
		}{
			Key: filename,
		})
	}
	filesJSON, err := json.Marshal(manifestFiles)
	if err != nil {
		return nil, err
	}
	destBucket := m.DestBucket
	if m.DestBucket == "" {
		destBucket = "example-bucket"
	}
	reader := strings.NewReader(fmt.Sprintf(`{
  "sourceBucket" : "lakefs-example-data",
  "destinationBucket" : "arn:aws:s3:::%s",
  "version" : "2016-11-30",
  "creationTimestamp" : "1593216000000",
  "fileFormat" : "Parquet",
  "fileSchema" : "message s3.inventory {  required binary bucket (STRING);  required binary key (STRING);  optional binary version_id (STRING);  optional boolean is_latest;  optional boolean is_delete_marker;  optional int64 size;  optional int64 last_modified_date (TIMESTAMP(MILLIS,true));  optional binary e_tag (STRING);  optional binary storage_class (STRING);  optional boolean is_multipart_uploaded;}",
  "files" : %s}`, destBucket, filesJSON))
	return output.SetBody(ioutil.NopCloser(reader)), nil
}

type mockS3Client struct {
	s3iface.S3API
	FilesByManifestURL map[string][]string
	DestBucket         string
}

func manifestExists(manifestURL string) bool {
	match, _ := regexp.MatchString("s3://example-bucket/manifest[0-9]+.json", manifestURL)
	return match
}<|MERGE_RESOLUTION|>--- conflicted
+++ resolved
@@ -11,10 +11,7 @@
 	"testing"
 
 	"github.com/go-openapi/swag"
-<<<<<<< HEAD
-=======
 	"github.com/treeverse/lakefs/logging"
->>>>>>> ad370e4f
 
 	s32 "github.com/aws/aws-sdk-go/service/s3"
 	"github.com/aws/aws-sdk-go/service/s3/s3iface"
@@ -118,11 +115,7 @@
 	manifestURL := "s3://example-bucket/manifest1.json"
 	for _, test := range testdata {
 		for _, batchSize := range []int{1, 2, 3, 4, 5, 7, 9, 11, 15, 100, 1000, 10000} {
-<<<<<<< HEAD
-			inv, err := s3.GenerateInventory(context.Background(), manifestURL, &mockS3Client{
-=======
-			inv, err := s3.GenerateInventory(logging.Default(), manifestURL, &mockS3Client{
->>>>>>> ad370e4f
+			inv, err := s3.GenerateInventory(context.Background(), logging.Default(), manifestURL, &mockS3Client{
 				FilesByManifestURL: map[string][]string{manifestURL: test.InventoryFiles},
 			}, mockParquetReaderGetter)
 			if !test.ErrExpected && err != nil {
