package s3

import (
	"context"
	"fmt"
	"io/ioutil"
	"net/http"
	"net/url"
	"time"

	"github.com/aws/aws-sdk-go/aws/awserr"
	"github.com/aws/aws-sdk-go/aws/request"

	"github.com/treeverse/lakefs/block"

	v4 "github.com/aws/aws-sdk-go/aws/signer/v4"

	"github.com/treeverse/lakefs/logging"

	"github.com/aws/aws-sdk-go/aws"
	"github.com/aws/aws-sdk-go/service/s3"
	"github.com/aws/aws-sdk-go/service/s3/s3iface"
	_ "github.com/aws/aws-sdk-go/service/s3/s3iface"

	"io"
)

const (
<<<<<<< HEAD
	BlockstoreType = "s3"

	StreamingDefaultChunkSize = 2 << 19 // 1MiB by default per chunk
	ExpireObjectS3Tag         = "lakefs_expire_object"
=======
	DefaultStreamingChunkSize    = 2 << 19         // 1MiB by default per chunk
	DefaultStreamingChunkTimeout = time.Second * 1 // if we haven't read DefaultStreamingChunkSize by this duration, write whatever we have as a chunk
>>>>>>> 1b6251cd
)

func getMapKeys(m map[string]interface{}) []string {
	ret := make([]string, len(m))
	i := 0
	for k := range m {
		ret[i] = k
		i += 1
	}
	return ret
}

func resolveNamespace(obj block.ObjectPointer) (block.QualifiedKey, error) {
	qualifiedKey, err := block.ResolveNamespace(obj.StorageNamespace, obj.Identifier)
	if err != nil {
		return qualifiedKey, err
	}
	if qualifiedKey.StorageType != block.StorageTypeS3 {
		return qualifiedKey, block.ErrInvalidNamespace
	}
	return qualifiedKey, nil
}

type Adapter struct {
	s3                    s3iface.S3API
	httpClient            *http.Client
	ctx                   context.Context
	uploadIdTranslator    block.UploadIdTranslator
	streamingChunkSize    int
	streamingChunkTimeout time.Duration
}

func WithHTTPClient(c *http.Client) func(a *Adapter) {
	return func(a *Adapter) {
		a.httpClient = c
	}
}

func WithStreamingChunkSize(sz int) func(a *Adapter) {
	return func(a *Adapter) {
		a.streamingChunkSize = sz
	}
}

func WithStreamingChunkTimeout(d time.Duration) func(a *Adapter) {
	return func(a *Adapter) {
		a.streamingChunkTimeout = d
	}
}

func WithContext(ctx context.Context) func(a *Adapter) {
	return func(a *Adapter) {
		a.ctx = ctx
	}
}

func WithTranslator(t block.UploadIdTranslator) func(a *Adapter) {
	return func(a *Adapter) {
		a.uploadIdTranslator = t
	}
}

func NewAdapter(s3 s3iface.S3API, opts ...func(a *Adapter)) block.Adapter {
	a := &Adapter{
		s3:                    s3,
		httpClient:            http.DefaultClient,
		ctx:                   context.Background(),
		uploadIdTranslator:    &block.NoOpTranslator{},
		streamingChunkSize:    DefaultStreamingChunkSize,
		streamingChunkTimeout: DefaultStreamingChunkTimeout,
	}
	for _, opt := range opts {
		opt(a)
	}
	return a
}

func (s *Adapter) WithContext(ctx context.Context) block.Adapter {
	return &Adapter{
		s3:                    s.s3,
		httpClient:            s.httpClient,
		ctx:                   ctx,
		uploadIdTranslator:    s.uploadIdTranslator,
		streamingChunkSize:    s.streamingChunkSize,
		streamingChunkTimeout: s.streamingChunkTimeout,
	}
}

func (s *Adapter) log() logging.Logger {
	return logging.FromContext(s.ctx)
}

func GetScheme(key string) string {
	parsed, err := url.Parse(key)
	if err != nil {
		return ""
	}
	return parsed.Scheme
}

func (s *Adapter) Put(obj block.ObjectPointer, sizeBytes int64, reader io.Reader, opts block.PutOpts) error {
	qualifiedKey, err := resolveNamespace(obj)
	if err != nil {
		return err
	}
	putObject := s3.PutObjectInput{
		Bucket:       aws.String(qualifiedKey.StorageNamespace),
		Key:          aws.String(qualifiedKey.Key),
		StorageClass: opts.StorageClass,
	}
	sdkRequest, _ := s.s3.PutObjectRequest(&putObject)
	_, err = s.streamToS3(sdkRequest, sizeBytes, reader)
	return err
}

func (s *Adapter) UploadPart(obj block.ObjectPointer, sizeBytes int64, reader io.Reader, uploadId string, partNumber int64) (string, error) {
	qualifiedKey, err := resolveNamespace(obj)
	if err != nil {
		return "", err
	}
	uploadId = s.uploadIdTranslator.TranslateUploadId(uploadId)
	uploadPartObject := s3.UploadPartInput{
		Bucket:     aws.String(qualifiedKey.StorageNamespace),
		Key:        aws.String(qualifiedKey.Key),
		PartNumber: aws.Int64(partNumber),
		UploadId:   aws.String(uploadId),
	}
	sdkRequest, _ := s.s3.UploadPartRequest(&uploadPartObject)
	resp, err := s.streamToS3(sdkRequest, sizeBytes, reader)
	if err == nil && resp != nil {
		etagList, ok := resp.Header["Etag"]
		if ok && len(etagList) > 0 {
			return etagList[0], nil
		}
	}
	if err == nil {
		err = fmt.Errorf("Etag not returned")
	}
	return "", err
}

func (s *Adapter) streamToS3(sdkRequest *request.Request, sizeBytes int64, reader io.Reader) (*http.Response, error) {
	sigTime := time.Now()
	log := s.log().WithField("operation", "PutObject")

	_ = sdkRequest.Build()

	req, _ := http.NewRequest(sdkRequest.HTTPRequest.Method, sdkRequest.HTTPRequest.URL.String(), nil)
	req.Header.Set("Content-Encoding", StreamingContentEncoding)
	req.Header.Set("Transfer-Encoding", "chunked")
	req.Header.Set("x-amz-content-sha256", StreamingSha256)
	req.Header.Set("x-amz-decoded-content-length", fmt.Sprintf("%d", sizeBytes))
	req.Header.Set("Expect", "100-Continue")

	baseSigner := v4.NewSigner(sdkRequest.Config.Credentials)

	_, err := baseSigner.Sign(req, nil, s3.ServiceName, aws.StringValue(sdkRequest.Config.Region), sigTime)
	if err != nil {
		log.WithError(err).Error("failed to sign request")
		return nil, err
	}

	sigSeed, err := v4.GetSignedRequestSignature(req)
	if err != nil {
		log.WithError(err).Error("failed to get seed signature")
		return nil, err
	}

	req.Body = ioutil.NopCloser(&StreamingReader{
		Reader: reader,
		Size:   int(sizeBytes),
		Time:   sigTime,
		StreamSigner: v4.NewStreamSigner(
			aws.StringValue(sdkRequest.Config.Region),
			s3.ServiceName,
			sigSeed,
			sdkRequest.Config.Credentials,
		),
		ChunkSize:    s.streamingChunkSize,
		ChunkTimeout: s.streamingChunkTimeout,
	})

	resp, err := s.httpClient.Do(req)
	if err != nil {
		log.WithError(err).
			WithField("url", sdkRequest.HTTPRequest.URL.String()).
			Error("error making request request")
		return nil, err
	}
	defer func() {
		_ = resp.Body.Close()
	}()

	if resp.StatusCode != http.StatusOK {
		body, err := ioutil.ReadAll(resp.Body)
		if err != nil {
			body = []byte(fmt.Sprintf("s3 error: %d %s (unknown)", resp.StatusCode, resp.Status))
		}
		err = fmt.Errorf("s3 error: %s", body)
		log.WithError(err).
			WithField("url", sdkRequest.HTTPRequest.URL.String()).
			WithField("status_code", resp.StatusCode).
			Error("bad S3 PutObject response")
		return nil, err
	}
	return resp, nil
}

func (s *Adapter) Get(obj block.ObjectPointer, expectedSize int64) (io.ReadCloser, error) {
	qualifiedKey, err := resolveNamespace(obj)
	if err != nil {
		return nil, err
	}
	log := s.log().WithField("operation", "GetObject")
	getObjectInput := s3.GetObjectInput{
		Bucket: aws.String(qualifiedKey.StorageNamespace),
		Key:    aws.String(qualifiedKey.Key),
	}
	objectOutput, err := s.s3.GetObject(&getObjectInput)
	if err != nil {
		log.WithError(err).Error("failed to get S3 object")
		return nil, err
	}
	return objectOutput.Body, nil
}

func (s *Adapter) GetRange(obj block.ObjectPointer, startPosition int64, endPosition int64) (io.ReadCloser, error) {
	qualifiedKey, err := resolveNamespace(obj)
	if err != nil {
		return nil, err
	}
	log := s.log().WithField("operation", "GetObjectRange")
	getObjectInput := s3.GetObjectInput{
		Bucket: aws.String(qualifiedKey.StorageNamespace),
		Key:    aws.String(qualifiedKey.Key),
		Range:  aws.String(fmt.Sprintf("bytes=%d-%d", startPosition, endPosition)),
	}
	objectOutput, err := s.s3.GetObject(&getObjectInput)
	if err != nil {
		log.WithError(err).WithFields(logging.Fields{
			"start_position": startPosition,
			"end_position":   endPosition,
		}).Error("failed to get S3 object range")
		return nil, err
	}
	return objectOutput.Body, nil
}

func (s *Adapter) GetProperties(obj block.ObjectPointer) (block.Properties, error) {
	qualifiedKey, err := resolveNamespace(obj)
	if err != nil {
		return block.Properties{}, err
	}
	headObjectParams := &s3.HeadObjectInput{
		Bucket: aws.String(qualifiedKey.StorageNamespace),
		Key:    aws.String(qualifiedKey.Key),
	}
	s3Props, err := s.s3.HeadObject(headObjectParams)
	if err != nil {
		return block.Properties{}, err
	}
	return block.Properties{StorageClass: s3Props.StorageClass}, nil
}

func (s *Adapter) Remove(obj block.ObjectPointer) error {
	qualifiedKey, err := resolveNamespace(obj)
	if err != nil {
		return err
	}
	deleteObjectParams := &s3.DeleteObjectInput{
		Bucket: aws.String(qualifiedKey.StorageNamespace),
		Key:    aws.String(qualifiedKey.Key),
	}
	_, err = s.s3.DeleteObject(deleteObjectParams)
	if err != nil {
		s.log().WithError(err).Error("failed to delete S3 object")
		return err
	}
	err = s.s3.WaitUntilObjectNotExists(&s3.HeadObjectInput{
		Bucket: aws.String(qualifiedKey.StorageNamespace),
		Key:    aws.String(qualifiedKey.Key),
	})
	return err
}

func (s *Adapter) CreateMultiPartUpload(obj block.ObjectPointer, r *http.Request, opts block.CreateMultiPartUploadOpts) (string, error) {
	qualifiedKey, err := resolveNamespace(obj)
	if err != nil {
		return "", err
	}
	input := &s3.CreateMultipartUploadInput{
		Bucket:       aws.String(qualifiedKey.StorageNamespace),
		Key:          aws.String(qualifiedKey.Key),
		ContentType:  aws.String(""),
		StorageClass: opts.StorageClass,
	}
	resp, err := s.s3.CreateMultipartUpload(input)
	if err != nil {
		return "", err

	}
	uploadId := *resp.UploadId
	uploadId = s.uploadIdTranslator.SetUploadId(uploadId)
	s.log().WithFields(logging.Fields{
		"upload_id":            *resp.UploadId,
		"translated_upload_id": uploadId,
		"qualified_ns":         qualifiedKey.StorageNamespace,
		"qualified_key":        qualifiedKey.Key,
		"key":                  obj.Identifier,
	}).Debug("created multipart upload")
	return uploadId, err
}
func (s *Adapter) AbortMultiPartUpload(obj block.ObjectPointer, uploadId string) error {
	qualifiedKey, err := resolveNamespace(obj)
	if err != nil {
		return err
	}
	uploadId = s.uploadIdTranslator.TranslateUploadId(uploadId)
	input := &s3.AbortMultipartUploadInput{
		Bucket:   aws.String(qualifiedKey.StorageNamespace),
		Key:      aws.String(qualifiedKey.Key),
		UploadId: aws.String(uploadId),
	}
	_, err = s.s3.AbortMultipartUpload(input)
	s.uploadIdTranslator.RemoveUploadId(uploadId)
	s.log().WithFields(logging.Fields{
		"upload_id":     uploadId,
		"qualified_ns":  qualifiedKey.StorageNamespace,
		"qualified_key": qualifiedKey.Key,
		"key":           obj.Identifier,
	}).Debug("aborted multipart upload")
	return err
}

func (s *Adapter) CompleteMultiPartUpload(obj block.ObjectPointer, uploadId string, MultipartList *block.MultipartUploadCompletion) (*string, int64, error) {
	qualifiedKey, err := resolveNamespace(obj)
	if err != nil {
		return nil, 0, err
	}
	cmpu := &s3.CompletedMultipartUpload{Parts: MultipartList.Part}
	translatedUploadId := s.uploadIdTranslator.TranslateUploadId(uploadId)
	input := &s3.CompleteMultipartUploadInput{
		Bucket:          aws.String(qualifiedKey.StorageNamespace),
		Key:             aws.String(qualifiedKey.Key),
		UploadId:        aws.String(translatedUploadId),
		MultipartUpload: cmpu,
	}
	lg := s.log().WithFields(logging.Fields{
		"upload_id":            uploadId,
		"translated_upload_id": translatedUploadId,
		"qualified_ns":         qualifiedKey.StorageNamespace,
		"qualified_key":        qualifiedKey.Key,
		"key":                  obj.Identifier,
	})
	resp, err := s.s3.CompleteMultipartUpload(input)

	if err != nil {
		lg.WithError(err).Error("CompleteMultipartUpload failed")
		return nil, -1, err
	}
<<<<<<< HEAD
}

func contains(tags []*s3.Tag, pred func(string, string) bool) bool {
	for _, tag := range tags {
		if pred(*tag.Key, *tag.Value) {
			return true
		}
	}
	return false
}

func isExpirationRule(rule s3.LifecycleRule) bool {
	return rule.Expiration != nil && // Check for *any* expiration -- not its details.
		rule.Status != nil && *rule.Status == "Enabled" &&
		rule.Filter != nil &&
		rule.Filter.Tag != nil &&
		*rule.Filter.Tag.Key == ExpireObjectS3Tag &&
		*rule.Filter.Tag.Value == "1" ||
		rule.Filter.And != nil &&
			contains(rule.Filter.And.Tags,
				func(key string, value string) bool {
					return key == ExpireObjectS3Tag && value == "1"
				},
			)
}

// ValidateConfiguration on an S3 adapter checks for a usable bucket
// lifecycle policy: the storageNamespace bucket should expire objects
// marked with ExpireObjectS3Tag (with _some_ duration, even if
// nonzero).
func (s *Adapter) ValidateConfiguration(storageNamespace string) error {
	getLifecycleConfigInput := &s3.GetBucketLifecycleConfigurationInput{Bucket: &storageNamespace}
	config, err := s.s3.GetBucketLifecycleConfiguration(getLifecycleConfigInput)
	if err != nil {
		if aerr, ok := err.(awserr.Error); ok && aerr.Code() == "NoSuchLifecycleConfiguration" {
			return fmt.Errorf("Bucket %s has no lifecycle configuration", storageNamespace)
		}
		return err
	}
	// TODO(oz): Is this too chatty for a command?
	s.log().WithFields(logging.Fields{
		"Bucket":          storageNamespace,
		"LifecyclePolicy": config.GoString(),
	}).Info("S3 bucket lifecycle policy")

	hasMatchingRule := false
	for _, a := range config.Rules {
		if isExpirationRule(*a) {
			hasMatchingRule = true
			break
		}
	}

	if !hasMatchingRule {
		// TODO(oz): Add a "to fix, ..." message?
		return fmt.Errorf("Bucket %s lifecycle rules not configured to expire objects tagged \"%s\"", storageNamespace, ExpireObjectS3Tag)
	}
	return nil
=======
	lg.Debug("completed multipart upload")
	s.uploadIdTranslator.RemoveUploadId(translatedUploadId)
	headInput := &s3.HeadObjectInput{Bucket: &qualifiedKey.StorageNamespace, Key: &qualifiedKey.Key}
	headResp, err := s.s3.HeadObject(headInput)
	if err != nil {
		return nil, -1, err
	} else {
		return resp.ETag, *headResp.ContentLength, err
	}
>>>>>>> 1b6251cd
}<|MERGE_RESOLUTION|>--- conflicted
+++ resolved
@@ -26,15 +26,13 @@
 )
 
 const (
-<<<<<<< HEAD
 	BlockstoreType = "s3"
+
+	DefaultStreamingChunkSize    = 2 << 19         // 1MiB by default per chunk
+	DefaultStreamingChunkTimeout = time.Second * 1 // if we haven't read DefaultStreamingChunkSize by this duration, write whatever we have as a chunk
 
 	StreamingDefaultChunkSize = 2 << 19 // 1MiB by default per chunk
 	ExpireObjectS3Tag         = "lakefs_expire_object"
-=======
-	DefaultStreamingChunkSize    = 2 << 19         // 1MiB by default per chunk
-	DefaultStreamingChunkTimeout = time.Second * 1 // if we haven't read DefaultStreamingChunkSize by this duration, write whatever we have as a chunk
->>>>>>> 1b6251cd
 )
 
 func getMapKeys(m map[string]interface{}) []string {
@@ -395,7 +393,15 @@
 		lg.WithError(err).Error("CompleteMultipartUpload failed")
 		return nil, -1, err
 	}
-<<<<<<< HEAD
+	lg.Debug("completed multipart upload")
+	s.uploadIdTranslator.RemoveUploadId(translatedUploadId)
+	headInput := &s3.HeadObjectInput{Bucket: &qualifiedKey.StorageNamespace, Key: &qualifiedKey.Key}
+	headResp, err := s.s3.HeadObject(headInput)
+	if err != nil {
+		return nil, -1, err
+	} else {
+		return resp.ETag, *headResp.ContentLength, err
+	}
 }
 
 func contains(tags []*s3.Tag, pred func(string, string) bool) bool {
@@ -454,15 +460,4 @@
 		return fmt.Errorf("Bucket %s lifecycle rules not configured to expire objects tagged \"%s\"", storageNamespace, ExpireObjectS3Tag)
 	}
 	return nil
-=======
-	lg.Debug("completed multipart upload")
-	s.uploadIdTranslator.RemoveUploadId(translatedUploadId)
-	headInput := &s3.HeadObjectInput{Bucket: &qualifiedKey.StorageNamespace, Key: &qualifiedKey.Key}
-	headResp, err := s.s3.HeadObject(headInput)
-	if err != nil {
-		return nil, -1, err
-	} else {
-		return resp.ETag, *headResp.ContentLength, err
-	}
->>>>>>> 1b6251cd
 }