package s3

import (
	"context"
	"errors"
	"fmt"
	"io"
	"io/ioutil"
	"net/http"
	"time"

	"github.com/aws/aws-sdk-go/aws"
	"github.com/aws/aws-sdk-go/aws/awserr"
	"github.com/aws/aws-sdk-go/aws/request"
	v4 "github.com/aws/aws-sdk-go/aws/signer/v4"
	"github.com/aws/aws-sdk-go/service/s3"
	"github.com/aws/aws-sdk-go/service/s3/s3iface"
	"github.com/treeverse/lakefs/block"
	"github.com/treeverse/lakefs/logging"
)

const (
	BlockstoreType = "s3"

	DefaultStreamingChunkSize    = 2 << 19         // 1MiB by default per chunk
	DefaultStreamingChunkTimeout = time.Second * 1 // if we haven't read DefaultStreamingChunkSize by this duration, write whatever we have as a chunk

	ExpireObjectS3Tag = "lakefs_expire_object"
)

var ErrMissingETag = errors.New("missing ETag")

func resolveNamespace(obj block.ObjectPointer) (block.QualifiedKey, error) {
	qualifiedKey, err := block.ResolveNamespace(obj.StorageNamespace, obj.Identifier)
	if err != nil {
		return qualifiedKey, err
	}
	if qualifiedKey.StorageType != block.StorageTypeS3 {
		return qualifiedKey, block.ErrInvalidNamespace
	}
	return qualifiedKey, nil
}

type Adapter struct {
	s3                    s3iface.S3API
	httpClient            *http.Client
	ctx                   context.Context
	uploadIDTranslator    block.UploadIDTranslator
	streamingChunkSize    int
	streamingChunkTimeout time.Duration
}

func WithHTTPClient(c *http.Client) func(a *Adapter) {
	return func(a *Adapter) {
		a.httpClient = c
	}
}

func WithStreamingChunkSize(sz int) func(a *Adapter) {
	return func(a *Adapter) {
		a.streamingChunkSize = sz
	}
}

func WithStreamingChunkTimeout(d time.Duration) func(a *Adapter) {
	return func(a *Adapter) {
		a.streamingChunkTimeout = d
	}
}

func WithContext(ctx context.Context) func(a *Adapter) {
	return func(a *Adapter) {
		a.ctx = ctx
	}
}

func WithTranslator(t block.UploadIDTranslator) func(a *Adapter) {
	return func(a *Adapter) {
		a.uploadIDTranslator = t
	}
}

func NewAdapter(s3 s3iface.S3API, opts ...func(a *Adapter)) block.Adapter {
	a := &Adapter{
		s3:                    s3,
		httpClient:            http.DefaultClient,
		ctx:                   context.Background(),
		uploadIDTranslator:    &block.NoOpTranslator{},
		streamingChunkSize:    DefaultStreamingChunkSize,
		streamingChunkTimeout: DefaultStreamingChunkTimeout,
	}
	for _, opt := range opts {
		opt(a)
	}
	return a
}

func (s *Adapter) WithContext(ctx context.Context) block.Adapter {
	return &Adapter{
		s3:                    s.s3,
		httpClient:            s.httpClient,
		ctx:                   ctx,
		uploadIDTranslator:    s.uploadIDTranslator,
		streamingChunkSize:    s.streamingChunkSize,
		streamingChunkTimeout: s.streamingChunkTimeout,
	}
}

func (s *Adapter) log() logging.Logger {
	return logging.FromContext(s.ctx)
}

// work around, because put failed with trying to create symlinks
func (s *Adapter) PutWithoutStream(obj block.ObjectPointer, sizeBytes int64, reader io.Reader, opts block.PutOpts) error {
	qualifiedKey, err := resolveNamespace(obj)
	if err != nil {
		return err
	}
	putObject := s3.PutObjectInput{
		Body:         aws.ReadSeekCloser(reader),
		Bucket:       aws.String(qualifiedKey.StorageNamespace),
		Key:          aws.String(qualifiedKey.Key),
		StorageClass: opts.StorageClass,
	}
	_, err = s.s3.PutObject(&putObject)
	return err
}

func (s *Adapter) Put(obj block.ObjectPointer, sizeBytes int64, reader io.Reader, opts block.PutOpts) error {
	var err error
	defer reportMetrics("Put", time.Now(), &sizeBytes, &err)

	qualifiedKey, err := resolveNamespace(obj)
	if err != nil {
		return err
	}
	putObject := s3.PutObjectInput{
		Bucket:       aws.String(qualifiedKey.StorageNamespace),
		Key:          aws.String(qualifiedKey.Key),
		StorageClass: opts.StorageClass,
	}
	sdkRequest, _ := s.s3.PutObjectRequest(&putObject)
	_, err = s.streamToS3(sdkRequest, sizeBytes, reader)
	return err
}

<<<<<<< HEAD
func (s *Adapter) UploadPart(obj block.ObjectPointer, sizeBytes int64, reader io.Reader, uploadID string, partNumber int64) (string, error) {
=======
func (s *Adapter) UploadPart(obj block.ObjectPointer, sizeBytes int64, reader io.Reader, uploadId string, partNumber int64) (string, error) {
	var err error
	defer reportMetrics("UploadPart", time.Now(), &sizeBytes, &err)
>>>>>>> d45a0a86
	qualifiedKey, err := resolveNamespace(obj)
	if err != nil {
		return "", err
	}
	uploadID = s.uploadIDTranslator.TranslateUploadID(uploadID)
	uploadPartObject := s3.UploadPartInput{
		Bucket:     aws.String(qualifiedKey.StorageNamespace),
		Key:        aws.String(qualifiedKey.Key),
		PartNumber: aws.Int64(partNumber),
		UploadId:   aws.String(uploadID),
	}
	sdkRequest, _ := s.s3.UploadPartRequest(&uploadPartObject)
	etag, err := s.streamToS3(sdkRequest, sizeBytes, reader)
	if err != nil {
		return "", err
	}
	if etag == "" {
		return "", ErrMissingETag
	}
	return etag, nil
}

func (s *Adapter) streamToS3(sdkRequest *request.Request, sizeBytes int64, reader io.Reader) (string, error) {
	sigTime := time.Now()
	log := s.log().WithField("operation", "PutObject")

	if err := sdkRequest.Build(); err != nil {
		return "", err
	}

	req, err := http.NewRequest(sdkRequest.HTTPRequest.Method, sdkRequest.HTTPRequest.URL.String(), nil)
	if err != nil {
		return "", err
	}
	req.Header.Set("Content-Encoding", StreamingContentEncoding)
	req.Header.Set("Transfer-Encoding", "chunked")
	req.Header.Set("x-amz-content-sha256", StreamingSha256)
	req.Header.Set("x-amz-decoded-content-length", fmt.Sprintf("%d", sizeBytes))
	req.Header.Set("Expect", "100-Continue")

	baseSigner := v4.NewSigner(sdkRequest.Config.Credentials)

	_, err = baseSigner.Sign(req, nil, s3.ServiceName, aws.StringValue(sdkRequest.Config.Region), sigTime)
	if err != nil {
		log.WithError(err).Error("failed to sign request")
		return "", err
	}

	sigSeed, err := v4.GetSignedRequestSignature(req)
	if err != nil {
		log.WithError(err).Error("failed to get seed signature")
		return "", err
	}

	req.Body = ioutil.NopCloser(&StreamingReader{
		Reader: reader,
		Size:   int(sizeBytes),
		Time:   sigTime,
		StreamSigner: v4.NewStreamSigner(
			aws.StringValue(sdkRequest.Config.Region),
			s3.ServiceName,
			sigSeed,
			sdkRequest.Config.Credentials,
		),
		ChunkSize:    s.streamingChunkSize,
		ChunkTimeout: s.streamingChunkTimeout,
	})
	resp, err := s.httpClient.Do(req)
	if err != nil {
		log.WithError(err).
			WithField("url", sdkRequest.HTTPRequest.URL.String()).
			Error("error making request request")
		return "", err
	}

	defer func() {
		_ = resp.Body.Close()
	}()

	if resp.StatusCode != http.StatusOK {
		body, err := ioutil.ReadAll(resp.Body)
		if err != nil {
			err = fmt.Errorf("s3 error: %d %s (unknown)", resp.StatusCode, resp.Status)
		} else {
			err = fmt.Errorf("s3 error: %s", body)
		}
		log.WithError(err).
			WithField("url", sdkRequest.HTTPRequest.URL.String()).
			WithField("status_code", resp.StatusCode).
			Error("bad S3 PutObject response")
		return "", err
	}
	etag, ok := resp.Header["etag"]
	if !ok || len(etag) == 0 {
		return "", ErrMissingETag
	}
	return etag[0], nil
}

func (s *Adapter) Get(obj block.ObjectPointer, _ int64) (io.ReadCloser, error) {
	var err error
	var sizeBytes int64
	defer reportMetrics("Get", time.Now(), &sizeBytes, &err)
	qualifiedKey, err := resolveNamespace(obj)
	if err != nil {
		return nil, err
	}
	log := s.log().WithField("operation", "GetObject")
	getObjectInput := s3.GetObjectInput{
		Bucket: aws.String(qualifiedKey.StorageNamespace),
		Key:    aws.String(qualifiedKey.Key),
	}
	objectOutput, err := s.s3.GetObject(&getObjectInput)
	if err != nil {
		log.WithError(err).Error("failed to get S3 object")
		return nil, err
	}
	sizeBytes = *objectOutput.ContentLength
	return objectOutput.Body, nil
}

func (s *Adapter) GetRange(obj block.ObjectPointer, startPosition int64, endPosition int64) (io.ReadCloser, error) {
	var err error
	var sizeBytes int64
	defer reportMetrics("GetRange", time.Now(), &sizeBytes, &err)
	qualifiedKey, err := resolveNamespace(obj)
	if err != nil {
		return nil, err
	}
	log := s.log().WithField("operation", "GetObjectRange")
	getObjectInput := s3.GetObjectInput{
		Bucket: aws.String(qualifiedKey.StorageNamespace),
		Key:    aws.String(qualifiedKey.Key),
		Range:  aws.String(fmt.Sprintf("bytes=%d-%d", startPosition, endPosition)),
	}
	objectOutput, err := s.s3.GetObject(&getObjectInput)
	if err != nil {
		log.WithError(err).WithFields(logging.Fields{
			"start_position": startPosition,
			"end_position":   endPosition,
		}).Error("failed to get S3 object range")
		return nil, err
	}
	sizeBytes = *objectOutput.ContentLength
	return objectOutput.Body, nil
}

func (s *Adapter) GetProperties(obj block.ObjectPointer) (block.Properties, error) {
	var err error
	defer reportMetrics("GetProperties", time.Now(), nil, &err)
	qualifiedKey, err := resolveNamespace(obj)
	if err != nil {
		return block.Properties{}, err
	}
	headObjectParams := &s3.HeadObjectInput{
		Bucket: aws.String(qualifiedKey.StorageNamespace),
		Key:    aws.String(qualifiedKey.Key),
	}
	s3Props, err := s.s3.HeadObject(headObjectParams)
	if err != nil {
		return block.Properties{}, err
	}
	return block.Properties{StorageClass: s3Props.StorageClass}, nil
}

func (s *Adapter) Remove(obj block.ObjectPointer) error {
	var err error
	defer reportMetrics("Remove", time.Now(), nil, &err)
	qualifiedKey, err := resolveNamespace(obj)
	if err != nil {
		return err
	}
	deleteObjectParams := &s3.DeleteObjectInput{
		Bucket: aws.String(qualifiedKey.StorageNamespace),
		Key:    aws.String(qualifiedKey.Key),
	}
	_, err = s.s3.DeleteObject(deleteObjectParams)
	if err != nil {
		s.log().WithError(err).Error("failed to delete S3 object")
		return err
	}
	err = s.s3.WaitUntilObjectNotExists(&s3.HeadObjectInput{
		Bucket: aws.String(qualifiedKey.StorageNamespace),
		Key:    aws.String(qualifiedKey.Key),
	})
	return err
}

func (s *Adapter) CreateMultiPartUpload(obj block.ObjectPointer, r *http.Request, opts block.CreateMultiPartUploadOpts) (string, error) {
	var err error
	defer reportMetrics("CreateMultiPartUpload", time.Now(), nil, &err)
	qualifiedKey, err := resolveNamespace(obj)
	if err != nil {
		return "", err
	}
	input := &s3.CreateMultipartUploadInput{
		Bucket:       aws.String(qualifiedKey.StorageNamespace),
		Key:          aws.String(qualifiedKey.Key),
		ContentType:  aws.String(""),
		StorageClass: opts.StorageClass,
	}
	resp, err := s.s3.CreateMultipartUpload(input)
	if err != nil {
		return "", err
	}
	uploadID := *resp.UploadId
	uploadID = s.uploadIDTranslator.SetUploadID(uploadID)
	s.log().WithFields(logging.Fields{
		"upload_id":            *resp.UploadId,
		"translated_upload_id": uploadID,
		"qualified_ns":         qualifiedKey.StorageNamespace,
		"qualified_key":        qualifiedKey.Key,
		"key":                  obj.Identifier,
	}).Debug("created multipart upload")
	return uploadID, err
}

<<<<<<< HEAD
func (s *Adapter) AbortMultiPartUpload(obj block.ObjectPointer, uploadID string) error {
=======
func (s *Adapter) AbortMultiPartUpload(obj block.ObjectPointer, uploadId string) error {
	var err error
	defer reportMetrics("AbortMultiPartUpload", time.Now(), nil, &err)
>>>>>>> d45a0a86
	qualifiedKey, err := resolveNamespace(obj)
	if err != nil {
		return err
	}
	uploadID = s.uploadIDTranslator.TranslateUploadID(uploadID)
	input := &s3.AbortMultipartUploadInput{
		Bucket:   aws.String(qualifiedKey.StorageNamespace),
		Key:      aws.String(qualifiedKey.Key),
		UploadId: aws.String(uploadID),
	}
	_, err = s.s3.AbortMultipartUpload(input)
	s.uploadIDTranslator.RemoveUploadID(uploadID)
	s.log().WithFields(logging.Fields{
		"upload_id":     uploadID,
		"qualified_ns":  qualifiedKey.StorageNamespace,
		"qualified_key": qualifiedKey.Key,
		"key":           obj.Identifier,
	}).Debug("aborted multipart upload")
	return err
}

<<<<<<< HEAD
func (s *Adapter) CompleteMultiPartUpload(obj block.ObjectPointer, uploadID string, multipartList *block.MultipartUploadCompletion) (*string, int64, error) {
=======
func (s *Adapter) CompleteMultiPartUpload(obj block.ObjectPointer, uploadId string, multipartList *block.MultipartUploadCompletion) (*string, int64, error) {
	var err error
	defer reportMetrics("CompleteMultiPartUpload", time.Now(), nil, &err)
>>>>>>> d45a0a86
	qualifiedKey, err := resolveNamespace(obj)
	if err != nil {
		return nil, 0, err
	}
	cmpu := &s3.CompletedMultipartUpload{Parts: multipartList.Part}
	translatedUploadID := s.uploadIDTranslator.TranslateUploadID(uploadID)
	input := &s3.CompleteMultipartUploadInput{
		Bucket:          aws.String(qualifiedKey.StorageNamespace),
		Key:             aws.String(qualifiedKey.Key),
		UploadId:        aws.String(translatedUploadID),
		MultipartUpload: cmpu,
	}
	lg := s.log().WithFields(logging.Fields{
		"upload_id":            uploadID,
		"translated_upload_id": translatedUploadID,
		"qualified_ns":         qualifiedKey.StorageNamespace,
		"qualified_key":        qualifiedKey.Key,
		"key":                  obj.Identifier,
	})
	resp, err := s.s3.CompleteMultipartUpload(input)

	if err != nil {
		lg.WithError(err).Error("CompleteMultipartUpload failed")
		return nil, -1, err
	}
	lg.Debug("completed multipart upload")
	s.uploadIDTranslator.RemoveUploadID(translatedUploadID)
	headInput := &s3.HeadObjectInput{Bucket: &qualifiedKey.StorageNamespace, Key: &qualifiedKey.Key}
	headResp, err := s.s3.HeadObject(headInput)
	if err != nil {
		return nil, -1, err
	} else {
		return resp.ETag, *headResp.ContentLength, err
	}
}

func contains(tags []*s3.Tag, pred func(string, string) bool) bool {
	for _, tag := range tags {
		if pred(*tag.Key, *tag.Value) {
			return true
		}
	}
	return false
}

func isExpirationRule(rule s3.LifecycleRule) bool {
	return rule.Expiration != nil && // Check for *any* expiration -- not its details.
		rule.Status != nil && *rule.Status == "Enabled" &&
		rule.Filter != nil &&
		rule.Filter.Tag != nil &&
		*rule.Filter.Tag.Key == ExpireObjectS3Tag &&
		*rule.Filter.Tag.Value == "1" ||
		rule.Filter.And != nil &&
			contains(rule.Filter.And.Tags,
				func(key string, value string) bool {
					return key == ExpireObjectS3Tag && value == "1"
				},
			)
}

// ValidateConfiguration on an S3 adapter checks for a usable bucket
// lifecycle policy: the storageNamespace bucket should expire objects
// marked with ExpireObjectS3Tag (with _some_ duration, even if
// nonzero).
func (s *Adapter) ValidateConfiguration(storageNamespace string) error {
	getLifecycleConfigInput := &s3.GetBucketLifecycleConfigurationInput{Bucket: &storageNamespace}
	config, err := s.s3.GetBucketLifecycleConfiguration(getLifecycleConfigInput)
	if err != nil {
		if aerr, ok := err.(awserr.Error); ok && aerr.Code() == "NoSuchLifecycleConfiguration" {
			return fmt.Errorf("bucket %s has no lifecycle configuration", storageNamespace)
		}
		return err
	}
	// TODO(oz): Is this too chatty for a command?
	s.log().WithFields(logging.Fields{
		"Bucket":          storageNamespace,
		"LifecyclePolicy": config.GoString(),
	}).Info("S3 bucket lifecycle policy")

	hasMatchingRule := false
	for _, a := range config.Rules {
		if isExpirationRule(*a) {
			hasMatchingRule = true
			break
		}
	}

	if !hasMatchingRule {
		// TODO(oz): Add a "to fix, ..." message?
		return fmt.Errorf("bucket %s lifecycle rules not configured to expire objects tagged \"%s\"", storageNamespace, ExpireObjectS3Tag)
	}
	return nil
}<|MERGE_RESOLUTION|>--- conflicted
+++ resolved
@@ -144,13 +144,9 @@
 	return err
 }
 
-<<<<<<< HEAD
 func (s *Adapter) UploadPart(obj block.ObjectPointer, sizeBytes int64, reader io.Reader, uploadID string, partNumber int64) (string, error) {
-=======
-func (s *Adapter) UploadPart(obj block.ObjectPointer, sizeBytes int64, reader io.Reader, uploadId string, partNumber int64) (string, error) {
 	var err error
 	defer reportMetrics("UploadPart", time.Now(), &sizeBytes, &err)
->>>>>>> d45a0a86
 	qualifiedKey, err := resolveNamespace(obj)
 	if err != nil {
 		return "", err
@@ -368,13 +364,9 @@
 	return uploadID, err
 }
 
-<<<<<<< HEAD
 func (s *Adapter) AbortMultiPartUpload(obj block.ObjectPointer, uploadID string) error {
-=======
-func (s *Adapter) AbortMultiPartUpload(obj block.ObjectPointer, uploadId string) error {
 	var err error
 	defer reportMetrics("AbortMultiPartUpload", time.Now(), nil, &err)
->>>>>>> d45a0a86
 	qualifiedKey, err := resolveNamespace(obj)
 	if err != nil {
 		return err
@@ -396,13 +388,9 @@
 	return err
 }
 
-<<<<<<< HEAD
 func (s *Adapter) CompleteMultiPartUpload(obj block.ObjectPointer, uploadID string, multipartList *block.MultipartUploadCompletion) (*string, int64, error) {
-=======
-func (s *Adapter) CompleteMultiPartUpload(obj block.ObjectPointer, uploadId string, multipartList *block.MultipartUploadCompletion) (*string, int64, error) {
 	var err error
 	defer reportMetrics("CompleteMultiPartUpload", time.Now(), nil, &err)
->>>>>>> d45a0a86
 	qualifiedKey, err := resolveNamespace(obj)
 	if err != nil {
 		return nil, 0, err
