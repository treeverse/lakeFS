--- conflicted
+++ resolved
@@ -243,14 +243,10 @@
 	return resp, nil
 }
 
-<<<<<<< HEAD
-func (s *Adapter) Get(obj block.ObjectPointer, expectedSize int64) (io.ReadCloser, error) {
+func (s *Adapter) Get(obj block.ObjectPointer, _ int64) (io.ReadCloser, error) {
 	var err error
 	var sizeBytes int64
 	defer reportMetrics("Get", time.Now(), &sizeBytes, err)
-=======
-func (s *Adapter) Get(obj block.ObjectPointer, _ int64) (io.ReadCloser, error) {
->>>>>>> c8f5b89d
 	qualifiedKey, err := resolveNamespace(obj)
 	if err != nil {
 		return nil, err
@@ -389,13 +385,9 @@
 	return err
 }
 
-<<<<<<< HEAD
-func (s *Adapter) CompleteMultiPartUpload(obj block.ObjectPointer, uploadId string, MultipartList *block.MultipartUploadCompletion) (*string, int64, error) {
+func (s *Adapter) CompleteMultiPartUpload(obj block.ObjectPointer, uploadId string, multipartList *block.MultipartUploadCompletion) (*string, int64, error) {
 	var err error
 	defer reportMetrics("CompleteMultiPartUpload", time.Now(), nil, err)
-=======
-func (s *Adapter) CompleteMultiPartUpload(obj block.ObjectPointer, uploadId string, multipartList *block.MultipartUploadCompletion) (*string, int64, error) {
->>>>>>> c8f5b89d
 	qualifiedKey, err := resolveNamespace(obj)
 	if err != nil {
 		return nil, 0, err
