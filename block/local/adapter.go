package local

import (
	"context"
	"crypto/md5" //nolint:gosec
	"encoding/hex"
	"errors"
	"fmt"
	"io"
	"io/ioutil"
	"net/http"
	"os"
	"path"
	"path/filepath"
	"sort"
	"strconv"
	"strings"

	"github.com/aws/aws-sdk-go/service/s3"
	"github.com/google/uuid"
	"github.com/treeverse/lakefs/block"
	"github.com/treeverse/lakefs/logging"
)

const BlockstoreType = "local"

type Adapter struct {
	path               string
	ctx                context.Context
	uploadIDTranslator block.UploadIDTranslator
}

var (
	ErrPathNotValid          = errors.New("path provided is not a valid directory")
	ErrPathNotWritable       = errors.New("path provided is not writable")
	ErrInventoryNotSupported = errors.New("inventory feature not implemented for local storage adapter")
)

func (l *Adapter) WithContext(ctx context.Context) block.Adapter {
	return &Adapter{
		path:               l.path,
		ctx:                ctx,
		uploadIDTranslator: l.uploadIDTranslator,
	}
}

func WithTranslator(t block.UploadIDTranslator) func(a *Adapter) {
	return func(a *Adapter) {
		a.uploadIDTranslator = t
	}
}

func NewAdapter(path string, opts ...func(a *Adapter)) (block.Adapter, error) {
	stt, err := os.Stat(path)
	if err != nil {
		return nil, err
	}
	if !stt.IsDir() {
		return nil, ErrPathNotValid
	}
	if !isDirectoryWritable(path) {
		return nil, ErrPathNotWritable
	}
	adapter := &Adapter{
		path: path, ctx: context.Background(),
		uploadIDTranslator: &block.NoOpTranslator{},
	}
	for _, opt := range opts {
		opt(adapter)
	}
	return adapter, nil
}

func (l *Adapter) getPath(identifier string) string {
	return path.Join(l.path, identifier)
}

func (l *Adapter) Put(obj block.ObjectPointer, _ int64, reader io.Reader, _ block.PutOpts) error {
	p := l.getPath(obj.Identifier)
	f, err := os.Create(p)
	if err != nil {
		return err
	}
	defer func() {
		_ = f.Close()
	}()
	_, err = io.Copy(f, reader)
	return err
}

func (l *Adapter) Remove(obj block.ObjectPointer) error {
	p := l.getPath(obj.Identifier)
	return os.Remove(p)
}

func (l *Adapter) Get(obj block.ObjectPointer, _ int64) (reader io.ReadCloser, err error) {
	p := l.getPath(obj.Identifier)
	f, err := os.OpenFile(p, os.O_RDONLY, 0755)
	if err != nil {
		return nil, err
	}
	return f, nil
}

func (l *Adapter) GetRange(obj block.ObjectPointer, start int64, end int64) (io.ReadCloser, error) {
	p := l.getPath(obj.Identifier)
	f, err := os.Open(p)
	if err != nil {
		return nil, err
	}
	return &struct {
		io.Reader
		io.Closer
	}{
		Reader: io.NewSectionReader(f, start, end-start+1),
		Closer: f,
	}, nil
}

func (l *Adapter) GetProperties(obj block.ObjectPointer) (block.Properties, error) {
	p := l.getPath(obj.Identifier)
	_, err := os.Stat(p)
	if err != nil {
		return block.Properties{}, err
	}
	// No properties, just return that it exists
	return block.Properties{}, nil
}

func isDirectoryWritable(pth string) bool {
	// test ability to write to directory.
	// as there is no simple way to test this in windows, I prefer the "brute force" method
	// of creating s dummy file. will work in any OS.
	// speed is not an issue, as this will be activated very few times during startup
	f, err := ioutil.TempFile(pth, "dummy")
	if err != nil {
		return false
	}
	_ = f.Close()
	_ = os.Remove(f.Name())
	return true
}

func (l *Adapter) CreateMultiPartUpload(obj block.ObjectPointer, r *http.Request, opts block.CreateMultiPartUploadOpts) (string, error) {
	if strings.Contains(obj.Identifier, "/") {
		fullPath := l.getPath(obj.Identifier)
		fullDir := path.Dir(fullPath)
		err := os.MkdirAll(fullDir, 0755)
		if err != nil {
			return "", err
		}
	}
	uidBytes := uuid.New()
	uploadID := hex.EncodeToString(uidBytes[:])
	uploadID = l.uploadIDTranslator.SetUploadID(uploadID)
	return uploadID, nil
}

func (l *Adapter) UploadPart(obj block.ObjectPointer, sizeBytes int64, reader io.Reader, uploadID string, partNumber int64) (string, error) {
	md5Read := block.NewHashingReader(reader, block.HashFunctionMD5)
	fName := uploadID + fmt.Sprintf("-%05d", (partNumber))
	err := l.Put(block.ObjectPointer{StorageNamespace: "", Identifier: fName}, -1, md5Read, block.PutOpts{})
	etag := "\"" + hex.EncodeToString(md5Read.Md5.Sum(nil)) + "\""
	return etag, err
}

func (l *Adapter) AbortMultiPartUpload(obj block.ObjectPointer, uploadID string) error {
	files, err := l.getPartFiles(uploadID)
	if err != nil {
		return err
	}
	l.removePartFiles(files)
	return nil
}

func (l *Adapter) CompleteMultiPartUpload(obj block.ObjectPointer, uploadID string, multipartList *block.MultipartUploadCompletion) (*string, int64, error) {
	etag := computeETag(multipartList.Part) + "-" + strconv.Itoa(len(multipartList.Part))
	partFiles, err := l.getPartFiles(uploadID)
	if err != nil {
		return nil, -1, fmt.Errorf("part files not found for %s: %w", uploadID, err)
	}
	size, err := l.unitePartFiles(obj.Identifier, partFiles)
	if err != nil {
		return nil, -1, fmt.Errorf("multipart upload unite for %s: %w", uploadID, err)
	}
	l.removePartFiles(partFiles)
	return &etag, size, nil
}

func computeETag(parts []*s3.CompletedPart) string {
	var etagHex []string
	for _, p := range parts {
		e := *p.ETag
		if strings.HasPrefix(e, "\"") && strings.HasSuffix(e, "\"") {
			e = e[1 : len(e)-1]
		}
		etagHex = append(etagHex, e)
	}
	s := strings.Join(etagHex, "")
	b, _ := hex.DecodeString(s)
	md5res := md5.Sum(b) //nolint:gosec
	csm := hex.EncodeToString(md5res[:])
	return csm
}

func (l *Adapter) unitePartFiles(identifier string, files []string) (int64, error) {
	p := l.getPath(identifier)
	unitedFile, err := os.Create(p)
	if err != nil {
		return 0, fmt.Errorf("create path %s: %w", p, err)
	}
	defer func() {
		_ = unitedFile.Close()
	}()
	var readers = []io.Reader{}
	for _, name := range files {
		f, err := os.Open(name)
		if err != nil {
			return 0, fmt.Errorf("open file %s: %w", name, err)
		}
		readers = append(readers, f)
		defer func() {
			_ = f.Close()
		}()
	}
	unitedReader := io.MultiReader(readers...)
	size, err := io.Copy(unitedFile, unitedReader)
	return size, err
}

func (l *Adapter) removePartFiles(files []string) {
	for _, name := range files {
		_ = os.Remove(name)
	}
}

func (l *Adapter) getPartFiles(uploadID string) ([]string, error) {
	globPathPattern := l.getPath(uploadID) + "-*"
	names, err := filepath.Glob(globPathPattern)
	if err != nil {
		return nil, err
	}
	sort.Strings(names)
	return names, nil
}

func (l *Adapter) ValidateConfiguration(_ string) error {
	return nil
}

<<<<<<< HEAD
func (l *Adapter) GenerateInventory(_ logging.Logger, _ string) (block.Inventory, error) {
	return nil, ErrInventoryNotSupported
=======
func (l *Adapter) GenerateInventory(_ context.Context, _ logging.Logger, _ string) (block.Inventory, error) {
	return nil, errors.New("inventory feature not implemented for local storage adapter")
>>>>>>> 1f76c7fd
}<|MERGE_RESOLUTION|>--- conflicted
+++ resolved
@@ -248,11 +248,6 @@
 	return nil
 }
 
-<<<<<<< HEAD
-func (l *Adapter) GenerateInventory(_ logging.Logger, _ string) (block.Inventory, error) {
+func (l *Adapter) GenerateInventory(_ context.Context, _ logging.Logger, _ string) (block.Inventory, error) {
 	return nil, ErrInventoryNotSupported
-=======
-func (l *Adapter) GenerateInventory(_ context.Context, _ logging.Logger, _ string) (block.Inventory, error) {
-	return nil, errors.New("inventory feature not implemented for local storage adapter")
->>>>>>> 1f76c7fd
 }