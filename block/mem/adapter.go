--- conflicted
+++ resolved
@@ -210,10 +210,6 @@
 	return nil
 }
 
-<<<<<<< HEAD
-func (a *Adapter) GenerateInventory(_ context.Context, _ string) (block.Inventory, error) {
-=======
-func (a *Adapter) GenerateInventory(_ logging.Logger, _ string) (block.Inventory, error) {
->>>>>>> ad370e4f
+func (a *Adapter) GenerateInventory(_ context.Context, _ logging.Logger, _ string) (block.Inventory, error) {
 	return nil, errors.New("inventory feature not implemented for memory storage adapter")
 }