--- conflicted
+++ resolved
@@ -7,11 +7,7 @@
 )
 
 type InventoryGenerator interface {
-<<<<<<< HEAD
-	GenerateInventory(ctx context.Context, inventoryURL string) (Inventory, error)
-=======
-	GenerateInventory(logger logging.Logger, inventoryURL string) (Inventory, error)
->>>>>>> ad370e4f
+	GenerateInventory(ctx context.Context, logger logging.Logger, inventoryURL string) (Inventory, error)
 }
 
 // Inventory represents a snapshot of the storage space
