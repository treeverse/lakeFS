package block

import (
	"errors"
	"fmt"
	"net/url"
	"path"
	"strings"
)

type StorageType int

const (
	StorageTypeMem = iota
	StorageTypeLocal
	StorageTypeS3
	StorageTypeGS
	StorageTypeAzure
)

var (
	ErrInvalidNamespace = errors.New("invalid namespace")
)

<<<<<<< HEAD
type StorageNamespaceInfo struct {
	ValidityRegex string // regex pattern that could be used to validate the namespace
	Example       string // example of a valid namespace
}

type QualifiedKey struct {
	StorageType      StorageType
	StorageNamespace string
	Key              string
}

type QualifiedPrefix struct {
	StorageType      StorageType
	StorageNamespace string
	Prefix           string
}

func (qk QualifiedKey) Format() string {
=======
func (s StorageType) String() string {
>>>>>>> 5509aaef
	scheme := ""
	switch s {
	case StorageTypeMem:
		scheme = "mem"
	case StorageTypeLocal:
		scheme = "local"
	case StorageTypeGS:
		scheme = "gs"
	case StorageTypeS3:
		scheme = "s3"
	case StorageTypeAzure:
		scheme = "https"
	default:
		panic("unknown storage type")
	}
	return scheme
}

type QualifiedKey struct {
	StorageType      StorageType
	StorageNamespace string
	Key              string
}

type QualifiedPrefix struct {
	StorageType      StorageType
	StorageNamespace string
	Prefix           string
}

func (qk QualifiedKey) Format() string {
	return fmt.Sprintf("%s://%s", qk.StorageType, path.Join(qk.StorageNamespace, qk.Key))
}

func GetStorageType(namespaceURL *url.URL) (StorageType, error) {
	var st StorageType
	switch namespaceURL.Scheme {
	case "s3":
		return StorageTypeS3, nil
	case "mem", "memory":
		return StorageTypeMem, nil
	case "local":
		return StorageTypeLocal, nil
	case "gs":
		return StorageTypeGS, nil
	case "http", "https":
		return StorageTypeAzure, nil
	default:
		return st, fmt.Errorf("%s: %w", namespaceURL.Scheme, ErrInvalidNamespace)
	}
}

func formatPathWithNamespace(namespacePath, keyPath string) string {
	namespacePath = strings.TrimPrefix(namespacePath, "/")
	keyPath = strings.TrimPrefix(keyPath, "/")
	if len(namespacePath) == 0 {
		return keyPath
	}
	return namespacePath + "/" + keyPath
}

// IsResolvableKey returns true if a key will be resolved into the default namespace of its
// bucket.  Resolvable keys are subject to expiry, so it errs on the side of calling keys *not*
// resolvable.
func IsResolvableKey(key string) bool {
	_, err := url.ParseRequestURI(key)
	return err != nil
}

func ResolveNamespacePrefix(defaultNamespace, prefix string) (QualifiedPrefix, error) {
	// behaviour for key and prefix is the same
	key, err := ResolveNamespace(defaultNamespace, prefix)
	if err != nil {
		return QualifiedPrefix{}, fmt.Errorf("resolving namespace: %w", err)
	}

	return QualifiedPrefix{
		StorageType:      key.StorageType,
		StorageNamespace: key.StorageNamespace,
		Prefix:           key.Key,
	}, nil
}

func ResolveNamespace(defaultNamespace, key string) (QualifiedKey, error) {
	// check if the key is fully qualified
	parsedKey, err := url.ParseRequestURI(key)
	var qk QualifiedKey
	if err != nil {
		// is not fully qualified, treat as key only
		// if we don't have a trailing slash for the namespace, add it.
		parsedNs, err := url.ParseRequestURI(defaultNamespace)
		if err != nil {
			return qk, fmt.Errorf("default namespace %s: %w", defaultNamespace, ErrInvalidNamespace)
		}
		storageType, err := GetStorageType(parsedNs)
		if err != nil {
			return qk, err
		}

		return QualifiedKey{
			StorageType:      storageType,
			StorageNamespace: parsedNs.Host,
			Key:              formatPathWithNamespace(parsedNs.Path, key),
		}, nil
	}

	// extract its scheme
	storageType, err := GetStorageType(parsedKey)
	if err != nil {
		return qk, err
	}
	return QualifiedKey{
		StorageType:      storageType,
		StorageNamespace: parsedKey.Host,
		Key:              formatPathWithNamespace("", parsedKey.Path),
	}, nil
}

func DefaultExample(scheme string) string {
	return scheme + "://example-bucket/"
}

func DefaultValidationRegex(scheme string) string {
	return fmt.Sprintf("^%s://", scheme)
}

func DefaultStorageNamespaceInfo(scheme string) StorageNamespaceInfo {
	return StorageNamespaceInfo{
		ValidityRegex: DefaultValidationRegex(scheme),
		Example:       DefaultExample(scheme),
	}
}<|MERGE_RESOLUTION|>--- conflicted
+++ resolved
@@ -22,28 +22,7 @@
 	ErrInvalidNamespace = errors.New("invalid namespace")
 )
 
-<<<<<<< HEAD
-type StorageNamespaceInfo struct {
-	ValidityRegex string // regex pattern that could be used to validate the namespace
-	Example       string // example of a valid namespace
-}
-
-type QualifiedKey struct {
-	StorageType      StorageType
-	StorageNamespace string
-	Key              string
-}
-
-type QualifiedPrefix struct {
-	StorageType      StorageType
-	StorageNamespace string
-	Prefix           string
-}
-
-func (qk QualifiedKey) Format() string {
-=======
 func (s StorageType) String() string {
->>>>>>> 5509aaef
 	scheme := ""
 	switch s {
 	case StorageTypeMem:
@@ -60,6 +39,10 @@
 		panic("unknown storage type")
 	}
 	return scheme
+}
+type StorageNamespaceInfo struct {
+	ValidityRegex string // regex pattern that could be used to validate the namespace
+	Example       string // example of a valid namespace
 }
 
 type QualifiedKey struct {
