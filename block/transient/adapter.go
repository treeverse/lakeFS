--- conflicted
+++ resolved
@@ -106,11 +106,6 @@
 	return nil
 }
 
-<<<<<<< HEAD
-func (a *Adapter) GenerateInventory(_ logging.Logger, _ string) (block.Inventory, error) {
+func (a *Adapter) GenerateInventory(_ context.Context, _ logging.Logger, _ string) (block.Inventory, error) {
 	return nil, ErrInventoryNotImplemented
-=======
-func (a *Adapter) GenerateInventory(_ context.Context, _ logging.Logger, _ string) (block.Inventory, error) {
-	return nil, errors.New("inventory feature not implemented for transient storage adapter")
->>>>>>> 1f76c7fd
 }