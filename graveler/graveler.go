--- conflicted
+++ resolved
@@ -8,22 +8,11 @@
 	"net/url"
 	"regexp"
 	"strings"
-<<<<<<< HEAD
-	"sync"
-
-	"github.com/treeverse/lakefs/logging"
-
-	"github.com/google/uuid"
-	"github.com/treeverse/lakefs/ident"
-
-	"time"
-=======
 	"time"
 
 	"github.com/google/uuid"
 	"github.com/treeverse/lakefs/catalog"
 	"github.com/treeverse/lakefs/ident"
->>>>>>> 20ab7e35
 )
 
 // Basic Types
@@ -127,12 +116,12 @@
 
 // Commit represents commit metadata (author, time, tree ID)
 type Commit struct {
-	Committer    string        `db:"committer"`
-	Message      string        `db:"message"`
-	TreeID       TreeID        `db:"tree_id"`
-	CreationDate time.Time     `db:"creation_date"`
-	Parents      CommitParents `db:"parents"`
-	Metadata     Metadata      `db:"metadata"`
+	Committer    string           `db:"committer"`
+	Message      string           `db:"message"`
+	TreeID       TreeID           `db:"tree_id"`
+	CreationDate time.Time        `db:"creation_date"`
+	Parents      CommitParents    `db:"parents"`
+	Metadata     catalog.Metadata `db:"metadata"`
 }
 
 func (c Commit) Identity() []byte {
@@ -242,18 +231,12 @@
 	// Reset throws all staged data on the repository / branch
 	Reset(ctx context.Context, repositoryID RepositoryID, branchID BranchID) error
 
-<<<<<<< HEAD
-	// Reset throw all staged data under the specified key on the repository / branch
-	ResetKey(ctx context.Context, repositoryID RepositoryID, branchID BranchID, key Key) error
-
-=======
 	// Reset throws all staged data under the specified key on the repository / branch
 	ResetKey(ctx context.Context, repositoryID RepositoryID, branchID BranchID, key Key) error
 
 	// Reset throws all staged data starting with the given prefix on the repository / branch
 	ResetPrefix(ctx context.Context, repositoryID RepositoryID, branchID BranchID, key Key) error
 
->>>>>>> 20ab7e35
 	// Revert commits a change that will revert all the changes make from 'ref' specified
 	Revert(ctx context.Context, repositoryID RepositoryID, branchID BranchID, ref Ref) (CommitID, error)
 
@@ -895,14 +878,11 @@
 }
 
 func (g *graveler) Reset(ctx context.Context, repositoryID RepositoryID, branchID BranchID) error {
-<<<<<<< HEAD
 	close, err := g.branchLock.RequestWrite(repositoryID, branchID)
 	if err != nil {
 		return ErrBranchUpdateInProgress
 	}
 	defer close()
-=======
->>>>>>> 20ab7e35
 	branch, err := g.RefManager.GetBranch(ctx, repositoryID, branchID)
 	if err != nil {
 		return err
@@ -911,13 +891,11 @@
 }
 
 func (g *graveler) ResetKey(ctx context.Context, repositoryID RepositoryID, branchID BranchID, key Key) error {
-<<<<<<< HEAD
 	close, err := g.branchLock.RequestWrite(repositoryID, branchID)
 	if err != nil {
 		return ErrBranchUpdateInProgress
 	}
 	defer close()
-=======
 	branch, err := g.RefManager.GetBranch(ctx, repositoryID, branchID)
 	if err != nil {
 		return err
@@ -926,16 +904,16 @@
 }
 
 func (g *graveler) ResetPrefix(ctx context.Context, repositoryID RepositoryID, branchID BranchID, key Key) error {
->>>>>>> 20ab7e35
+	close, err := g.branchLock.RequestWrite(repositoryID, branchID)
+	if err != nil {
+		return ErrBranchUpdateInProgress
+	}
+	defer close()
 	branch, err := g.RefManager.GetBranch(ctx, repositoryID, branchID)
 	if err != nil {
 		return err
 	}
-<<<<<<< HEAD
-	return g.StagingManager.DropKey(ctx, branch.stagingToken, key)
-=======
 	return g.StagingManager.DropByPrefix(ctx, branch.stagingToken, key)
->>>>>>> 20ab7e35
 }
 
 func (g *graveler) Revert(ctx context.Context, repositoryID RepositoryID, branchID BranchID, ref Ref) (CommitID, error) {
