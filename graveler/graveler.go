--- conflicted
+++ resolved
@@ -684,18 +684,15 @@
 }
 
 func (g *graveler) Delete(ctx context.Context, repositoryID RepositoryID, branchID BranchID, key Key) error {
-<<<<<<< HEAD
 	cancel, err := g.branchLocker.AquireWrite(repositoryID, branchID)
 	if err != nil {
 		return err
 	}
 	defer cancel()
-=======
 	repo, err := g.RefManager.GetRepository(ctx, repositoryID)
 	if err != nil {
 		return err
 	}
->>>>>>> 9d834e58
 	branch, err := g.GetBranch(ctx, repositoryID, branchID)
 	if err != nil {
 		return err
