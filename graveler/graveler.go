package graveler

import (
	"context"
	"errors"
	"fmt"
	"strings"
	"time"

	"google.golang.org/protobuf/proto"
	"google.golang.org/protobuf/types/known/timestamppb"

	"github.com/google/uuid"
	"github.com/treeverse/lakefs/ident"
	"github.com/treeverse/lakefs/logging"
)

// Basic Types

// DiffType represents the type of the change
type DiffType uint8

const (
	DiffTypeAdded DiffType = iota
	DiffTypeRemoved
	DiffTypeChanged
	DiffTypeConflict
)

type DiffSummary struct {
	Count map[DiffType]int
}

// ReferenceType represents the type of the reference
type ReferenceType uint8

const (
	ReferenceTypeCommit ReferenceType = iota
	ReferenceTypeTag
	ReferenceTypeBranch
)

type Reference interface {
	Type() ReferenceType
	Branch() Branch
	CommitID() CommitID
}

// function/methods receiving the following basic types could assume they passed validation

// StorageNamespace is the URI to the storage location
type StorageNamespace string

// RepositoryID is an identifier for a repo
type RepositoryID string

// Key represents a logical path for an value
type Key []byte

// Ref could be a commit ID, a branch name, a Tag
type Ref string

// TagID represents a named tag pointing at a commit
type TagID string

type CommitParents []CommitID

// BranchID is an identifier for a branch
type BranchID string

// CommitID is a content addressable hash representing a Commit object
type CommitID string

// MetaRangeID represents a snapshot of the MetaRange, referenced by a commit
type MetaRangeID string

// StagingToken represents a namespace for writes to apply as uncommitted
type StagingToken string

// Metadata key/value strings to holds metadata information on value and commit
type Metadata map[string]string

// Repository represents repository metadata
type Repository struct {
	StorageNamespace StorageNamespace `db:"storage_namespace"`
	CreationDate     time.Time        `db:"creation_date"`
	DefaultBranchID  BranchID         `db:"default_branch"`
}

type RepositoryRecord struct {
	RepositoryID RepositoryID `db:"id"`
	*Repository
}

// Value represents metadata or a given object (modified date, physical address, etc)
type Value struct {
	Identity []byte `db:"identity"`
	Data     []byte `db:"data"`
}

// ValueRecord holds Key with the associated Value information
type ValueRecord struct {
	Key Key `db:"key"`
	*Value
}

func (v *ValueRecord) IsTombstone() bool {
	return v.Value == nil
}

func (cp CommitParents) Identity() []byte {
	commits := make([]string, len(cp))
	for i, v := range cp {
		commits[i] = string(v)
	}
	buf := ident.NewAddressWriter()
	buf.MarshalStringSlice(commits)
	return buf.Identity()
}

func (cp CommitParents) Contains(commitID CommitID) bool {
	for _, c := range cp {
		if c == commitID {
			return true
		}
	}
	return false
}

<<<<<<< HEAD
func (cp CommitParents) AsStringSlice() []string {
	stringSlice := make([]string, len(cp))
	for i, p := range cp {
		stringSlice[i] = string(p)
	}
	return stringSlice
}
=======
// FirstCommitMsg is the message of the first (zero) commit of a lakeFS repository
const FirstCommitMsg = "Repository created"
>>>>>>> a284fc31

// Commit represents commit metadata (author, time, MetaRangeID)
type Commit struct {
	Committer    string        `db:"committer"`
	Message      string        `db:"message"`
	MetaRangeID  MetaRangeID   `db:"meta_range_id"`
	CreationDate time.Time     `db:"creation_date"`
	Parents      CommitParents `db:"parents"`
	Metadata     Metadata      `db:"metadata"`
}

func (c Commit) Identity() []byte {
	b := ident.NewAddressWriter()
	b.MarshalString("commit:v1")
	b.MarshalString(c.Committer)
	b.MarshalString(c.Message)
	b.MarshalString(string(c.MetaRangeID))
	b.MarshalInt64(c.CreationDate.Unix())
	b.MarshalStringMap(c.Metadata)
	b.MarshalIdentifiable(c.Parents)
	return b.Identity()
}

// CommitRecord holds CommitID with the associated Commit data
type CommitRecord struct {
	CommitID CommitID `db:"id"`
	*Commit
}

// Branch is a pointer to a commit
type Branch struct {
	CommitID     CommitID
	StagingToken StagingToken
}

// BranchRecord holds BranchID with the associated Branch data
type BranchRecord struct {
	BranchID BranchID
	*Branch
}

// TagRecord holds TagID with the associated Tag data
type TagRecord struct {
	TagID    TagID
	CommitID CommitID
}

// Diff represents a change in value based on key
type Diff struct {
	Type         DiffType
	Key          Key
	Value        *Value
	LeftIdentity []byte // the Identity of the value on the left side of the diff
}

func (d *Diff) Copy() *Diff {
	return &Diff{
		Type:         d.Type,
		Key:          d.Key.Copy(),
		Value:        d.Value,
		LeftIdentity: append([]byte(nil), d.LeftIdentity...),
	}
}

type CommitParams struct {
	Committer string
	Message   string
	Metadata  Metadata
}

// Interfaces
type KeyValueStore interface {
	// Get returns value from repository / reference by key, nil value is a valid value for tombstone
	// returns error if value does not exist
	Get(ctx context.Context, repositoryID RepositoryID, ref Ref, key Key) (*Value, error)

	// Set stores value on repository / branch by key. nil value is a valid value for tombstone
	Set(ctx context.Context, repositoryID RepositoryID, branchID BranchID, key Key, value Value) error

	// Delete value from repository / branch branch by key
	Delete(ctx context.Context, repositoryID RepositoryID, branchID BranchID, key Key) error

	// List lists values on repository / ref
	List(ctx context.Context, repositoryID RepositoryID, ref Ref) (ValueIterator, error)
}

type VersionController interface {
	// GetRepository returns the Repository metadata object for the given RepositoryID
	GetRepository(ctx context.Context, repositoryID RepositoryID) (*Repository, error)

	// CreateRepository stores a new Repository under RepositoryID with the given Branch as default branch
	CreateRepository(ctx context.Context, repositoryID RepositoryID, storageNamespace StorageNamespace, branchID BranchID) (*Repository, error)

	// ListRepositories returns iterator to scan repositories
	ListRepositories(ctx context.Context) (RepositoryIterator, error)

	// DeleteRepository deletes the repository
	DeleteRepository(ctx context.Context, repositoryID RepositoryID) error

	// CreateBranch creates branch on repository pointing to ref
	CreateBranch(ctx context.Context, repositoryID RepositoryID, branchID BranchID, ref Ref) (*Branch, error)

	// UpdateBranch updates branch on repository pointing to ref
	UpdateBranch(ctx context.Context, repositoryID RepositoryID, branchID BranchID, ref Ref) (*Branch, error)

	// GetBranch gets branch information by branch / repository id
	GetBranch(ctx context.Context, repositoryID RepositoryID, branchID BranchID) (*Branch, error)

	// GetTag gets tag's commit id
	GetTag(ctx context.Context, repositoryID RepositoryID, tagID TagID) (*CommitID, error)

	// CreateTag creates tag on a repository pointing to a commit id
	CreateTag(ctx context.Context, repositoryID RepositoryID, tagID TagID, commitID CommitID) error

	// DeleteTag remove tag from a repository
	DeleteTag(ctx context.Context, repositoryID RepositoryID, tagID TagID) error

	// ListTags lists tags on a repository
	ListTags(ctx context.Context, repositoryID RepositoryID) (TagIterator, error)

	// Log returns an iterator starting at commit ID up to repository root
	Log(ctx context.Context, repositoryID RepositoryID, commitID CommitID) (CommitIterator, error)

	// ListBranches lists branches on repositories
	ListBranches(ctx context.Context, repositoryID RepositoryID) (BranchIterator, error)

	// DeleteBranch deletes branch from repository
	DeleteBranch(ctx context.Context, repositoryID RepositoryID, branchID BranchID) error

	// Commit the staged data and returns a commit ID that references that change
	//   ErrNothingToCommit in case there is no data in stage
	Commit(ctx context.Context, repositoryID RepositoryID, branchID BranchID, commitParams CommitParams) (CommitID, error)

	// WriteMetaRange accepts a ValueIterator and writes the entire iterator to a new MetaRange
	// and returns the result ID.
	WriteMetaRange(ctx context.Context, repositoryID RepositoryID, it ValueIterator) (*MetaRangeID, error)

	// AddCommitToBranchHead creates a commit in the branch from the given pre-existing tree.
	// Returns ErrMetaRangeNotFound if the referenced metaRangeID doesn't exist.
	// Returns ErrCommitNotHeadBranch if the branch is no longer referencing to the parentCommit
	AddCommitToBranchHead(ctx context.Context, repositoryID RepositoryID, branchID BranchID, commit Commit) (CommitID, error)

	// AddCommit creates a dangling (no referencing branch) commit in the repo from the pre-existing commit.
	// Returns ErrMetaRangeNotFound if the referenced metaRangeID doesn't exist.
	AddCommit(ctx context.Context, repositoryID RepositoryID, commit Commit) (CommitID, error)

	// GetCommit returns the Commit metadata object for the given CommitID
	GetCommit(ctx context.Context, repositoryID RepositoryID, commitID CommitID) (*Commit, error)

	// Dereference returns the commit ID based on 'ref' reference
	Dereference(ctx context.Context, repositoryID RepositoryID, ref Ref) (CommitID, error)

	// Reset throws all staged data on the repository / branch
	Reset(ctx context.Context, repositoryID RepositoryID, branchID BranchID) error

	// Reset throws all staged data under the specified key on the repository / branch
	ResetKey(ctx context.Context, repositoryID RepositoryID, branchID BranchID, key Key) error

	// Reset throws all staged data starting with the given prefix on the repository / branch
	ResetPrefix(ctx context.Context, repositoryID RepositoryID, branchID BranchID, key Key) error

	// Revert creates a reverse patch to the commit given as 'ref', and applies it as a new commit on the given branch.
	Revert(ctx context.Context, repositoryID RepositoryID, branchID BranchID, ref Ref, parentNumber int, commitParams CommitParams) (CommitID, DiffSummary, error)

	// Merge merges 'source' into 'destination' and returns the commit id for the created merge commit, and a summary of results.
	Merge(ctx context.Context, repositoryID RepositoryID, destination BranchID, source Ref, commitParams CommitParams) (CommitID, DiffSummary, error)

	// DiffUncommitted returns iterator to scan the changes made on the branch
	DiffUncommitted(ctx context.Context, repositoryID RepositoryID, branchID BranchID) (DiffIterator, error)

	// Diff returns the changes between 'left' and 'right' ref.
	// This is similar to a two-dot (left..right) diff in git.
	Diff(ctx context.Context, repositoryID RepositoryID, left, right Ref) (DiffIterator, error)

	// Compare returns the difference between the commit where 'to' was last synced into 'from', and the most recent commit of `from`.
	// This is similar to a three-dot (from...to) diff in git.
	Compare(ctx context.Context, repositoryID RepositoryID, from, to Ref) (DiffIterator, error)
}

type Dumper interface {
	// DumpCommits iterates through all commits and dumps them in Graveler format
	DumpCommits(ctx context.Context, repositoryID RepositoryID) (*MetaRangeID, error)

	// DumpBranches iterates through all branches and dumps them in Graveler format
	DumpBranches(ctx context.Context, repositoryID RepositoryID) (*MetaRangeID, error)

	// DumpTags iterates through all branches and dumps them in Graveler format
	DumpTags(ctx context.Context, repositoryID RepositoryID) (*MetaRangeID, error)
}

// Internal structures used by Graveler
// xxxIterator used as follow:
// ```
// it := NewXXXIterator(data)
// for it.Next() {
//    data := it.Value()
//    process(data)
// }
// if it.Err() {
//   return fmt.Errorf("stopped because of an error %w", it.Err())
// }
// ```
// 'Value()' should only be called after `Next()` returns true.
// In case `Next()` returns false, `Value()` returns nil and `Err()` should be checked.
// nil error means we reached the end of the input.
// `SeekGE()` behaviour is like as starting a new iterator - `Value()` returns nothing until the first `Next()`.

type RepositoryIterator interface {
	Next() bool
	SeekGE(id RepositoryID)
	Value() *RepositoryRecord
	Err() error
	Close()
}

type ValueIterator interface {
	Next() bool
	SeekGE(id Key)
	Value() *ValueRecord
	Err() error
	Close()
}

type DiffIterator interface {
	Next() bool
	SeekGE(id Key)
	Value() *Diff
	Err() error
	Close()
}

type BranchIterator interface {
	Next() bool
	SeekGE(id BranchID)
	Value() *BranchRecord
	Err() error
	Close()
}

type TagIterator interface {
	Next() bool
	SeekGE(id TagID)
	Value() *TagRecord
	Err() error
	Close()
}

type CommitIterator interface {
	Next() bool
	SeekGE(id CommitID)
	Value() *CommitRecord
	Err() error
	Close()
}

// These are the more complex internal components that compose the functionality of the Graveler

// RefManager handles references: branches, commits, probably tags in the future
// it also handles the structure of the commit graph and its traversal (notably, merge-base and log)
type RefManager interface {
	// GetRepository returns the Repository metadata object for the given RepositoryID
	GetRepository(ctx context.Context, repositoryID RepositoryID) (*Repository, error)

	// CreateRepository stores a new Repository under RepositoryID with the given Branch as default branch
	CreateRepository(ctx context.Context, repositoryID RepositoryID, repository Repository, token StagingToken) error

	// ListRepositories lists repositories
	ListRepositories(ctx context.Context) (RepositoryIterator, error)

	// DeleteRepository deletes the repository
	DeleteRepository(ctx context.Context, repositoryID RepositoryID) error

	// RevParse returns the Reference matching the given Ref
	RevParse(ctx context.Context, repositoryID RepositoryID, ref Ref) (Reference, error)

	// GetBranch returns the Branch metadata object for the given BranchID
	GetBranch(ctx context.Context, repositoryID RepositoryID, branchID BranchID) (*Branch, error)

	// SetBranch points the given BranchID at the given Branch metadata
	SetBranch(ctx context.Context, repositoryID RepositoryID, branchID BranchID, branch Branch) error

	// DeleteBranch deletes the branch
	DeleteBranch(ctx context.Context, repositoryID RepositoryID, branchID BranchID) error

	// ListBranches lists branches
	ListBranches(ctx context.Context, repositoryID RepositoryID) (BranchIterator, error)

	// GetTag returns the Tag metadata object for the given TagID
	GetTag(ctx context.Context, repositoryID RepositoryID, tagID TagID) (*CommitID, error)

	// CreateTag create a given tag pointing to a commit
	CreateTag(ctx context.Context, repositoryID RepositoryID, tagID TagID, commitID CommitID) error

	// DeleteTag deletes the tag
	DeleteTag(ctx context.Context, repositoryID RepositoryID, tagID TagID) error

	// ListTags lists tags
	ListTags(ctx context.Context, repositoryID RepositoryID) (TagIterator, error)

	// GetCommit returns the Commit metadata object for the given CommitID.
	GetCommit(ctx context.Context, repositoryID RepositoryID, commitID CommitID) (*Commit, error)

	// AddCommit stores the Commit object, returning its ID
	AddCommit(ctx context.Context, repositoryID RepositoryID, commit Commit) (CommitID, error)

	// FindMergeBase returns the merge-base for the given CommitIDs
	// see: https://git-scm.com/docs/git-merge-base
	// and internally: https://github.com/treeverse/lakeFS/blob/09954804baeb36ada74fa17d8fdc13a38552394e/index/dag/commits.go
	FindMergeBase(ctx context.Context, repositoryID RepositoryID, commitIDs ...CommitID) (*Commit, error)

	// Log returns an iterator starting at commit ID up to repository root
	Log(ctx context.Context, repositoryID RepositoryID, commitID CommitID) (CommitIterator, error)

	// ListCommits returns an iterator over all known commits, ordered by their commit ID
	ListCommits(ctx context.Context, repositoryID RepositoryID) (CommitIterator, error)
}

// CommittedManager reads and applies committed snapshots
// it is responsible for de-duping them, persisting them and providing basic diff, merge and list capabilities
type CommittedManager interface {
	// Get returns the provided key, if exists, from the provided MetaRangeID
	Get(ctx context.Context, ns StorageNamespace, rangeID MetaRangeID, key Key) (*Value, error)

	// Exists returns true if a MetaRange matching ID exists in namespace ns.
	Exists(ctx context.Context, ns StorageNamespace, id MetaRangeID) (bool, error)

	// WriteMetaRange flushes the iterator to a new MetaRange and returns the created ID.
	WriteMetaRange(ctx context.Context, ns StorageNamespace, it ValueIterator, metadata Metadata) (*MetaRangeID, error)

	// List takes a given tree and returns an ValueIterator
	List(ctx context.Context, ns StorageNamespace, rangeID MetaRangeID) (ValueIterator, error)

	// Diff receives two metaRanges and returns a DiffIterator describing all differences between them.
	// This is similar to a two-dot diff in git (left..right)
	Diff(ctx context.Context, ns StorageNamespace, left, right MetaRangeID) (DiffIterator, error)

	// Compare returns the difference between 'source' and 'destination', relative to a merge base 'base'.
	// This is similar to a three-dot diff in git.
	Compare(ctx context.Context, ns StorageNamespace, destination, source, base MetaRangeID) (DiffIterator, error)

	// Merge applies changes from 'source' to 'destination', relative to a merge base 'base' and
	// returns the ID of the new metarange and a summary of diffs.  This is similar to a
	// git merge operation. The resulting tree is expected to be immediately addressable.
	Merge(ctx context.Context, ns StorageNamespace, destination, source, base MetaRangeID) (MetaRangeID, DiffSummary, error)

	// Apply is the act of taking an existing metaRange (snapshot) and applying a set of changes to it.
	// A change is either an entity to write/overwrite, or a tombstone to mark a deletion
	// it returns a new MetaRangeID that is expected to be immediately addressable
	Apply(ctx context.Context, ns StorageNamespace, rangeID MetaRangeID, iterator ValueIterator) (MetaRangeID, DiffSummary, error)
}

// StagingManager manages entries in a staging area, denoted by a staging token
type StagingManager interface {
	// Get returns the value for the provided staging token and key
	// Returns ErrNotFound if no value found on key.
	Get(ctx context.Context, st StagingToken, key Key) (*Value, error)

	// Set writes a (possibly nil) value under the given staging token and key.
	Set(ctx context.Context, st StagingToken, key Key, value *Value) error

	// List returns a ValueIterator for the given staging token
	List(ctx context.Context, st StagingToken) (ValueIterator, error)

	// DropKey clears a value by staging token and key
	DropKey(ctx context.Context, st StagingToken, key Key) error

	// Drop clears the given staging area
	Drop(ctx context.Context, st StagingToken) error

	// DropByPrefix drops all keys starting with the given prefix, from the given staging area
	DropByPrefix(ctx context.Context, st StagingToken, prefix Key) error
}

// BranchLockerFunc
type BranchLockerFunc func() (interface{}, error)

// BranchLocker enforces the branch locking logic
// The logic is as follows:
// - Allow concurrent writers to acquire the lock.
// - A Metadata update waits for all current writers to release the lock, and then gets the lock.
// - While a metadata update has the lock or is waiting for the lock, any other operation fails to acquire the lock.
type BranchLocker interface {
	Writer(ctx context.Context, repositoryID RepositoryID, branchID BranchID, lockedFn BranchLockerFunc) (interface{}, error)
	MetadataUpdater(ctx context.Context, repositoryID RepositoryID, branchID BranchID, lockeFn BranchLockerFunc) (interface{}, error)
}

func (id RepositoryID) String() string {
	return string(id)
}

func (ns StorageNamespace) String() string {
	return string(ns)
}

func (id BranchID) String() string {
	return string(id)
}

func (id BranchID) Ref() Ref {
	return Ref(id)
}

func (id Ref) String() string {
	return string(id)
}

func (id Key) Copy() Key {
	keyCopy := make(Key, len(id))
	copy(keyCopy, id)
	return keyCopy
}

func (id Key) String() string {
	return string(id)
}

func (id CommitID) String() string {
	return string(id)
}

func (id CommitID) Ref() Ref {
	return Ref(id)
}

func (id TagID) String() string {
	return string(id)
}

type Graveler struct {
	CommittedManager CommittedManager
	StagingManager   StagingManager
	RefManager       RefManager
	branchLocker     BranchLocker
	log              logging.Logger
}

func NewGraveler(branchLocker BranchLocker, committedManager CommittedManager, stagingManager StagingManager, refManager RefManager) *Graveler {
	return &Graveler{
		CommittedManager: committedManager,
		StagingManager:   stagingManager,
		RefManager:       refManager,
		branchLocker:     branchLocker,
		log:              logging.Default().WithField("service_name", "graveler_graveler"),
	}
}

func (g *Graveler) GetRepository(ctx context.Context, repositoryID RepositoryID) (*Repository, error) {
	return g.RefManager.GetRepository(ctx, repositoryID)
}

func (g *Graveler) CreateRepository(ctx context.Context, repositoryID RepositoryID, storageNamespace StorageNamespace, branchID BranchID) (*Repository, error) {
	repo := Repository{
		StorageNamespace: storageNamespace,
		CreationDate:     time.Now(),
		DefaultBranchID:  branchID,
	}
	stagingToken := generateStagingToken(repositoryID, branchID)
	err := g.RefManager.CreateRepository(ctx, repositoryID, repo, stagingToken)
	if err != nil {
		return nil, err
	}
	return &repo, nil
}

func (g *Graveler) ListRepositories(ctx context.Context) (RepositoryIterator, error) {
	return g.RefManager.ListRepositories(ctx)
}

func (g *Graveler) WriteMetaRange(ctx context.Context, repositoryID RepositoryID, it ValueIterator) (*MetaRangeID, error) {
	repo, err := g.RefManager.GetRepository(ctx, repositoryID)
	if err != nil {
		return nil, err
	}
	return g.CommittedManager.WriteMetaRange(ctx, repo.StorageNamespace, it, nil)
}

func (g *Graveler) DeleteRepository(ctx context.Context, repositoryID RepositoryID) error {
	return g.RefManager.DeleteRepository(ctx, repositoryID)
}

func (g *Graveler) GetCommit(ctx context.Context, repositoryID RepositoryID, commitID CommitID) (*Commit, error) {
	return g.RefManager.GetCommit(ctx, repositoryID, commitID)
}

func generateStagingToken(repositoryID RepositoryID, branchID BranchID) StagingToken {
	// TODO(Guys): initial implementation, change this
	uid := uuid.New().String()
	return StagingToken(fmt.Sprintf("%s-%s:%s", repositoryID, branchID, uid))
}

func (g *Graveler) CreateBranch(ctx context.Context, repositoryID RepositoryID, branchID BranchID, ref Ref) (*Branch, error) {
	// check if branch exists
	_, err := g.RefManager.GetBranch(ctx, repositoryID, branchID)
	if !errors.Is(err, ErrNotFound) {
		if err == nil {
			err = ErrBranchExists
		}
		return nil, err
	}

	reference, err := g.RefManager.RevParse(ctx, repositoryID, ref)
	if err != nil {
		return nil, err
	}
	if reference.CommitID() == "" {
		return nil, ErrCreateBranchNoCommit
	}
	newBranch := Branch{
		CommitID:     reference.CommitID(),
		StagingToken: generateStagingToken(repositoryID, branchID),
	}
	err = g.RefManager.SetBranch(ctx, repositoryID, branchID, newBranch)
	if err != nil {
		return nil, err
	}
	return &newBranch, nil
}

func (g *Graveler) UpdateBranch(ctx context.Context, repositoryID RepositoryID, branchID BranchID, ref Ref) (*Branch, error) {
	res, err := g.branchLocker.MetadataUpdater(ctx, repositoryID, branchID, func() (interface{}, error) {
		return g.updateBranchNoLock(ctx, repositoryID, branchID, ref)
	})
	if err != nil {
		return nil, err
	}
	return res.(*Branch), nil
}

func (g *Graveler) updateBranchNoLock(ctx context.Context, repositoryID RepositoryID, branchID BranchID, ref Ref) (*Branch, error) {
	reference, err := g.RefManager.RevParse(ctx, repositoryID, ref)
	if err != nil {
		return nil, err
	}

	curBranch, err := g.RefManager.GetBranch(ctx, repositoryID, branchID)
	if err != nil {
		return nil, err
	}
	// validate no conflict
	// TODO(Guys) return error only on conflicts, currently returns error for any changes on staging
	iter, err := g.StagingManager.List(ctx, curBranch.StagingToken)
	if err != nil {
		return nil, err
	}
	defer iter.Close()
	if iter.Next() {
		return nil, ErrConflictFound
	}

	newBranch := Branch{
		CommitID:     reference.CommitID(),
		StagingToken: curBranch.StagingToken,
	}
	err = g.RefManager.SetBranch(ctx, repositoryID, branchID, newBranch)
	if err != nil {
		return nil, err
	}
	return &newBranch, nil
}

func (g *Graveler) GetBranch(ctx context.Context, repositoryID RepositoryID, branchID BranchID) (*Branch, error) {
	return g.RefManager.GetBranch(ctx, repositoryID, branchID)
}

func (g *Graveler) GetTag(ctx context.Context, repositoryID RepositoryID, tagID TagID) (*CommitID, error) {
	return g.RefManager.GetTag(ctx, repositoryID, tagID)
}

func (g *Graveler) CreateTag(ctx context.Context, repositoryID RepositoryID, tagID TagID, commitID CommitID) error {
	return g.RefManager.CreateTag(ctx, repositoryID, tagID, commitID)
}

func (g *Graveler) DeleteTag(ctx context.Context, repositoryID RepositoryID, tagID TagID) error {
	return g.RefManager.DeleteTag(ctx, repositoryID, tagID)
}

func (g *Graveler) ListTags(ctx context.Context, repositoryID RepositoryID) (TagIterator, error) {
	return g.RefManager.ListTags(ctx, repositoryID)
}

func (g *Graveler) Dereference(ctx context.Context, repositoryID RepositoryID, ref Ref) (CommitID, error) {
	reference, err := g.RefManager.RevParse(ctx, repositoryID, ref)
	if err != nil {
		return "", err
	}
	return reference.CommitID(), nil
}

func (g *Graveler) Log(ctx context.Context, repositoryID RepositoryID, commitID CommitID) (CommitIterator, error) {
	return g.RefManager.Log(ctx, repositoryID, commitID)
}

func (g *Graveler) ListBranches(ctx context.Context, repositoryID RepositoryID) (BranchIterator, error) {
	return g.RefManager.ListBranches(ctx, repositoryID)
}

func (g *Graveler) DeleteBranch(ctx context.Context, repositoryID RepositoryID, branchID BranchID) error {
	_, err := g.branchLocker.MetadataUpdater(ctx, repositoryID, branchID, func() (interface{}, error) {
		branch, err := g.RefManager.GetBranch(ctx, repositoryID, branchID)
		if err != nil {
			return nil, err
		}
		err = g.StagingManager.Drop(ctx, branch.StagingToken)
		if err != nil && !errors.Is(err, ErrNotFound) {
			return nil, err
		}
		return nil, g.RefManager.DeleteBranch(ctx, repositoryID, branchID)
	})
	return err
}

func (g *Graveler) Get(ctx context.Context, repositoryID RepositoryID, ref Ref, key Key) (*Value, error) {
	repo, err := g.RefManager.GetRepository(ctx, repositoryID)
	if err != nil {
		return nil, err
	}
	reference, err := g.RefManager.RevParse(ctx, repositoryID, ref)
	if err != nil {
		return nil, err
	}
	if reference.Type() == ReferenceTypeBranch {
		// try to get from staging, if not found proceed to committed
		branch := reference.Branch()
		value, err := g.StagingManager.Get(ctx, branch.StagingToken, key)
		if !errors.Is(err, ErrNotFound) {
			if err != nil {
				return nil, err
			}
			if value == nil {
				// tombstone
				return nil, ErrNotFound
			}
			return value, nil
		}
	}
	commitID := reference.CommitID()
	commit, err := g.RefManager.GetCommit(ctx, repositoryID, commitID)
	if err != nil {
		return nil, err
	}
	return g.CommittedManager.Get(ctx, repo.StorageNamespace, commit.MetaRangeID, key)
}

func (g *Graveler) Set(ctx context.Context, repositoryID RepositoryID, branchID BranchID, key Key, value Value) error {
	_, err := g.branchLocker.Writer(ctx, repositoryID, branchID, func() (interface{}, error) {
		branch, err := g.GetBranch(ctx, repositoryID, branchID)
		if err != nil {
			return nil, err
		}
		err = g.StagingManager.Set(ctx, branch.StagingToken, key, &value)
		return nil, err
	})
	return err
}

// checkStaged returns true if key is staged on manager at token.  It treats staging manager
// errors by returning "not a tombstone", and is unsafe to use if that matters!
func isStagedTombstone(ctx context.Context, manager StagingManager, token StagingToken, key Key) bool {
	e, err := manager.Get(ctx, token, key)
	if err != nil {
		return false
	}
	return e == nil
}

func (g *Graveler) Delete(ctx context.Context, repositoryID RepositoryID, branchID BranchID, key Key) error {
	_, err := g.branchLocker.Writer(ctx, repositoryID, branchID, func() (interface{}, error) {
		repo, err := g.RefManager.GetRepository(ctx, repositoryID)
		if err != nil {
			return nil, err
		}
		branch, err := g.GetBranch(ctx, repositoryID, branchID)
		if err != nil {
			return nil, err
		}

		// mark err as not found and lookup the branch's commit
		err = ErrNotFound
		if branch.CommitID != "" {
			var commit *Commit
			commit, err = g.RefManager.GetCommit(ctx, repositoryID, branch.CommitID)
			if err != nil {
				return nil, err
			}
			// check key in committed - do we need tombstone?
			_, err = g.CommittedManager.Get(ctx, repo.StorageNamespace, commit.MetaRangeID, key)
		}

		if errors.Is(err, ErrNotFound) {
			// no need for tombstone - drop key from stage
			return nil, g.StagingManager.DropKey(ctx, branch.StagingToken, key)
		}
		if err != nil {
			return nil, err
		}

		// key is in committed, stage its tombstone -- regardless of whether or not it
		// is also in staging.  But... if it already has a tombstone staged, return
		// ErrNotFound.

		// Safe to ignore errors when checking staging (if all delete actions worked):
		// we only give a possible incorrect error message if a tombstone was already
		// staged.
		if isStagedTombstone(ctx, g.StagingManager, branch.StagingToken, key) {
			return nil, ErrNotFound
		}

		return nil, g.StagingManager.Set(ctx, branch.StagingToken, key, nil)
	})
	return err
}

func (g *Graveler) List(ctx context.Context, repositoryID RepositoryID, ref Ref) (ValueIterator, error) {
	repo, err := g.RefManager.GetRepository(ctx, repositoryID)
	if err != nil {
		return nil, err
	}
	reference, err := g.RefManager.RevParse(ctx, repositoryID, ref)
	if err != nil {
		return nil, err
	}
	commitID := reference.CommitID()
	var metaRangeID MetaRangeID
	if commitID != "" {
		commit, err := g.RefManager.GetCommit(ctx, repositoryID, commitID)
		if err != nil {
			return nil, err
		}
		metaRangeID = commit.MetaRangeID
	}

	listing, err := g.CommittedManager.List(ctx, repo.StorageNamespace, metaRangeID)
	if err != nil {
		return nil, err
	}
	if reference.Type() == ReferenceTypeBranch {
		stagingList, err := g.StagingManager.List(ctx, reference.Branch().StagingToken)
		if err != nil {
			return nil, err
		}
		listing = NewCombinedIterator(stagingList, listing)
	}
	return listing, nil
}

func (g *Graveler) Commit(ctx context.Context, repositoryID RepositoryID, branchID BranchID, params CommitParams) (CommitID, error) {
	res, err := g.branchLocker.MetadataUpdater(ctx, repositoryID, branchID, func() (interface{}, error) {
		repo, err := g.RefManager.GetRepository(ctx, repositoryID)
		if err != nil {
			return "", fmt.Errorf("get repository: %w", err)
		}
		branch, err := g.RefManager.GetBranch(ctx, repositoryID, branchID)
		if err != nil {
			return "", fmt.Errorf("get branch: %w", err)
		}
		var branchMetaRangeID MetaRangeID
		if branch.CommitID != "" {
			commit, err := g.RefManager.GetCommit(ctx, repositoryID, branch.CommitID)
			if err != nil {
				return "", fmt.Errorf("get commit: %w", err)
			}
			branchMetaRangeID = commit.MetaRangeID
		}

		changes, err := g.StagingManager.List(ctx, branch.StagingToken)
		if err != nil {
			return "", fmt.Errorf("staging list: %w", err)
		}
		metaRangeID, _, err := g.CommittedManager.Apply(ctx, repo.StorageNamespace, branchMetaRangeID, changes)
		if err != nil {
			return "", fmt.Errorf("commit: %w", err)
		}

		// fill and add commit
		commit := Commit{
			Committer:    params.Committer,
			Message:      params.Message,
			MetaRangeID:  metaRangeID,
			CreationDate: time.Now(),
			Metadata:     params.Metadata,
		}
		if branch.CommitID != "" {
			commit.Parents = CommitParents{branch.CommitID}
		}

		newCommit, err := g.RefManager.AddCommit(ctx, repositoryID, commit)
		if err != nil {
			return "", fmt.Errorf("add commit: %w", err)
		}
		err = g.RefManager.SetBranch(ctx, repositoryID, branchID, Branch{
			CommitID:     newCommit,
			StagingToken: newStagingToken(repositoryID, branchID),
		})
		if err != nil {
			return "", fmt.Errorf("set branch commit %s: %w", newCommit, err)
		}
		err = g.StagingManager.Drop(ctx, branch.StagingToken)
		if err != nil {
			g.log.WithContext(ctx).WithFields(logging.Fields{
				"repository_id": repositoryID,
				"branch_id":     branchID,
				"commit_id":     branch.CommitID,
				"message":       params.Message,
				"staging_token": branch.StagingToken,
			}).Error("Failed to drop staging data")
		}
		return newCommit, nil
	})
	if err != nil {
		return "", err
	}
	return res.(CommitID), nil
}

func newStagingToken(repositoryID RepositoryID, branchID BranchID) StagingToken {
	v := strings.Join([]string{repositoryID.String(), branchID.String(), uuid.New().String()}, "-")
	return StagingToken(v)
}

func (g *Graveler) validateCommitParent(ctx context.Context, repositoryID RepositoryID, commit Commit) (CommitID, error) {
	if len(commit.Parents) > 1 {
		return "", ErrMultipleParents
	}
	if len(commit.Parents) == 0 {
		return "", nil
	}

	parentCommitID := commit.Parents[0]
	_, err := g.RefManager.GetCommit(ctx, repositoryID, parentCommitID)
	if err != nil {
		return "", fmt.Errorf("get parent commit %s: %w", parentCommitID, err)
	}
	return parentCommitID, nil
}

func (g *Graveler) isCommitExist(ctx context.Context, repositoryID RepositoryID, commitID CommitID) (bool, error) {
	_, err := g.RefManager.GetCommit(ctx, repositoryID, commitID)
	if err == nil {
		// commit already exists
		return true, nil
	}
	if !errors.Is(err, ErrCommitNotFound) {
		return false, fmt.Errorf("getting commit %s: %w", commitID, err)
	}
	return false, nil
}

func (g *Graveler) AddCommitToBranchHead(ctx context.Context, repositoryID RepositoryID, branchID BranchID, commit Commit) (CommitID, error) {
	res, err := g.branchLocker.MetadataUpdater(ctx, repositoryID, branchID, func() (interface{}, error) {
		// parentCommitID should always match the HEAD of the branch.
		// Empty parentCommitID matches first commit of the branch.
		parentCommitID, err := g.validateCommitParent(ctx, repositoryID, commit)
		if err != nil {
			return nil, err
		}

		branch, err := g.RefManager.GetBranch(ctx, repositoryID, branchID)
		if err != nil {
			return nil, err
		}
		if branch.CommitID != parentCommitID {
			return nil, ErrCommitNotHeadBranch
		}

		// check if commit already exists.
		commitID := CommitID(ident.NewHexAddressProvider().ContentAddress(commit))
		if exists, err := g.isCommitExist(ctx, repositoryID, commitID); err != nil {
			return nil, err
		} else if exists {
			return commitID, nil
		}

		commitID, err = g.addCommitNoLock(ctx, repositoryID, commit)
		if err != nil {
			return nil, fmt.Errorf("adding commit: %w", err)
		}
		_, err = g.updateBranchNoLock(ctx, repositoryID, branchID, Ref(commitID))
		if err != nil {
			return nil, err
		}
		return commitID, nil
	})
	if err != nil {
		return "", err
	}
	return res.(CommitID), nil
}

func (g *Graveler) AddCommit(ctx context.Context, repositoryID RepositoryID, commit Commit) (CommitID, error) {
	// at least a single parent must exists
	if len(commit.Parents) == 0 {
		return "", ErrAddCommitNoParent
	}
	_, err := g.validateCommitParent(ctx, repositoryID, commit)
	if err != nil {
		return "", err
	}

	// check if commit already exists.
	commitID := CommitID(ident.NewHexAddressProvider().ContentAddress(commit))
	if exists, err := g.isCommitExist(ctx, repositoryID, commitID); err != nil {
		return "", err
	} else if exists {
		return commitID, nil
	}

	commitID, err = g.addCommitNoLock(ctx, repositoryID, commit)
	if err != nil {
		return "", fmt.Errorf("adding commit: %w", err)
	}

	return commitID, nil
}

// addCommitNoLock lower API used to add commit into a repository. It will verify that the commit meta-range is accessible but will not lock any metadata update.
func (g *Graveler) addCommitNoLock(ctx context.Context, repositoryID RepositoryID, commit Commit) (CommitID, error) {
	repo, err := g.RefManager.GetRepository(ctx, repositoryID)
	if err != nil {
		return "", fmt.Errorf("get repository %s: %w", repositoryID, err)
	}

	// verify access to meta range
	ok, err := g.CommittedManager.Exists(ctx, repo.StorageNamespace, commit.MetaRangeID)
	if err != nil {
		return "", fmt.Errorf("checking for meta range %s: %w", commit.MetaRangeID, err)
	}
	if !ok {
		return "", fmt.Errorf("%w: %s", ErrMetaRangeNotFound, commit.MetaRangeID)
	}

	// add commit
	commitID, err := g.RefManager.AddCommit(ctx, repositoryID, commit)
	if err != nil {
		return "", fmt.Errorf("add commit: %w", err)
	}
	return commitID, nil
}

func (g *Graveler) stagingEmpty(ctx context.Context, branch *Branch) (bool, error) {
	stIt, err := g.StagingManager.List(ctx, branch.StagingToken)
	if err != nil {
		return false, fmt.Errorf("staging list (token %s): %w", branch.StagingToken, err)
	}

	defer stIt.Close()

	if stIt.Next() {
		return false, nil
	}

	return true, nil
}

func (g *Graveler) Reset(ctx context.Context, repositoryID RepositoryID, branchID BranchID) error {
	_, err := g.branchLocker.Writer(ctx, repositoryID, branchID, func() (interface{}, error) {
		branch, err := g.RefManager.GetBranch(ctx, repositoryID, branchID)
		if err != nil {
			return nil, err
		}
		return nil, g.StagingManager.Drop(ctx, branch.StagingToken)
	})
	return err
}

func (g *Graveler) ResetKey(ctx context.Context, repositoryID RepositoryID, branchID BranchID, key Key) error {
	_, err := g.branchLocker.Writer(ctx, repositoryID, branchID, func() (interface{}, error) {
		branch, err := g.RefManager.GetBranch(ctx, repositoryID, branchID)
		if err != nil {
			return nil, err
		}
		return nil, g.StagingManager.DropKey(ctx, branch.StagingToken, key)
	})
	return err
}

func (g *Graveler) ResetPrefix(ctx context.Context, repositoryID RepositoryID, branchID BranchID, key Key) error {
	_, err := g.branchLocker.Writer(ctx, repositoryID, branchID, func() (interface{}, error) {
		branch, err := g.RefManager.GetBranch(ctx, repositoryID, branchID)
		if err != nil {
			return nil, err
		}
		return nil, g.StagingManager.DropByPrefix(ctx, branch.StagingToken, key)
	})
	return err
}

type CommitIDAndSummary struct {
	ID      CommitID
	Summary DiffSummary
}

// Revert creates a reverse patch to the commit given as 'ref', and applies it as a new commit on the given branch.
// This is implemented by merging the parent of 'ref' into the branch, with 'ref' as the merge base.
// Example: consider the following tree: C1 -> C2 -> C3, with the branch pointing at C3.
// To revert C2, we merge C1 into the branch, with C2 as the merge base.
// That is, try to apply the diff from C2 to C1 on the tip of the branch.
// If the commit is a merge commit, 'parentNumber' is the parent number (1-based) relative to which the revert is done.
func (g *Graveler) Revert(ctx context.Context, repositoryID RepositoryID, branchID BranchID, ref Ref, parentNumber int, commitParams CommitParams) (CommitID, DiffSummary, error) {
	commitRecord, err := g.getCommitRecordFromRef(ctx, repositoryID, ref)
	if err != nil {
		return "", DiffSummary{}, fmt.Errorf("get commit from ref %s: %w", ref, err)
	}
	if len(commitRecord.Parents) > 1 && parentNumber <= 0 {
		// if commit has more than one parent, must explicitly specify parent number
		return "", DiffSummary{}, ErrRevertMergeNoParent
	}
	if parentNumber > 0 {
		// validate parent is in range:
		if parentNumber > len(commitRecord.Parents) { // parent number is 1-based
			return "", DiffSummary{}, fmt.Errorf("%w: parent %d", ErrRevertParentOutOfRange, parentNumber)
		}
		parentNumber--
	}
	res, err := g.branchLocker.MetadataUpdater(ctx, repositoryID, branchID, func() (interface{}, error) {
		repo, err := g.RefManager.GetRepository(ctx, repositoryID)
		if err != nil {
			return nil, fmt.Errorf("get repo %s: %w", repositoryID, err)
		}
		branch, err := g.RefManager.GetBranch(ctx, repositoryID, branchID)
		if err != nil {
			return "", fmt.Errorf("get branch %s: %w", branchID, err)
		}
		if empty, err := g.stagingEmpty(ctx, branch); err != nil {
			return "", err
		} else if !empty {
			return "", ErrDirtyBranch
		}
		var parentMetaRangeID MetaRangeID
		if len(commitRecord.Parents) > 0 {
			parentCommit, err := g.getCommitRecordFromRef(ctx, repositoryID, commitRecord.Parents[parentNumber].Ref())
			if err != nil {
				return "", fmt.Errorf("get commit from ref %s: %w", commitRecord.Parents[parentNumber], err)
			}
			parentMetaRangeID = parentCommit.MetaRangeID
		}
		branchCommit, err := g.getCommitRecordFromRef(ctx, repositoryID, branch.CommitID.Ref())
		if err != nil {
			return "", fmt.Errorf("get commit from ref %s: %w", branch.CommitID, err)
		}
		// merge from the parent to the top of the branch, with the given ref as the merge base:
		metaRangeID, summary, err := g.CommittedManager.Merge(ctx, repo.StorageNamespace, branchCommit.MetaRangeID, parentMetaRangeID, commitRecord.MetaRangeID)
		if err != nil {
			if !errors.Is(err, ErrUserVisible) {
				err = fmt.Errorf("merge: %w", err)
			}
			return "", err
		}
		commit := Commit{
			Committer:    commitParams.Committer,
			Message:      commitParams.Message,
			MetaRangeID:  metaRangeID,
			CreationDate: time.Now(),
			Parents:      []CommitID{branch.CommitID},
			Metadata:     commitParams.Metadata,
		}
		commitID, err := g.RefManager.AddCommit(ctx, repositoryID, commit)
		if err != nil {
			return "", fmt.Errorf("add commit: %w", err)
		}
		err = g.RefManager.SetBranch(ctx, repositoryID, branchID, Branch{
			CommitID:     commitID,
			StagingToken: branch.StagingToken,
		})
		if err != nil {
			return "", fmt.Errorf("set branch: %w", err)
		}
		return &CommitIDAndSummary{commitID, summary}, nil
	})
	if err != nil {
		return "", DiffSummary{}, err
	}
	c := res.(*CommitIDAndSummary)
	return c.ID, c.Summary, nil
}

func (g *Graveler) Merge(ctx context.Context, repositoryID RepositoryID, destination BranchID, source Ref, commitParams CommitParams) (CommitID, DiffSummary, error) {
	res, err := g.branchLocker.MetadataUpdater(ctx, repositoryID, destination, func() (interface{}, error) {
		repo, err := g.RefManager.GetRepository(ctx, repositoryID)
		if err != nil {
			return "", err
		}
		branch, err := g.GetBranch(ctx, repositoryID, destination)
		if err != nil {
			return "", fmt.Errorf("get branch: %w", err)
		}
		empty, err := g.stagingEmpty(ctx, branch)
		if err != nil {
			return "", fmt.Errorf("check if staging empty: %w", err)
		}
		if !empty {
			return "", ErrDirtyBranch
		}
		fromCommit, toCommit, baseCommit, err := g.getCommitsForMerge(ctx, repositoryID, source, Ref(destination))
		if err != nil {
			return "", err
		}
		metaRangeID, summary, err := g.CommittedManager.Merge(ctx, repo.StorageNamespace, toCommit.MetaRangeID, fromCommit.MetaRangeID, baseCommit.MetaRangeID)
		if err != nil {
			if !errors.Is(err, ErrUserVisible) {
				err = fmt.Errorf("merge in CommitManager: %w", err)
			}
			return "", err
		}
		commit := Commit{
			Committer:    commitParams.Committer,
			Message:      commitParams.Message,
			MetaRangeID:  metaRangeID,
			CreationDate: time.Now(),
			Parents:      []CommitID{fromCommit.CommitID, toCommit.CommitID},
			Metadata:     commitParams.Metadata,
		}
		commitID, err := g.RefManager.AddCommit(ctx, repositoryID, commit)
		if err != nil {
			return "", fmt.Errorf("add commit: %w", err)
		}
		branch.CommitID = commitID
		err = g.RefManager.SetBranch(ctx, repositoryID, destination, *branch)
		if err != nil {
			return "", fmt.Errorf("update branch %s: %w", destination, err)
		}
		return &CommitIDAndSummary{commitID, summary}, nil
	})
	if err != nil {
		return "", DiffSummary{}, err
	}
	c := res.(*CommitIDAndSummary)
	return c.ID, c.Summary, nil
}

func (g *Graveler) DiffUncommitted(ctx context.Context, repositoryID RepositoryID, branchID BranchID) (DiffIterator, error) {
	repo, err := g.RefManager.GetRepository(ctx, repositoryID)
	if err != nil {
		return nil, err
	}
	branch, err := g.RefManager.GetBranch(ctx, repositoryID, branchID)
	if err != nil {
		return nil, err
	}
	var metaRangeID MetaRangeID
	if branch.CommitID != "" {
		commit, err := g.RefManager.GetCommit(ctx, repositoryID, branch.CommitID)
		if err != nil {
			return nil, err
		}
		metaRangeID = commit.MetaRangeID
	}

	valueIterator, err := g.StagingManager.List(ctx, branch.StagingToken)
	if err != nil {
		return nil, err
	}
	return NewUncommittedDiffIterator(ctx, g.CommittedManager, valueIterator, repo.StorageNamespace, metaRangeID), nil
}

func (g *Graveler) getCommitRecordFromRef(ctx context.Context, repositoryID RepositoryID, ref Ref) (*CommitRecord, error) {
	reference, err := g.RefManager.RevParse(ctx, repositoryID, ref)
	if err != nil {
		return nil, err
	}
	commit, err := g.RefManager.GetCommit(ctx, repositoryID, reference.CommitID())
	if err != nil {
		return nil, err
	}
	return &CommitRecord{
		CommitID: reference.CommitID(),
		Commit:   commit,
	}, nil
}

func (g *Graveler) Diff(ctx context.Context, repositoryID RepositoryID, left, right Ref) (DiffIterator, error) {
	repo, err := g.RefManager.GetRepository(ctx, repositoryID)
	if err != nil {
		return nil, err
	}
	leftCommit, err := g.getCommitRecordFromRef(ctx, repositoryID, left)
	if err != nil {
		return nil, err
	}
	rightCommit, err := g.getCommitRecordFromRef(ctx, repositoryID, right)
	if err != nil {
		return nil, err
	}

	return g.CommittedManager.Diff(ctx, repo.StorageNamespace, leftCommit.MetaRangeID, rightCommit.MetaRangeID)
}

func (g *Graveler) Compare(ctx context.Context, repositoryID RepositoryID, from, to Ref) (DiffIterator, error) {
	repo, err := g.RefManager.GetRepository(ctx, repositoryID)
	if err != nil {
		return nil, err
	}
	fromCommit, toCommit, baseCommit, err := g.getCommitsForMerge(ctx, repositoryID, from, to)
	if err != nil {
		return nil, err
	}
	return g.CommittedManager.Compare(ctx, repo.StorageNamespace, toCommit.MetaRangeID, fromCommit.MetaRangeID, baseCommit.MetaRangeID)
}

func (g *Graveler) getCommitsForMerge(ctx context.Context, repositoryID RepositoryID, from Ref, to Ref) (*CommitRecord, *CommitRecord, *Commit, error) {
	fromCommit, err := g.getCommitRecordFromRef(ctx, repositoryID, from)
	if err != nil {
		return nil, nil, nil, fmt.Errorf("get commit by ref %s: %w", from, err)
	}
	toCommit, err := g.getCommitRecordFromRef(ctx, repositoryID, to)
	if err != nil {
		return nil, nil, nil, fmt.Errorf("get commit by branch %s: %w", to, err)
	}
	baseCommit, err := g.RefManager.FindMergeBase(ctx, repositoryID, fromCommit.CommitID, toCommit.CommitID)
	if err != nil {
		return nil, nil, nil, fmt.Errorf("find merge base: %w", err)
	}
	if baseCommit == nil {
		return nil, nil, nil, ErrNoMergeBase
	}
	return fromCommit, toCommit, baseCommit, nil
}

func (g *Graveler) DumpCommits(ctx context.Context, repositoryID RepositoryID) (*MetaRangeID, error) {
	repo, err := g.GetRepository(ctx, repositoryID)
	if err != nil {
		return nil, err
	}
	iter, err := g.RefManager.ListCommits(ctx, repositoryID)
	if err != nil {
		return nil, err
	}
	defer iter.Close()
	schema, err := serializeSchemaDefinition(&CommitData{})
	if err != nil {
		return nil, err
	}
	return g.CommittedManager.WriteMetaRange(ctx, repo.StorageNamespace,
		commitsToValueIterator(iter),
		Metadata{
			EntityTypeKey:             EntityTypeCommit,
			EntitySchemaKey:           EntitySchemaCommit,
			EntitySchemaDefinitionKey: schema,
		},
	)
}

func (g *Graveler) DumpBranches(ctx context.Context, repositoryID RepositoryID) (*MetaRangeID, error) {
	repo, err := g.GetRepository(ctx, repositoryID)
	if err != nil {
		return nil, err
	}
	iter, err := g.RefManager.ListBranches(ctx, repositoryID)
	if err != nil {
		return nil, err
	}
	defer iter.Close()
	schema, err := serializeSchemaDefinition(&BranchData{})
	if err != nil {
		return nil, err
	}
	return g.CommittedManager.WriteMetaRange(ctx, repo.StorageNamespace,
		branchesToValueIterator(iter),
		Metadata{
			EntityTypeKey:             EntityTypeBranch,
			EntitySchemaKey:           EntitySchemaBranch,
			EntitySchemaDefinitionKey: schema,
		},
	)
}

func (g *Graveler) DumpTags(ctx context.Context, repositoryID RepositoryID) (*MetaRangeID, error) {
	repo, err := g.GetRepository(ctx, repositoryID)
	if err != nil {
		return nil, err
	}
	iter, err := g.RefManager.ListTags(ctx, repositoryID)
	if err != nil {
		return nil, err
	}
	defer iter.Close()
	schema, err := serializeSchemaDefinition(&TagData{})
	if err != nil {
		return nil, err
	}
	return g.CommittedManager.WriteMetaRange(ctx, repo.StorageNamespace,
		tagsToValueIterator(iter),
		Metadata{
			EntityTypeKey:             EntityTypeTag,
			EntitySchemaKey:           EntitySchemaTag,
			EntitySchemaDefinitionKey: schema,
		},
	)
}

func tagsToValueIterator(src TagIterator) ValueIterator {
	return &tagValueIterator{
		src: src,
	}
}

type tagValueIterator struct {
	src   TagIterator
	value *ValueRecord
	err   error
}

func (t *tagValueIterator) Next() bool {
	if t.err != nil {
		return false
	}
	return t.setValue()
}

func (t *tagValueIterator) setValue() bool {
	if !t.src.Next() {
		return false
	}
	tag := t.src.Value()
	data, err := proto.Marshal(&TagData{
		Id:       string(tag.TagID),
		CommitId: string(tag.CommitID),
	})
	if err != nil {
		t.err = err
		return false
	}
	t.value = &ValueRecord{
		Key: Key(tag.TagID),
		Value: &Value{
			Identity: []byte(tag.CommitID),
			Data:     data,
		},
	}
	return true
}

func (t *tagValueIterator) SeekGE(id Key) {
	t.err = nil
	t.value = nil
	t.src.SeekGE(TagID(id))
}

func (t *tagValueIterator) Value() *ValueRecord {
	return t.value
}

func (t *tagValueIterator) Err() error {
	if t.err != nil {
		return t.err
	}
	return t.src.Err()
}

func (t *tagValueIterator) Close() {
	t.src.Close()
}

func branchesToValueIterator(src BranchIterator) ValueIterator {
	return &branchValueIterator{
		src: src,
	}
}

type branchValueIterator struct {
	src   BranchIterator
	value *ValueRecord
	err   error
}

func (b *branchValueIterator) Next() bool {
	if b.err != nil {
		return false
	}
	return b.setValue()
}

func (b *branchValueIterator) setValue() bool {
	if !b.src.Next() {
		return false
	}
	branch := b.src.Value()
	data, err := proto.Marshal(&BranchData{
		Id:       string(branch.BranchID),
		CommitId: string(branch.CommitID),
	})
	if err != nil {
		b.err = err
		return false
	}
	b.value = &ValueRecord{
		Key: Key(branch.BranchID),
		Value: &Value{
			Identity: []byte(branch.CommitID),
			Data:     data,
		},
	}
	return true
}

func (b *branchValueIterator) SeekGE(id Key) {
	b.err = nil
	b.value = nil
	b.src.SeekGE(BranchID(id))
}

func (b *branchValueIterator) Value() *ValueRecord {
	return b.value
}

func (b *branchValueIterator) Err() error {
	if b.err != nil {
		return b.err
	}
	return b.src.Err()
}

func (b *branchValueIterator) Close() {
	b.src.Close()
}

func commitsToValueIterator(src CommitIterator) ValueIterator {
	return &commitValueIterator{
		src: src,
	}
}

type commitValueIterator struct {
	src   CommitIterator
	value *ValueRecord
	err   error
}

func (c *commitValueIterator) Next() bool {
	if c.err != nil {
		return false
	}
	return c.setValue()
}

func (c *commitValueIterator) setValue() bool {
	if !c.src.Next() {
		return false
	}
	commit := c.src.Value()
	data, err := proto.Marshal(&CommitData{
		Id:           string(commit.CommitID),
		Committer:    commit.Committer,
		Message:      commit.Message,
		CreationDate: timestamppb.New(commit.CreationDate),
		MetaRangeId:  string(commit.MetaRangeID),
		Metadata:     commit.Metadata,
		Parents:      commit.Parents.AsStringSlice(),
	})
	if err != nil {
		c.err = err
		return false
	}
	c.value = &ValueRecord{
		Key: Key(commit.CommitID),
		Value: &Value{
			Identity: []byte(commit.CommitID),
			Data:     data,
		},
	}
	return true
}

func (c *commitValueIterator) SeekGE(id Key) {
	c.err = nil
	c.value = nil
	c.src.SeekGE(CommitID(id))
}

func (c *commitValueIterator) Value() *ValueRecord {
	return c.value
}

func (c *commitValueIterator) Err() error {
	if c.err != nil {
		return c.err
	}
	return c.src.Err()
}

func (c *commitValueIterator) Close() {
	c.src.Close()
}<|MERGE_RESOLUTION|>--- conflicted
+++ resolved
@@ -127,7 +127,6 @@
 	return false
 }
 
-<<<<<<< HEAD
 func (cp CommitParents) AsStringSlice() []string {
 	stringSlice := make([]string, len(cp))
 	for i, p := range cp {
@@ -135,10 +134,9 @@
 	}
 	return stringSlice
 }
-=======
+
 // FirstCommitMsg is the message of the first (zero) commit of a lakeFS repository
 const FirstCommitMsg = "Repository created"
->>>>>>> a284fc31
 
 // Commit represents commit metadata (author, time, MetaRangeID)
 type Commit struct {
