package graveler

import (
	"context"
	"encoding/hex"
	"errors"
	"fmt"
	"net/url"
	"regexp"
	"strings"

	"github.com/treeverse/lakefs/ident"

	"github.com/treeverse/lakefs/catalog"

	"time"
)

// Basic Types

// DiffType represents the type of the change
type DiffType uint8

const (
	DiffTypeAdded DiffType = iota
	DiffTypeRemoved
	DiffTypeChanged
	DiffTypeConflict
)

// ReferenceType represents the type of the reference
type ReferenceType uint8

const (
	ReferenceTypeCommit ReferenceType = iota
	ReferenceTypeTag
	ReferenceTypeBranch
)

type Reference interface {
	Type() ReferenceType
	Branch() Branch
	CommitID() CommitID
}

// function/methods receiving the following basic types could assume they passed validation

// StorageNamespace is the URI to the storage location
type StorageNamespace string

// RepositoryID is an identifier for a repo
type RepositoryID string

// Key represents a logical path for an value
type Key []byte

// Ref could be a commit ID, a branch name, a Tag
type Ref string

// TagID represents a named tag pointing at a commit
type TagID string

// CommitParents
type CommitParents []CommitID

// BranchID is an identifier for a branch
type BranchID string

// CommitID is a content addressable hash representing a Commit object
type CommitID string

// TreeID represents a snapshot of the tree, referenced by a commit
type TreeID string

// StagingToken represents a namespace for writes to apply as uncommitted
type StagingToken string

// CommonPrefix represents one or more keys with the same key prefix
type CommonPrefix []byte

// Metadata key/value strings to holds metadata information on value and commit
type Metadata map[string]string

// Repository represents repository metadata
type Repository struct {
	StorageNamespace StorageNamespace `db:"storage_namespace"`
	CreationDate     time.Time        `db:"creation_date"`
	DefaultBranchID  BranchID         `db:"default_branch"`
}

type RepositoryRecord struct {
	RepositoryID RepositoryID `db:"id"`
	*Repository
}

// Value represents metadata or a given object (modified date, physical address, etc)
type Value struct {
	Identity []byte `db:"identity"`
	Data     []byte `db:"data"`
}

// ValueRecord holds Key with the associated Value information
type ValueRecord struct {
	Key Key `db:"key"`
	*Value
}

func (ps CommitParents) Identity() []byte {
	strings := make([]string, len(ps))
	for i, v := range ps {
		strings[i] = string(v)
	}
	buf := ident.NewAddressWriter()
	buf.MarshalStringSlice(strings)
	return buf.Identity()
}

// Commit represents commit metadata (author, time, tree ID)
type Commit struct {
	Committer    string           `db:"committer"`
	Message      string           `db:"message"`
	TreeID       TreeID           `db:"tree_id"`
	CreationDate time.Time        `db:"creation_date"`
	Parents      CommitParents    `db:"parents"`
	Metadata     catalog.Metadata `db:"metadata"`
}

func (c Commit) Identity() []byte {
	b := ident.NewAddressWriter()
	b.MarshalString("commit:v1")
	b.MarshalString(c.Committer)
	b.MarshalString(c.Message)
	b.MarshalString(string(c.TreeID))
	b.MarshalInt64(c.CreationDate.Unix())
	b.MarshalStringMap(c.Metadata)
	b.MarshalIdentifiable(c.Parents)
	return b.Identity()
}

// CommitRecords holds CommitID with the associated Commit data
type CommitRecord struct {
	CommitID CommitID `db:"id"`
	*Commit
}

// Branch is a pointer to a commit
type Branch struct {
	CommitID CommitID
	// nolint: structcheck, unused
	stagingToken StagingToken
}

// BranchRecord holds BranchID with the associated Branch data
type BranchRecord struct {
	BranchID BranchID
	*Branch
}

// Listing of key/value when common prefix is true, value is nil
type Listing struct {
	CommonPrefix bool
	Key
	*Value
}

// Diff represents a change in value based on key
type Diff struct {
	Type  DiffType
	Key   Key
	Value *Value
}

// Interfaces

type KeyValueStore interface {
	// Get returns value from repository / reference by key, nil value is a valid value for tombstone
	// returns error if value does not exist
	Get(ctx context.Context, repositoryID RepositoryID, ref Ref, key Key) (*Value, error)

	// Set stores value on repository / branch by key. nil value is a valid value for tombstone
	Set(ctx context.Context, repositoryID RepositoryID, branchID BranchID, key Key, value Value) error

	// Delete value from repository / branch branch by key
	Delete(ctx context.Context, repositoryID RepositoryID, branchID BranchID, key Key) error

	// List lists values on repository / ref will filter by prefix, from key 'from'.
	//   When 'delimiter' is set the listing will include common prefixes based on the delimiter
	List(ctx context.Context, repositoryID RepositoryID, ref Ref, prefix, from, delimiter Key) (ListingIterator, error)
}

type VersionController interface {
	// GetRepository returns the Repository metadata object for the given RepositoryID
	GetRepository(ctx context.Context, repositoryID RepositoryID) (*Repository, error)

	// CreateRepository stores a new Repository under RepositoryID with the given Branch as default branch
	CreateRepository(ctx context.Context, repositoryID RepositoryID, storageNamespace StorageNamespace, branchID BranchID) (*Repository, error)

	// ListRepositories returns iterator to scan repositories
	ListRepositories(ctx context.Context, from RepositoryID) (RepositoryIterator, error)

	// DeleteRepository deletes the repository
	DeleteRepository(ctx context.Context, repositoryID RepositoryID) error

	// CreateBranch creates branch on repository pointing to ref
	CreateBranch(ctx context.Context, repositoryID RepositoryID, branchID BranchID, ref Ref) (Branch, error)

	// UpdateBranch updates branch on repository pointing to ref
	UpdateBranch(ctx context.Context, repositoryID RepositoryID, branchID BranchID, ref Ref) (Branch, error)

	// GetBranch gets branch information by branch / repository id
	GetBranch(ctx context.Context, repositoryID RepositoryID, branchID BranchID) (Branch, error)

	// Log returns an iterator starting at commit ID up to repository root
	Log(ctx context.Context, repositoryID RepositoryID, commitID CommitID) (CommitIterator, error)

	// ListBranches lists branches on repositories
	ListBranches(ctx context.Context, repositoryID RepositoryID, from BranchID) (BranchIterator, error)

	// DeleteBranch deletes branch from repository
	DeleteBranch(ctx context.Context, repositoryID RepositoryID, branchID BranchID) error

	// Commit the staged data and returns a commit ID that references that change
	//   ErrNothingToCommit in case there is no data in stage
	Commit(ctx context.Context, repositoryID RepositoryID, branchID BranchID, committer string, message string, metadata Metadata) (CommitID, error)

	// GetCommit returns the Commit metadata object for the given CommitID
	GetCommit(ctx context.Context, repositoryID RepositoryID, commitID CommitID) (*Commit, error)

	// Dereference returns the commit ID based on 'ref' reference
	Dereference(ctx context.Context, repositoryID RepositoryID, ref Ref) (CommitID, error)

	// Reset throw all staged data on the repository / branch
	Reset(ctx context.Context, repositoryID RepositoryID, branchID BranchID) error

	// Revert commits a change that will revert all the changes make from 'ref' specified
	Revert(ctx context.Context, repositoryID RepositoryID, branchID BranchID, ref Ref) (CommitID, error)

	// Merge merge 'from' with 'to' branches under repository returns the new commit id on 'to' branch
	Merge(ctx context.Context, repositoryID RepositoryID, from Ref, to BranchID) (CommitID, error)

	// DiffUncommitted returns iterator to scan the changes made on the branch
	DiffUncommitted(ctx context.Context, repositoryID RepositoryID, branchID BranchID, from Key) (DiffIterator, error)

	// Diff returns the changes between 'left' and 'right' ref, starting from the 'from' key
	Diff(ctx context.Context, repositoryID RepositoryID, left, right Ref, from Key) (DiffIterator, error)
}

type Graveler interface {
	KeyValueStore
	VersionController
}

// Internal structures used by Graveler
// xxxIterator used as follow:
// ```
// it := NewXXXIterator(data)
// for it.Next() {
//    data := it.Value()
//    process(data)
// }
// if it.Err() {
//   return fmt.Errorf("stopped because of an error %w", it.Err())
// }
// ```
// Calling SeekGE() returns true, like calling Next() - we can process 'Value()' when true and check Err() in case of false
// When Next() or SeekGE() returns false (doesn't matter if it because of an error) calling Value() should return nil

type RepositoryIterator interface {
	Next() bool
	SeekGE(id RepositoryID) bool
	Value() *RepositoryRecord
	Err() error
	Close()
}

type ValueIterator interface {
	Next() bool
	SeekGE(id Key) bool
	Value() *ValueRecord
	Err() error
	Close()
}

type DiffIterator interface {
	Next() bool
	SeekGE(id Key) bool
	Value() *Diff
	Err() error
	Close()
}

type BranchIterator interface {
	Next() bool
	SeekGE(id BranchID) bool
	Value() *BranchRecord
	Err() error
	Close()
}

type CommitIterator interface {
	Next() bool
	SeekGE(id CommitID) bool
	Value() *CommitRecord
	Err() error
	Close()
}

type ListingIterator interface {
	Next() bool
	SeekGE(id Key) bool
	Value() *Listing
	Err() error
	Close()
}

// These are the more complex internal components that compose the functionality of the Graveler

// RefManager handles references: branches, commits, probably tags in the future
// it also handles the structure of the commit graph and its traversal (notably, merge-base and log)
type RefManager interface {
	// GetRepository returns the Repository metadata object for the given RepositoryID
	GetRepository(ctx context.Context, repositoryID RepositoryID) (*Repository, error)

	// CreateRepository stores a new Repository under RepositoryID with the given Branch as default branch
	CreateRepository(ctx context.Context, repositoryID RepositoryID, repository Repository, branch Branch) error

	// ListRepositories lists repositories
	ListRepositories(ctx context.Context, from RepositoryID) (RepositoryIterator, error)

	// DeleteRepository deletes the repository
	DeleteRepository(ctx context.Context, repositoryID RepositoryID) error

	// RevParse returns the Reference matching the given Ref
	RevParse(ctx context.Context, repositoryID RepositoryID, ref Ref) (Reference, error)

	// GetBranch returns the Branch metadata object for the given BranchID
	GetBranch(ctx context.Context, repositoryID RepositoryID, branchID BranchID) (*Branch, error)

	// SetBranch points the given BranchID at the given Branch metadata
	SetBranch(ctx context.Context, repositoryID RepositoryID, branchID BranchID, branch Branch) error

	// DeleteBranch deletes the branch
	DeleteBranch(ctx context.Context, repositoryID RepositoryID, branchID BranchID) error

	// ListBranches lists branches
	ListBranches(ctx context.Context, repositoryID RepositoryID, from BranchID) (BranchIterator, error)

	// GetCommit returns the Commit metadata object for the given CommitID.
	GetCommit(ctx context.Context, repositoryID RepositoryID, commitID CommitID) (*Commit, error)

	// AddCommit stores the Commit object, returning its ID
	AddCommit(ctx context.Context, repositoryID RepositoryID, commit Commit) (CommitID, error)

	// FindMergeBase returns the merge-base for the given CommitIDs
	// see: https://git-scm.com/docs/git-merge-base
	// and internally: https://github.com/treeverse/lakeFS/blob/09954804baeb36ada74fa17d8fdc13a38552394e/index/dag/commits.go
	FindMergeBase(ctx context.Context, repositoryID RepositoryID, commitIDs ...CommitID) (*Commit, error)

	// Log returns an iterator starting at commit ID up to repository root
	Log(ctx context.Context, repositoryID RepositoryID, commitID CommitID) (CommitIterator, error)
}

// CommittedManager reads and applies committed snapshots
// it is responsible for de-duping them, persisting them and providing basic diff, merge and list capabilities
type CommittedManager interface {
	// Get returns the provided key, if exists, from the provided TreeID
	Get(ctx context.Context, ns StorageNamespace, treeID TreeID, key Key) (*Value, error)

	// List takes a given tree and returns an ValueIterator
	List(ctx context.Context, ns StorageNamespace, treeID TreeID, from Key) (ValueIterator, error)

	// Diff receives two trees and a 3rd merge base tree used to resolve the change type
	// it tracks changes from left to right, returning an iterator of Diff entries
	Diff(ctx context.Context, ns StorageNamespace, left, right, base TreeID, from Key) (DiffIterator, error)

	// Merge receives two trees and a 3rd merge base tree used to resolve the change type
	// it applies that changes from left to right, resulting in a new tree that
	// is expected to be immediately addressable
	Merge(ctx context.Context, ns StorageNamespace, left, right, base TreeID) (TreeID, error)

	// Apply is the act of taking an existing tree (snapshot) and applying a set of changes to it.
	// A change is either an entity to write/overwrite, or a tombstone to mark a deletion
	// it returns a new treeID that is expected to be immediately addressable
	Apply(ctx context.Context, ns StorageNamespace, treeID TreeID, iterator ValueIterator) (TreeID, error)
}

// StagingManager manages entries in a staging area, denoted by a staging token
type StagingManager interface {
	// Get returns the value for the provided staging token and key
	// Returns ErrNotFound if no value found on key.
	Get(ctx context.Context, st StagingToken, key Key) (*Value, error)

	// Set writes a value under the given staging token and key.
	Set(ctx context.Context, st StagingToken, key Key, value Value) error

<<<<<<< HEAD
	// Delete deletes an value by key
	Delete(ctx context.Context, repositoryID RepositoryID, branchID BranchID, key Key) error

	// List takes a given repository / branch and returns an ValueIterator
	List(ctx context.Context, repositoryID RepositoryID, branchID BranchID, st StagingToken, from Key) (ValueIterator, error)
=======
	// Delete deletes a value by staging token and key
	Delete(ctx context.Context, st StagingToken, key Key) error
>>>>>>> e4ba1542

	// List returns a ValueIterator for the given staging token
	List(ctx context.Context, st StagingToken) (ValueIterator, error)

<<<<<<< HEAD
	// ListSnapshot returns an iterator to scan the snapshot entries
	ListSnapshot(ctx context.Context, repositoryID RepositoryID, branchID BranchID, st StagingToken, from Key) (ValueIterator, error)
=======
	// Drop clears the given staging area
	Drop(ctx context.Context, st StagingToken) error
>>>>>>> e4ba1542
}

var (
	reValidBranchID     = regexp.MustCompile(`^\w[-\w]*$`)
	reValidRepositoryID = regexp.MustCompile(`^[a-z0-9][a-z0-9-]{2,62}$`)
)

// Graveler errors
var (
	ErrNotFound                = errors.New("not found")
	ErrNotUnique               = errors.New("not unique")
	ErrInvalidValue            = errors.New("invalid value")
	ErrInvalidMergeBase        = fmt.Errorf("only 2 commits allowed in FindMergeBase: %w", ErrInvalidValue)
	ErrInvalidStorageNamespace = fmt.Errorf("storage namespace: %w", ErrInvalidValue)
	ErrInvalidRepositoryID     = fmt.Errorf("repository id: %w", ErrInvalidValue)
	ErrInvalidBranchID         = fmt.Errorf("branch id: %w", ErrInvalidValue)
	ErrInvalidRef              = fmt.Errorf("ref: %w", ErrInvalidValue)
	ErrInvalidCommitID         = fmt.Errorf("commit id: %w", ErrInvalidValue)
	ErrCommitNotFound          = fmt.Errorf("commit: %w", ErrNotFound)
	ErrCommitIDAmbiguous       = fmt.Errorf("commit ID is ambiguous: %w", ErrNotFound)
)

func NewRepositoryID(id string) (RepositoryID, error) {
	if !reValidRepositoryID.MatchString(id) {
		return "", ErrInvalidRepositoryID
	}
	return RepositoryID(id), nil
}

func (id RepositoryID) String() string {
	return string(id)
}

func NewStorageNamespace(ns string) (StorageNamespace, error) {
	u, err := url.Parse(ns)
	if err != nil || u.Scheme == "" {
		return "", ErrInvalidStorageNamespace
	}
	return StorageNamespace(ns), nil
}

func (ns StorageNamespace) String() string {
	return string(ns)
}

func NewBranchID(id string) (BranchID, error) {
	if !reValidBranchID.MatchString(id) {
		return "", ErrInvalidBranchID
	}
	return BranchID(id), nil
}

func (id BranchID) String() string {
	return string(id)
}

func NewRef(id string) (Ref, error) {
	if id == "" || strings.ContainsAny(id, " \t\r\n") {
		return "", ErrInvalidRef
	}
	return Ref(id), nil
}

func (id Ref) String() string {
	return string(id)
}

func NewKey(id string) (Key, error) {
	return Key(id), nil
}

func (id Key) String() string {
	return string(id)
}

func NewCommitID(id string) (CommitID, error) {
	_, err := hex.DecodeString(id)
	if err != nil {
		return "", ErrInvalidCommitID
	}
	return CommitID(id), nil
}

func (id CommitID) String() string {
	return string(id)
}<|MERGE_RESOLUTION|>--- conflicted
+++ resolved
@@ -393,27 +393,14 @@
 	// Set writes a value under the given staging token and key.
 	Set(ctx context.Context, st StagingToken, key Key, value Value) error
 
-<<<<<<< HEAD
-	// Delete deletes an value by key
-	Delete(ctx context.Context, repositoryID RepositoryID, branchID BranchID, key Key) error
-
-	// List takes a given repository / branch and returns an ValueIterator
-	List(ctx context.Context, repositoryID RepositoryID, branchID BranchID, st StagingToken, from Key) (ValueIterator, error)
-=======
 	// Delete deletes a value by staging token and key
 	Delete(ctx context.Context, st StagingToken, key Key) error
->>>>>>> e4ba1542
 
 	// List returns a ValueIterator for the given staging token
 	List(ctx context.Context, st StagingToken) (ValueIterator, error)
 
-<<<<<<< HEAD
-	// ListSnapshot returns an iterator to scan the snapshot entries
-	ListSnapshot(ctx context.Context, repositoryID RepositoryID, branchID BranchID, st StagingToken, from Key) (ValueIterator, error)
-=======
 	// Drop clears the given staging area
 	Drop(ctx context.Context, st StagingToken) error
->>>>>>> e4ba1542
 }
 
 var (
