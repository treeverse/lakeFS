--- conflicted
+++ resolved
@@ -455,27 +455,6 @@
 	reValidRepositoryID = regexp.MustCompile(`^[a-z0-9][a-z0-9-]{2,62}$`)
 )
 
-<<<<<<< HEAD
-=======
-// Graveler errors
-var (
-	ErrNotFound                = errors.New("not found")
-	ErrNotUnique               = errors.New("not unique")
-	ErrInvalidValue            = errors.New("invalid value")
-	ErrInvalidMergeBase        = fmt.Errorf("only 2 commits allowed in FindMergeBase: %w", ErrInvalidValue)
-	ErrInvalidStorageNamespace = fmt.Errorf("storage namespace: %w", ErrInvalidValue)
-	ErrInvalidRepositoryID     = fmt.Errorf("repository id: %w", ErrInvalidValue)
-	ErrInvalidBranchID         = fmt.Errorf("branch id: %w", ErrInvalidValue)
-	ErrInvalidRef              = fmt.Errorf("ref: %w", ErrInvalidValue)
-	ErrInvalidCommitID         = fmt.Errorf("commit id: %w", ErrInvalidValue)
-	ErrCommitNotFound          = fmt.Errorf("commit: %w", ErrNotFound)
-	ErrRefAmbiguous            = fmt.Errorf("reference is ambiguous: %w", ErrNotFound)
-	ErrConflictFound           = errors.New("conflict found")
-	ErrBranchExists            = errors.New("branch already exists")
-	ErrTagAlreadyExists        = errors.New("tag already exists")
-)
-
->>>>>>> 76d88deb
 func NewRepositoryID(id string) (RepositoryID, error) {
 	if !reValidRepositoryID.MatchString(id) {
 		return "", ErrInvalidRepositoryID
