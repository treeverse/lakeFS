package graveler

import (
	"context"
	"encoding/hex"
	"errors"
	"fmt"
	"net/url"
	"regexp"
	"strings"
	"time"

	"github.com/google/uuid"
	"github.com/treeverse/lakefs/ident"
	"github.com/treeverse/lakefs/logging"
)

// Basic Types

// DiffType represents the type of the change
type DiffType uint8

const (
	DiffTypeAdded DiffType = iota
	DiffTypeRemoved
	DiffTypeChanged
)

// ReferenceType represents the type of the reference
type ReferenceType uint8

const (
	ReferenceTypeCommit ReferenceType = iota
	ReferenceTypeTag
	ReferenceTypeBranch
)

type Reference interface {
	Type() ReferenceType
	Branch() Branch
	CommitID() CommitID
}

// function/methods receiving the following basic types could assume they passed validation

// StorageNamespace is the URI to the storage location
type StorageNamespace string

// RepositoryID is an identifier for a repo
type RepositoryID string

// Key represents a logical path for an value
type Key []byte

// Ref could be a commit ID, a branch name, a Tag
type Ref string

// TagID represents a named tag pointing at a commit
type TagID string

// CommitParents
type CommitParents []CommitID

// BranchID is an identifier for a branch
type BranchID string

// CommitID is a content addressable hash representing a Commit object
type CommitID string

// TreeID represents a snapshot of the tree, referenced by a commit
type TreeID string

// StagingToken represents a namespace for writes to apply as uncommitted
type StagingToken string

// Metadata key/value strings to holds metadata information on value and commit
type Metadata map[string]string

// Repository represents repository metadata
type Repository struct {
	StorageNamespace StorageNamespace `db:"storage_namespace"`
	CreationDate     time.Time        `db:"creation_date"`
	DefaultBranchID  BranchID         `db:"default_branch"`
}

type RepositoryRecord struct {
	RepositoryID RepositoryID `db:"id"`
	*Repository
}

// Value represents metadata or a given object (modified date, physical address, etc)
type Value struct {
	Identity []byte `db:"identity"`
	Data     []byte `db:"data"`
}

// ValueRecord holds Key with the associated Value information
type ValueRecord struct {
	Key Key `db:"key"`
	*Value
}

func (v *ValueRecord) IsTombstone() bool {
	return v.Value == nil
}

func (ps CommitParents) Identity() []byte {
	commits := make([]string, len(ps))
	for i, v := range ps {
		commits[i] = string(v)
	}
	buf := ident.NewAddressWriter()
	buf.MarshalStringSlice(commits)
	return buf.Identity()
}

// Commit represents commit metadata (author, time, tree ID)
type Commit struct {
	Committer    string        `db:"committer"`
	Message      string        `db:"message"`
	TreeID       TreeID        `db:"tree_id"`
	CreationDate time.Time     `db:"creation_date"`
	Parents      CommitParents `db:"parents"`
	Metadata     Metadata      `db:"metadata"`
}

func (c Commit) Identity() []byte {
	b := ident.NewAddressWriter()
	b.MarshalString("commit:v1")
	b.MarshalString(c.Committer)
	b.MarshalString(c.Message)
	b.MarshalString(string(c.TreeID))
	b.MarshalInt64(c.CreationDate.Unix())
	b.MarshalStringMap(c.Metadata)
	b.MarshalIdentifiable(c.Parents)
	return b.Identity()
}

// CommitRecords holds CommitID with the associated Commit data
type CommitRecord struct {
	CommitID CommitID `db:"id"`
	*Commit
}

// Branch is a pointer to a commit
type Branch struct {
	CommitID CommitID
	// nolint: structcheck, unused
	stagingToken StagingToken
}

// BranchRecord holds BranchID with the associated Branch data
type BranchRecord struct {
	BranchID BranchID
	*Branch
}

// TagRecord holds TagID with the associated Tag data
type TagRecord struct {
	TagID    TagID
	CommitID CommitID
}

// Diff represents a change in value based on key
type Diff struct {
	Type  DiffType
	Key   Key
	Value *Value
}

// Interfaces

type KeyValueStore interface {
	// Get returns value from repository / reference by key, nil value is a valid value for tombstone
	// returns error if value does not exist
	Get(ctx context.Context, repositoryID RepositoryID, ref Ref, key Key) (*Value, error)

	// Set stores value on repository / branch by key. nil value is a valid value for tombstone
	Set(ctx context.Context, repositoryID RepositoryID, branchID BranchID, key Key, value Value) error

	// Delete value from repository / branch branch by key
	Delete(ctx context.Context, repositoryID RepositoryID, branchID BranchID, key Key) error

	// List lists values on repository / ref
	List(ctx context.Context, repositoryID RepositoryID, ref Ref) (ValueIterator, error)
}

type VersionController interface {
	// GetRepository returns the Repository metadata object for the given RepositoryID
	GetRepository(ctx context.Context, repositoryID RepositoryID) (*Repository, error)

	// CreateRepository stores a new Repository under RepositoryID with the given Branch as default branch
	CreateRepository(ctx context.Context, repositoryID RepositoryID, storageNamespace StorageNamespace, branchID BranchID) (*Repository, error)

	// ListRepositories returns iterator to scan repositories
	ListRepositories(ctx context.Context) (RepositoryIterator, error)

	// DeleteRepository deletes the repository
	DeleteRepository(ctx context.Context, repositoryID RepositoryID) error

	// CreateBranch creates branch on repository pointing to ref
	CreateBranch(ctx context.Context, repositoryID RepositoryID, branchID BranchID, ref Ref) (*Branch, error)

	// UpdateBranch updates branch on repository pointing to ref
	UpdateBranch(ctx context.Context, repositoryID RepositoryID, branchID BranchID, ref Ref) (*Branch, error)

	// GetBranch gets branch information by branch / repository id
	GetBranch(ctx context.Context, repositoryID RepositoryID, branchID BranchID) (*Branch, error)

	// GetTag gets tag's commit id
	GetTag(ctx context.Context, repositoryID RepositoryID, tagID TagID) (*CommitID, error)

	// CreateTag creates tag on a repository pointing to a commit id
	CreateTag(ctx context.Context, repositoryID RepositoryID, tagID TagID, commitID CommitID) error

	// DeleteTag remove tag from a repository
	DeleteTag(ctx context.Context, repositoryID RepositoryID, tagID TagID) error

	// ListTags lists tags on a repository
	ListTags(ctx context.Context, repositoryID RepositoryID) (TagIterator, error)

	// Log returns an iterator starting at commit ID up to repository root
	Log(ctx context.Context, repositoryID RepositoryID, commitID CommitID) (CommitIterator, error)

	// ListBranches lists branches on repositories
	ListBranches(ctx context.Context, repositoryID RepositoryID) (BranchIterator, error)

	// DeleteBranch deletes branch from repository
	DeleteBranch(ctx context.Context, repositoryID RepositoryID, branchID BranchID) error

	// Commit the staged data and returns a commit ID that references that change
	//   ErrNothingToCommit in case there is no data in stage
	Commit(ctx context.Context, repositoryID RepositoryID, branchID BranchID, committer string, message string, metadata Metadata) (CommitID, error)

	// GetCommit returns the Commit metadata object for the given CommitID
	GetCommit(ctx context.Context, repositoryID RepositoryID, commitID CommitID) (*Commit, error)

	// Dereference returns the commit ID based on 'ref' reference
	Dereference(ctx context.Context, repositoryID RepositoryID, ref Ref) (CommitID, error)

	// Reset throws all staged data on the repository / branch
	Reset(ctx context.Context, repositoryID RepositoryID, branchID BranchID) error

	// Reset throws all staged data under the specified key on the repository / branch
	ResetKey(ctx context.Context, repositoryID RepositoryID, branchID BranchID, key Key) error

	// Reset throws all staged data starting with the given prefix on the repository / branch
	ResetPrefix(ctx context.Context, repositoryID RepositoryID, branchID BranchID, key Key) error

	// Revert commits a change that will revert all the changes make from 'ref' specified
	Revert(ctx context.Context, repositoryID RepositoryID, branchID BranchID, ref Ref) (CommitID, error)

	// Merge merge 'from' with 'to' branches under repository returns the new commit id on 'to' branch
	Merge(ctx context.Context, repositoryID RepositoryID, from Ref, to BranchID, committer string, message string, metadata Metadata) (CommitID, error)

	// DiffUncommitted returns iterator to scan the changes made on the branch
	DiffUncommitted(ctx context.Context, repositoryID RepositoryID, branchID BranchID) (DiffIterator, error)

	// Diff returns the changes between 'left' and 'right' ref, starting from the 'from' key
	Diff(ctx context.Context, repositoryID RepositoryID, left, right Ref) (DiffIterator, error)
}

type Graveler interface {
	KeyValueStore
	VersionController
}

// Internal structures used by Graveler
// xxxIterator used as follow:
// ```
// it := NewXXXIterator(data)
// for it.Next() {
//    data := it.Value()
//    process(data)
// }
// if it.Err() {
//   return fmt.Errorf("stopped because of an error %w", it.Err())
// }
// ```
// 'Value()' should only be called after `Next()` returns true.
// In case `Next()` returns false, `Value()` returns nil and `Err()` should be checked.
// nil error means we reached the end of the input.
// `SeekGE()` behaviour is like as starting a new iterator - `Value()` returns nothing until the first `Next()`.
type RepositoryIterator interface {
	Next() bool
	SeekGE(id RepositoryID)
	Value() *RepositoryRecord
	Err() error
	Close()
}

type ValueIterator interface {
	Next() bool
	SeekGE(id Key)
	Value() *ValueRecord
	Err() error
	Close()
}

type DiffIterator interface {
	Next() bool
	SeekGE(id Key)
	Value() *Diff
	Err() error
	Close()
}

type BranchIterator interface {
	Next() bool
	SeekGE(id BranchID)
	Value() *BranchRecord
	Err() error
	Close()
}

type TagIterator interface {
	Next() bool
	SeekGE(id TagID)
	Value() *TagRecord
	Err() error
	Close()
}

type CommitIterator interface {
	Next() bool
	SeekGE(id CommitID)
	Value() *CommitRecord
	Err() error
	Close()
}

// These are the more complex internal components that compose the functionality of the Graveler

// RefManager handles references: branches, commits, probably tags in the future
// it also handles the structure of the commit graph and its traversal (notably, merge-base and log)
type RefManager interface {
	// GetRepository returns the Repository metadata object for the given RepositoryID
	GetRepository(ctx context.Context, repositoryID RepositoryID) (*Repository, error)

	// CreateRepository stores a new Repository under RepositoryID with the given Branch as default branch
	CreateRepository(ctx context.Context, repositoryID RepositoryID, repository Repository, branch Branch) error

	// ListRepositories lists repositories
	ListRepositories(ctx context.Context) (RepositoryIterator, error)

	// DeleteRepository deletes the repository
	DeleteRepository(ctx context.Context, repositoryID RepositoryID) error

	// RevParse returns the Reference matching the given Ref
	RevParse(ctx context.Context, repositoryID RepositoryID, ref Ref) (Reference, error)

	// GetBranch returns the Branch metadata object for the given BranchID
	GetBranch(ctx context.Context, repositoryID RepositoryID, branchID BranchID) (*Branch, error)

	// SetBranch points the given BranchID at the given Branch metadata
	SetBranch(ctx context.Context, repositoryID RepositoryID, branchID BranchID, branch Branch) error

	// DeleteBranch deletes the branch
	DeleteBranch(ctx context.Context, repositoryID RepositoryID, branchID BranchID) error

	// ListBranches lists branches
	ListBranches(ctx context.Context, repositoryID RepositoryID) (BranchIterator, error)

	// GetTag returns the Tag metadata object for the given TagID
	GetTag(ctx context.Context, repositoryID RepositoryID, tagID TagID) (*CommitID, error)

	// CreateTag create a given tag pointing to a commit
	CreateTag(ctx context.Context, repositoryID RepositoryID, tagID TagID, commitID CommitID) error

	// DeleteTag deletes the tag
	DeleteTag(ctx context.Context, repositoryID RepositoryID, tagID TagID) error

	// ListTags lists tags
	ListTags(ctx context.Context, repositoryID RepositoryID) (TagIterator, error)

	// GetCommit returns the Commit metadata object for the given CommitID.
	GetCommit(ctx context.Context, repositoryID RepositoryID, commitID CommitID) (*Commit, error)

	// AddCommit stores the Commit object, returning its ID
	AddCommit(ctx context.Context, repositoryID RepositoryID, commit Commit) (CommitID, error)

	// FindMergeBase returns the merge-base for the given CommitIDs
	// see: https://git-scm.com/docs/git-merge-base
	// and internally: https://github.com/treeverse/lakeFS/blob/09954804baeb36ada74fa17d8fdc13a38552394e/index/dag/commits.go
	FindMergeBase(ctx context.Context, repositoryID RepositoryID, commitIDs ...CommitID) (*Commit, error)

	// Log returns an iterator starting at commit ID up to repository root
	Log(ctx context.Context, repositoryID RepositoryID, commitID CommitID) (CommitIterator, error)
}

// CommittedManager reads and applies committed snapshots
// it is responsible for de-duping them, persisting them and providing basic diff, merge and list capabilities
type CommittedManager interface {
	// Get returns the provided key, if exists, from the provided TreeID
	Get(ctx context.Context, ns StorageNamespace, treeID TreeID, key Key) (*Value, error)

	// List takes a given tree and returns an ValueIterator
	List(ctx context.Context, ns StorageNamespace, treeID TreeID) (ValueIterator, error)

<<<<<<< HEAD
	// Diff receives two trees and returns their diff.
	// It tracks changes from left to right, returning an iterator of Diff entries.
	Diff(ctx context.Context, ns StorageNamespace, left, right TreeID, from Key) (DiffIterator, error)
=======
	// Diff receives two trees and a 3rd merge base tree used to resolve the change type
	// it tracks changes from left to right, returning an iterator of Diff entries
	Diff(ctx context.Context, ns StorageNamespace, left, right, base TreeID) (DiffIterator, error)
>>>>>>> 07e7b31d

	// Merge receives two trees and a 3rd merge base tree used to resolve the change type
	// it applies that changes from left to right, resulting in a new tree that
	// is expected to be immediately addressable
	Merge(ctx context.Context, ns StorageNamespace, left, right, base TreeID, committer string, message string, metadata Metadata) (TreeID, error)

	// Apply is the act of taking an existing tree (snapshot) and applying a set of changes to it.
	// A change is either an entity to write/overwrite, or a tombstone to mark a deletion
	// it returns a new treeID that is expected to be immediately addressable
	Apply(ctx context.Context, ns StorageNamespace, treeID TreeID, iterator ValueIterator) (TreeID, error)
}

// StagingManager manages entries in a staging area, denoted by a staging token
type StagingManager interface {
	// Get returns the value for the provided staging token and key
	// Returns ErrNotFound if no value found on key.
	Get(ctx context.Context, st StagingToken, key Key) (*Value, error)

	// Set writes a (possibly nil) value under the given staging token and key.
	Set(ctx context.Context, st StagingToken, key Key, value *Value) error

	// List returns a ValueIterator for the given staging token
	List(ctx context.Context, st StagingToken) (ValueIterator, error)

	// DropKey clears a value by staging token and key
	DropKey(ctx context.Context, st StagingToken, key Key) error

	// Drop clears the given staging area
	Drop(ctx context.Context, st StagingToken) error

	// DropByPrefix drops all keys starting with the given prefix, from the given staging area
	DropByPrefix(ctx context.Context, st StagingToken, prefix Key) error
}

var (
	reValidBranchID     = regexp.MustCompile(`^\w[-\w]*$`)
	reValidRepositoryID = regexp.MustCompile(`^[a-z0-9][a-z0-9-]{2,62}$`)
)

func NewRepositoryID(id string) (RepositoryID, error) {
	if !reValidRepositoryID.MatchString(id) {
		return "", ErrInvalidRepositoryID
	}
	return RepositoryID(id), nil
}

func (id RepositoryID) String() string {
	return string(id)
}

func NewStorageNamespace(ns string) (StorageNamespace, error) {
	u, err := url.Parse(ns)
	if err != nil || u.Scheme == "" {
		return "", ErrInvalidStorageNamespace
	}
	return StorageNamespace(ns), nil
}

func (ns StorageNamespace) String() string {
	return string(ns)
}

func NewBranchID(id string) (BranchID, error) {
	if !reValidBranchID.MatchString(id) {
		return "", ErrInvalidBranchID
	}
	return BranchID(id), nil
}

func (id BranchID) String() string {
	return string(id)
}

func NewRef(id string) (Ref, error) {
	if id == "" || strings.ContainsAny(id, " \t\r\n") {
		return "", ErrInvalidRef
	}
	return Ref(id), nil
}

func (id Ref) String() string {
	return string(id)
}

func NewKey(id string) (Key, error) {
	return Key(id), nil
}

func (id Key) String() string {
	return string(id)
}

func NewCommitID(id string) (CommitID, error) {
	_, err := hex.DecodeString(id)
	if err != nil {
		return "", ErrInvalidCommitID
	}
	return CommitID(id), nil
}

func (id CommitID) String() string {
	return string(id)
}

type graveler struct {
	CommittedManager CommittedManager
	StagingManager   StagingManager
	RefManager       RefManager
	branchLocker     branchLocker
	log              logging.Logger
}

func NewGraveler(committedManager CommittedManager, stagingManager StagingManager, refManager RefManager) Graveler {
	return &graveler{
		CommittedManager: committedManager,
		StagingManager:   stagingManager,
		RefManager:       refManager,
		log:              logging.Default().WithField("service_name", "graveler_graveler"),
		branchLocker:     NewBranchLocker(),
	}
}

func (g *graveler) GetRepository(ctx context.Context, repositoryID RepositoryID) (*Repository, error) {
	return g.RefManager.GetRepository(ctx, repositoryID)
}

func (g *graveler) CreateRepository(ctx context.Context, repositoryID RepositoryID, storageNamespace StorageNamespace, branchID BranchID) (*Repository, error) {
	repo := Repository{
		StorageNamespace: storageNamespace,
		CreationDate:     time.Now(),
		DefaultBranchID:  branchID,
	}
	branch := Branch{
		stagingToken: generateStagingToken(repositoryID, branchID),
	}
	err := g.RefManager.CreateRepository(ctx, repositoryID, repo, branch)
	if err != nil {
		return nil, err
	}
	return &repo, nil
}

func (g *graveler) ListRepositories(ctx context.Context) (RepositoryIterator, error) {
	return g.RefManager.ListRepositories(ctx)
}

func (g *graveler) DeleteRepository(ctx context.Context, repositoryID RepositoryID) error {
	return g.RefManager.DeleteRepository(ctx, repositoryID)
}

func (g *graveler) GetCommit(ctx context.Context, repositoryID RepositoryID, commitID CommitID) (*Commit, error) {
	return g.RefManager.GetCommit(ctx, repositoryID, commitID)
}

func generateStagingToken(repositoryID RepositoryID, branchID BranchID) StagingToken {
	// TODO(Guys): initial implementation, change this
	uid := uuid.New().String()
	return StagingToken(fmt.Sprintf("%s-%s:%s", repositoryID, branchID, uid))
}

func (g *graveler) CreateBranch(ctx context.Context, repositoryID RepositoryID, branchID BranchID, ref Ref) (*Branch, error) {
	// check if branch exists
	_, err := g.RefManager.GetBranch(ctx, repositoryID, branchID)
	if !errors.Is(err, ErrNotFound) {
		if err == nil {
			err = ErrBranchExists
		}
		return nil, err
	}

	reference, err := g.RefManager.RevParse(ctx, repositoryID, ref)
	if err != nil {
		return nil, err
	}

	newBranch := Branch{
		CommitID:     reference.CommitID(),
		stagingToken: generateStagingToken(repositoryID, branchID),
	}
	err = g.RefManager.SetBranch(ctx, repositoryID, branchID, newBranch)
	if err != nil {
		return nil, err
	}
	return &newBranch, nil
}

func (g *graveler) UpdateBranch(ctx context.Context, repositoryID RepositoryID, branchID BranchID, ref Ref) (*Branch, error) {
	cancel, err := g.branchLocker.AquireMetadataUpdate(repositoryID, branchID)
	if err != nil {
		return nil, err
	}
	defer cancel()
	reference, err := g.RefManager.RevParse(ctx, repositoryID, ref)
	if err != nil {
		return nil, err
	}

	curBranch, err := g.RefManager.GetBranch(ctx, repositoryID, branchID)
	if err != nil {
		return nil, err
	}
	// validate no conflict
	// TODO(Guys) return error only on conflicts, currently returns error for any changes on staging
	iter, err := g.StagingManager.List(ctx, curBranch.stagingToken)
	if err != nil {
		return nil, err
	}
	defer iter.Close()
	if iter.Next() {
		return nil, ErrConflictFound
	}

	newBranch := Branch{
		CommitID:     reference.CommitID(),
		stagingToken: curBranch.stagingToken,
	}
	err = g.RefManager.SetBranch(ctx, repositoryID, branchID, newBranch)
	if err != nil {
		return nil, err
	}
	return &newBranch, nil
}

func (g *graveler) GetBranch(ctx context.Context, repositoryID RepositoryID, branchID BranchID) (*Branch, error) {
	return g.RefManager.GetBranch(ctx, repositoryID, branchID)
}

func (g *graveler) GetTag(ctx context.Context, repositoryID RepositoryID, tagID TagID) (*CommitID, error) {
	return g.RefManager.GetTag(ctx, repositoryID, tagID)
}

func (g *graveler) CreateTag(ctx context.Context, repositoryID RepositoryID, tagID TagID, commitID CommitID) error {
	return g.RefManager.CreateTag(ctx, repositoryID, tagID, commitID)
}

func (g *graveler) DeleteTag(ctx context.Context, repositoryID RepositoryID, tagID TagID) error {
	return g.RefManager.DeleteTag(ctx, repositoryID, tagID)
}

func (g *graveler) ListTags(ctx context.Context, repositoryID RepositoryID) (TagIterator, error) {
	return g.RefManager.ListTags(ctx, repositoryID)
}

func (g *graveler) Dereference(ctx context.Context, repositoryID RepositoryID, ref Ref) (CommitID, error) {
	reference, err := g.RefManager.RevParse(ctx, repositoryID, ref)
	if err != nil {
		return "", err
	}
	return reference.CommitID(), nil
}

func (g *graveler) Log(ctx context.Context, repositoryID RepositoryID, commitID CommitID) (CommitIterator, error) {
	return g.RefManager.Log(ctx, repositoryID, commitID)
}

func (g *graveler) ListBranches(ctx context.Context, repositoryID RepositoryID) (BranchIterator, error) {
	return g.RefManager.ListBranches(ctx, repositoryID)
}

func (g *graveler) DeleteBranch(ctx context.Context, repositoryID RepositoryID, branchID BranchID) error {
	cancel, err := g.branchLocker.AquireMetadataUpdate(repositoryID, branchID)
	if err != nil {
		return err
	}
	defer cancel()
	branch, err := g.RefManager.GetBranch(ctx, repositoryID, branchID)
	if err != nil {
		return err
	}
	err = g.StagingManager.Drop(ctx, branch.stagingToken)
	if err != nil && !errors.Is(err, ErrNotFound) {
		return err
	}
	return g.RefManager.DeleteBranch(ctx, repositoryID, branchID)
}

func (g *graveler) Get(ctx context.Context, repositoryID RepositoryID, ref Ref, key Key) (*Value, error) {
	repo, err := g.RefManager.GetRepository(ctx, repositoryID)
	if err != nil {
		return nil, err
	}
	reference, err := g.RefManager.RevParse(ctx, repositoryID, ref)
	if err != nil {
		return nil, err
	}
	if reference.Type() == ReferenceTypeBranch {
		// try to get from staging, if not found proceed to committed
		branch := reference.Branch()
		value, err := g.StagingManager.Get(ctx, branch.stagingToken, key)
		if !errors.Is(err, ErrNotFound) {
			if err != nil {
				return nil, err
			}
			if value == nil {
				// tombstone
				return nil, ErrNotFound
			}
			return value, nil
		}
	}
	commitID := reference.CommitID()
	commit, err := g.RefManager.GetCommit(ctx, repositoryID, commitID)
	if err != nil {
		return nil, err
	}
	return g.CommittedManager.Get(ctx, repo.StorageNamespace, commit.TreeID, key)
}

func (g *graveler) Set(ctx context.Context, repositoryID RepositoryID, branchID BranchID, key Key, value Value) error {
	cancel, err := g.branchLocker.AquireWrite(repositoryID, branchID)
	if err != nil {
		return err
	}
	defer cancel()
	branch, err := g.GetBranch(ctx, repositoryID, branchID)
	if err != nil {
		return err
	}
	return g.StagingManager.Set(ctx, branch.stagingToken, key, &value)
}

func (g *graveler) Delete(ctx context.Context, repositoryID RepositoryID, branchID BranchID, key Key) error {
	cancel, err := g.branchLocker.AquireWrite(repositoryID, branchID)
	if err != nil {
		return err
	}
	defer cancel()
	repo, err := g.RefManager.GetRepository(ctx, repositoryID)
	if err != nil {
		return err
	}
	branch, err := g.GetBranch(ctx, repositoryID, branchID)
	if err != nil {
		return err
	}
	commit, err := g.RefManager.GetCommit(ctx, repositoryID, branch.CommitID)
	if err != nil {
		return err
	}

	// check key in committed - do we need tombstone?
	_, err = g.CommittedManager.Get(ctx, repo.StorageNamespace, commit.TreeID, key)
	if errors.Is(err, ErrNotFound) {
		// no need for tombstone - drop key from stage
		return g.StagingManager.DropKey(ctx, branch.stagingToken, key)
	}
	if err != nil {
		return err
	}

	// make sure we have tombstone in staging
	entry, err := g.StagingManager.Get(ctx, branch.stagingToken, key)
	if err != nil && !errors.Is(err, ErrNotFound) {
		return err
	}
	// return not found if we already got tombstone
	if err == nil && entry == nil {
		return ErrNotFound
	}
	return g.StagingManager.Set(ctx, branch.stagingToken, key, nil)
}

func (g *graveler) List(ctx context.Context, repositoryID RepositoryID, ref Ref) (ValueIterator, error) {
	repo, err := g.RefManager.GetRepository(ctx, repositoryID)
	if err != nil {
		return nil, err
	}
	reference, err := g.RefManager.RevParse(ctx, repositoryID, ref)
	if err != nil {
		return nil, err
	}
	commit, err := g.RefManager.GetCommit(ctx, repositoryID, reference.CommitID())
	if err != nil {
		return nil, err
	}

	listing, err := g.CommittedManager.List(ctx, repo.StorageNamespace, commit.TreeID)
	if err != nil {
		return nil, err
	}
	if reference.Type() == ReferenceTypeBranch {
		stagingList, err := g.StagingManager.List(ctx, reference.Branch().stagingToken)
		if err != nil {
			return nil, err
		}
		listing = NewCombinedIterator(stagingList, listing)
	}
	return listing, nil
}

func (g *graveler) Commit(ctx context.Context, repositoryID RepositoryID, branchID BranchID, committer string, message string, metadata Metadata) (CommitID, error) {
	cancel, err := g.branchLocker.AquireMetadataUpdate(repositoryID, branchID)
	if err != nil {
		return "", fmt.Errorf("acquire metadata update: %w", err)
	}
	defer cancel()
	repo, err := g.RefManager.GetRepository(ctx, repositoryID)
	if err != nil {
		return "", fmt.Errorf("get repository: %w", err)
	}
	branch, err := g.RefManager.GetBranch(ctx, repositoryID, branchID)
	if err != nil {
		return "", fmt.Errorf("get branch: %w", err)
	}
	commit, err := g.RefManager.GetCommit(ctx, repositoryID, branch.CommitID)
	if err != nil {
		return "", fmt.Errorf("get commit: %w", err)
	}
	changes, err := g.StagingManager.List(ctx, branch.stagingToken)
	if err != nil {
		return "", fmt.Errorf("staging list: %w", err)
	}
	treeID, err := g.CommittedManager.Apply(ctx, repo.StorageNamespace, commit.TreeID, changes)
	if err != nil {
		return "", fmt.Errorf("apply: %w", err)
	}
	newCommit, err := g.RefManager.AddCommit(ctx, repositoryID, Commit{
		Committer:    committer,
		Message:      message,
		TreeID:       treeID,
		CreationDate: time.Now(),
		Parents:      CommitParents{branch.CommitID},
		Metadata:     metadata,
	})
	if err != nil {
		return "", fmt.Errorf("add commit: %w", err)
	}
	err = g.StagingManager.Drop(ctx, branch.stagingToken)
	if err != nil {
		g.log.WithContext(ctx).WithFields(logging.Fields{
			"repository_id": repositoryID,
			"branch_id":     branchID,
			"commit_id":     *commit,
			"message":       message,
			"staging_token": branch.stagingToken,
		}).Error("Failed to drop staging data")
	}
	return newCommit, nil
}

func (g *graveler) Reset(ctx context.Context, repositoryID RepositoryID, branchID BranchID) error {
	cancel, err := g.branchLocker.AquireWrite(repositoryID, branchID)
	if err != nil {
		return err
	}
	defer cancel()
	branch, err := g.RefManager.GetBranch(ctx, repositoryID, branchID)
	if err != nil {
		return err
	}
	return g.StagingManager.Drop(ctx, branch.stagingToken)
}

func (g *graveler) ResetKey(ctx context.Context, repositoryID RepositoryID, branchID BranchID, key Key) error {
	cancel, err := g.branchLocker.AquireWrite(repositoryID, branchID)
	if err != nil {
		return err
	}
	defer cancel()
	branch, err := g.RefManager.GetBranch(ctx, repositoryID, branchID)
	if err != nil {
		return err
	}
	return g.StagingManager.DropKey(ctx, branch.stagingToken, key)
}

func (g *graveler) ResetPrefix(ctx context.Context, repositoryID RepositoryID, branchID BranchID, key Key) error {
	cancel, err := g.branchLocker.AquireWrite(repositoryID, branchID)
	if err != nil {
		return err
	}
	defer cancel()
	branch, err := g.RefManager.GetBranch(ctx, repositoryID, branchID)
	if err != nil {
		return err
	}
	return g.StagingManager.DropByPrefix(ctx, branch.stagingToken, key)
}

func (g *graveler) Revert(_ context.Context, _ RepositoryID, _ BranchID, _ Ref) (CommitID, error) {
	panic("implement me")
}

func (g *graveler) Merge(ctx context.Context, repositoryID RepositoryID, from Ref, to BranchID, committer string, message string, metadata Metadata) (CommitID, error) {
	cancel, err := g.branchLocker.AquireMetadataUpdate(repositoryID, to)
	if err != nil {
		return "", err
	}
	defer cancel()
	repo, err := g.RefManager.GetRepository(ctx, repositoryID)
	if err != nil {
		return "", err
	}

	fromCommit, err := g.getCommitRecordFromRef(ctx, repositoryID, from)
	if err != nil {
		return "", err
	}
	toCommit, err := g.getCommitRecordFromRef(ctx, repositoryID, Ref(to))
	if err != nil {
		return "", err
	}
	baseCommit, err := g.RefManager.FindMergeBase(ctx, repositoryID, fromCommit.CommitID, toCommit.CommitID)
	if err != nil {
		return "", err
	}

	treeID, err := g.CommittedManager.Merge(ctx, repo.StorageNamespace, fromCommit.TreeID, toCommit.TreeID, baseCommit.TreeID, committer, message, metadata)
	if err != nil {
		return "", err
	}
	commit := Commit{
		Committer:    committer,
		Message:      message,
		TreeID:       treeID,
		CreationDate: time.Time{},
		Parents:      []CommitID{fromCommit.CommitID, toCommit.CommitID},
		Metadata:     metadata,
	}
	return g.RefManager.AddCommit(ctx, repositoryID, commit)
}

func (g *graveler) DiffUncommitted(ctx context.Context, repositoryID RepositoryID, branchID BranchID) (DiffIterator, error) {
	repo, err := g.RefManager.GetRepository(ctx, repositoryID)
	if err != nil {
		return nil, err
	}
	branch, err := g.RefManager.GetBranch(ctx, repositoryID, branchID)
	if err != nil {
		return nil, err
	}
	commit, err := g.RefManager.GetCommit(ctx, repositoryID, branch.CommitID)
	if err != nil {
		return nil, err
	}
	valueIterator, err := g.StagingManager.List(ctx, branch.stagingToken)
	if err != nil {
		return nil, err
	}
	return NewUncommittedDiffIterator(ctx, g.CommittedManager, valueIterator, repo.StorageNamespace, commit.TreeID), nil
}

func (g *graveler) getCommitRecordFromRef(ctx context.Context, repositoryID RepositoryID, ref Ref) (*CommitRecord, error) {
	reference, err := g.RefManager.RevParse(ctx, repositoryID, ref)
	if err != nil {
		return nil, err
	}
	commit, err := g.RefManager.GetCommit(ctx, repositoryID, reference.CommitID())
	if err != nil {
		return nil, err
	}
	return &CommitRecord{
		CommitID: reference.CommitID(),
		Commit:   commit,
	}, nil
}

func (g *graveler) Diff(ctx context.Context, repositoryID RepositoryID, left, right Ref) (DiffIterator, error) {
	repo, err := g.RefManager.GetRepository(ctx, repositoryID)
	if err != nil {
		return nil, err
	}
	leftCommit, err := g.getCommitRecordFromRef(ctx, repositoryID, left)
	if err != nil {
		return nil, err
	}
	rightCommit, err := g.getCommitRecordFromRef(ctx, repositoryID, right)
	if err != nil {
		return nil, err
	}

<<<<<<< HEAD
	return g.CommittedManager.Diff(ctx, repo.StorageNamespace, leftCommit.TreeID, rightCommit.TreeID, from)
=======
	return g.CommittedManager.Diff(ctx, repo.StorageNamespace, leftCommit.TreeID, rightCommit.TreeID, baseCommit.TreeID)
>>>>>>> 07e7b31d
}<|MERGE_RESOLUTION|>--- conflicted
+++ resolved
@@ -397,15 +397,9 @@
 	// List takes a given tree and returns an ValueIterator
 	List(ctx context.Context, ns StorageNamespace, treeID TreeID) (ValueIterator, error)
 
-<<<<<<< HEAD
 	// Diff receives two trees and returns their diff.
 	// It tracks changes from left to right, returning an iterator of Diff entries.
-	Diff(ctx context.Context, ns StorageNamespace, left, right TreeID, from Key) (DiffIterator, error)
-=======
-	// Diff receives two trees and a 3rd merge base tree used to resolve the change type
-	// it tracks changes from left to right, returning an iterator of Diff entries
-	Diff(ctx context.Context, ns StorageNamespace, left, right, base TreeID) (DiffIterator, error)
->>>>>>> 07e7b31d
+	Diff(ctx context.Context, ns StorageNamespace, left, right TreeID) (DiffIterator, error)
 
 	// Merge receives two trees and a 3rd merge base tree used to resolve the change type
 	// it applies that changes from left to right, resulting in a new tree that
@@ -977,9 +971,5 @@
 		return nil, err
 	}
 
-<<<<<<< HEAD
-	return g.CommittedManager.Diff(ctx, repo.StorageNamespace, leftCommit.TreeID, rightCommit.TreeID, from)
-=======
-	return g.CommittedManager.Diff(ctx, repo.StorageNamespace, leftCommit.TreeID, rightCommit.TreeID, baseCommit.TreeID)
->>>>>>> 07e7b31d
+	return g.CommittedManager.Diff(ctx, repo.StorageNamespace, leftCommit.TreeID, rightCommit.TreeID)
 }