package committed

<<<<<<< HEAD
import (
	"github.com/treeverse/lakefs/graveler"
)

//go:generate mockgen -source=part.go -destination=mock/part.go -package=mock

=======
>>>>>>> 41c71434
// ID is an identifier for a part
type ID string

// Namespace is namespace for ID parts
type Namespace string

// Key and Value types for to be stored in any part of the tree
type Key []byte
type Value []byte
type Record struct {
	Key
	Value
}

type ValueIterator interface {
	Next() bool
	SeekGE(id Key)
	Value() *Record
	Err() error
	Close()
}

type PartManager interface {
	// GetValue returns the value matching the key in the part referenced by the id.
	// If path not found, (nil, ErrPathNotFound) is returned.
	GetValue(ns Namespace, key Key, pid ID) (*Record, error)

	// NewPartIterator takes a part ID and returns an ValueIterator seeked to >= "from" value
	NewPartIterator(ns Namespace, pid ID, from Key) (ValueIterator, error)

	// GetWriter returns a new part writer instance
	GetWriter(ns Namespace) (Writer, error)
}

// WriteResult is the result of a completed write of an part
type WriteResult struct {
	// ID is the identifier for the written part.
	// Calculated by an hash function to all keys and values' identity.
	PartID ID

	// First is the first key in the part.
	First Key

	// Last is the last key in the part.
	Last Key

	// Count is the number of records in the part.
	Count int
}

// Writer is an abstraction for writing Parts.
// Written records must be sorted by key.
type Writer interface {
	// WriteRecord appends the given record to the part
	WriteRecord(record Record) error

	// Close flushes all records to the disk and returns the WriteResult.
	Close() (*WriteResult, error)
}

// BatchWriterCloser collects part writers and handles the asynchronous
// flushing and closing of the writers.
// Example usage:
// func batch(manager PartManager, bwc BatchWriterCloser) {
//	w1, _ := manager.GetWriter()
//	_ = w1.WriteRecord(graveler.ValueRecord{Key: "foo1", Value: &graveler.Value{Address: "bar1"}})
//	_ = w1.WriteRecord(graveler.ValueRecord{Key: "foo2", Value: &graveler.Value{Address: "bar2"}})
//	_ = bwc.CloseWriterAsync(w1)

//	w2, _ := manager.GetWriter()
//	_ = w2.WriteRecord(graveler.ValueRecord{Key: "goo1", Value: &graveler.Value{Address: "baz1"}})
//	_ = bwc.CloseWriterAsync(w2)

//	// blocks until all writers finished or any writer failed
//	res, err := bwc.Wait()
//	// handle err, results, etc..
// }
type BatchWriterCloser interface {
	// CloseWriterAsync adds Writer instance for the BatchWriterCloser to handle.
	// Any writes executed to the writer after this call are not guaranteed to succeed.
	// If Wait() has already been called, returns an error.
	CloseWriterAsync(Writer) error

	// Wait returns when all Writers finished.
	// Any failure to close a single Writer will return with a nil results slice and an error.
	Wait() ([]WriteResult, error)
}<|MERGE_RESOLUTION|>--- conflicted
+++ resolved
@@ -1,14 +1,7 @@
 package committed
-
-<<<<<<< HEAD
-import (
-	"github.com/treeverse/lakefs/graveler"
-)
 
 //go:generate mockgen -source=part.go -destination=mock/part.go -package=mock
 
-=======
->>>>>>> 41c71434
 // ID is an identifier for a part
 type ID string
 
