--- conflicted
+++ resolved
@@ -26,7 +26,6 @@
 	return &compareValueIterator{compareIterator: &compareIterator{diffIt: diffTheirsToOurs, base: base, errorOnConflict: true}}
 }
 
-<<<<<<< HEAD
 // NewMergeIterator accepts an iterator describing a diff from theirs to ours.
 // It returns a graveler.DiffIterator with the changes to perform on theirs, in order to merge ours into it,
 // relative to base as the merge base.
@@ -35,10 +34,7 @@
 	return &compareIterator{diffIt: diffTheirsToOurs, base: base, errorOnConflict: false}
 }
 
-func (d *compareIterator) valueFromBase(key graveler.Key) *graveler.ValueRecord {
-=======
-func (d *mergeIterator) valueFromBase(key graveler.Key) (*graveler.ValueRecord, error) {
->>>>>>> d140504b
+func (d *compareIterator) valueFromBase(key graveler.Key) (*graveler.ValueRecord, error) {
 	d.base.SeekGE(key)
 	var val *graveler.ValueRecord
 	for d.base.Next() && val == nil {
@@ -111,12 +107,7 @@
 					return true
 				}
 				// changed on theirs, removed on ours
-<<<<<<< HEAD
 				return d.handleConflict()
-=======
-				d.err = graveler.ErrConflictFound
-				return false
->>>>>>> d140504b
 			}
 			// added on theirs, but not on ours - continue
 		}
@@ -131,14 +122,10 @@
 	d.diffIt.SeekGE(id)
 }
 
-<<<<<<< HEAD
 func (d *compareIterator) Value() *graveler.Diff {
-=======
-func (d *mergeIterator) Value() *graveler.ValueRecord {
 	if d.err != nil {
 		return nil
 	}
->>>>>>> d140504b
 	return d.val
 }
 
