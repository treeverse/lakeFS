--- conflicted
+++ resolved
@@ -5,21 +5,12 @@
 )
 
 type iterator struct {
-<<<<<<< HEAD
 	started   bool
 	manager   RangeManager
 	ranges    []Range
 	it        graveler.ValueIterator
 	err       error
 	namespace Namespace
-=======
-	started          bool
-	metaRangeManager MetaRangeManager
-	ranges           []Range
-	it               graveler.ValueIterator
-	err              error
-	ns               graveler.StorageNamespace
->>>>>>> e2d239f4
 }
 
 func NewIterator(manager RangeManager, namespace Namespace, ranges []Range) Iterator {
@@ -57,11 +48,7 @@
 		return false // Iteration was already finished.
 	}
 	var err error
-<<<<<<< HEAD
-	pvi.it, err = pvi.newRangeIterator(pvi.ranges[0].ID)
-=======
-	rvi.it, err = rvi.metaRangeManager.NewRangeIterator(rvi.ns, rvi.ranges[0].ID, nil)
->>>>>>> e2d239f4
+	rvi.it, err = rvi.newRangeIterator(rvi.ranges[0].ID)
 	if err != nil {
 		rvi.err = err
 		return false
@@ -98,21 +85,17 @@
 	if rvi.it == nil {
 		return
 	}
-<<<<<<< HEAD
-	pvi.it.Close()
-}
-
-func (pvi *iterator) newRangeIterator(rangeID ID) (graveler.ValueIterator, error) {
-	it, err := pvi.manager.NewRangeIterator(pvi.namespace, rangeID, nil)
-	if err != nil {
-		return nil, err
-	}
-	return NewRangeIterator(it), nil
-=======
 	rvi.it.Close()
 }
 
 func (rvi *iterator) SeekGE(id graveler.Key) {
 	panic("implement me")
->>>>>>> e2d239f4
+}
+
+func (rvi *iterator) newRangeIterator(rangeID ID) (graveler.ValueIterator, error) {
+	it, err := rvi.manager.NewRangeIterator(rvi.namespace, rangeID, nil)
+	if err != nil {
+		return nil, err
+	}
+	return NewRangeIterator(it), nil
 }