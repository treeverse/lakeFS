--- conflicted
+++ resolved
@@ -22,13 +22,8 @@
 	Parts []Part
 }
 
-<<<<<<< HEAD
-// Iterator iterates over all part headers and values of a tree, allowing
-// seeking by entire parts.
-=======
 // Iterator iterates over all part headers and values of a tree, allowing seeking by entire
 // parts.
->>>>>>> c6c13219
 type Iterator interface {
 	// Next moves to look at the next value in the current part, or a header for the next
 	// part if the current part is over.
@@ -39,10 +34,7 @@
 	// Value returns a nil ValueRecord and a Part before starting a part, or a Value and
 	// that Part when inside a part.
 	Value() (*graveler.ValueRecord, *Part)
-<<<<<<< HEAD
 	SeekGE(id graveler.Key)
-=======
->>>>>>> c6c13219
 	Err() error
 	Close()
 }
@@ -67,14 +59,6 @@
 	// positioned at the start point. When Next() will be called, first value that is GE
 	// than the from key will be returned
 	NewPartIterator(partID committed.ID, from graveler.Key) (graveler.ValueIterator, error)
-<<<<<<< HEAD
-
-	// RemoveCommonParts accepts the left and right trees of the diff, and finds the common parts which
-	// exist in both trees.
-	// it returns the left and right trees with common parts filtered.
-	RemoveCommonParts(left graveler.TreeID, right graveler.TreeID) (*Tree, *Tree, error)
-=======
->>>>>>> c6c13219
 }
 
 // Writer is an abstraction for creating new trees
