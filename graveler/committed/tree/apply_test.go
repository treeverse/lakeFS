--- conflicted
+++ resolved
@@ -25,13 +25,8 @@
 	ctrl := gomock.NewController(t)
 	defer ctrl.Finish()
 
-<<<<<<< HEAD
-	part2 := &tree.Part{Name: "two", MaxKey: graveler.Key("dz")}
+	part2 := &tree.Part{ID: "two", MaxKey: committed.Key("dz")}
 	source := testutil.NewFakePartsAndValuesIterator()
-=======
-	part2 := &tree.Part{ID: "two", MaxKey: committed.Key("dz")}
-	source := NewFakePartsAndValuesIterator()
->>>>>>> 94479366
 	source.
 		AddPart(&tree.Part{ID: "one", MaxKey: committed.Key("cz")}).
 		AddValueRecords(makeV("a", "source:a"), makeV("c", "source:c")).
@@ -58,13 +53,8 @@
 	ctrl := gomock.NewController(t)
 	defer ctrl.Finish()
 
-<<<<<<< HEAD
-	part2 := &tree.Part{Name: "two", MaxKey: graveler.Key("dz")}
+	part2 := &tree.Part{ID: "two", MaxKey: committed.Key("dz")}
 	source := testutil.NewFakePartsAndValuesIterator()
-=======
-	part2 := &tree.Part{ID: "two", MaxKey: committed.Key("dz")}
-	source := NewFakePartsAndValuesIterator()
->>>>>>> 94479366
 	source.
 		AddPart(&tree.Part{ID: "one", MaxKey: committed.Key("cz")}).
 		AddValueRecords(makeV("a", "source:a"), makeV("b", "source:b"), makeV("c", "source:c")).
@@ -91,13 +81,8 @@
 	ctrl := gomock.NewController(t)
 	defer ctrl.Finish()
 
-<<<<<<< HEAD
-	part2 := &tree.Part{Name: "two", MaxKey: graveler.Key("dz")}
+	part2 := &tree.Part{ID: "two", MaxKey: committed.Key("dz")}
 	source := testutil.NewFakePartsAndValuesIterator()
-=======
-	part2 := &tree.Part{ID: "two", MaxKey: committed.Key("dz")}
-	source := NewFakePartsAndValuesIterator()
->>>>>>> 94479366
 	source.
 		AddPart(&tree.Part{ID: "one", MaxKey: committed.Key("cz")}).
 		AddValueRecords(makeV("a", "source:a"), makeV("b", "source:b"), makeV("c", "source:c")).
@@ -122,13 +107,8 @@
 	ctrl := gomock.NewController(t)
 	defer ctrl.Finish()
 
-<<<<<<< HEAD
-	part2 := &tree.Part{Name: "two", MaxKey: graveler.Key("dz")}
+	part2 := &tree.Part{ID: "two", MaxKey: committed.Key("dz")}
 	source := testutil.NewFakePartsAndValuesIterator()
-=======
-	part2 := &tree.Part{ID: "two", MaxKey: committed.Key("dz")}
-	source := NewFakePartsAndValuesIterator()
->>>>>>> 94479366
 	source.
 		AddPart(&tree.Part{ID: "one", MaxKey: committed.Key("cz")}).
 		AddValueRecords(makeV("a", "source:a"), makeV("b", "source:b"), makeV("c", "source:c")).
@@ -155,17 +135,10 @@
 	ctrl := gomock.NewController(t)
 	defer ctrl.Finish()
 
-<<<<<<< HEAD
-	part1 := &tree.Part{Name: "one", MaxKey: graveler.Key("cz")}
-	part2 := &tree.Part{Name: "two", MaxKey: graveler.Key("dz")}
-	part4 := &tree.Part{Name: "four", MaxKey: graveler.Key("hz")}
-	source := testutil.NewFakePartsAndValuesIterator()
-=======
 	part1 := &tree.Part{ID: "one", MaxKey: committed.Key("cz")}
 	part2 := &tree.Part{ID: "two", MaxKey: committed.Key("dz")}
 	part4 := &tree.Part{ID: "four", MaxKey: committed.Key("hz")}
-	source := NewFakePartsAndValuesIterator()
->>>>>>> 94479366
+	source := testutil.NewFakePartsAndValuesIterator()
 	source.
 		AddPart(part1).
 		AddValueRecords(makeV("a", "source:a"), makeV("b", "source:b"), makeV("c", "source:c")).
