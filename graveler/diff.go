--- conflicted
+++ resolved
@@ -10,13 +10,7 @@
 	right       ValueIterator
 	leftNext    bool
 	rightNext   bool
-<<<<<<< HEAD
-	currentVal  *ValueRecord
-	oldIdentity []byte
-=======
 	currentVal  *Diff
->>>>>>> fe0c8a16
-	currentType DiffType
 	err         error
 }
 
@@ -51,24 +45,15 @@
 		switch comp {
 		case 0:
 			leftVal := d.left.Value()
-			d.currentVal = d.right.Value()
+			rightVal := d.right.Value()
 			d.rightNext = d.right.Next()
 			d.leftNext = d.left.Next()
-<<<<<<< HEAD
-			if !bytes.Equal(leftVal.Value.Identity, d.currentVal.Value.Identity) {
-				d.oldIdentity = leftVal.Identity
-				d.currentType = DiffTypeChanged
-				return true
-			}
-		case -1:
-			d.currentVal = d.left.Value()
-			d.oldIdentity = d.currentVal.Identity
-=======
 			if !bytes.Equal(leftVal.Value.Identity, rightVal.Value.Identity) {
 				d.currentVal = &Diff{
 					Type:  DiffTypeChanged,
 					Key:   rightVal.Key,
 					Value: rightVal.Value,
+					OldIdentity: leftVal.Identity,
 				}
 				return true
 			}
@@ -77,21 +62,16 @@
 				Type:  DiffTypeRemoved,
 				Key:   d.left.Value().Key,
 				Value: d.left.Value().Value,
+				OldIdentity: d.left.Value().Identity,
 			}
->>>>>>> fe0c8a16
 			d.leftNext = d.left.Next()
 			return true
 		default: // leftKey > rightKey
-<<<<<<< HEAD
-			d.currentVal = d.right.Value()
-			d.oldIdentity = nil
-=======
 			d.currentVal = &Diff{
 				Type:  DiffTypeAdded,
 				Key:   d.right.Value().Key,
 				Value: d.right.Value().Value,
 			}
->>>>>>> fe0c8a16
 			d.rightNext = d.right.Next()
 			return true
 		}
@@ -110,16 +90,7 @@
 }
 
 func (d *diffIterator) Value() *Diff {
-<<<<<<< HEAD
-	return &Diff{
-		Type:        d.currentType,
-		Key:         d.currentVal.Key,
-		Value:       d.currentVal.Value,
-		OldIdentity: d.oldIdentity,
-	}
-=======
 	return d.currentVal
->>>>>>> fe0c8a16
 }
 
 func (d *diffIterator) Err() error {
