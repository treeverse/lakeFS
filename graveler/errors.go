--- conflicted
+++ resolved
@@ -38,13 +38,9 @@
 	ErrDirtyBranch             = errors.New("can't apply meta-range on dirty branch")
 	ErrMetaRangeNotFound       = errors.New("metarange not found")
 	ErrLockNotAcquired         = errors.New("lock not acquired")
-<<<<<<< HEAD
+	ErrAlreadyLocked           = wrapError(ErrLockNotAcquired, "already locked")
 	ErrRevertMergeNoParent     = errors.New("must specify 1-based parent number for reverting merge commit")
 	ErrRevertParentOutOfRange  = errors.New("given commit does not have the given parent number")
-=======
-	ErrAlreadyLocked           = wrapError(ErrLockNotAcquired, "already locked")
-	ErrRevertMergeCommit       = errors.New("revert merge commit unsupported")
->>>>>>> a7209f4f
 )
 
 // wrappedError is an error for wrapping another error while ignoring its message.
