--- conflicted
+++ resolved
@@ -29,10 +29,7 @@
 	ErrDirtyBranch             = errors.New("can't apply meta-range on dirty branch")
 	ErrMetaRangeNotFound       = errors.New("metarange not found")
 	ErrLockNotAcquired         = errors.New("lock not acquired")
-<<<<<<< HEAD
 	ErrRevertMergeCommit       = errors.New("revert merge commit unsupported")
-)
-=======
 )
 
 // wrappedError is an error for wrapping another error while ignoring its message.
@@ -53,5 +50,4 @@
 // err.
 func wrapError(err error, msg string) error {
 	return &wrappedError{err: err, msg: msg}
-}
->>>>>>> 93e8ebca
+}