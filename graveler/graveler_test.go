--- conflicted
+++ resolved
@@ -409,13 +409,8 @@
 func TestGraveler_CreateBranch(t *testing.T) {
 	gravel := graveler.NewGraveler(nil,
 		nil,
-<<<<<<< HEAD
 		&refsMock{
-			branchErr: graveler.ErrNotFound,
-=======
-		&mockRefs{
 			err: graveler.ErrNotFound,
->>>>>>> 76d88deb
 		},
 	)
 	_, err := gravel.CreateBranch(context.Background(), "", "", "")
