package graveler_test

import (
	"bytes"
	"context"
	"errors"
	"testing"

	"github.com/go-test/deep"
	"github.com/treeverse/lakefs/graveler"
	"github.com/treeverse/lakefs/graveler/testutil"
)

func TestGraveler_List(t *testing.T) {
	tests := []struct {
		name        string
		r           graveler.Graveler
		expectedErr error
		expected    []*graveler.ValueRecord
	}{
		{
			name: "one committed one staged no paths",
			r: graveler.NewGraveler(&testutil.CommittedFake{ValueIterator: testutil.NewValueIteratorFake([]graveler.ValueRecord{{Key: graveler.Key("foo"), Value: &graveler.Value{}}})},
				&testutil.StagingFake{ValueIterator: testutil.NewValueIteratorFake([]graveler.ValueRecord{{Key: graveler.Key("bar"), Value: &graveler.Value{}}})},
				&testutil.RefsFake{RefType: graveler.ReferenceTypeBranch, Commit: &graveler.Commit{}},
			),
			expected: []*graveler.ValueRecord{{Key: graveler.Key("bar"), Value: &graveler.Value{}}, {Key: graveler.Key("foo"), Value: &graveler.Value{}}},
		},
		{
			name: "same path different file",
			r: graveler.NewGraveler(&testutil.CommittedFake{ValueIterator: testutil.NewValueIteratorFake([]graveler.ValueRecord{{Key: graveler.Key("foo"), Value: &graveler.Value{Identity: []byte("original")}}})},
				&testutil.StagingFake{ValueIterator: testutil.NewValueIteratorFake([]graveler.ValueRecord{{Key: graveler.Key("foo"), Value: &graveler.Value{Identity: []byte("other")}}})},
				&testutil.RefsFake{RefType: graveler.ReferenceTypeBranch, Commit: &graveler.Commit{}},
			),
			expected: []*graveler.ValueRecord{{Key: graveler.Key("foo"), Value: &graveler.Value{Identity: []byte("other")}}},
		},
		{
			name: "one committed one staged no paths - with prefix",
			r: graveler.NewGraveler(&testutil.CommittedFake{ValueIterator: testutil.NewValueIteratorFake([]graveler.ValueRecord{{Key: graveler.Key("prefix/foo"), Value: &graveler.Value{}}})},
				&testutil.StagingFake{ValueIterator: testutil.NewValueIteratorFake([]graveler.ValueRecord{{Key: graveler.Key("prefix/bar"), Value: &graveler.Value{}}})},
				&testutil.RefsFake{RefType: graveler.ReferenceTypeBranch, Commit: &graveler.Commit{}},
			),
<<<<<<< HEAD
			expected: []*graveler.ValueRecord{{Key: graveler.Key("prefix/bar"), Value: &graveler.Value{}}, {Key: graveler.Key("prefix/foo"), Value: &graveler.Value{}}},
=======
			delimiter:       graveler.Key("/"),
			prefix:          graveler.Key("prefix/"),
			amount:          10,
			expectedListing: testutil.NewListingIter([]graveler.Listing{{Key: graveler.Key("prefix/bar"), Value: &graveler.Value{}}, {Key: graveler.Key("prefix/foo"), Value: &graveler.Value{}}}),
		},
		{
			name: "objects and paths in both committed and staging",
			r: graveler.NewGraveler(&testutil.CommittedFake{ValueIterator: testutil.NewValueIteratorFake([]graveler.ValueRecord{{Key: graveler.Key("prefix/pathA/foo"), Value: &graveler.Value{}}, {Key: graveler.Key("prefix/pathA/foo2"), Value: &graveler.Value{}}, {Key: graveler.Key("prefix/pathB/foo"), Value: &graveler.Value{}}})},
				&testutil.StagingFake{ValueIterator: testutil.NewValueIteratorFake([]graveler.ValueRecord{{Key: graveler.Key("prefix/file"), Value: &graveler.Value{}}, {Key: graveler.Key("prefix/pathA/bar"), Value: &graveler.Value{}}, {Key: graveler.Key("prefix/pathB/bar"), Value: &graveler.Value{}}})},
				&testutil.RefsFake{RefType: graveler.ReferenceTypeBranch, Commit: &graveler.Commit{}},
			),
			delimiter: graveler.Key("/"),
			prefix:    graveler.Key("prefix/"),
			amount:    10,
			expectedListing: testutil.NewListingIter([]graveler.Listing{
				{
					CommonPrefix: false,
					Key:          graveler.Key("prefix/file"),
					Value:        &graveler.Value{},
				}, {
					CommonPrefix: true,
					Key:          graveler.Key("prefix/pathA/"),
					Value:        nil,
				}, {
					CommonPrefix: true,
					Key:          graveler.Key("prefix/pathB/"),
					Value:        nil,
				}}),
>>>>>>> 6bbdde31
		},
	}
	ctx := context.Background()
	for _, tt := range tests {
		t.Run(tt.name, func(t *testing.T) {
			listing, err := tt.r.List(ctx, "", "")
			if !errors.Is(err, tt.expectedErr) {
				t.Fatalf("wrong error, expected:%s got:%s", tt.expectedErr, err)
			}
			if err != nil {
				return // err == tt.expectedErr
			}
			defer listing.Close()
			var recs []*graveler.ValueRecord
			for listing.Next() {
				recs = append(recs, listing.Value())
			}
			if diff := deep.Equal(recs, tt.expected); diff != nil {
				t.Fatal("List() diff found", diff)
			}
		})
	}
}

func TestGraveler_Get(t *testing.T) {
	var ErrTest = errors.New("some kind of err")
	tests := []struct {
		name                string
		r                   graveler.Graveler
		expectedValueResult graveler.Value
		expectedErr         error
	}{
		{
			name: "commit - exists",
			r: graveler.NewGraveler(&testutil.CommittedFake{Value: &graveler.Value{Identity: []byte("committed")}}, nil,
				&testutil.RefsFake{RefType: graveler.ReferenceTypeCommit, Commit: &graveler.Commit{}},
			),
			expectedValueResult: graveler.Value{Identity: []byte("committed")},
		},
		{
			name: "commit - not found",
			r: graveler.NewGraveler(&testutil.CommittedFake{Err: graveler.ErrNotFound}, nil,
				&testutil.RefsFake{RefType: graveler.ReferenceTypeCommit, Commit: &graveler.Commit{}},
			), expectedErr: graveler.ErrNotFound,
		},
		{
			name: "commit - error",
			r: graveler.NewGraveler(&testutil.CommittedFake{Err: ErrTest}, nil,
				&testutil.RefsFake{RefType: graveler.ReferenceTypeCommit, Commit: &graveler.Commit{}},
			), expectedErr: ErrTest,
		},
		{
			name: "branch - only staged",
			r: graveler.NewGraveler(&testutil.CommittedFake{Err: graveler.ErrNotFound}, &testutil.StagingFake{Value: &graveler.Value{Identity: []byte("staged")}},
				&testutil.RefsFake{RefType: graveler.ReferenceTypeBranch, Commit: &graveler.Commit{}},
			),
			expectedValueResult: graveler.Value{Identity: []byte("staged")},
		},
		{
			name: "branch - committed and staged",
			r: graveler.NewGraveler(&testutil.CommittedFake{Value: &graveler.Value{Identity: []byte("committed")}}, &testutil.StagingFake{Value: &graveler.Value{Identity: []byte("staged")}},

				&testutil.RefsFake{RefType: graveler.ReferenceTypeBranch, Commit: &graveler.Commit{}},
			),
			expectedValueResult: graveler.Value{Identity: []byte("staged")},
		},
		{
			name: "branch - only committed",
			r: graveler.NewGraveler(&testutil.CommittedFake{Value: &graveler.Value{Identity: []byte("committed")}}, &testutil.StagingFake{Err: graveler.ErrNotFound},

				&testutil.RefsFake{RefType: graveler.ReferenceTypeBranch, Commit: &graveler.Commit{}},
			),
			expectedValueResult: graveler.Value{Identity: []byte("committed")},
		},
		{
			name: "branch - tombstone",
			r: graveler.NewGraveler(&testutil.CommittedFake{Value: &graveler.Value{Identity: []byte("committed")}}, &testutil.StagingFake{Value: nil},
				&testutil.RefsFake{RefType: graveler.ReferenceTypeBranch, Commit: &graveler.Commit{}},
			),
			expectedErr: graveler.ErrNotFound,
		},
		{
			name: "branch - staged return error",
			r: graveler.NewGraveler(&testutil.CommittedFake{}, &testutil.StagingFake{Err: ErrTest},
				&testutil.RefsFake{RefType: graveler.ReferenceTypeBranch, Commit: &graveler.Commit{}},
			),
			expectedErr: ErrTest,
		},
	}
	for _, tt := range tests {
		t.Run(tt.name, func(t *testing.T) {
			Value, err := tt.r.Get(context.Background(), "", "", nil)
			if err != tt.expectedErr {
				t.Fatalf("wrong error, expected:%s got:%s", tt.expectedErr, err)
			}
			if err != nil {
				return // err == tt.expected error
			}
			if string(tt.expectedValueResult.Identity) != string(Value.Identity) {
				t.Errorf("wrong Value address, expected:%s got:%s", tt.expectedValueResult.Identity, Value.Identity)
			}
		})
	}
}

func TestGraveler_DiffUncommitted(t *testing.T) {
	tests := []struct {
		name            string
		r               graveler.Graveler
		amount          int
		expectedErr     error
		expectedHasMore bool
		expectedDiff    graveler.DiffIterator
	}{
		{
			name: "no changes",
			r: graveler.NewGraveler(&testutil.CommittedFake{ValueIterator: testutil.NewValueIteratorFake([]graveler.ValueRecord{{Key: graveler.Key("foo/one"), Value: &graveler.Value{}}}), Err: graveler.ErrNotFound},
				&testutil.StagingFake{ValueIterator: testutil.NewValueIteratorFake([]graveler.ValueRecord{})},
				&testutil.RefsFake{Branch: &graveler.Branch{}, Commit: &graveler.Commit{}},
			),
			amount:       10,
			expectedDiff: testutil.NewDiffIter([]graveler.Diff{}),
		},
		{
			name: "added one",
			r: graveler.NewGraveler(&testutil.CommittedFake{ValueIterator: testutil.NewValueIteratorFake([]graveler.ValueRecord{}), Err: graveler.ErrNotFound},
				&testutil.StagingFake{ValueIterator: testutil.NewValueIteratorFake([]graveler.ValueRecord{{Key: graveler.Key("foo/one"), Value: &graveler.Value{}}})},
				&testutil.RefsFake{Branch: &graveler.Branch{}, Commit: &graveler.Commit{}},
			),
			amount: 10,
			expectedDiff: testutil.NewDiffIter([]graveler.Diff{{
				Key:   graveler.Key("foo/one"),
				Type:  graveler.DiffTypeAdded,
				Value: &graveler.Value{},
			}}),
		},
		{
			name: "changed one",
			r: graveler.NewGraveler(&testutil.CommittedFake{ValueIterator: testutil.NewValueIteratorFake([]graveler.ValueRecord{{Key: graveler.Key("foo/one"), Value: &graveler.Value{}}})},
				&testutil.StagingFake{ValueIterator: testutil.NewValueIteratorFake([]graveler.ValueRecord{{Key: graveler.Key("foo/one"), Value: &graveler.Value{}}})},
				&testutil.RefsFake{Branch: &graveler.Branch{}, Commit: &graveler.Commit{}},
			),
			amount: 10,
			expectedDiff: testutil.NewDiffIter([]graveler.Diff{{
				Key:   graveler.Key("foo/one"),
				Type:  graveler.DiffTypeChanged,
				Value: &graveler.Value{},
			}}),
		},
		{
			name: "removed one",
			r: graveler.NewGraveler(&testutil.CommittedFake{ValueIterator: testutil.NewValueIteratorFake([]graveler.ValueRecord{{Key: graveler.Key("foo/one"), Value: &graveler.Value{}}})},
				&testutil.StagingFake{ValueIterator: testutil.NewValueIteratorFake([]graveler.ValueRecord{{Key: graveler.Key("foo/one"), Value: nil}})},
				&testutil.RefsFake{Branch: &graveler.Branch{}, Commit: &graveler.Commit{}},
			),
			amount: 10,
			expectedDiff: testutil.NewDiffIter([]graveler.Diff{{
				Key:  graveler.Key("foo/one"),
				Type: graveler.DiffTypeRemoved,
			}}),
		},
	}

	for _, tt := range tests {
		t.Run(tt.name, func(t *testing.T) {
			diff, err := tt.r.DiffUncommitted(context.Background(), "repo", "branch")
			if err != tt.expectedErr {
				t.Fatalf("wrong error, expected:%s got:%s", tt.expectedErr, err)
			}
			if err != nil {
				return // err == tt.expectedErr
			}

			// compare iterators
			for diff.Next() {
				if !tt.expectedDiff.Next() {
					t.Fatalf("listing next returned true where expected listing next returned false")
				}
				if diff := deep.Equal(diff.Value(), tt.expectedDiff.Value()); diff != nil {
					t.Errorf("unexpected diff %s", diff)
				}
			}
			if tt.expectedDiff.Next() {
				t.Fatalf("expected listing next returned true where listing next returned false")
			}
		})
	}
}

func TestGraveler_CreateBranch(t *testing.T) {
	gravel := graveler.NewGraveler(nil,
		nil,
		&testutil.RefsFake{
			Err: graveler.ErrNotFound,
		},
	)
	_, err := gravel.CreateBranch(context.Background(), "", "", "")
	if err != nil {
		t.Fatal("unexpected error on create branch", err)
	}
	// test create branch when branch exists
	gravel = graveler.NewGraveler(nil,
		nil,
		&testutil.RefsFake{
			Branch: &graveler.Branch{},
		},
	)
	_, err = gravel.CreateBranch(context.Background(), "", "", "")
	if !errors.Is(err, graveler.ErrBranchExists) {
		t.Fatal("did not get expected error, expected ErrBranchExists")
	}
}

func TestGraveler_UpdateBranch(t *testing.T) {
	gravel := graveler.NewGraveler(nil,
		&testutil.StagingFake{ValueIterator: testutil.NewValueIteratorFake([]graveler.ValueRecord{{Key: graveler.Key("foo/one"), Value: &graveler.Value{}}})},
		&testutil.RefsFake{Branch: &graveler.Branch{}},
	)
	_, err := gravel.UpdateBranch(context.Background(), "", "", "")
	if !errors.Is(err, graveler.ErrConflictFound) {
		t.Fatal("expected update to fail on conflict")
	}
	gravel = graveler.NewGraveler(nil,
		&testutil.StagingFake{ValueIterator: testutil.NewValueIteratorFake([]graveler.ValueRecord{})},
		&testutil.RefsFake{Branch: &graveler.Branch{}},
	)
	_, err = gravel.UpdateBranch(context.Background(), "", "", "")
	if err != nil {
		t.Fatal("did not expect to get error")
	}
}

func TestGraveler_Commit(t *testing.T) {
	expectedCommitID := graveler.CommitID("expectedCommitId")
	expectedTreeID := graveler.TreeID("expectedTreeID")
	values := testutil.NewValueIteratorFake([]graveler.ValueRecord{{Key: nil, Value: nil}})
	type fields struct {
		CommittedManager *testutil.CommittedFake
		StagingManager   *testutil.StagingFake
		RefManager       *testutil.RefsFake
	}
	type args struct {
		ctx          context.Context
		repositoryID graveler.RepositoryID
		branchID     graveler.BranchID
		committer    string
		message      string
		metadata     graveler.Metadata
	}
	tests := []struct {
		name        string
		fields      fields
		args        args
		want        graveler.CommitID
		expectedErr error
	}{
		{
			name: "valid commit",
			fields: fields{
				CommittedManager: &testutil.CommittedFake{TreeID: expectedTreeID},
				StagingManager:   &testutil.StagingFake{ValueIterator: values},
				RefManager:       &testutil.RefsFake{CommitID: expectedCommitID, Branch: &graveler.Branch{CommitID: expectedCommitID}, Commit: &graveler.Commit{TreeID: expectedTreeID}},
			},
			args: args{
				ctx:          nil,
				repositoryID: "repo",
				branchID:     "branch",
				committer:    "committer",
				message:      "a message",
				metadata:     graveler.Metadata{},
			},
			want:        expectedCommitID,
			expectedErr: nil,
		},
		{
			name: "fail on staging",
			fields: fields{
				CommittedManager: &testutil.CommittedFake{TreeID: expectedTreeID},
				StagingManager:   &testutil.StagingFake{ValueIterator: values, Err: graveler.ErrNotFound},
				RefManager:       &testutil.RefsFake{CommitID: expectedCommitID, Branch: &graveler.Branch{CommitID: expectedCommitID}, Commit: &graveler.Commit{TreeID: expectedTreeID}},
			},
			args: args{
				ctx:          nil,
				repositoryID: "repo",
				branchID:     "branch",
				committer:    "committer",
				message:      "a message",
				metadata:     nil,
			},
			want:        expectedCommitID,
			expectedErr: graveler.ErrNotFound,
		},
		{
			name: "fail on apply",
			fields: fields{
				CommittedManager: &testutil.CommittedFake{TreeID: expectedTreeID, Err: graveler.ErrConflictFound},
				StagingManager:   &testutil.StagingFake{ValueIterator: values},
				RefManager:       &testutil.RefsFake{CommitID: expectedCommitID, Branch: &graveler.Branch{CommitID: expectedCommitID}, Commit: &graveler.Commit{TreeID: expectedTreeID}},
			},
			args: args{
				ctx:          nil,
				repositoryID: "repo",
				branchID:     "branch",
				committer:    "committer",
				message:      "a message",
				metadata:     nil,
			},
			want:        expectedCommitID,
			expectedErr: graveler.ErrConflictFound,
		},
		{
			name: "fail on add commit",
			fields: fields{
				CommittedManager: &testutil.CommittedFake{TreeID: expectedTreeID},
				StagingManager:   &testutil.StagingFake{ValueIterator: values},
				RefManager:       &testutil.RefsFake{CommitID: expectedCommitID, Branch: &graveler.Branch{CommitID: expectedCommitID}, CommitErr: graveler.ErrConflictFound, Commit: &graveler.Commit{TreeID: expectedTreeID}},
			},
			args: args{
				ctx:          nil,
				repositoryID: "repo",
				branchID:     "branch",
				committer:    "committer",
				message:      "a message",
				metadata:     nil,
			},
			want:        expectedCommitID,
			expectedErr: graveler.ErrConflictFound,
		},
		{
			name: "fail on drop",
			fields: fields{
				CommittedManager: &testutil.CommittedFake{TreeID: expectedTreeID},
				StagingManager:   &testutil.StagingFake{ValueIterator: values, DropErr: graveler.ErrNotFound},
				RefManager:       &testutil.RefsFake{CommitID: expectedCommitID, Branch: &graveler.Branch{CommitID: expectedCommitID}, Commit: &graveler.Commit{TreeID: expectedTreeID}},
			},
			args: args{
				ctx:          nil,
				repositoryID: "repo",
				branchID:     "branch",
				committer:    "committer",
				message:      "a message",
				metadata:     graveler.Metadata{},
			},
			want:        expectedCommitID,
			expectedErr: nil,
		},
	}
	for _, tt := range tests {
		t.Run(tt.name, func(t *testing.T) {
			expectedCommitID := graveler.CommitID("expectedCommitId")
			expectedTreeID := graveler.TreeID("expectedTreeID")
			values := testutil.NewValueIteratorFake([]graveler.ValueRecord{{Key: nil, Value: nil}})
			g := graveler.NewGraveler(tt.fields.CommittedManager, tt.fields.StagingManager, tt.fields.RefManager)
			//tt.fields.RefManager.Commit = &graveler.Commit{TreeID: expectedTreeID}
			got, err := g.Commit(context.Background(), "", "", tt.args.committer, tt.args.message, tt.args.metadata)
			if !errors.Is(err, tt.expectedErr) {
				t.Fatalf("unexpected err got = %v, wanted = %v", err, tt.expectedErr)
			}
			if err != nil {
				return
			}
			if diff := deep.Equal(tt.fields.CommittedManager.AppliedData, testutil.AppliedData{
				Values: values,
				TreeID: expectedTreeID,
			}); diff != nil {
				t.Errorf("unexpected apply data %s", diff)
			}

			if diff := deep.Equal(tt.fields.RefManager.AddedCommit, testutil.AddedCommitData{
				Committer: tt.args.committer,
				Message:   tt.args.message,
				TreeID:    expectedTreeID,
				Parents:   graveler.CommitParents{expectedCommitID},
				Metadata:  graveler.Metadata{},
			}); diff != nil {
				t.Errorf("unexpected added commit %s", diff)
			}
			if !tt.fields.StagingManager.DropCalled && tt.fields.StagingManager.DropErr == nil {
				t.Errorf("expected drop to be called")
			}

			if got != expectedCommitID {
				t.Errorf("got wrong commitID, got = %v, want %v", got, expectedCommitID)
			}
		})
	}
}

func TestGraveler_Delete(t *testing.T) {
	type fields struct {
		CommittedManager graveler.CommittedManager
		StagingManager   *testutil.StagingFake
		RefManager       graveler.RefManager
	}
	type args struct {
		ctx          context.Context
		repositoryID graveler.RepositoryID
		branchID     graveler.BranchID
		key          graveler.Key
	}
	tests := []struct {
		name               string
		fields             fields
		args               args
		expectedSetValue   *graveler.ValueRecord
		expectedRemovedKey graveler.Key
		expectedErr        error
	}{
		{
			name: "exists only in committed",
			fields: fields{
				CommittedManager: &testutil.CommittedFake{
					Value: &graveler.Value{},
				},
				StagingManager: &testutil.StagingFake{
					Err: graveler.ErrNotFound,
				},
				RefManager: &testutil.RefsFake{
					Branch: &graveler.Branch{},
					Commit: &graveler.Commit{},
				},
			},
			args: args{
				key: []byte("key"),
			},
			expectedSetValue: &graveler.ValueRecord{
				Key:   []byte("key"),
				Value: nil,
			},
			expectedErr: nil,
		},
		{
			name: "exists in committed and in staging",
			fields: fields{
				CommittedManager: &testutil.CommittedFake{
					Value: &graveler.Value{},
				},
				StagingManager: &testutil.StagingFake{
					Value: &graveler.Value{},
				},
				RefManager: &testutil.RefsFake{
					Branch: &graveler.Branch{},
					Commit: &graveler.Commit{},
				},
			},
			args: args{
				key: []byte("key"),
			},
			expectedSetValue: &graveler.ValueRecord{
				Key:   []byte("key"),
				Value: nil,
			},
			expectedErr: nil,
		},
		{
			name: "exists in committed tombstone in staging",
			fields: fields{
				CommittedManager: &testutil.CommittedFake{
					Value: &graveler.Value{},
				},
				StagingManager: &testutil.StagingFake{
					Value: nil,
				},
				RefManager: &testutil.RefsFake{
					Branch: &graveler.Branch{},
					Commit: &graveler.Commit{},
				},
			},
			args:        args{},
			expectedErr: graveler.ErrNotFound,
		},
		{
			name: "exists only in staging",
			fields: fields{
				CommittedManager: &testutil.CommittedFake{
					Err: graveler.ErrNotFound,
				},
				StagingManager: &testutil.StagingFake{
					Value: &graveler.Value{},
				},
				RefManager: &testutil.RefsFake{
					Branch: &graveler.Branch{},
					Commit: &graveler.Commit{},
				},
			},
			args: args{
				key: []byte("key"),
			},
			expectedRemovedKey: []byte("key"),
			expectedErr:        nil,
		},
		{
			name: "not in committed not in staging",
			fields: fields{
				CommittedManager: &testutil.CommittedFake{
					Err: graveler.ErrNotFound,
				},
				StagingManager: &testutil.StagingFake{
					Err: graveler.ErrNotFound,
				},
				RefManager: &testutil.RefsFake{
					Branch: &graveler.Branch{},
					Commit: &graveler.Commit{},
				},
			},
			args:        args{},
			expectedErr: graveler.ErrNotFound,
		},
	}
	for _, tt := range tests {
		t.Run(tt.name, func(t *testing.T) {
			g := graveler.NewGraveler(tt.fields.CommittedManager, tt.fields.StagingManager, tt.fields.RefManager)
			if err := g.Delete(tt.args.ctx, tt.args.repositoryID, tt.args.branchID, tt.args.key); !errors.Is(err, tt.expectedErr) {
				t.Errorf("Delete() returned unexpected error. got = %v, expected %v", err, tt.expectedErr)
			}
			// validate set on staging
			if diff := deep.Equal(tt.fields.StagingManager.LastSetValueRecord, tt.expectedSetValue); diff != nil {
				t.Errorf("unexpected set value %s", diff)
			}
			// validate removed from staging
			if bytes.Compare(tt.fields.StagingManager.LastRemovedKey, tt.expectedRemovedKey) != 0 {
				t.Errorf("unexpected removed key got = %s, expected = %s ", tt.fields.StagingManager.LastRemovedKey, tt.expectedRemovedKey)
			}

		})
	}
}<|MERGE_RESOLUTION|>--- conflicted
+++ resolved
@@ -40,38 +40,7 @@
 				&testutil.StagingFake{ValueIterator: testutil.NewValueIteratorFake([]graveler.ValueRecord{{Key: graveler.Key("prefix/bar"), Value: &graveler.Value{}}})},
 				&testutil.RefsFake{RefType: graveler.ReferenceTypeBranch, Commit: &graveler.Commit{}},
 			),
-<<<<<<< HEAD
 			expected: []*graveler.ValueRecord{{Key: graveler.Key("prefix/bar"), Value: &graveler.Value{}}, {Key: graveler.Key("prefix/foo"), Value: &graveler.Value{}}},
-=======
-			delimiter:       graveler.Key("/"),
-			prefix:          graveler.Key("prefix/"),
-			amount:          10,
-			expectedListing: testutil.NewListingIter([]graveler.Listing{{Key: graveler.Key("prefix/bar"), Value: &graveler.Value{}}, {Key: graveler.Key("prefix/foo"), Value: &graveler.Value{}}}),
-		},
-		{
-			name: "objects and paths in both committed and staging",
-			r: graveler.NewGraveler(&testutil.CommittedFake{ValueIterator: testutil.NewValueIteratorFake([]graveler.ValueRecord{{Key: graveler.Key("prefix/pathA/foo"), Value: &graveler.Value{}}, {Key: graveler.Key("prefix/pathA/foo2"), Value: &graveler.Value{}}, {Key: graveler.Key("prefix/pathB/foo"), Value: &graveler.Value{}}})},
-				&testutil.StagingFake{ValueIterator: testutil.NewValueIteratorFake([]graveler.ValueRecord{{Key: graveler.Key("prefix/file"), Value: &graveler.Value{}}, {Key: graveler.Key("prefix/pathA/bar"), Value: &graveler.Value{}}, {Key: graveler.Key("prefix/pathB/bar"), Value: &graveler.Value{}}})},
-				&testutil.RefsFake{RefType: graveler.ReferenceTypeBranch, Commit: &graveler.Commit{}},
-			),
-			delimiter: graveler.Key("/"),
-			prefix:    graveler.Key("prefix/"),
-			amount:    10,
-			expectedListing: testutil.NewListingIter([]graveler.Listing{
-				{
-					CommonPrefix: false,
-					Key:          graveler.Key("prefix/file"),
-					Value:        &graveler.Value{},
-				}, {
-					CommonPrefix: true,
-					Key:          graveler.Key("prefix/pathA/"),
-					Value:        nil,
-				}, {
-					CommonPrefix: true,
-					Key:          graveler.Key("prefix/pathB/"),
-					Value:        nil,
-				}}),
->>>>>>> 6bbdde31
 		},
 	}
 	ctx := context.Background()
