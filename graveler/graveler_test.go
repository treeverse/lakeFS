package graveler_test

import (
	"bytes"
	"context"
	"errors"
	"testing"

	"github.com/go-test/deep"
	"github.com/treeverse/lakefs/graveler"
	"github.com/treeverse/lakefs/graveler/testutil"
)

func TestGraveler_PrefixIterator(t *testing.T) {
	tests := []struct {
		name               string
		valueIter          graveler.ValueIterator
		prefix             []byte
		seekTo             []byte
		expectedPrefixIter graveler.ValueIterator
	}{
		{
			name:               "no prefix",
			valueIter:          testutil.NewValueIteratorFake([]graveler.ValueRecord{{Key: []byte("foo")}}),
			expectedPrefixIter: testutil.NewValueIteratorFake([]graveler.ValueRecord{{Key: []byte("foo")}}),
		},
		{
			name:               "no files",
			valueIter:          testutil.NewValueIteratorFake([]graveler.ValueRecord{{Key: []byte("other/path/foo")}}),
			prefix:             []byte("path/"),
			expectedPrefixIter: testutil.NewValueIteratorFake([]graveler.ValueRecord{}),
		},
		{
			name:               "one file",
			valueIter:          testutil.NewValueIteratorFake([]graveler.ValueRecord{{Key: []byte("path/foo")}}),
			prefix:             []byte("path/"),
			expectedPrefixIter: testutil.NewValueIteratorFake([]graveler.ValueRecord{{Key: []byte("path/foo"), Value: nil}}),
		},
		{
			name:               "one file in prefix",
			prefix:             []byte("path/"),
			valueIter:          testutil.NewValueIteratorFake([]graveler.ValueRecord{{Key: []byte("before/foo")}, {Key: []byte("path/foo")}, {Key: []byte("last/foo")}}),
			expectedPrefixIter: testutil.NewValueIteratorFake([]graveler.ValueRecord{{Key: []byte("path/foo"), Value: nil}}),
		},
		{
			name:               "seek before",
			prefix:             []byte("path/"),
			valueIter:          testutil.NewValueIteratorFake([]graveler.ValueRecord{{Key: []byte("before/foo")}, {Key: []byte("path/foo")}, {Key: []byte("last/foo")}}),
			seekTo:             []byte("before/"),
			expectedPrefixIter: testutil.NewValueIteratorFake([]graveler.ValueRecord{{Key: []byte("path/foo"), Value: nil}}),
		},
		{
			name:               "seek after",
			prefix:             []byte("path/"),
			valueIter:          testutil.NewValueIteratorFake([]graveler.ValueRecord{{Key: []byte("before/foo")}, {Key: []byte("path/foo")}, {Key: []byte("z_after/foo")}}),
			seekTo:             []byte("z_after/"),
			expectedPrefixIter: testutil.NewValueIteratorFake([]graveler.ValueRecord{}),
		},
	}

	for _, tt := range tests {
		t.Run(tt.name, func(t *testing.T) {
			prefixIter := graveler.NewPrefixIterator(tt.valueIter, tt.prefix)
			defer prefixIter.Close()
			prefixIter.SeekGE(tt.seekTo)
			// compare iterators
			for prefixIter.Next() {
				if !tt.expectedPrefixIter.Next() {
					t.Fatalf("listing next returned true where expected listing next returned false")
				}
				if diff := deep.Equal(prefixIter.Value(), tt.expectedPrefixIter.Value()); diff != nil {
					t.Errorf("unexpected diff %s", diff)
				}
			}
			if tt.expectedPrefixIter.Next() {
				t.Fatalf("expected listing next returned true where listing next returned false")
			}

		})
	}
}

func TestGraveler_ListingIterator(t *testing.T) {
	tests := []struct {
		name                string
		valueIter           graveler.ValueIterator
		delimiter           []byte
		prefix              []byte
		expectedListingIter graveler.ListingIterator
	}{
		{
			name:                "no file",
			valueIter:           testutil.NewValueIteratorFake([]graveler.ValueRecord{}),
			delimiter:           []byte("/"),
			prefix:              nil,
			expectedListingIter: testutil.NewListingIter([]graveler.Listing{}),
		},
		{
			name:                "one file no delimiter",
			valueIter:           testutil.NewValueIteratorFake([]graveler.ValueRecord{{Key: graveler.Key("foo")}}),
			delimiter:           nil,
			prefix:              nil,
			expectedListingIter: testutil.NewListingIter([]graveler.Listing{{CommonPrefix: false, Key: graveler.Key("foo")}}),
		},
		{
			name:                "one file",
			valueIter:           testutil.NewValueIteratorFake([]graveler.ValueRecord{{Key: graveler.Key("foo")}}),
			delimiter:           []byte("/"),
			prefix:              nil,
			expectedListingIter: testutil.NewListingIter([]graveler.Listing{{CommonPrefix: false, Key: graveler.Key("foo")}}),
		},
		{
			name:                "one common prefix",
			valueIter:           testutil.NewValueIteratorFake([]graveler.ValueRecord{{Key: graveler.Key("foo/bar")}, {Key: graveler.Key("foo/bar2")}}),
			delimiter:           []byte("/"),
			prefix:              nil,
			expectedListingIter: testutil.NewListingIter([]graveler.Listing{{CommonPrefix: true, Key: graveler.Key("foo/")}}),
		},
		{
			name:                "one common prefix one file",
			valueIter:           testutil.NewValueIteratorFake([]graveler.ValueRecord{{Key: graveler.Key("foo/bar")}, {Key: graveler.Key("foo/bar2")}, {Key: graveler.Key("foo/bar3")}, {Key: graveler.Key("foo/bar4")}, {Key: graveler.Key("fooFighter")}}),
			delimiter:           []byte("/"),
			prefix:              nil,
			expectedListingIter: testutil.NewListingIter([]graveler.Listing{{CommonPrefix: true, Key: graveler.Key("foo/")}, {CommonPrefix: false, Key: graveler.Key("fooFighter")}}),
		},
		{
			name:                "one file with prefix",
			valueIter:           testutil.NewValueIteratorFake([]graveler.ValueRecord{{Key: graveler.Key("path/to/foo")}}),
			delimiter:           []byte("/"),
			prefix:              []byte("path/to/"),
			expectedListingIter: testutil.NewListingIter([]graveler.Listing{{CommonPrefix: false, Key: graveler.Key("path/to/foo")}}),
		},
		{
			name:                "one common prefix with prefix",
			valueIter:           testutil.NewValueIteratorFake([]graveler.ValueRecord{{Key: graveler.Key("path/to/foo/bar")}, {Key: graveler.Key("path/to/foo/bar2")}}),
			delimiter:           []byte("/"),
			prefix:              []byte("path/to/"),
			expectedListingIter: testutil.NewListingIter([]graveler.Listing{{CommonPrefix: true, Key: graveler.Key("path/to/foo/")}}),
		},
		{
			name:                "one common prefix one file with prefix",
			valueIter:           testutil.NewValueIteratorFake([]graveler.ValueRecord{{Key: graveler.Key("path/to/foo/bar")}, {Key: graveler.Key("path/to/foo/bar2")}, {Key: graveler.Key("path/to/foo/bar3")}, {Key: graveler.Key("path/to/foo/bar4")}, {Key: graveler.Key("path/to/fooFighter")}}),
			delimiter:           []byte("/"),
			prefix:              []byte("path/to/"),
			expectedListingIter: testutil.NewListingIter([]graveler.Listing{{CommonPrefix: true, Key: graveler.Key("path/to/foo/")}, {CommonPrefix: false, Key: graveler.Key("path/to/fooFighter")}}),
		},
	}

	for _, tt := range tests {
		t.Run(tt.name, func(t *testing.T) {
			listingIter := graveler.NewListingIterator(tt.valueIter, tt.delimiter, tt.prefix)
			defer listingIter.Close()
			testutil.CompareListingIterators(t, listingIter, tt.expectedListingIter)
		})
	}
}

func TestGraveler_List(t *testing.T) {
	tests := []struct {
		name            string
		r               graveler.Graveler
		amount          int
		delimiter       graveler.Key
		from            graveler.Key
		prefix          graveler.Key
		expectedErr     error
		expectedHasMore bool
		expectedListing graveler.ListingIterator
	}{
		{
			name: "one committed one staged no paths",
			r: graveler.NewGraveler(&testutil.CommittedFake{ValueIterator: testutil.NewValueIteratorFake([]graveler.ValueRecord{{Key: graveler.Key("foo"), Value: &graveler.Value{}}})},
				&testutil.StagingFake{ValueIterator: testutil.NewValueIteratorFake([]graveler.ValueRecord{{Key: graveler.Key("bar"), Value: &graveler.Value{}}})},
<<<<<<< HEAD
				&testutil.RefsFake{RefType: graveler.ReferenceTypeBranch},
=======
				&testutil.RefsFake{RefType: graveler.ReferenceTypeBranch, Commit: &graveler.Commit{}},
>>>>>>> ff5b43bc
			),
			delimiter:       graveler.Key("/"),
			prefix:          graveler.Key(""),
			amount:          10,
			expectedListing: testutil.NewListingIter([]graveler.Listing{{Key: graveler.Key("bar"), Value: &graveler.Value{}}, {Key: graveler.Key("foo"), Value: &graveler.Value{}}}),
		},
		{
			name: "same path different file",
			r: graveler.NewGraveler(&testutil.CommittedFake{ValueIterator: testutil.NewValueIteratorFake([]graveler.ValueRecord{{Key: graveler.Key("foo"), Value: &graveler.Value{Identity: []byte("original")}}})},
				&testutil.StagingFake{ValueIterator: testutil.NewValueIteratorFake([]graveler.ValueRecord{{Key: graveler.Key("foo"), Value: &graveler.Value{Identity: []byte("other")}}})},
<<<<<<< HEAD
				&testutil.RefsFake{RefType: graveler.ReferenceTypeBranch},
=======
				&testutil.RefsFake{RefType: graveler.ReferenceTypeBranch, Commit: &graveler.Commit{}},
>>>>>>> ff5b43bc
			),
			delimiter:       graveler.Key("/"),
			prefix:          graveler.Key(""),
			amount:          10,
			expectedListing: testutil.NewListingIter([]graveler.Listing{{Key: graveler.Key("foo"), Value: &graveler.Value{Identity: []byte("other")}}}),
		},
		{
			name: "one committed one staged no paths - with prefix",
			r: graveler.NewGraveler(&testutil.CommittedFake{ValueIterator: testutil.NewValueIteratorFake([]graveler.ValueRecord{{Key: graveler.Key("prefix/foo"), Value: &graveler.Value{}}})},
				&testutil.StagingFake{ValueIterator: testutil.NewValueIteratorFake([]graveler.ValueRecord{{Key: graveler.Key("prefix/bar"), Value: &graveler.Value{}}})},
<<<<<<< HEAD
				&testutil.RefsFake{RefType: graveler.ReferenceTypeBranch},
=======
				&testutil.RefsFake{RefType: graveler.ReferenceTypeBranch, Commit: &graveler.Commit{}},
>>>>>>> ff5b43bc
			),
			delimiter:       graveler.Key("/"),
			prefix:          graveler.Key("prefix/"),
			amount:          10,
			expectedListing: testutil.NewListingIter([]graveler.Listing{{Key: graveler.Key("prefix/bar"), Value: &graveler.Value{}}, {Key: graveler.Key("prefix/foo"), Value: &graveler.Value{}}}),
		},
		{
			name: "objects and paths in both committed and staging",
			r: graveler.NewGraveler(&testutil.CommittedFake{ValueIterator: testutil.NewValueIteratorFake([]graveler.ValueRecord{{Key: graveler.Key("prefix/pathA/foo"), Value: &graveler.Value{}}, {Key: graveler.Key("prefix/pathA/foo2"), Value: &graveler.Value{}}, {Key: graveler.Key("prefix/pathB/foo"), Value: &graveler.Value{}}})},
				&testutil.StagingFake{ValueIterator: testutil.NewValueIteratorFake([]graveler.ValueRecord{{Key: graveler.Key("prefix/file"), Value: &graveler.Value{}}, {Key: graveler.Key("prefix/pathA/bar"), Value: &graveler.Value{}}, {Key: graveler.Key("prefix/pathB/bar"), Value: &graveler.Value{}}})},
<<<<<<< HEAD
				&testutil.RefsFake{RefType: graveler.ReferenceTypeBranch},
=======
				&testutil.RefsFake{RefType: graveler.ReferenceTypeBranch, Commit: &graveler.Commit{}},
>>>>>>> ff5b43bc
			),
			delimiter: graveler.Key("/"),
			prefix:    graveler.Key("prefix/"),
			amount:    10,
			expectedListing: testutil.NewListingIter([]graveler.Listing{
				{
					CommonPrefix: false,
					Key:          graveler.Key("prefix/file"),
					Value:        &graveler.Value{},
				}, {
					CommonPrefix: true,
					Key:          graveler.Key("prefix/pathA/"),
					Value:        nil,
				}, {
					CommonPrefix: true,
					Key:          graveler.Key("prefix/pathB/"),
					Value:        nil,
				}}),
		},
	}
	for _, tt := range tests {
		t.Run(tt.name, func(t *testing.T) {
			listing, err := tt.r.List(context.Background(), "", "", tt.prefix, tt.from, tt.delimiter)
			if err != tt.expectedErr {
				t.Fatalf("wrong error, expected:%s got:%s", tt.expectedErr, err)
			}
			if err != nil {
				return // err == tt.expectedErr
			}
			defer listing.Close()
			testutil.CompareListingIterators(t, listing, tt.expectedListing)
		})
	}
}

func TestGraveler_Get(t *testing.T) {
	var ErrTest = errors.New("some kind of err")
	tests := []struct {
		name                string
		r                   graveler.Graveler
		expectedValueResult graveler.Value
		expectedErr         error
	}{
<<<<<<< HEAD
		// BUG(guy): this fails because some fields on the fake are now exported and therefore seen by deep.Equal.
		//
		// {
		// 	name: "commit - exists",
		// 	r: graveler.NewGraveler(&testutil.CommittedFake{Value: &graveler.Value{Identity: []byte("committed")}}, nil,
		// 		&testutil.RefsFake{RefType: graveler.ReferenceTypeCommit},
		// 	),
		//		},
		{
			name: "commit - not found",
			r: graveler.NewGraveler(&testutil.CommittedFake{Err: graveler.ErrNotFound}, nil,
				&testutil.RefsFake{RefType: graveler.ReferenceTypeCommit},
=======
		{
			name: "commit - exists",
			r: graveler.NewGraveler(&testutil.CommittedFake{Value: &graveler.Value{Identity: []byte("committed")}}, nil,
				&testutil.RefsFake{RefType: graveler.ReferenceTypeCommit, Commit: &graveler.Commit{}},
			),
			expectedValueResult: graveler.Value{Identity: []byte("committed")},
		},
		{
			name: "commit - not found",
			r: graveler.NewGraveler(&testutil.CommittedFake{Err: graveler.ErrNotFound}, nil,
				&testutil.RefsFake{RefType: graveler.ReferenceTypeCommit, Commit: &graveler.Commit{}},
>>>>>>> ff5b43bc
			), expectedErr: graveler.ErrNotFound,
		},
		{
			name: "commit - error",
			r: graveler.NewGraveler(&testutil.CommittedFake{Err: ErrTest}, nil,
<<<<<<< HEAD
				&testutil.RefsFake{RefType: graveler.ReferenceTypeCommit},
=======
				&testutil.RefsFake{RefType: graveler.ReferenceTypeCommit, Commit: &graveler.Commit{}},
>>>>>>> ff5b43bc
			), expectedErr: ErrTest,
		},
		{
			name: "branch - only staged",
			r: graveler.NewGraveler(&testutil.CommittedFake{Err: graveler.ErrNotFound}, &testutil.StagingFake{Value: &graveler.Value{Identity: []byte("staged")}},
<<<<<<< HEAD
				&testutil.RefsFake{RefType: graveler.ReferenceTypeBranch},
=======
				&testutil.RefsFake{RefType: graveler.ReferenceTypeBranch, Commit: &graveler.Commit{}},
>>>>>>> ff5b43bc
			),
			expectedValueResult: graveler.Value{Identity: []byte("staged")},
		},
		{
			name: "branch - committed and staged",
			r: graveler.NewGraveler(&testutil.CommittedFake{Value: &graveler.Value{Identity: []byte("committed")}}, &testutil.StagingFake{Value: &graveler.Value{Identity: []byte("staged")}},

<<<<<<< HEAD
				&testutil.RefsFake{RefType: graveler.ReferenceTypeBranch},
=======
				&testutil.RefsFake{RefType: graveler.ReferenceTypeBranch, Commit: &graveler.Commit{}},
>>>>>>> ff5b43bc
			),
			expectedValueResult: graveler.Value{Identity: []byte("staged")},
		},
		{
			name: "branch - only committed",
			r: graveler.NewGraveler(&testutil.CommittedFake{Value: &graveler.Value{Identity: []byte("committed")}}, &testutil.StagingFake{Err: graveler.ErrNotFound},

<<<<<<< HEAD
				&testutil.RefsFake{RefType: graveler.ReferenceTypeBranch},
=======
				&testutil.RefsFake{RefType: graveler.ReferenceTypeBranch, Commit: &graveler.Commit{}},
>>>>>>> ff5b43bc
			),
			expectedValueResult: graveler.Value{Identity: []byte("committed")},
		},
		{
			name: "branch - tombstone",
			r: graveler.NewGraveler(&testutil.CommittedFake{Value: &graveler.Value{Identity: []byte("committed")}}, &testutil.StagingFake{Value: nil},
<<<<<<< HEAD
				&testutil.RefsFake{RefType: graveler.ReferenceTypeBranch},
=======
				&testutil.RefsFake{RefType: graveler.ReferenceTypeBranch, Commit: &graveler.Commit{}},
>>>>>>> ff5b43bc
			),
			expectedErr: graveler.ErrNotFound,
		},
		{
			name: "branch - staged return error",
			r: graveler.NewGraveler(&testutil.CommittedFake{}, &testutil.StagingFake{Err: ErrTest},
<<<<<<< HEAD
				&testutil.RefsFake{RefType: graveler.ReferenceTypeBranch},
=======
				&testutil.RefsFake{RefType: graveler.ReferenceTypeBranch, Commit: &graveler.Commit{}},
>>>>>>> ff5b43bc
			),
			expectedErr: ErrTest,
		},
	}
	for _, tt := range tests {
		t.Run(tt.name, func(t *testing.T) {
			Value, err := tt.r.Get(context.Background(), "", "", nil)
			if err != tt.expectedErr {
				t.Fatalf("wrong error, expected:%s got:%s", tt.expectedErr, err)
			}
			if err != nil {
				return // err == tt.expected error
			}
			if string(tt.expectedValueResult.Identity) != string(Value.Identity) {
				t.Errorf("wrong Value address, expected:%s got:%s", tt.expectedValueResult.Identity, Value.Identity)
			}
		})
	}
}

func TestGraveler_DiffUncommitted(t *testing.T) {
	tests := []struct {
		name            string
		r               graveler.Graveler
		amount          int
		expectedErr     error
		expectedHasMore bool
		expectedDiff    graveler.DiffIterator
	}{
		{
			name: "no changes",
			r: graveler.NewGraveler(&testutil.CommittedFake{ValueIterator: testutil.NewValueIteratorFake([]graveler.ValueRecord{{Key: graveler.Key("foo/one"), Value: &graveler.Value{}}}), Err: graveler.ErrNotFound},
				&testutil.StagingFake{ValueIterator: testutil.NewValueIteratorFake([]graveler.ValueRecord{})},
<<<<<<< HEAD
				&testutil.RefsFake{Branch: &graveler.Branch{}},
=======
				&testutil.RefsFake{Branch: &graveler.Branch{}, Commit: &graveler.Commit{}},
>>>>>>> ff5b43bc
			),
			amount:       10,
			expectedDiff: testutil.NewDiffIter([]graveler.Diff{}),
		},
		{
			name: "added one",
			r: graveler.NewGraveler(&testutil.CommittedFake{ValueIterator: testutil.NewValueIteratorFake([]graveler.ValueRecord{}), Err: graveler.ErrNotFound},
				&testutil.StagingFake{ValueIterator: testutil.NewValueIteratorFake([]graveler.ValueRecord{{Key: graveler.Key("foo/one"), Value: &graveler.Value{}}})},
<<<<<<< HEAD
				&testutil.RefsFake{Branch: &graveler.Branch{}},
=======
				&testutil.RefsFake{Branch: &graveler.Branch{}, Commit: &graveler.Commit{}},
>>>>>>> ff5b43bc
			),
			amount: 10,
			expectedDiff: testutil.NewDiffIter([]graveler.Diff{{
				Key:   graveler.Key("foo/one"),
				Type:  graveler.DiffTypeAdded,
				Value: &graveler.Value{},
			}}),
		},
		{
			name: "changed one",
			r: graveler.NewGraveler(&testutil.CommittedFake{ValueIterator: testutil.NewValueIteratorFake([]graveler.ValueRecord{{Key: graveler.Key("foo/one"), Value: &graveler.Value{}}})},
				&testutil.StagingFake{ValueIterator: testutil.NewValueIteratorFake([]graveler.ValueRecord{{Key: graveler.Key("foo/one"), Value: &graveler.Value{}}})},
<<<<<<< HEAD
				&testutil.RefsFake{Branch: &graveler.Branch{}},
=======
				&testutil.RefsFake{Branch: &graveler.Branch{}, Commit: &graveler.Commit{}},
>>>>>>> ff5b43bc
			),
			amount: 10,
			expectedDiff: testutil.NewDiffIter([]graveler.Diff{{
				Key:   graveler.Key("foo/one"),
				Type:  graveler.DiffTypeChanged,
				Value: &graveler.Value{},
			}}),
		},
		{
			name: "removed one",
			r: graveler.NewGraveler(&testutil.CommittedFake{ValueIterator: testutil.NewValueIteratorFake([]graveler.ValueRecord{{Key: graveler.Key("foo/one"), Value: &graveler.Value{}}})},
				&testutil.StagingFake{ValueIterator: testutil.NewValueIteratorFake([]graveler.ValueRecord{{Key: graveler.Key("foo/one"), Value: nil}})},
<<<<<<< HEAD
				&testutil.RefsFake{Branch: &graveler.Branch{}},
=======
				&testutil.RefsFake{Branch: &graveler.Branch{}, Commit: &graveler.Commit{}},
>>>>>>> ff5b43bc
			),
			amount: 10,
			expectedDiff: testutil.NewDiffIter([]graveler.Diff{{
				Key:  graveler.Key("foo/one"),
				Type: graveler.DiffTypeRemoved,
			}}),
		},
	}

	for _, tt := range tests {
		t.Run(tt.name, func(t *testing.T) {
			diff, err := tt.r.DiffUncommitted(context.Background(), "repo", "branch")
			if err != tt.expectedErr {
				t.Fatalf("wrong error, expected:%s got:%s", tt.expectedErr, err)
			}
			if err != nil {
				return // err == tt.expectedErr
			}

			// compare iterators
			for diff.Next() {
				if !tt.expectedDiff.Next() {
					t.Fatalf("listing next returned true where expected listing next returned false")
				}
				if diff := deep.Equal(diff.Value(), tt.expectedDiff.Value()); diff != nil {
					t.Errorf("unexpected diff %s", diff)
				}
			}
			if tt.expectedDiff.Next() {
				t.Fatalf("expected listing next returned true where listing next returned false")
			}
		})
	}
}

func TestGraveler_CreateBranch(t *testing.T) {
	gravel := graveler.NewGraveler(nil,
		nil,
		&testutil.RefsFake{
			Err: graveler.ErrNotFound,
		},
	)
	_, err := gravel.CreateBranch(context.Background(), "", "", "")
	if err != nil {
		t.Fatal("unexpected error on create branch", err)
	}
	// test create branch when branch exists
	gravel = graveler.NewGraveler(nil,
		nil,
		&testutil.RefsFake{
			Branch: &graveler.Branch{},
		},
	)
	_, err = gravel.CreateBranch(context.Background(), "", "", "")
	if !errors.Is(err, graveler.ErrBranchExists) {
		t.Fatal("did not get expected error, expected ErrBranchExists")
	}
}

func TestGraveler_UpdateBranch(t *testing.T) {
	gravel := graveler.NewGraveler(nil,
		&testutil.StagingFake{ValueIterator: testutil.NewValueIteratorFake([]graveler.ValueRecord{{Key: graveler.Key("foo/one"), Value: &graveler.Value{}}})},
		&testutil.RefsFake{Branch: &graveler.Branch{}},
	)
	_, err := gravel.UpdateBranch(context.Background(), "", "", "")
	if !errors.Is(err, graveler.ErrConflictFound) {
		t.Fatal("expected update to fail on conflict")
	}
	gravel = graveler.NewGraveler(nil,
		&testutil.StagingFake{ValueIterator: testutil.NewValueIteratorFake([]graveler.ValueRecord{})},
		&testutil.RefsFake{Branch: &graveler.Branch{}},
	)
	_, err = gravel.UpdateBranch(context.Background(), "", "", "")
	if err != nil {
		t.Fatal("did not expect to get error")
	}
}

func TestGraveler_Commit(t *testing.T) {
	expectedCommitID := graveler.CommitID("expectedCommitId")
	expectedTreeID := graveler.TreeID("expectedTreeID")
	values := testutil.NewValueIteratorFake([]graveler.ValueRecord{{Key: nil, Value: nil}})
	type fields struct {
		CommittedManager *testutil.CommittedFake
		StagingManager   *testutil.StagingFake
		RefManager       *testutil.RefsFake
	}
	type args struct {
		ctx          context.Context
		repositoryID graveler.RepositoryID
		branchID     graveler.BranchID
		committer    string
		message      string
		metadata     graveler.Metadata
	}
	tests := []struct {
		name        string
		fields      fields
		args        args
		want        graveler.CommitID
		expectedErr error
	}{
<<<<<<< HEAD
		// BUG(guy): this fails because some fields on the fake are now exported and therefore seen by deep.Equal.
		//
		// {
		// 	name: "valid commit",
		// 	fields: fields{
		// 		CommittedManager: &testutil.CommittedFake{TreeID: expectedTreeID},
		// 		StagingManager:   &testutil.StagingFake{ValueIterator: values},
		// 		RefManager:       &testutil.RefsFake{CommitID: expectedCommitID, Branch: &graveler.Branch{CommitID: expectedCommitID}},
		// 	},
		// 	args: args{
		// 		ctx:          nil,
		// 		repositoryID: "repo",
		// 		branchID:     "branch",
		// 		committer:    "committer",
		// 		message:      "a message",
		// 		metadata:     graveler.Metadata{},
		// 	},
		// 	want:        expectedCommitID,
		// 	expectedErr: nil,
		// },
=======
		{
			name: "valid commit",
			fields: fields{
				CommittedManager: &testutil.CommittedFake{TreeID: expectedTreeID},
				StagingManager:   &testutil.StagingFake{ValueIterator: values},
				RefManager:       &testutil.RefsFake{CommitID: expectedCommitID, Branch: &graveler.Branch{CommitID: expectedCommitID}},
			},
			args: args{
				ctx:          nil,
				repositoryID: "repo",
				branchID:     "branch",
				committer:    "committer",
				message:      "a message",
				metadata:     graveler.Metadata{},
			},
			want:        expectedCommitID,
			expectedErr: nil,
		},
>>>>>>> ff5b43bc
		{
			name: "fail on staging",
			fields: fields{
				CommittedManager: &testutil.CommittedFake{TreeID: expectedTreeID},
				StagingManager:   &testutil.StagingFake{ValueIterator: values, Err: graveler.ErrNotFound},
				RefManager:       &testutil.RefsFake{CommitID: expectedCommitID, Branch: &graveler.Branch{CommitID: expectedCommitID}},
			},
			args: args{
				ctx:          nil,
				repositoryID: "repo",
				branchID:     "branch",
				committer:    "committer",
				message:      "a message",
				metadata:     nil,
			},
			want:        expectedCommitID,
			expectedErr: graveler.ErrNotFound,
		},
		{
			name: "fail on apply",
			fields: fields{
				CommittedManager: &testutil.CommittedFake{TreeID: expectedTreeID, Err: graveler.ErrConflictFound},
				StagingManager:   &testutil.StagingFake{ValueIterator: values},
				RefManager:       &testutil.RefsFake{CommitID: expectedCommitID, Branch: &graveler.Branch{CommitID: expectedCommitID}},
			},
			args: args{
				ctx:          nil,
				repositoryID: "repo",
				branchID:     "branch",
				committer:    "committer",
				message:      "a message",
				metadata:     nil,
			},
			want:        expectedCommitID,
			expectedErr: graveler.ErrConflictFound,
		},
		{
			name: "fail on add commit",
			fields: fields{
				CommittedManager: &testutil.CommittedFake{TreeID: expectedTreeID},
				StagingManager:   &testutil.StagingFake{ValueIterator: values},
				RefManager:       &testutil.RefsFake{CommitID: expectedCommitID, Branch: &graveler.Branch{CommitID: expectedCommitID}, CommitErr: graveler.ErrConflictFound},
			},
			args: args{
				ctx:          nil,
				repositoryID: "repo",
				branchID:     "branch",
				committer:    "committer",
				message:      "a message",
				metadata:     nil,
			},
			want:        expectedCommitID,
			expectedErr: graveler.ErrConflictFound,
		},
<<<<<<< HEAD
		// BUG(guy): this fails because some fields on the fake are now exported and therefore seen by deep.Equal.
		//
		// {
		// 	name: "fail on drop",
		// 	fields: fields{
		// 		CommittedManager: &testutil.CommittedFake{TreeID: expectedTreeID},
		// 		StagingManager:   &testutil.StagingFake{ValueIterator: values, DropErr: graveler.ErrNotFound},
		// 		RefManager:       &testutil.RefsFake{CommitID: expectedCommitID, Branch: &graveler.Branch{CommitID: expectedCommitID}},
		// 	},
		// 	args: args{
		// 		ctx:          nil,
		// 		repositoryID: "repo",
		// 		branchID:     "branch",
		// 		committer:    "committer",
		// 		message:      "a message",
		// 		metadata:     graveler.Metadata{},
		// 	},
		// 	want:        expectedCommitID,
		// 	expectedErr: nil,
		// },
=======
		{
			name: "fail on drop",
			fields: fields{
				CommittedManager: &testutil.CommittedFake{TreeID: expectedTreeID},
				StagingManager:   &testutil.StagingFake{ValueIterator: values, DropErr: graveler.ErrNotFound},
				RefManager:       &testutil.RefsFake{CommitID: expectedCommitID, Branch: &graveler.Branch{CommitID: expectedCommitID}},
			},
			args: args{
				ctx:          nil,
				repositoryID: "repo",
				branchID:     "branch",
				committer:    "committer",
				message:      "a message",
				metadata:     graveler.Metadata{},
			},
			want:        expectedCommitID,
			expectedErr: nil,
		},
>>>>>>> ff5b43bc
	}
	for _, tt := range tests {
		t.Run(tt.name, func(t *testing.T) {
			expectedCommitID := graveler.CommitID("expectedCommitId")
			expectedTreeID := graveler.TreeID("expectedTreeID")
			values := testutil.NewValueIteratorFake([]graveler.ValueRecord{{Key: nil, Value: nil}})
<<<<<<< HEAD
			g := graveler.NewGraveler(tt.fields.CommittedManager, tt.fields.StagingManager, tt.fields.RefManager)
=======
>>>>>>> ff5b43bc

			g := graveler.NewGraveler(tt.fields.CommittedManager, tt.fields.StagingManager, tt.fields.RefManager)
			tt.fields.CommittedManager.TreeID = expectedTreeID
			tt.fields.RefManager.Commit = &graveler.Commit{TreeID: expectedTreeID}
			got, err := g.Commit(context.Background(), "", "", tt.args.committer, tt.args.message, tt.args.metadata)
			if !errors.Is(err, tt.expectedErr) {
				t.Fatalf("unexpected err got = %v, wanted = %v", err, tt.expectedErr)
			}
			if err != nil {
				return
			}
			if diff := deep.Equal(tt.fields.CommittedManager.AppliedData, testutil.AppliedData{
				Values: values,
				TreeID: expectedTreeID,
			}); diff != nil {
				t.Errorf("unexpected apply data %s", diff)
			}

			if diff := deep.Equal(tt.fields.RefManager.AddedCommit, testutil.AddedCommitData{
				Committer: tt.args.committer,
				Message:   tt.args.message,
				TreeID:    expectedTreeID,
				Parents:   graveler.CommitParents{expectedCommitID},
				Metadata:  graveler.Metadata{},
			}); diff != nil {
				t.Errorf("unexpected added commit %s", diff)
			}
			if !tt.fields.StagingManager.DropCalled && tt.fields.StagingManager.DropErr == nil {
				t.Errorf("expected drop to be called")
			}

			if got != expectedCommitID {
				t.Errorf("got wrong commitID, got = %v, want %v", got, expectedCommitID)
			}
		})
	}
}

func TestGraveler_Delete(t *testing.T) {
	type fields struct {
		CommittedManager graveler.CommittedManager
		StagingManager   *testutil.StagingFake
		RefManager       graveler.RefManager
	}
	type args struct {
		ctx          context.Context
		repositoryID graveler.RepositoryID
		branchID     graveler.BranchID
		key          graveler.Key
	}
	tests := []struct {
		name               string
		fields             fields
		args               args
		expectedSetValue   *graveler.ValueRecord
		expectedRemovedKey graveler.Key
		expectedErr        error
	}{
		{
			name: "exists only in committed",
			fields: fields{
				CommittedManager: &testutil.CommittedFake{
					Value: &graveler.Value{},
				},
				StagingManager: &testutil.StagingFake{
					Err: graveler.ErrNotFound,
				},
				RefManager: &testutil.RefsFake{
					Branch: &graveler.Branch{},
<<<<<<< HEAD
=======
					Commit: &graveler.Commit{},
>>>>>>> ff5b43bc
				},
			},
			args: args{
				key: []byte("key"),
			},
			expectedSetValue: &graveler.ValueRecord{
				Key:   []byte("key"),
				Value: nil,
			},
			expectedErr: nil,
		},
		{
			name: "exists in committed and in staging",
			fields: fields{
				CommittedManager: &testutil.CommittedFake{
					Value: &graveler.Value{},
				},
				StagingManager: &testutil.StagingFake{
					Value: &graveler.Value{},
				},
				RefManager: &testutil.RefsFake{
					Branch: &graveler.Branch{},
<<<<<<< HEAD
=======
					Commit: &graveler.Commit{},
>>>>>>> ff5b43bc
				},
			},
			args: args{
				key: []byte("key"),
			},
			expectedSetValue: &graveler.ValueRecord{
				Key:   []byte("key"),
				Value: nil,
			},
			expectedErr: nil,
		},
		{
			name: "exists in committed tombstone in staging",
			fields: fields{
				CommittedManager: &testutil.CommittedFake{
					Value: &graveler.Value{},
				},
				StagingManager: &testutil.StagingFake{
					Value: nil,
				},
				RefManager: &testutil.RefsFake{
					Branch: &graveler.Branch{},
<<<<<<< HEAD
=======
					Commit: &graveler.Commit{},
>>>>>>> ff5b43bc
				},
			},
			args:        args{},
			expectedErr: graveler.ErrNotFound,
		},
		{
			name: "exists only in staging",
			fields: fields{
				CommittedManager: &testutil.CommittedFake{
					Err: graveler.ErrNotFound,
				},
				StagingManager: &testutil.StagingFake{
					Value: &graveler.Value{},
				},
				RefManager: &testutil.RefsFake{
					Branch: &graveler.Branch{},
<<<<<<< HEAD
=======
					Commit: &graveler.Commit{},
>>>>>>> ff5b43bc
				},
			},
			args: args{
				key: []byte("key"),
			},
			expectedRemovedKey: []byte("key"),
			expectedErr:        nil,
		},
		{
			name: "not in committed not in staging",
			fields: fields{
				CommittedManager: &testutil.CommittedFake{
					Err: graveler.ErrNotFound,
				},
				StagingManager: &testutil.StagingFake{
					Err: graveler.ErrNotFound,
				},
				RefManager: &testutil.RefsFake{
					Branch: &graveler.Branch{},
<<<<<<< HEAD
=======
					Commit: &graveler.Commit{},
>>>>>>> ff5b43bc
				},
			},
			args:        args{},
			expectedErr: graveler.ErrNotFound,
		},
	}
	for _, tt := range tests {
		t.Run(tt.name, func(t *testing.T) {
			g := graveler.NewGraveler(tt.fields.CommittedManager, tt.fields.StagingManager, tt.fields.RefManager)
			if err := g.Delete(tt.args.ctx, tt.args.repositoryID, tt.args.branchID, tt.args.key); !errors.Is(err, tt.expectedErr) {
				t.Errorf("Delete() returned unexpected error. got = %v, expected %v", err, tt.expectedErr)
			}
			// validate set on staging
			if diff := deep.Equal(tt.fields.StagingManager.LastSetValueRecord, tt.expectedSetValue); diff != nil {
				t.Errorf("unexpected set value %s", diff)
			}
			// validate removed from staging
			if bytes.Compare(tt.fields.StagingManager.LastRemovedKey, tt.expectedRemovedKey) != 0 {
				t.Errorf("unexpected removed key got = %s, expected = %s ", tt.fields.StagingManager.LastRemovedKey, tt.expectedRemovedKey)
			}

		})
	}
}<|MERGE_RESOLUTION|>--- conflicted
+++ resolved
@@ -171,11 +171,7 @@
 			name: "one committed one staged no paths",
 			r: graveler.NewGraveler(&testutil.CommittedFake{ValueIterator: testutil.NewValueIteratorFake([]graveler.ValueRecord{{Key: graveler.Key("foo"), Value: &graveler.Value{}}})},
 				&testutil.StagingFake{ValueIterator: testutil.NewValueIteratorFake([]graveler.ValueRecord{{Key: graveler.Key("bar"), Value: &graveler.Value{}}})},
-<<<<<<< HEAD
-				&testutil.RefsFake{RefType: graveler.ReferenceTypeBranch},
-=======
-				&testutil.RefsFake{RefType: graveler.ReferenceTypeBranch, Commit: &graveler.Commit{}},
->>>>>>> ff5b43bc
+				&testutil.RefsFake{RefType: graveler.ReferenceTypeBranch, Commit: &graveler.Commit{}},
 			),
 			delimiter:       graveler.Key("/"),
 			prefix:          graveler.Key(""),
@@ -186,11 +182,7 @@
 			name: "same path different file",
 			r: graveler.NewGraveler(&testutil.CommittedFake{ValueIterator: testutil.NewValueIteratorFake([]graveler.ValueRecord{{Key: graveler.Key("foo"), Value: &graveler.Value{Identity: []byte("original")}}})},
 				&testutil.StagingFake{ValueIterator: testutil.NewValueIteratorFake([]graveler.ValueRecord{{Key: graveler.Key("foo"), Value: &graveler.Value{Identity: []byte("other")}}})},
-<<<<<<< HEAD
-				&testutil.RefsFake{RefType: graveler.ReferenceTypeBranch},
-=======
-				&testutil.RefsFake{RefType: graveler.ReferenceTypeBranch, Commit: &graveler.Commit{}},
->>>>>>> ff5b43bc
+				&testutil.RefsFake{RefType: graveler.ReferenceTypeBranch, Commit: &graveler.Commit{}},
 			),
 			delimiter:       graveler.Key("/"),
 			prefix:          graveler.Key(""),
@@ -201,11 +193,7 @@
 			name: "one committed one staged no paths - with prefix",
 			r: graveler.NewGraveler(&testutil.CommittedFake{ValueIterator: testutil.NewValueIteratorFake([]graveler.ValueRecord{{Key: graveler.Key("prefix/foo"), Value: &graveler.Value{}}})},
 				&testutil.StagingFake{ValueIterator: testutil.NewValueIteratorFake([]graveler.ValueRecord{{Key: graveler.Key("prefix/bar"), Value: &graveler.Value{}}})},
-<<<<<<< HEAD
-				&testutil.RefsFake{RefType: graveler.ReferenceTypeBranch},
-=======
-				&testutil.RefsFake{RefType: graveler.ReferenceTypeBranch, Commit: &graveler.Commit{}},
->>>>>>> ff5b43bc
+				&testutil.RefsFake{RefType: graveler.ReferenceTypeBranch, Commit: &graveler.Commit{}},
 			),
 			delimiter:       graveler.Key("/"),
 			prefix:          graveler.Key("prefix/"),
@@ -216,11 +204,7 @@
 			name: "objects and paths in both committed and staging",
 			r: graveler.NewGraveler(&testutil.CommittedFake{ValueIterator: testutil.NewValueIteratorFake([]graveler.ValueRecord{{Key: graveler.Key("prefix/pathA/foo"), Value: &graveler.Value{}}, {Key: graveler.Key("prefix/pathA/foo2"), Value: &graveler.Value{}}, {Key: graveler.Key("prefix/pathB/foo"), Value: &graveler.Value{}}})},
 				&testutil.StagingFake{ValueIterator: testutil.NewValueIteratorFake([]graveler.ValueRecord{{Key: graveler.Key("prefix/file"), Value: &graveler.Value{}}, {Key: graveler.Key("prefix/pathA/bar"), Value: &graveler.Value{}}, {Key: graveler.Key("prefix/pathB/bar"), Value: &graveler.Value{}}})},
-<<<<<<< HEAD
-				&testutil.RefsFake{RefType: graveler.ReferenceTypeBranch},
-=======
-				&testutil.RefsFake{RefType: graveler.ReferenceTypeBranch, Commit: &graveler.Commit{}},
->>>>>>> ff5b43bc
+				&testutil.RefsFake{RefType: graveler.ReferenceTypeBranch, Commit: &graveler.Commit{}},
 			),
 			delimiter: graveler.Key("/"),
 			prefix:    graveler.Key("prefix/"),
@@ -264,20 +248,6 @@
 		expectedValueResult graveler.Value
 		expectedErr         error
 	}{
-<<<<<<< HEAD
-		// BUG(guy): this fails because some fields on the fake are now exported and therefore seen by deep.Equal.
-		//
-		// {
-		// 	name: "commit - exists",
-		// 	r: graveler.NewGraveler(&testutil.CommittedFake{Value: &graveler.Value{Identity: []byte("committed")}}, nil,
-		// 		&testutil.RefsFake{RefType: graveler.ReferenceTypeCommit},
-		// 	),
-		//		},
-		{
-			name: "commit - not found",
-			r: graveler.NewGraveler(&testutil.CommittedFake{Err: graveler.ErrNotFound}, nil,
-				&testutil.RefsFake{RefType: graveler.ReferenceTypeCommit},
-=======
 		{
 			name: "commit - exists",
 			r: graveler.NewGraveler(&testutil.CommittedFake{Value: &graveler.Value{Identity: []byte("committed")}}, nil,
@@ -289,27 +259,18 @@
 			name: "commit - not found",
 			r: graveler.NewGraveler(&testutil.CommittedFake{Err: graveler.ErrNotFound}, nil,
 				&testutil.RefsFake{RefType: graveler.ReferenceTypeCommit, Commit: &graveler.Commit{}},
->>>>>>> ff5b43bc
 			), expectedErr: graveler.ErrNotFound,
 		},
 		{
 			name: "commit - error",
 			r: graveler.NewGraveler(&testutil.CommittedFake{Err: ErrTest}, nil,
-<<<<<<< HEAD
-				&testutil.RefsFake{RefType: graveler.ReferenceTypeCommit},
-=======
 				&testutil.RefsFake{RefType: graveler.ReferenceTypeCommit, Commit: &graveler.Commit{}},
->>>>>>> ff5b43bc
 			), expectedErr: ErrTest,
 		},
 		{
 			name: "branch - only staged",
 			r: graveler.NewGraveler(&testutil.CommittedFake{Err: graveler.ErrNotFound}, &testutil.StagingFake{Value: &graveler.Value{Identity: []byte("staged")}},
-<<<<<<< HEAD
-				&testutil.RefsFake{RefType: graveler.ReferenceTypeBranch},
-=======
-				&testutil.RefsFake{RefType: graveler.ReferenceTypeBranch, Commit: &graveler.Commit{}},
->>>>>>> ff5b43bc
+				&testutil.RefsFake{RefType: graveler.ReferenceTypeBranch, Commit: &graveler.Commit{}},
 			),
 			expectedValueResult: graveler.Value{Identity: []byte("staged")},
 		},
@@ -317,11 +278,7 @@
 			name: "branch - committed and staged",
 			r: graveler.NewGraveler(&testutil.CommittedFake{Value: &graveler.Value{Identity: []byte("committed")}}, &testutil.StagingFake{Value: &graveler.Value{Identity: []byte("staged")}},
 
-<<<<<<< HEAD
-				&testutil.RefsFake{RefType: graveler.ReferenceTypeBranch},
-=======
-				&testutil.RefsFake{RefType: graveler.ReferenceTypeBranch, Commit: &graveler.Commit{}},
->>>>>>> ff5b43bc
+				&testutil.RefsFake{RefType: graveler.ReferenceTypeBranch, Commit: &graveler.Commit{}},
 			),
 			expectedValueResult: graveler.Value{Identity: []byte("staged")},
 		},
@@ -329,33 +286,21 @@
 			name: "branch - only committed",
 			r: graveler.NewGraveler(&testutil.CommittedFake{Value: &graveler.Value{Identity: []byte("committed")}}, &testutil.StagingFake{Err: graveler.ErrNotFound},
 
-<<<<<<< HEAD
-				&testutil.RefsFake{RefType: graveler.ReferenceTypeBranch},
-=======
-				&testutil.RefsFake{RefType: graveler.ReferenceTypeBranch, Commit: &graveler.Commit{}},
->>>>>>> ff5b43bc
+				&testutil.RefsFake{RefType: graveler.ReferenceTypeBranch, Commit: &graveler.Commit{}},
 			),
 			expectedValueResult: graveler.Value{Identity: []byte("committed")},
 		},
 		{
 			name: "branch - tombstone",
 			r: graveler.NewGraveler(&testutil.CommittedFake{Value: &graveler.Value{Identity: []byte("committed")}}, &testutil.StagingFake{Value: nil},
-<<<<<<< HEAD
-				&testutil.RefsFake{RefType: graveler.ReferenceTypeBranch},
-=======
-				&testutil.RefsFake{RefType: graveler.ReferenceTypeBranch, Commit: &graveler.Commit{}},
->>>>>>> ff5b43bc
+				&testutil.RefsFake{RefType: graveler.ReferenceTypeBranch, Commit: &graveler.Commit{}},
 			),
 			expectedErr: graveler.ErrNotFound,
 		},
 		{
 			name: "branch - staged return error",
 			r: graveler.NewGraveler(&testutil.CommittedFake{}, &testutil.StagingFake{Err: ErrTest},
-<<<<<<< HEAD
-				&testutil.RefsFake{RefType: graveler.ReferenceTypeBranch},
-=======
-				&testutil.RefsFake{RefType: graveler.ReferenceTypeBranch, Commit: &graveler.Commit{}},
->>>>>>> ff5b43bc
+				&testutil.RefsFake{RefType: graveler.ReferenceTypeBranch, Commit: &graveler.Commit{}},
 			),
 			expectedErr: ErrTest,
 		},
@@ -389,11 +334,7 @@
 			name: "no changes",
 			r: graveler.NewGraveler(&testutil.CommittedFake{ValueIterator: testutil.NewValueIteratorFake([]graveler.ValueRecord{{Key: graveler.Key("foo/one"), Value: &graveler.Value{}}}), Err: graveler.ErrNotFound},
 				&testutil.StagingFake{ValueIterator: testutil.NewValueIteratorFake([]graveler.ValueRecord{})},
-<<<<<<< HEAD
-				&testutil.RefsFake{Branch: &graveler.Branch{}},
-=======
 				&testutil.RefsFake{Branch: &graveler.Branch{}, Commit: &graveler.Commit{}},
->>>>>>> ff5b43bc
 			),
 			amount:       10,
 			expectedDiff: testutil.NewDiffIter([]graveler.Diff{}),
@@ -402,11 +343,7 @@
 			name: "added one",
 			r: graveler.NewGraveler(&testutil.CommittedFake{ValueIterator: testutil.NewValueIteratorFake([]graveler.ValueRecord{}), Err: graveler.ErrNotFound},
 				&testutil.StagingFake{ValueIterator: testutil.NewValueIteratorFake([]graveler.ValueRecord{{Key: graveler.Key("foo/one"), Value: &graveler.Value{}}})},
-<<<<<<< HEAD
-				&testutil.RefsFake{Branch: &graveler.Branch{}},
-=======
 				&testutil.RefsFake{Branch: &graveler.Branch{}, Commit: &graveler.Commit{}},
->>>>>>> ff5b43bc
 			),
 			amount: 10,
 			expectedDiff: testutil.NewDiffIter([]graveler.Diff{{
@@ -419,11 +356,7 @@
 			name: "changed one",
 			r: graveler.NewGraveler(&testutil.CommittedFake{ValueIterator: testutil.NewValueIteratorFake([]graveler.ValueRecord{{Key: graveler.Key("foo/one"), Value: &graveler.Value{}}})},
 				&testutil.StagingFake{ValueIterator: testutil.NewValueIteratorFake([]graveler.ValueRecord{{Key: graveler.Key("foo/one"), Value: &graveler.Value{}}})},
-<<<<<<< HEAD
-				&testutil.RefsFake{Branch: &graveler.Branch{}},
-=======
 				&testutil.RefsFake{Branch: &graveler.Branch{}, Commit: &graveler.Commit{}},
->>>>>>> ff5b43bc
 			),
 			amount: 10,
 			expectedDiff: testutil.NewDiffIter([]graveler.Diff{{
@@ -436,11 +369,7 @@
 			name: "removed one",
 			r: graveler.NewGraveler(&testutil.CommittedFake{ValueIterator: testutil.NewValueIteratorFake([]graveler.ValueRecord{{Key: graveler.Key("foo/one"), Value: &graveler.Value{}}})},
 				&testutil.StagingFake{ValueIterator: testutil.NewValueIteratorFake([]graveler.ValueRecord{{Key: graveler.Key("foo/one"), Value: nil}})},
-<<<<<<< HEAD
-				&testutil.RefsFake{Branch: &graveler.Branch{}},
-=======
 				&testutil.RefsFake{Branch: &graveler.Branch{}, Commit: &graveler.Commit{}},
->>>>>>> ff5b43bc
 			),
 			amount: 10,
 			expectedDiff: testutil.NewDiffIter([]graveler.Diff{{
@@ -543,34 +472,12 @@
 		want        graveler.CommitID
 		expectedErr error
 	}{
-<<<<<<< HEAD
-		// BUG(guy): this fails because some fields on the fake are now exported and therefore seen by deep.Equal.
-		//
-		// {
-		// 	name: "valid commit",
-		// 	fields: fields{
-		// 		CommittedManager: &testutil.CommittedFake{TreeID: expectedTreeID},
-		// 		StagingManager:   &testutil.StagingFake{ValueIterator: values},
-		// 		RefManager:       &testutil.RefsFake{CommitID: expectedCommitID, Branch: &graveler.Branch{CommitID: expectedCommitID}},
-		// 	},
-		// 	args: args{
-		// 		ctx:          nil,
-		// 		repositoryID: "repo",
-		// 		branchID:     "branch",
-		// 		committer:    "committer",
-		// 		message:      "a message",
-		// 		metadata:     graveler.Metadata{},
-		// 	},
-		// 	want:        expectedCommitID,
-		// 	expectedErr: nil,
-		// },
-=======
 		{
 			name: "valid commit",
 			fields: fields{
 				CommittedManager: &testutil.CommittedFake{TreeID: expectedTreeID},
 				StagingManager:   &testutil.StagingFake{ValueIterator: values},
-				RefManager:       &testutil.RefsFake{CommitID: expectedCommitID, Branch: &graveler.Branch{CommitID: expectedCommitID}},
+				RefManager:       &testutil.RefsFake{CommitID: expectedCommitID, Branch: &graveler.Branch{CommitID: expectedCommitID}, Commit: &graveler.Commit{TreeID: expectedTreeID}},
 			},
 			args: args{
 				ctx:          nil,
@@ -583,13 +490,12 @@
 			want:        expectedCommitID,
 			expectedErr: nil,
 		},
->>>>>>> ff5b43bc
 		{
 			name: "fail on staging",
 			fields: fields{
 				CommittedManager: &testutil.CommittedFake{TreeID: expectedTreeID},
 				StagingManager:   &testutil.StagingFake{ValueIterator: values, Err: graveler.ErrNotFound},
-				RefManager:       &testutil.RefsFake{CommitID: expectedCommitID, Branch: &graveler.Branch{CommitID: expectedCommitID}},
+				RefManager:       &testutil.RefsFake{CommitID: expectedCommitID, Branch: &graveler.Branch{CommitID: expectedCommitID}, Commit: &graveler.Commit{TreeID: expectedTreeID}},
 			},
 			args: args{
 				ctx:          nil,
@@ -607,7 +513,7 @@
 			fields: fields{
 				CommittedManager: &testutil.CommittedFake{TreeID: expectedTreeID, Err: graveler.ErrConflictFound},
 				StagingManager:   &testutil.StagingFake{ValueIterator: values},
-				RefManager:       &testutil.RefsFake{CommitID: expectedCommitID, Branch: &graveler.Branch{CommitID: expectedCommitID}},
+				RefManager:       &testutil.RefsFake{CommitID: expectedCommitID, Branch: &graveler.Branch{CommitID: expectedCommitID}, Commit: &graveler.Commit{TreeID: expectedTreeID}},
 			},
 			args: args{
 				ctx:          nil,
@@ -625,7 +531,7 @@
 			fields: fields{
 				CommittedManager: &testutil.CommittedFake{TreeID: expectedTreeID},
 				StagingManager:   &testutil.StagingFake{ValueIterator: values},
-				RefManager:       &testutil.RefsFake{CommitID: expectedCommitID, Branch: &graveler.Branch{CommitID: expectedCommitID}, CommitErr: graveler.ErrConflictFound},
+				RefManager:       &testutil.RefsFake{CommitID: expectedCommitID, Branch: &graveler.Branch{CommitID: expectedCommitID}, CommitErr: graveler.ErrConflictFound, Commit: &graveler.Commit{TreeID: expectedTreeID}},
 			},
 			args: args{
 				ctx:          nil,
@@ -638,34 +544,12 @@
 			want:        expectedCommitID,
 			expectedErr: graveler.ErrConflictFound,
 		},
-<<<<<<< HEAD
-		// BUG(guy): this fails because some fields on the fake are now exported and therefore seen by deep.Equal.
-		//
-		// {
-		// 	name: "fail on drop",
-		// 	fields: fields{
-		// 		CommittedManager: &testutil.CommittedFake{TreeID: expectedTreeID},
-		// 		StagingManager:   &testutil.StagingFake{ValueIterator: values, DropErr: graveler.ErrNotFound},
-		// 		RefManager:       &testutil.RefsFake{CommitID: expectedCommitID, Branch: &graveler.Branch{CommitID: expectedCommitID}},
-		// 	},
-		// 	args: args{
-		// 		ctx:          nil,
-		// 		repositoryID: "repo",
-		// 		branchID:     "branch",
-		// 		committer:    "committer",
-		// 		message:      "a message",
-		// 		metadata:     graveler.Metadata{},
-		// 	},
-		// 	want:        expectedCommitID,
-		// 	expectedErr: nil,
-		// },
-=======
 		{
 			name: "fail on drop",
 			fields: fields{
 				CommittedManager: &testutil.CommittedFake{TreeID: expectedTreeID},
 				StagingManager:   &testutil.StagingFake{ValueIterator: values, DropErr: graveler.ErrNotFound},
-				RefManager:       &testutil.RefsFake{CommitID: expectedCommitID, Branch: &graveler.Branch{CommitID: expectedCommitID}},
+				RefManager:       &testutil.RefsFake{CommitID: expectedCommitID, Branch: &graveler.Branch{CommitID: expectedCommitID}, Commit: &graveler.Commit{TreeID: expectedTreeID}},
 			},
 			args: args{
 				ctx:          nil,
@@ -678,21 +562,14 @@
 			want:        expectedCommitID,
 			expectedErr: nil,
 		},
->>>>>>> ff5b43bc
 	}
 	for _, tt := range tests {
 		t.Run(tt.name, func(t *testing.T) {
 			expectedCommitID := graveler.CommitID("expectedCommitId")
 			expectedTreeID := graveler.TreeID("expectedTreeID")
 			values := testutil.NewValueIteratorFake([]graveler.ValueRecord{{Key: nil, Value: nil}})
-<<<<<<< HEAD
 			g := graveler.NewGraveler(tt.fields.CommittedManager, tt.fields.StagingManager, tt.fields.RefManager)
-=======
->>>>>>> ff5b43bc
-
-			g := graveler.NewGraveler(tt.fields.CommittedManager, tt.fields.StagingManager, tt.fields.RefManager)
-			tt.fields.CommittedManager.TreeID = expectedTreeID
-			tt.fields.RefManager.Commit = &graveler.Commit{TreeID: expectedTreeID}
+			//tt.fields.RefManager.Commit = &graveler.Commit{TreeID: expectedTreeID}
 			got, err := g.Commit(context.Background(), "", "", tt.args.committer, tt.args.message, tt.args.metadata)
 			if !errors.Is(err, tt.expectedErr) {
 				t.Fatalf("unexpected err got = %v, wanted = %v", err, tt.expectedErr)
@@ -758,10 +635,7 @@
 				},
 				RefManager: &testutil.RefsFake{
 					Branch: &graveler.Branch{},
-<<<<<<< HEAD
-=======
 					Commit: &graveler.Commit{},
->>>>>>> ff5b43bc
 				},
 			},
 			args: args{
@@ -784,10 +658,7 @@
 				},
 				RefManager: &testutil.RefsFake{
 					Branch: &graveler.Branch{},
-<<<<<<< HEAD
-=======
 					Commit: &graveler.Commit{},
->>>>>>> ff5b43bc
 				},
 			},
 			args: args{
@@ -810,10 +681,7 @@
 				},
 				RefManager: &testutil.RefsFake{
 					Branch: &graveler.Branch{},
-<<<<<<< HEAD
-=======
 					Commit: &graveler.Commit{},
->>>>>>> ff5b43bc
 				},
 			},
 			args:        args{},
@@ -830,10 +698,7 @@
 				},
 				RefManager: &testutil.RefsFake{
 					Branch: &graveler.Branch{},
-<<<<<<< HEAD
-=======
 					Commit: &graveler.Commit{},
->>>>>>> ff5b43bc
 				},
 			},
 			args: args{
@@ -853,10 +718,7 @@
 				},
 				RefManager: &testutil.RefsFake{
 					Branch: &graveler.Branch{},
-<<<<<<< HEAD
-=======
 					Commit: &graveler.Commit{},
->>>>>>> ff5b43bc
 				},
 			},
 			args:        args{},
