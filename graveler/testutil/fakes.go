--- conflicted
+++ resolved
@@ -37,11 +37,7 @@
 	return &CommittedFake{}
 }
 
-<<<<<<< HEAD
-func (c *CommittedFake) Get(_ context.Context, _ graveler.StorageNamespace, _ graveler.RangeID, key graveler.Key) (*graveler.Value, error) {
-=======
-func (c *CommittedFake) Get(_ context.Context, _ graveler.StorageNamespace, _ graveler.MetaRangeID, _ graveler.Key) (*graveler.Value, error) {
->>>>>>> 5f6dfcf1
+func (c *CommittedFake) Get(_ context.Context, _ graveler.StorageNamespace, _ graveler.MetaRangeID, key graveler.Key) (*graveler.Value, error) {
 	if c.Err != nil {
 		return nil, c.Err
 	}
