package testutil

import (
	"bytes"
	"context"
	"fmt"

	"github.com/treeverse/lakefs/graveler"
	"github.com/treeverse/lakefs/graveler/committed"
)

const DefaultBranchID = graveler.BranchID("master")

type AppliedData struct {
	Values  graveler.ValueIterator
	RangeID graveler.RangeID
}

type CommittedFake struct {
	ValuesByKey   map[string]*graveler.Value
	ValueIterator graveler.ValueIterator
	diffIterator  graveler.DiffIterator
	Err           error
	RangeID       graveler.RangeID
	AppliedData   AppliedData
}

<<<<<<< HEAD
func NewCommittedFake() *CommittedFake {
	return &CommittedFake{}
}

func (c *CommittedFake) Get(_ context.Context, _ graveler.StorageNamespace, _ graveler.TreeID, key graveler.Key) (*graveler.Value, error) {
=======
type MetaRangeFake struct {
	id graveler.RangeID
}

func (t *MetaRangeFake) ID() graveler.RangeID {
	return t.id
}

func NewCommittedFake() graveler.CommittedManager {
	return &CommittedFake{}
}

func (c *CommittedFake) Get(_ context.Context, _ graveler.StorageNamespace, _ graveler.RangeID, _ graveler.Key) (*graveler.Value, error) {
>>>>>>> 5e968ceb
	if c.Err != nil {
		return nil, c.Err
	}
	return c.ValuesByKey[string(key)], nil
}

func (c *CommittedFake) GetMetaRange(_ graveler.StorageNamespace, rangeID graveler.RangeID) (graveler.MetaRange, error) {
	if c.Err != nil {
		return nil, c.Err
	}
	return &MetaRangeFake{id: rangeID}, nil
}

func (c *CommittedFake) List(_ context.Context, _ graveler.StorageNamespace, _ graveler.RangeID) (graveler.ValueIterator, error) {
	if c.Err != nil {
		return nil, c.Err
	}
	return c.ValueIterator, nil
}

func (c *CommittedFake) Diff(_ context.Context, _ graveler.StorageNamespace, _, _ graveler.RangeID) (graveler.DiffIterator, error) {
	if c.Err != nil {
		return nil, c.Err
	}
	return c.diffIterator, nil
}

func (c *CommittedFake) Merge(_ context.Context, _ graveler.StorageNamespace, _, _, _ graveler.RangeID, _, _ string, _ graveler.Metadata) (graveler.RangeID, error) {
	if c.Err != nil {
		return "", c.Err
	}
	return c.RangeID, nil
}

func (c *CommittedFake) Apply(_ context.Context, _ graveler.StorageNamespace, rangeID graveler.RangeID, values graveler.ValueIterator) (graveler.RangeID, error) {
	if c.Err != nil {
		return "", c.Err
	}
	c.AppliedData.Values = values
	c.AppliedData.RangeID = rangeID
	return c.RangeID, nil
}

type StagingFake struct {
	Err                error
	DropErr            error // specific error for drop call
	Value              *graveler.Value
	ValueIterator      graveler.ValueIterator
	stagingToken       graveler.StagingToken
	LastSetValueRecord *graveler.ValueRecord
	LastRemovedKey     graveler.Key
	DropCalled         bool
	SetErr             error
}

func (s *StagingFake) DropByPrefix(_ context.Context, _ graveler.StagingToken, _ graveler.Key) error {
	return nil
}

func (s *StagingFake) Drop(_ context.Context, _ graveler.StagingToken) error {
	s.DropCalled = true
	if s.DropErr != nil {
		return s.DropErr
	}
	return nil
}

func (s *StagingFake) Get(_ context.Context, _ graveler.StagingToken, _ graveler.Key) (*graveler.Value, error) {
	if s.Err != nil {
		return nil, s.Err
	}
	return s.Value, nil
}

func (s *StagingFake) Set(_ context.Context, _ graveler.StagingToken, key graveler.Key, value *graveler.Value) error {
	if s.SetErr != nil {
		return s.SetErr
	}
	s.LastSetValueRecord = &graveler.ValueRecord{
		Key:   key,
		Value: value,
	}
	return nil
}

func (s *StagingFake) DropKey(_ context.Context, _ graveler.StagingToken, key graveler.Key) error {
	if s.Err != nil {
		return s.Err
	}
	s.LastRemovedKey = key
	return nil
}

func (s *StagingFake) List(_ context.Context, _ graveler.StagingToken) (graveler.ValueIterator, error) {
	if s.Err != nil {
		return nil, s.Err
	}
	return s.ValueIterator, nil
}

func (s *StagingFake) Snapshot(_ context.Context, _ graveler.StagingToken) (graveler.StagingToken, error) {
	if s.Err != nil {
		return "", s.Err
	}
	return s.stagingToken, nil
}

func (s *StagingFake) ListSnapshot(_ context.Context, _ graveler.StagingToken, _ graveler.Key) (graveler.ValueIterator, error) {
	if s.Err != nil {
		return nil, s.Err
	}
	return s.ValueIterator, nil
}

type AddedCommitData struct {
	Committer string
	Message   string
	RangeID   graveler.RangeID
	Parents   graveler.CommitParents
	Metadata  graveler.Metadata
}

type RefsFake struct {
	ListRepositoriesRes graveler.RepositoryIterator
	ListBranchesRes     graveler.BranchIterator
	ListTagsRes         graveler.TagIterator
	CommitIter          graveler.CommitIterator
	RefType             graveler.ReferenceType
	Branch              *graveler.Branch
	TagCommitID         *graveler.CommitID
	Err                 error
	CommitErr           error
	AddedCommit         AddedCommitData
	CommitID            graveler.CommitID
	Commit              *graveler.Commit
}

func (m *RefsFake) RevParse(_ context.Context, _ graveler.RepositoryID, _ graveler.Ref) (graveler.Reference, error) {
	var branch graveler.BranchID
	if m.RefType == graveler.ReferenceTypeBranch {
		branch = DefaultBranchID
	}
	return NewFakeReference(m.RefType, branch, ""), nil
}

func (m *RefsFake) GetRepository(_ context.Context, _ graveler.RepositoryID) (*graveler.Repository, error) {
	return &graveler.Repository{}, nil
}

func (m *RefsFake) CreateRepository(_ context.Context, _ graveler.RepositoryID, _ graveler.Repository, _ graveler.Branch) error {
	return nil
}

func (m *RefsFake) ListRepositories(_ context.Context) (graveler.RepositoryIterator, error) {
	return m.ListRepositoriesRes, nil
}

func (m *RefsFake) DeleteRepository(_ context.Context, _ graveler.RepositoryID) error {
	return nil
}

func (m *RefsFake) GetBranch(_ context.Context, _ graveler.RepositoryID, _ graveler.BranchID) (*graveler.Branch, error) {
	return m.Branch, m.Err
}

func (m *RefsFake) SetBranch(_ context.Context, _ graveler.RepositoryID, _ graveler.BranchID, _ graveler.Branch) error {
	return nil
}

func (m *RefsFake) DeleteBranch(_ context.Context, _ graveler.RepositoryID, _ graveler.BranchID) error {
	return nil
}

func (m *RefsFake) ListBranches(_ context.Context, _ graveler.RepositoryID) (graveler.BranchIterator, error) {
	return m.ListBranchesRes, nil
}

func (m *RefsFake) GetTag(_ context.Context, _ graveler.RepositoryID, _ graveler.TagID) (*graveler.CommitID, error) {
	return m.TagCommitID, m.Err
}

func (m *RefsFake) CreateTag(_ context.Context, _ graveler.RepositoryID, _ graveler.TagID, _ graveler.CommitID) error {
	return nil
}

func (m *RefsFake) DeleteTag(_ context.Context, _ graveler.RepositoryID, _ graveler.TagID) error {
	return nil
}

func (m *RefsFake) ListTags(_ context.Context, _ graveler.RepositoryID) (graveler.TagIterator, error) {
	return m.ListTagsRes, nil
}

func (m *RefsFake) GetCommit(_ context.Context, _ graveler.RepositoryID, _ graveler.CommitID) (*graveler.Commit, error) {
	return m.Commit, nil
}

func (m *RefsFake) AddCommit(_ context.Context, _ graveler.RepositoryID, commit graveler.Commit) (graveler.CommitID, error) {
	if m.CommitErr != nil {
		return "", m.CommitErr
	}
	m.AddedCommit = AddedCommitData{
		Committer: commit.Committer,
		Message:   commit.Message,
		RangeID:   commit.RangeID,
		Parents:   commit.Parents,
		Metadata:  commit.Metadata,
	}
	return m.CommitID, nil
}

func (m *RefsFake) FindMergeBase(_ context.Context, _ graveler.RepositoryID, _ ...graveler.CommitID) (*graveler.Commit, error) {
	return &graveler.Commit{}, nil
}

func (m *RefsFake) Log(_ context.Context, _ graveler.RepositoryID, _ graveler.CommitID) (graveler.CommitIterator, error) {
	return m.CommitIter, nil
}

type diffIter struct {
	current int
	records []graveler.Diff
	err     error
}

func NewDiffIter(records []graveler.Diff) *diffIter {
	return &diffIter{records: records, current: -1}
}
func (r *diffIter) Next() bool {
	r.current++
	return r.current < len(r.records)
}

func (r *diffIter) SeekGE(id graveler.Key) {
	for i, record := range r.records {
		if bytes.Compare(id, record.Key) >= 0 {
			r.current = i - 1
		}
	}
	r.current = len(r.records)
}

func (r *diffIter) Value() *graveler.Diff {
	if r.current < 0 || r.current >= len(r.records) {
		return nil
	}
	return &r.records[r.current]
}

func (r *diffIter) Err() error {
	return r.err
}

func (r *diffIter) Close() {}

type valueIteratorFake struct {
	current int
	records []graveler.ValueRecord
	err     error
}

func NewValueIteratorFake(records []graveler.ValueRecord) graveler.ValueIterator {
	return &valueIteratorFake{records: records, current: -1}
}

func (r *valueIteratorFake) Next() bool {
	r.current++
	return r.current < len(r.records)
}

func (r *valueIteratorFake) SeekGE(id graveler.Key) {
	for i, record := range r.records {
		if bytes.Compare(record.Key, id) >= 0 {
			r.current = i - 1
			return
		}
	}
	r.current = len(r.records)
}

func (r *valueIteratorFake) Value() *graveler.ValueRecord {
	if r.current < 0 || r.current >= len(r.records) {
		return nil
	}
	return &r.records[r.current]
}

func (r *valueIteratorFake) Err() error {
	return r.err
}

func (r *valueIteratorFake) Close() {}

type referenceFake struct {
	refType  graveler.ReferenceType
	branch   graveler.Branch
	commitID graveler.CommitID
}

// NewFakeReference returns a referenceFake
// if branch parameter is empty branch record will be nil
func NewFakeReference(refType graveler.ReferenceType, branchID graveler.BranchID, commitID graveler.CommitID) *referenceFake {
	var branch graveler.Branch
	if branchID != "" {
		branch = graveler.Branch{CommitID: commitID}
	}
	return &referenceFake{
		refType:  refType,
		branch:   branch,
		commitID: commitID,
	}
}

func (m *referenceFake) Type() graveler.ReferenceType {
	return m.refType
}

func (m *referenceFake) Branch() graveler.Branch {
	return m.branch
}

func (m *referenceFake) CommitID() graveler.CommitID {
	return m.commitID
}

type RV struct {
	R *committed.Range
	V *graveler.ValueRecord
}

type FakeIterator struct {
	RV           []RV
	idx          int
	rangeIdx     int
	err          error
	closed       bool
	readsByRange []int
}

func NewFakeIterator() *FakeIterator {
	// Start with an empty record so the first `Next()` can skip it.
	return &FakeIterator{RV: make([]RV, 1), idx: 0, rangeIdx: -1}
}

// ReadsByRange returns the number of Next operations performed inside each range
func (i *FakeIterator) ReadsByRange() []int {
	return i.readsByRange
}

func (i *FakeIterator) nextKey() []byte {
	if len(i.RV) <= i.idx+1 {
		return nil
	}
	if i.RV[i.idx+1].V == nil {
		return i.RV[i.idx+1].R.MinKey
	}
	return i.RV[i.idx+1].V.Key
}

func (i *FakeIterator) SetErr(err error) {
	i.err = err
}

func (i *FakeIterator) AddRange(p *committed.Range) *FakeIterator {
	i.RV = append(i.RV, RV{R: p})
	i.readsByRange = append(i.readsByRange, 0)
	return i
}

func (i *FakeIterator) AddValueRecords(vs ...*graveler.ValueRecord) *FakeIterator {
	if len(i.RV) == 0 {
		panic(fmt.Sprintf("cannot add ValueRecords %+v with no range", vs))
	}
	rng := i.RV[len(i.RV)-1].R
	for _, v := range vs {
		i.RV = append(i.RV, RV{R: rng, V: v})
	}
	return i
}

func (i *FakeIterator) Next() bool {
	if i.err != nil || i.closed {
		return false
	}
	if len(i.RV) <= i.idx+1 {
		return false
	}
	i.idx++
	if i.RV[i.idx].V == nil {
		i.rangeIdx++
	} else {
		i.readsByRange[i.rangeIdx]++
	}
	return true
}

func (i *FakeIterator) NextRange() bool {
	for {
		if len(i.RV) <= i.idx+1 {
			return false
		}
		i.idx++
		if i.RV[i.idx].V == nil {
			i.rangeIdx++
			return true
		}
	}
}

func (i *FakeIterator) Value() (*graveler.ValueRecord, *committed.Range) {
	if i.closed {
		return nil, nil
	}
	return i.RV[i.idx].V, i.RV[i.idx].R
}

func (i *FakeIterator) SeekGE(id graveler.Key) {
	i.idx = 0
	i.rangeIdx = -1
	for {
		nextKey := i.nextKey()
		if nextKey == nil || bytes.Compare(nextKey, id) >= 0 {
			return
		}
		if !i.Next() {
			return
		}
	}
}

func (i *FakeIterator) Err() error {
	return i.err
}

func (i *FakeIterator) Close() {
	i.closed = true
}<|MERGE_RESOLUTION|>--- conflicted
+++ resolved
@@ -25,27 +25,19 @@
 	AppliedData   AppliedData
 }
 
-<<<<<<< HEAD
+type MetaRangeFake struct {
+	id graveler.RangeID
+}
+
+func (t *MetaRangeFake) ID() graveler.RangeID {
+	return t.id
+}
+
 func NewCommittedFake() *CommittedFake {
 	return &CommittedFake{}
 }
 
-func (c *CommittedFake) Get(_ context.Context, _ graveler.StorageNamespace, _ graveler.TreeID, key graveler.Key) (*graveler.Value, error) {
-=======
-type MetaRangeFake struct {
-	id graveler.RangeID
-}
-
-func (t *MetaRangeFake) ID() graveler.RangeID {
-	return t.id
-}
-
-func NewCommittedFake() graveler.CommittedManager {
-	return &CommittedFake{}
-}
-
-func (c *CommittedFake) Get(_ context.Context, _ graveler.StorageNamespace, _ graveler.RangeID, _ graveler.Key) (*graveler.Value, error) {
->>>>>>> 5e968ceb
+func (c *CommittedFake) Get(_ context.Context, _ graveler.StorageNamespace, _ graveler.RangeID, key graveler.Key) (*graveler.Value, error) {
 	if c.Err != nil {
 		return nil, c.Err
 	}
