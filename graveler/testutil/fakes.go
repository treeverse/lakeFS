package testutil

import (
	"bytes"
	"context"
	"fmt"

	"github.com/treeverse/lakefs/graveler"
	"github.com/treeverse/lakefs/graveler/committed"
)

const DefaultBranchID = graveler.BranchID("master")

type AppliedData struct {
	Values  graveler.ValueIterator
	RangeID graveler.MetaRangeID
}

type CommittedFake struct {
	Value         *graveler.Value
	ValueIterator graveler.ValueIterator
	diffIterator  graveler.DiffIterator
	Err           error
	RangeID       graveler.MetaRangeID
	AppliedData   AppliedData
}

<<<<<<< HEAD
type MetaRangeFake struct {
	id graveler.RangeID
}

func (t *MetaRangeFake) ID() graveler.RangeID {
=======
type TreeFake struct {
	id graveler.MetaRangeID
}

func (t *TreeFake) ID() graveler.MetaRangeID {
>>>>>>> cadeb140
	return t.id
}

func NewCommittedFake() graveler.CommittedManager {
	return &CommittedFake{}
}

func (c *CommittedFake) Get(_ context.Context, _ graveler.StorageNamespace, _ graveler.MetaRangeID, _ graveler.Key) (*graveler.Value, error) {
	if c.Err != nil {
		return nil, c.Err
	}
	return c.Value, nil
}

func (c *CommittedFake) GetMetaRange(_ graveler.StorageNamespace, metaRangeID graveler.MetaRangeID) (graveler.MetaRange, error) {
	if c.Err != nil {
		return nil, c.Err
	}
<<<<<<< HEAD
	return &MetaRangeFake{id: rangeID}, nil
=======
	return &TreeFake{id: metaRangeID}, nil
>>>>>>> cadeb140
}

func (c *CommittedFake) List(_ context.Context, _ graveler.StorageNamespace, _ graveler.MetaRangeID) (graveler.ValueIterator, error) {
	if c.Err != nil {
		return nil, c.Err
	}
	return c.ValueIterator, nil
}

<<<<<<< HEAD
func (c *CommittedFake) Diff(_ context.Context, _ graveler.StorageNamespace, _, _ graveler.RangeID) (graveler.DiffIterator, error) {
=======
func (c *CommittedFake) Diff(_ context.Context, _ graveler.StorageNamespace, _, _, _ graveler.MetaRangeID) (graveler.DiffIterator, error) {
>>>>>>> cadeb140
	if c.Err != nil {
		return nil, c.Err
	}
	return c.diffIterator, nil
}

func (c *CommittedFake) Merge(_ context.Context, _ graveler.StorageNamespace, _, _, _ graveler.MetaRangeID, _, _ string, _ graveler.Metadata) (graveler.MetaRangeID, error) {
	if c.Err != nil {
		return "", c.Err
	}
	return c.RangeID, nil
}

func (c *CommittedFake) Apply(_ context.Context, _ graveler.StorageNamespace, rangeID graveler.MetaRangeID, values graveler.ValueIterator) (graveler.MetaRangeID, error) {
	if c.Err != nil {
		return "", c.Err
	}
	c.AppliedData.Values = values
	c.AppliedData.RangeID = rangeID
	return c.RangeID, nil
}

type StagingFake struct {
	Err                error
	DropErr            error // specific error for drop call
	Value              *graveler.Value
	ValueIterator      graveler.ValueIterator
	stagingToken       graveler.StagingToken
	LastSetValueRecord *graveler.ValueRecord
	LastRemovedKey     graveler.Key
	DropCalled         bool
	SetErr             error
}

func (s *StagingFake) DropByPrefix(_ context.Context, _ graveler.StagingToken, _ graveler.Key) error {
	return nil
}

func (s *StagingFake) Drop(_ context.Context, _ graveler.StagingToken) error {
	s.DropCalled = true
	if s.DropErr != nil {
		return s.DropErr
	}
	return nil
}

func (s *StagingFake) Get(_ context.Context, _ graveler.StagingToken, _ graveler.Key) (*graveler.Value, error) {
	if s.Err != nil {
		return nil, s.Err
	}
	return s.Value, nil
}

func (s *StagingFake) Set(_ context.Context, _ graveler.StagingToken, key graveler.Key, value *graveler.Value) error {
	if s.SetErr != nil {
		return s.SetErr
	}
	s.LastSetValueRecord = &graveler.ValueRecord{
		Key:   key,
		Value: value,
	}
	return nil
}

func (s *StagingFake) DropKey(_ context.Context, _ graveler.StagingToken, key graveler.Key) error {
	if s.Err != nil {
		return s.Err
	}
	s.LastRemovedKey = key
	return nil
}

func (s *StagingFake) List(_ context.Context, _ graveler.StagingToken) (graveler.ValueIterator, error) {
	if s.Err != nil {
		return nil, s.Err
	}
	return s.ValueIterator, nil
}

func (s *StagingFake) Snapshot(_ context.Context, _ graveler.StagingToken) (graveler.StagingToken, error) {
	if s.Err != nil {
		return "", s.Err
	}
	return s.stagingToken, nil
}

func (s *StagingFake) ListSnapshot(_ context.Context, _ graveler.StagingToken, _ graveler.Key) (graveler.ValueIterator, error) {
	if s.Err != nil {
		return nil, s.Err
	}
	return s.ValueIterator, nil
}

type AddedCommitData struct {
	Committer string
	Message   string
	RangeID   graveler.MetaRangeID
	Parents   graveler.CommitParents
	Metadata  graveler.Metadata
}

type RefsFake struct {
	ListRepositoriesRes graveler.RepositoryIterator
	ListBranchesRes     graveler.BranchIterator
	ListTagsRes         graveler.TagIterator
	CommitIter          graveler.CommitIterator
	RefType             graveler.ReferenceType
	Branch              *graveler.Branch
	TagCommitID         *graveler.CommitID
	Err                 error
	CommitErr           error
	AddedCommit         AddedCommitData
	CommitID            graveler.CommitID
	Commit              *graveler.Commit
}

func (m *RefsFake) RevParse(_ context.Context, _ graveler.RepositoryID, _ graveler.Ref) (graveler.Reference, error) {
	var branch graveler.BranchID
	if m.RefType == graveler.ReferenceTypeBranch {
		branch = DefaultBranchID
	}
	return NewFakeReference(m.RefType, branch, ""), nil
}

func (m *RefsFake) GetRepository(_ context.Context, _ graveler.RepositoryID) (*graveler.Repository, error) {
	return &graveler.Repository{}, nil
}

func (m *RefsFake) CreateRepository(_ context.Context, _ graveler.RepositoryID, _ graveler.Repository, _ graveler.Branch) error {
	return nil
}

func (m *RefsFake) ListRepositories(_ context.Context) (graveler.RepositoryIterator, error) {
	return m.ListRepositoriesRes, nil
}

func (m *RefsFake) DeleteRepository(_ context.Context, _ graveler.RepositoryID) error {
	return nil
}

func (m *RefsFake) GetBranch(_ context.Context, _ graveler.RepositoryID, _ graveler.BranchID) (*graveler.Branch, error) {
	return m.Branch, m.Err
}

func (m *RefsFake) SetBranch(_ context.Context, _ graveler.RepositoryID, _ graveler.BranchID, _ graveler.Branch) error {
	return nil
}

func (m *RefsFake) DeleteBranch(_ context.Context, _ graveler.RepositoryID, _ graveler.BranchID) error {
	return nil
}

func (m *RefsFake) ListBranches(_ context.Context, _ graveler.RepositoryID) (graveler.BranchIterator, error) {
	return m.ListBranchesRes, nil
}

func (m *RefsFake) GetTag(_ context.Context, _ graveler.RepositoryID, _ graveler.TagID) (*graveler.CommitID, error) {
	return m.TagCommitID, m.Err
}

func (m *RefsFake) CreateTag(_ context.Context, _ graveler.RepositoryID, _ graveler.TagID, _ graveler.CommitID) error {
	return nil
}

func (m *RefsFake) DeleteTag(_ context.Context, _ graveler.RepositoryID, _ graveler.TagID) error {
	return nil
}

func (m *RefsFake) ListTags(_ context.Context, _ graveler.RepositoryID) (graveler.TagIterator, error) {
	return m.ListTagsRes, nil
}

func (m *RefsFake) GetCommit(_ context.Context, _ graveler.RepositoryID, _ graveler.CommitID) (*graveler.Commit, error) {
	return m.Commit, nil
}

func (m *RefsFake) AddCommit(_ context.Context, _ graveler.RepositoryID, commit graveler.Commit) (graveler.CommitID, error) {
	if m.CommitErr != nil {
		return "", m.CommitErr
	}
	m.AddedCommit = AddedCommitData{
		Committer: commit.Committer,
		Message:   commit.Message,
		RangeID:   commit.RangeID,
		Parents:   commit.Parents,
		Metadata:  commit.Metadata,
	}
	return m.CommitID, nil
}

func (m *RefsFake) FindMergeBase(_ context.Context, _ graveler.RepositoryID, _ ...graveler.CommitID) (*graveler.Commit, error) {
	return &graveler.Commit{}, nil
}

func (m *RefsFake) Log(_ context.Context, _ graveler.RepositoryID, _ graveler.CommitID) (graveler.CommitIterator, error) {
	return m.CommitIter, nil
}

type diffIter struct {
	current int
	records []graveler.Diff
	err     error
}

func NewDiffIter(records []graveler.Diff) *diffIter {
	return &diffIter{records: records, current: -1}
}
func (r *diffIter) Next() bool {
	r.current++
	return r.current < len(r.records)
}

func (r *diffIter) SeekGE(id graveler.Key) {
	for i, record := range r.records {
		if bytes.Compare(id, record.Key) >= 0 {
			r.current = i - 1
		}
	}
	r.current = len(r.records)
}

func (r *diffIter) Value() *graveler.Diff {
	if r.current < 0 || r.current >= len(r.records) {
		return nil
	}
	return &r.records[r.current]
}

func (r *diffIter) Err() error {
	return r.err
}

func (r *diffIter) Close() {}

type valueIteratorFake struct {
	current int
	records []graveler.ValueRecord
	err     error
}

func NewValueIteratorFake(records []graveler.ValueRecord) graveler.ValueIterator {
	return &valueIteratorFake{records: records, current: -1}
}

func (r *valueIteratorFake) Next() bool {
	r.current++
	return r.current < len(r.records)
}

func (r *valueIteratorFake) SeekGE(id graveler.Key) {
	for i, record := range r.records {
		if bytes.Compare(record.Key, id) >= 0 {
			r.current = i - 1
			return
		}
	}
	r.current = len(r.records)
}

func (r *valueIteratorFake) Value() *graveler.ValueRecord {
	if r.current < 0 || r.current >= len(r.records) {
		return nil
	}
	return &r.records[r.current]
}

func (r *valueIteratorFake) Err() error {
	return r.err
}

func (r *valueIteratorFake) Close() {}

type referenceFake struct {
	refType  graveler.ReferenceType
	branch   graveler.Branch
	commitID graveler.CommitID
}

// NewFakeReference returns a referenceFake
// if branch parameter is empty branch record will be nil
func NewFakeReference(refType graveler.ReferenceType, branchID graveler.BranchID, commitID graveler.CommitID) *referenceFake {
	var branch graveler.Branch
	if branchID != "" {
		branch = graveler.Branch{CommitID: commitID}
	}
	return &referenceFake{
		refType:  refType,
		branch:   branch,
		commitID: commitID,
	}
}

func (m *referenceFake) Type() graveler.ReferenceType {
	return m.refType
}

func (m *referenceFake) Branch() graveler.Branch {
	return m.branch
}

func (m *referenceFake) CommitID() graveler.CommitID {
	return m.commitID
}

type RV struct {
	R *committed.Range
	V *graveler.ValueRecord
}

type FakeIterator struct {
	RV           []RV
	idx          int
	rangeIdx     int
	err          error
	closed       bool
	readsByRange []int
}

func NewFakeIterator() *FakeIterator {
	// Start with an empty record so the first `Next()` can skip it.
	return &FakeIterator{RV: make([]RV, 1), idx: 0, rangeIdx: -1}
}

// ReadsByRange returns the number of Next operations performed inside each range
func (i *FakeIterator) ReadsByRange() []int {
	return i.readsByRange
}

func (i *FakeIterator) nextKey() []byte {
	if len(i.RV) <= i.idx+1 {
		return nil
	}
	if i.RV[i.idx+1].V == nil {
		return i.RV[i.idx+1].R.MinKey
	}
	return i.RV[i.idx+1].V.Key
}

func (i *FakeIterator) SetErr(err error) {
	i.err = err
}

func (i *FakeIterator) AddRange(p *committed.Range) *FakeIterator {
	i.RV = append(i.RV, RV{R: p})
	i.readsByRange = append(i.readsByRange, 0)
	return i
}

func (i *FakeIterator) AddValueRecords(vs ...*graveler.ValueRecord) *FakeIterator {
	if len(i.RV) == 0 {
		panic(fmt.Sprintf("cannot add ValueRecords %+v with no range", vs))
	}
	rng := i.RV[len(i.RV)-1].R
	for _, v := range vs {
		i.RV = append(i.RV, RV{R: rng, V: v})
	}
	return i
}

func (i *FakeIterator) Next() bool {
	if i.err != nil || i.closed {
		return false
	}
	if len(i.RV) <= i.idx+1 {
		return false
	}
	i.idx++
	if i.RV[i.idx].V == nil {
		i.rangeIdx++
	} else {
		i.readsByRange[i.rangeIdx]++
	}
	return true
}

func (i *FakeIterator) NextRange() bool {
	for {
		if len(i.RV) <= i.idx+1 {
			return false
		}
		i.idx++
		if i.RV[i.idx].V == nil {
			i.rangeIdx++
			return true
		}
	}
}

func (i *FakeIterator) Value() (*graveler.ValueRecord, *committed.Range) {
	if i.closed {
		return nil, nil
	}
	return i.RV[i.idx].V, i.RV[i.idx].R
}

func (i *FakeIterator) SeekGE(id graveler.Key) {
	i.idx = 0
	i.rangeIdx = -1
	for {
		nextKey := i.nextKey()
		if nextKey == nil || bytes.Compare(nextKey, id) >= 0 {
			return
		}
		if !i.Next() {
			return
		}
	}
}

func (i *FakeIterator) Err() error {
	return i.err
}

func (i *FakeIterator) Close() {
	i.closed = true
}<|MERGE_RESOLUTION|>--- conflicted
+++ resolved
@@ -25,19 +25,11 @@
 	AppliedData   AppliedData
 }
 
-<<<<<<< HEAD
 type MetaRangeFake struct {
-	id graveler.RangeID
-}
-
-func (t *MetaRangeFake) ID() graveler.RangeID {
-=======
-type TreeFake struct {
 	id graveler.MetaRangeID
 }
 
-func (t *TreeFake) ID() graveler.MetaRangeID {
->>>>>>> cadeb140
+func (t *MetaRangeFake) ID() graveler.MetaRangeID {
 	return t.id
 }
 
@@ -56,11 +48,7 @@
 	if c.Err != nil {
 		return nil, c.Err
 	}
-<<<<<<< HEAD
-	return &MetaRangeFake{id: rangeID}, nil
-=======
-	return &TreeFake{id: metaRangeID}, nil
->>>>>>> cadeb140
+	return &MetaRangeFake{id: metaRangeID}, nil
 }
 
 func (c *CommittedFake) List(_ context.Context, _ graveler.StorageNamespace, _ graveler.MetaRangeID) (graveler.ValueIterator, error) {
@@ -70,11 +58,7 @@
 	return c.ValueIterator, nil
 }
 
-<<<<<<< HEAD
-func (c *CommittedFake) Diff(_ context.Context, _ graveler.StorageNamespace, _, _ graveler.RangeID) (graveler.DiffIterator, error) {
-=======
-func (c *CommittedFake) Diff(_ context.Context, _ graveler.StorageNamespace, _, _, _ graveler.MetaRangeID) (graveler.DiffIterator, error) {
->>>>>>> cadeb140
+func (c *CommittedFake) Diff(_ context.Context, _ graveler.StorageNamespace, _, _ graveler.MetaRangeID) (graveler.DiffIterator, error) {
 	if c.Err != nil {
 		return nil, c.Err
 	}
