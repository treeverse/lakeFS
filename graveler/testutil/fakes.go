package testutil

import (
	"bytes"
	"context"
	"fmt"

	"github.com/treeverse/lakefs/graveler"
	"github.com/treeverse/lakefs/graveler/committed/tree"
)

const DefaultBranchID = graveler.BranchID("master")

type AppliedData struct {
	Values  graveler.ValueIterator
	RangeID graveler.RangeID
}

type CommittedFake struct {
	Value         *graveler.Value
	ValueIterator graveler.ValueIterator
	diffIterator  graveler.DiffIterator
	Err           error
	RangeID       graveler.RangeID
	AppliedData   AppliedData
}

type TreeFake struct {
	id graveler.RangeID
}

func (t *TreeFake) ID() graveler.RangeID {
	return t.id
}

func NewCommittedFake() graveler.CommittedManager {
	return &CommittedFake{}
}

func (c *CommittedFake) Get(_ context.Context, _ graveler.StorageNamespace, _ graveler.RangeID, _ graveler.Key) (*graveler.Value, error) {
	if c.Err != nil {
		return nil, c.Err
	}
	return c.Value, nil
}

func (c *CommittedFake) GetMetaRange(_ graveler.StorageNamespace, rangeID graveler.RangeID) (graveler.MetaRange, error) {
	if c.Err != nil {
		return nil, c.Err
	}
	return &TreeFake{id: rangeID}, nil
}

func (c *CommittedFake) List(_ context.Context, _ graveler.StorageNamespace, _ graveler.RangeID) (graveler.ValueIterator, error) {
	if c.Err != nil {
		return nil, c.Err
	}
	return c.ValueIterator, nil
}

<<<<<<< HEAD
func (c *CommittedFake) Diff(_ context.Context, _ graveler.StorageNamespace, _, _ graveler.TreeID) (graveler.DiffIterator, error) {
=======
func (c *CommittedFake) Diff(_ context.Context, _ graveler.StorageNamespace, _, _, _ graveler.RangeID) (graveler.DiffIterator, error) {
>>>>>>> cafc28e6
	if c.Err != nil {
		return nil, c.Err
	}
	return c.diffIterator, nil
}

func (c *CommittedFake) Merge(_ context.Context, _ graveler.StorageNamespace, _, _, _ graveler.RangeID, _, _ string, _ graveler.Metadata) (graveler.RangeID, error) {
	if c.Err != nil {
		return "", c.Err
	}
	return c.RangeID, nil
}

func (c *CommittedFake) Apply(_ context.Context, _ graveler.StorageNamespace, rangeID graveler.RangeID, values graveler.ValueIterator) (graveler.RangeID, error) {
	if c.Err != nil {
		return "", c.Err
	}
	c.AppliedData.Values = values
	c.AppliedData.RangeID = rangeID
	return c.RangeID, nil
}

type StagingFake struct {
	Err                error
	DropErr            error // specific error for drop call
	Value              *graveler.Value
	ValueIterator      graveler.ValueIterator
	stagingToken       graveler.StagingToken
	LastSetValueRecord *graveler.ValueRecord
	LastRemovedKey     graveler.Key
	DropCalled         bool
	SetErr             error
}

func (s *StagingFake) DropByPrefix(_ context.Context, _ graveler.StagingToken, _ graveler.Key) error {
	return nil
}

func (s *StagingFake) Drop(_ context.Context, _ graveler.StagingToken) error {
	s.DropCalled = true
	if s.DropErr != nil {
		return s.DropErr
	}
	return nil
}

func (s *StagingFake) Get(_ context.Context, _ graveler.StagingToken, _ graveler.Key) (*graveler.Value, error) {
	if s.Err != nil {
		return nil, s.Err
	}
	return s.Value, nil
}

func (s *StagingFake) Set(_ context.Context, _ graveler.StagingToken, key graveler.Key, value *graveler.Value) error {
	if s.SetErr != nil {
		return s.SetErr
	}
	s.LastSetValueRecord = &graveler.ValueRecord{
		Key:   key,
		Value: value,
	}
	return nil
}

func (s *StagingFake) DropKey(_ context.Context, _ graveler.StagingToken, key graveler.Key) error {
	if s.Err != nil {
		return s.Err
	}
	s.LastRemovedKey = key
	return nil
}

func (s *StagingFake) List(_ context.Context, _ graveler.StagingToken) (graveler.ValueIterator, error) {
	if s.Err != nil {
		return nil, s.Err
	}
	return s.ValueIterator, nil
}

func (s *StagingFake) Snapshot(_ context.Context, _ graveler.StagingToken) (graveler.StagingToken, error) {
	if s.Err != nil {
		return "", s.Err
	}
	return s.stagingToken, nil
}

func (s *StagingFake) ListSnapshot(_ context.Context, _ graveler.StagingToken, _ graveler.Key) (graveler.ValueIterator, error) {
	if s.Err != nil {
		return nil, s.Err
	}
	return s.ValueIterator, nil
}

type AddedCommitData struct {
	Committer string
	Message   string
	RangeID   graveler.RangeID
	Parents   graveler.CommitParents
	Metadata  graveler.Metadata
}

type RefsFake struct {
	ListRepositoriesRes graveler.RepositoryIterator
	ListBranchesRes     graveler.BranchIterator
	ListTagsRes         graveler.TagIterator
	CommitIter          graveler.CommitIterator
	RefType             graveler.ReferenceType
	Branch              *graveler.Branch
	TagCommitID         *graveler.CommitID
	Err                 error
	CommitErr           error
	AddedCommit         AddedCommitData
	CommitID            graveler.CommitID
	Commit              *graveler.Commit
}

func (m *RefsFake) RevParse(_ context.Context, _ graveler.RepositoryID, _ graveler.Ref) (graveler.Reference, error) {
	var branch graveler.BranchID
	if m.RefType == graveler.ReferenceTypeBranch {
		branch = DefaultBranchID
	}
	return NewFakeReference(m.RefType, branch, ""), nil
}

func (m *RefsFake) GetRepository(_ context.Context, _ graveler.RepositoryID) (*graveler.Repository, error) {
	return &graveler.Repository{}, nil
}

func (m *RefsFake) CreateRepository(_ context.Context, _ graveler.RepositoryID, _ graveler.Repository, _ graveler.Branch) error {
	return nil
}

func (m *RefsFake) ListRepositories(_ context.Context) (graveler.RepositoryIterator, error) {
	return m.ListRepositoriesRes, nil
}

func (m *RefsFake) DeleteRepository(_ context.Context, _ graveler.RepositoryID) error {
	return nil
}

func (m *RefsFake) GetBranch(_ context.Context, _ graveler.RepositoryID, _ graveler.BranchID) (*graveler.Branch, error) {
	return m.Branch, m.Err
}

func (m *RefsFake) SetBranch(_ context.Context, _ graveler.RepositoryID, _ graveler.BranchID, _ graveler.Branch) error {
	return nil
}

func (m *RefsFake) DeleteBranch(_ context.Context, _ graveler.RepositoryID, _ graveler.BranchID) error {
	return nil
}

func (m *RefsFake) ListBranches(_ context.Context, _ graveler.RepositoryID) (graveler.BranchIterator, error) {
	return m.ListBranchesRes, nil
}

func (m *RefsFake) GetTag(_ context.Context, _ graveler.RepositoryID, _ graveler.TagID) (*graveler.CommitID, error) {
	return m.TagCommitID, m.Err
}

func (m *RefsFake) CreateTag(_ context.Context, _ graveler.RepositoryID, _ graveler.TagID, _ graveler.CommitID) error {
	return nil
}

func (m *RefsFake) DeleteTag(_ context.Context, _ graveler.RepositoryID, _ graveler.TagID) error {
	return nil
}

func (m *RefsFake) ListTags(_ context.Context, _ graveler.RepositoryID) (graveler.TagIterator, error) {
	return m.ListTagsRes, nil
}

func (m *RefsFake) GetCommit(_ context.Context, _ graveler.RepositoryID, _ graveler.CommitID) (*graveler.Commit, error) {
	return m.Commit, nil
}

func (m *RefsFake) AddCommit(_ context.Context, _ graveler.RepositoryID, commit graveler.Commit) (graveler.CommitID, error) {
	if m.CommitErr != nil {
		return "", m.CommitErr
	}
	m.AddedCommit = AddedCommitData{
		Committer: commit.Committer,
		Message:   commit.Message,
		RangeID:   commit.RangeID,
		Parents:   commit.Parents,
		Metadata:  commit.Metadata,
	}
	return m.CommitID, nil
}

func (m *RefsFake) FindMergeBase(_ context.Context, _ graveler.RepositoryID, _ ...graveler.CommitID) (*graveler.Commit, error) {
	return &graveler.Commit{}, nil
}

func (m *RefsFake) Log(_ context.Context, _ graveler.RepositoryID, _ graveler.CommitID) (graveler.CommitIterator, error) {
	return m.CommitIter, nil
}

type diffIter struct {
	current int
	records []graveler.Diff
	err     error
}

func NewDiffIter(records []graveler.Diff) *diffIter {
	return &diffIter{records: records, current: -1}
}
func (r *diffIter) Next() bool {
	r.current++
	return r.current < len(r.records)
}

func (r *diffIter) SeekGE(id graveler.Key) {
	for i, record := range r.records {
		if bytes.Compare(id, record.Key) >= 0 {
			r.current = i - 1
		}
	}
	r.current = len(r.records)
}

func (r *diffIter) Value() *graveler.Diff {
	if r.current < 0 || r.current >= len(r.records) {
		return nil
	}
	return &r.records[r.current]
}

func (r *diffIter) Err() error {
	return r.err
}

func (r *diffIter) Close() {}

type valueIteratorFake struct {
	current int
	records []graveler.ValueRecord
	err     error
}

func NewValueIteratorFake(records []graveler.ValueRecord) graveler.ValueIterator {
	return &valueIteratorFake{records: records, current: -1}
}

func (r *valueIteratorFake) Next() bool {
	r.current++
	return r.current < len(r.records)
}

func (r *valueIteratorFake) SeekGE(id graveler.Key) {
	for i, record := range r.records {
		if bytes.Compare(record.Key, id) >= 0 {
			r.current = i - 1
			return
		}
	}
	r.current = len(r.records)
}

func (r *valueIteratorFake) Value() *graveler.ValueRecord {
	if r.current < 0 || r.current >= len(r.records) {
		return nil
	}
	return &r.records[r.current]
}

func (r *valueIteratorFake) Err() error {
	return r.err
}

func (r *valueIteratorFake) Close() {}

type referenceFake struct {
	refType  graveler.ReferenceType
	branch   graveler.Branch
	commitID graveler.CommitID
}

// NewFakeReference returns a referenceFake
// if branch parameter is empty branch record will be nil
func NewFakeReference(refType graveler.ReferenceType, branchID graveler.BranchID, commitID graveler.CommitID) *referenceFake {
	var branch graveler.Branch
	if branchID != "" {
		branch = graveler.Branch{CommitID: commitID}
	}
	return &referenceFake{
		refType:  refType,
		branch:   branch,
		commitID: commitID,
	}
}

func (m *referenceFake) Type() graveler.ReferenceType {
	return m.refType
}

func (m *referenceFake) Branch() graveler.Branch {
	return m.branch
}

func (m *referenceFake) CommitID() graveler.CommitID {
	return m.commitID
}

type PV struct {
	P *tree.Part
	V *graveler.ValueRecord
}

type FakePartsAndValuesIterator struct {
	PV          []PV
	idx         int
	partIdx     int
	err         error
	closed      bool
	readsByPart []int
}

// ReadsByPart returns the number of Next operations performed inside each part
func (i *FakePartsAndValuesIterator) ReadsByPart() []int {
	return i.readsByPart
}

func (i *FakePartsAndValuesIterator) nextKey() []byte {
	if len(i.PV) <= i.idx+1 {
		return nil
	}
	if i.PV[i.idx+1].V == nil {
		return i.PV[i.idx+1].P.MinKey
	}
	return i.PV[i.idx+1].V.Key
}

func NewFakePartsAndValuesIterator() *FakePartsAndValuesIterator {
	// Start with an empty record so the first `Next()` can skip it.
	return &FakePartsAndValuesIterator{PV: make([]PV, 1), idx: 0, partIdx: -1}
}

func (i *FakePartsAndValuesIterator) SetErr(err error) {
	i.err = err
}

func (i *FakePartsAndValuesIterator) AddPart(p *tree.Part) *FakePartsAndValuesIterator {
	i.PV = append(i.PV, PV{P: p})
	i.readsByPart = append(i.readsByPart, 0)
	return i
}

func (i *FakePartsAndValuesIterator) AddValueRecords(vs ...*graveler.ValueRecord) *FakePartsAndValuesIterator {
	if len(i.PV) == 0 {
		panic(fmt.Sprintf("cannot add ValueRecords %+v with no part", vs))
	}
	part := i.PV[len(i.PV)-1].P
	for _, v := range vs {
		i.PV = append(i.PV, PV{P: part, V: v})
	}
	return i
}

func (i *FakePartsAndValuesIterator) Next() bool {
	if i.err != nil || i.closed {
		return false
	}
	if len(i.PV) <= i.idx+1 {
		return false
	}
	i.idx++
	if i.PV[i.idx].V == nil {
		i.partIdx++
	} else {
		i.readsByPart[i.partIdx]++
	}
	return true
}

func (i *FakePartsAndValuesIterator) NextPart() bool {
	for {
		if len(i.PV) <= i.idx+1 {
			return false
		}
		i.idx++
		if i.PV[i.idx].V == nil {
			i.partIdx++
			return true
		}
	}
}

func (i *FakePartsAndValuesIterator) Value() (*graveler.ValueRecord, *tree.Part) {
	if i.closed {
		return nil, nil
	}
	return i.PV[i.idx].V, i.PV[i.idx].P
}

func (i *FakePartsAndValuesIterator) SeekGE(id graveler.Key) {
	i.idx = 0
	i.partIdx = -1
	for {
		nextKey := i.nextKey()
		if nextKey == nil || bytes.Compare(nextKey, id) >= 0 {
			return
		}
		if !i.Next() {
			return
		}
	}
}

func (i *FakePartsAndValuesIterator) Err() error {
	return i.err
}

func (i *FakePartsAndValuesIterator) Close() {
	i.closed = true
}<|MERGE_RESOLUTION|>--- conflicted
+++ resolved
@@ -58,11 +58,7 @@
 	return c.ValueIterator, nil
 }
 
-<<<<<<< HEAD
-func (c *CommittedFake) Diff(_ context.Context, _ graveler.StorageNamespace, _, _ graveler.TreeID) (graveler.DiffIterator, error) {
-=======
-func (c *CommittedFake) Diff(_ context.Context, _ graveler.StorageNamespace, _, _, _ graveler.RangeID) (graveler.DiffIterator, error) {
->>>>>>> cafc28e6
+func (c *CommittedFake) Diff(_ context.Context, _ graveler.StorageNamespace, _, _ graveler.RangeID) (graveler.DiffIterator, error) {
 	if c.Err != nil {
 		return nil, c.Err
 	}
