--- conflicted
+++ resolved
@@ -41,11 +41,7 @@
 	return c.ValueIterator, nil
 }
 
-<<<<<<< HEAD
 func (c *CommittedFake) Diff(_ context.Context, _ graveler.StorageNamespace, _, _ graveler.TreeID, _ graveler.Key) (graveler.DiffIterator, error) {
-=======
-func (c *CommittedFake) Diff(ctx context.Context, ns graveler.StorageNamespace, left, right, base graveler.TreeID) (graveler.DiffIterator, error) {
->>>>>>> 07e7b31d
 	if c.Err != nil {
 		return nil, c.Err
 	}
