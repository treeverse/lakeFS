--- conflicted
+++ resolved
@@ -83,14 +83,10 @@
 	return s.Value, nil
 }
 
-<<<<<<< HEAD
-func (s *stagingMock) Set(_ context.Context, _ graveler.StagingToken, _ graveler.Key, _ graveler.Value) error {
-=======
 func (s *stagingMock) Set(_ context.Context, _ graveler.StagingToken, _ graveler.Key, _ *graveler.Value) error {
 	if s.err != nil {
 		return s.err
 	}
->>>>>>> 20ab7e35
 	return nil
 }
 
