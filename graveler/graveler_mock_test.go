--- conflicted
+++ resolved
@@ -67,22 +67,15 @@
 }
 
 type stagingMock struct {
-<<<<<<< HEAD
-	err           error
+	err                error
 	dropErr       error //specific error for drop call
-	Value         *graveler.Value
-	ValueIterator graveler.ValueIterator
-	stagingToken  graveler.StagingToken
-	dropCalled    bool
-=======
-	err                error
 	Value              *graveler.Value
 	ValueIterator      graveler.ValueIterator
 	stagingToken       graveler.StagingToken
 	lastSetValueRecord *graveler.ValueRecord
 	lastRemovedKey     graveler.Key
+	dropCalled    bool
 	setErr             error
->>>>>>> 9d834e58
 }
 
 func (s *stagingMock) DropByPrefix(_ context.Context, _ graveler.StagingToken, _ graveler.Key) error {
