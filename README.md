<p align="center">
  <img src="logo_large.png"/>
</p>
<p align="center">
  
  [![Hacktoberfest](https://badgen.net/badge/hacktoberfest/friendly/pink)](docs/contributing.md)
  [![License](https://img.shields.io/badge/License-Apache%202.0-blue.svg?logo=apache)](https://raw.githubusercontent.com/treeverse/lakeFS/master/LICENSE)
  [![Go](https://github.com/treeverse/lakeFS/workflows/Go/badge.svg?branch=master)](https://github.com/treeverse/lakeFS/actions?query=workflow%3AGo+branch%3Amaster++)
  [![Node](https://github.com/treeverse/lakeFS/workflows/Node/badge.svg?branch=master)](https://github.com/treeverse/lakeFS/actions?query=workflow%3ANode+branch%3Amaster++)

</p>

## What is lakeFS?

lakeFS is an open source layer that delivers resilience and manageability to object-storage based data lakes.

With lakeFS you can build repeatable, atomic and versioned data lake operations - from complex ETL jobs to data science and analytics.

lakeFS supports AWS S3 or Google Cloud Storage as its underlying storage service. It is API compatible with S3, and works seamlessly with all modern data frameworks such as Spark, Hive, AWS Athena, Presto, etc.


<p align="center">
  <img src="docs/assets/img/wrapper.png"/>
</p>

For more information see the [Official Documentation](https://docs.lakefs.io).


## Capabilities:

**Development Environment for Data**
* **Experimentation** - try tools, upgrade versions and evaluate code changes in isolation. 
* **Reproducibility** - go back to any point of time to a consistent version of your data lake.

**Continuous Data Integration**
* **Ingest new data safely by enforcing best practices** - make sure new data sources adhere to your lake’s best practices such as format and schema enforcement, naming convention, etc.  
* **Metadata validation** - prevent breaking changes from entering the production data environment.

**Continuous Data Deployment**
* **Instantly revert changes to data** - if low quality data is exposed to your consumers, you can revert instantly to a former, consistent and correct snapshot of your data lake.
* **Enforce cross collection consistency** - provide to consumers several collections of data that must be synchronized, in one atomic, revertable, action
* **Prevent data quality issues by enabling**
  - Testing of production data before exposing it to users / consumers
  - Testing of intermediate results in your DAG to avoid cascading quality issues

## Getting Started:

<<<<<<< HEAD
#### Docker:
=======
#### Docker (MacOS, Linux)
>>>>>>> 209ee80c

1. Ensure you have Docker & Docker Compose installed on your computer.

2. Run the following command:

   ```bash
   curl https://compose.lakefs.io | docker-compose -f - up
   ```

3. Open [http://127.0.0.1:8000/setup](http://127.0.0.1:8000/setup) in your web browser to set up an initial admin user, used to login and send API requests.


#### Docker (Windows)

1. Ensure you have Docker installed

2. Run the following command in PowerShell:

   ```shell script
   Invoke-WebRequest https://compose.lakefs.io | Select-Object -ExpandProperty Content | docker-compose -f - up
   ``` 

3. Open [http://127.0.0.1:8000/setup](http://127.0.0.1:8000/setup) in your web browser to set up an initial admin user, used to login and send API requests.

#### Download the Binary:

Alternatively, you can download the lakeFS binaries and run them directly.

Binaries are available at [https://github.com/treeverse/lakeFS/releases](https://github.com/treeverse/lakeFS/releases).


#### Setting up a repository:

Please follow the [Guide to Get Started](https://docs.lakefs.io/quickstart/repository) to set up your local lakeFS installation.

For more detailed information on how to set up lakeFS, please visit [the documentation](https://docs.lakefs.io)

## Community

Keep up to date and get lakeFS support via:

- [Slack](https://join.slack.com/t/lakefs/shared_invite/zt-g86mkroy-186GzaxR4xOar1i1Us0bzw) (to get help from our team and other users).
- [Twitter](https://twitter.com/lakeFS) (follow for updates and news)
- [YouTube](https://www.youtube.com/channel/UCZiDUd28ex47BTLuehb1qSA) (learn from video tutorials)
- [Contact us](https://lakefs.io/contact-us/) (for anything)


## More information:

- [lakeFS documentation](https://docs.lakefs.io)
- If you would like to contribute, check out our [contributing guide](https://docs.lakefs.io/contributing).

## Licensing:

lakeFS is completely free and open source and licensed under the [Apache 2.0 License](https://www.apache.org/licenses/LICENSE-2.0).
<|MERGE_RESOLUTION|>--- conflicted
+++ resolved
@@ -45,11 +45,7 @@
 
 ## Getting Started:
 
-<<<<<<< HEAD
-#### Docker:
-=======
 #### Docker (MacOS, Linux)
->>>>>>> 209ee80c
 
 1. Ensure you have Docker & Docker Compose installed on your computer.
 
