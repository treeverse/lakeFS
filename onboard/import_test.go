--- conflicted
+++ resolved
@@ -6,10 +6,7 @@
 	"strconv"
 	"testing"
 
-<<<<<<< HEAD
-=======
 	"github.com/treeverse/lakefs/logging"
->>>>>>> ad370e4f
 	"github.com/treeverse/lakefs/onboard"
 )
 
@@ -81,11 +78,7 @@
 					previousCommitInventory: previousInventoryURL,
 				}
 			}
-<<<<<<< HEAD
-			importer, err := onboard.CreateImporter(nil, nil, &mockInventoryGenerator{
-=======
-			importer, err := onboard.CreateImporter(logging.Default(), nil, &mockInventoryGenerator{
->>>>>>> ad370e4f
+			importer, err := onboard.CreateImporter(nil, logging.Default(), nil, &mockInventoryGenerator{
 				newInventoryURL:      newInventoryURL,
 				previousInventoryURL: previousInventoryURL,
 				newInventory:         test.NewInventory,
