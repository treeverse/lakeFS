--- conflicted
+++ resolved
@@ -31,20 +31,13 @@
 	PreviousImportDate   time.Time
 }
 
-<<<<<<< HEAD
-func CreateImporter(ctx context.Context, cataloger catalog.Cataloger, inventoryGenerator block.InventoryGenerator, username string, inventoryURL string, repository string) (importer *Importer, err error) {
-=======
-func CreateImporter(logger logging.Logger, cataloger catalog.Cataloger, inventoryGenerator block.InventoryGenerator, username string, inventoryURL string, repository string) (importer *Importer, err error) {
->>>>>>> ad370e4f
+func CreateImporter(ctx context.Context, logger logging.Logger, cataloger catalog.Cataloger, inventoryGenerator block.InventoryGenerator, username string, inventoryURL string, repository string) (importer *Importer, err error) {
 	res := &Importer{
 		repository:         repository,
 		inventoryGenerator: inventoryGenerator,
+		logger:             logger,
 	}
-<<<<<<< HEAD
-	res.inventory, err = inventoryGenerator.GenerateInventory(ctx, inventoryURL)
-=======
-	res.inventory, err = inventoryGenerator.GenerateInventory(logger, inventoryURL)
->>>>>>> ad370e4f
+	res.inventory, err = inventoryGenerator.GenerateInventory(ctx, logger, inventoryURL)
 	if err != nil {
 		return nil, fmt.Errorf("failed to create inventory: %w", err)
 	}
@@ -57,11 +50,7 @@
 	if previousInventoryURL == "" {
 		return nil, fmt.Errorf("no inventory_url in commit Metadata. commit_ref=%s", commit.Reference)
 	}
-<<<<<<< HEAD
-	previousInv, err := s.inventoryGenerator.GenerateInventory(ctx, previousInventoryURL)
-=======
-	previousInv, err := s.inventoryGenerator.GenerateInventory(s.logger, previousInventoryURL)
->>>>>>> ad370e4f
+	previousInv, err := s.inventoryGenerator.GenerateInventory(ctx, s.logger, previousInventoryURL)
 	if err != nil {
 		return nil, fmt.Errorf("failed to create inventory for previous state: %w", err)
 	}
