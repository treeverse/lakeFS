--- conflicted
+++ resolved
@@ -32,13 +32,9 @@
 	PreviousImportDate   time.Time
 }
 
-<<<<<<< HEAD
 var ErrNoInventoryURL = errors.New("no inventory_url in commit Metadata")
 
-func CreateImporter(logger logging.Logger, cataloger catalog.Cataloger, inventoryGenerator block.InventoryGenerator, username string, inventoryURL string, repository string) (importer *Importer, err error) {
-=======
 func CreateImporter(ctx context.Context, logger logging.Logger, cataloger catalog.Cataloger, inventoryGenerator block.InventoryGenerator, username string, inventoryURL string, repository string) (importer *Importer, err error) {
->>>>>>> 1f76c7fd
 	res := &Importer{
 		repository:         repository,
 		inventoryGenerator: inventoryGenerator,
