--- conflicted
+++ resolved
@@ -1019,48 +1019,6 @@
         }
     }
 
-}
-
-<<<<<<< HEAD
-class Templates {
-    async expandTemplate(templateLocation, params) {
-        const urlParams = new URLSearchParams();
-        for (const [k, v] of Object.entries(params)) {
-            urlParams.set(k, v);
-        }
-        const response = await apiRequest(
-            `/templates/${encodeURI(templateLocation)}?${urlParams.toString()}`,
-            {method: 'GET'});
-        if (!response.ok) {
-            throw new Error(await extractError(response));
-        }
-        return response.text();
-=======
-class Ranges {
-    async createRange(repoID, fromSourceURI, after, prepend, continuation_token = "", staging_token="") {
-        const response = await apiRequest(`/repositories/${repoID}/branches/ranges`, {
-            method: 'POST',
-            body: JSON.stringify({fromSourceURI, after, prepend, continuation_token, staging_token}),
-        });
-        if (response.status !== 201) {
-            throw new Error(await extractError(response));
-        }
-        return response.json();
-    }
-}
-
-class MetaRanges {
-    async createMetaRange(repoID, ranges) {
-        const response = await apiRequest(`/repositories/${repoID}/branches/metaranges`, {
-            method: 'POST',
-            body: JSON.stringify({ranges}),
-        });
-        if (response.status !== 201) {
-            throw new Error(await extractError(response));
-        }
-        return response.json();
->>>>>>> b92356b3
-    }
 }
 
 class Statistics {
@@ -1177,12 +1135,6 @@
 export const retention = new Retention();
 export const config = new Config();
 export const branchProtectionRules = new BranchProtectionRules();
-<<<<<<< HEAD
-export const templates = new Templates();
-=======
-export const ranges = new Ranges();
-export const metaRanges = new MetaRanges();
->>>>>>> b92356b3
 export const statistics = new Statistics();
 export const staging = new Staging();
 export const otfDiffs = new OTFDiffs();
