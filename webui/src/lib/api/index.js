export const API_ENDPOINT = '/api/v1';
export const DEFAULT_LISTING_AMOUNT = 100;

export const SETUP_STATE_INITIALIZED = "initialized"
<<<<<<< HEAD
export const SETUP_STATE_NOT_INITIALIZED = "not_initialized"
import queryString from "query-string"
=======
>>>>>>> 1d5bdb52

class LocalCache {
    get(key) {
        const value = localStorage.getItem(key);
        if (value !== null) {
            return JSON.parse(value);
        }
        return null;
    }

    set(key, value) {
        localStorage.setItem(key, JSON.stringify(value));
    }

    delete(key) {
        localStorage.removeItem(key);
    }
}

const cache = new LocalCache();

export const linkToPath = (repoId, branchId, path) => {
    const query = qs({
        path: path,
    });
    return `${API_ENDPOINT}/repositories/${repoId}/refs/${branchId}/objects?${query}`;
};

const json =(data) => {
    return JSON.stringify(data, null, "");
};

const qs = (queryParts) => {
    const parts = Object.keys(queryParts).map(key => [key, queryParts[key]]);
    return new URLSearchParams(parts).toString();
};

export const extractError = async (response) => {
    let body;
    if (response.headers.get('Content-Type') === 'application/json') {
        const jsonBody = await response.json();
        body = jsonBody.message;
    } else {
        body = await response.text();
    }
    return body;
};

export const defaultAPIHeaders = {
    "Accept": "application/json",
    "Content-Type": "application/json",
}

const authenticationError = "error authenticating request"

const apiRequest = async (uri, requestData = {}, additionalHeaders = {}) => {
    const headers = new Headers({
        ...defaultAPIHeaders,
        ...additionalHeaders,
    })
    const response = await fetch(`${API_ENDPOINT}${uri}`, {headers,  ...requestData});

    // check if we're missing credentials
    if (response.status === 401) {
        const errorMessage = await extractError(response);
        if (errorMessage === authenticationError) {
            cache.delete('user');
            throw new AuthenticationError('Authentication Error');
        }
        throw new AuthorizationError(errorMessage);
    }

    return response;
}

// helper errors
export class NotFoundError extends Error {
    constructor(message) {
        super(message)
        this.name = "NotFoundError"
    }
}

export class BadRequestError extends Error {
    constructor(message) {
        super(message)
        this.name = "BadRequestError"
    }
}

export class AuthorizationError extends Error {
    constructor(message) {
        super(message);
        this.name = "AuthorizationError"
    }
}

export class AuthenticationError extends Error {
    constructor(message) {
        super(message);
        this.name = "AuthenticationError"
    }
}

export class MergeError extends Error {
    constructor(message, payload) {
        super(message);
        this.name = "MergeError";
        this.payload = payload;
    }
}


// actual actions:
class Auth {
    async getAuthCapabilities() {
        const response = await apiRequest('/auth/capabilities', {
            method: 'GET',
        });
        switch (response.status) {
            case 200:
                return await response.json();
            default:
                throw new Error('Unknown');
        }
    }

    async updatePasswordByToken(token, newPassword, email) {
        const response = await fetch(`${API_ENDPOINT}/auth/password`, {
            headers: new Headers(defaultAPIHeaders),
            method: 'POST',
            body: json({token: token, newPassword: newPassword, email: email})
        });

        if (response.status === 401) {
            throw new AuthorizationError('user unauthorized');
        }
        if (response.status !== 201) {
            throw new Error('failed to update password');
        }
    }

    async passwordForgot(email) {
        const response = await fetch(`${API_ENDPOINT}/auth/password/forgot`, {
            headers: new Headers(defaultAPIHeaders),
            method: 'POST',
            body: json({email: email})
        });

        if (response.status === 400) {
            throw new BadRequestError("invalid email");
        }
        if (response.status !== 204) {
            throw new Error('failed to request password reset');
        }
    }

    async login(accessKeyId, secretAccessKey) {
        const response = await fetch(`${API_ENDPOINT}/auth/login`, {
            headers: new Headers(defaultAPIHeaders),
            method: 'POST',
            body: json({access_key_id: accessKeyId, secret_access_key: secretAccessKey})
        });

        if (response.status === 401) {
            throw new AuthenticationError('invalid credentials');
        }
        if (response.status !== 200) {
            throw new AuthenticationError('unknown authentication error');
        }

        const user = await this.getCurrentUser();

        cache.set('user',user);
        return user;
    }

    async logout() {
        const response = await fetch(`${API_ENDPOINT}/auth/logout`, {
            headers: new Headers(defaultAPIHeaders),
            method: 'POST',
        });
        if (response.status !== 200) {
            throw new Error('unknown authentication error');
        }
        cache.delete('user');
    }

    async getCurrentUserWithCache() {
        let user = cache.get('user')
        if (!user) {
            user = await this.getCurrentUser();
            cache.set('user', user);
        }
        return user
    }

    async getCurrentUser() {
        const userResponse = await apiRequest('/user')
        const body = await userResponse.json();
        return body.user;
    }

    async listUsers(prefix = "", after = "", amount = DEFAULT_LISTING_AMOUNT) {
        const query = qs({prefix, after, amount});
        const response = await apiRequest(`/auth/users?${query}`);
        if (response.status !== 200) {
            throw new Error(`could not list users: ${await extractError(response)}`);
        }
        return response.json();
    }

    async createUser(userId, inviteUser = false) {
        const response = await apiRequest(`/auth/users`,
            {method: 'POST', body: json({id: userId, invite_user: inviteUser})});
        if (response.status !== 201) {
            throw new Error(await extractError(response));
        }
        return response.json();
    }

    async listGroups(prefix = "", after = "", amount = DEFAULT_LISTING_AMOUNT) {
        const query = qs({prefix, after, amount});
        const response = await apiRequest(`/auth/groups?${query}`);
        if (response.status !== 200) {
            throw new Error(`could not list groups: ${await extractError(response)}`);
        }
        return response.json();
    }

    async listGroupMembers(groupId, after, amount = DEFAULT_LISTING_AMOUNT) {
        const query = qs({after, amount});
        const response = await apiRequest(`/auth/groups/${encodeURIComponent(groupId)}/members?`+query);
        if (response.status !== 200) {
            throw new Error(`could not list group members: ${await extractError(response)}`);
        }
        return response.json();
    }

    async addUserToGroup(userId, groupId) {
        const response = await apiRequest(`/auth/groups/${encodeURIComponent(groupId)}/members/${encodeURIComponent(userId)}`, {method: 'PUT'});
        if (response.status !== 201) {
            throw new Error(await extractError(response));
        }
    }

    async removeUserFromGroup(userId, groupId) {
        const response = await apiRequest(`/auth/groups/${encodeURIComponent(groupId)}/members/${encodeURIComponent(userId)}`, {method: 'DELETE'});
        if (response.status !== 204) {
            throw new Error(await extractError(response));
        }
    }

    async attachPolicyToUser(userId, policyId) {
        const response = await apiRequest(`/auth/users/${encodeURIComponent(userId)}/policies/${encodeURIComponent(policyId)}`, {method: 'PUT'});
        if (response.status !== 201) {
            throw new Error(await extractError(response));
        }
    }

    async detachPolicyFromUser(userId, policyId) {
        const response = await apiRequest(`/auth/users/${encodeURIComponent(userId)}/policies/$encodeURIComponent({policyId)}`, {method: 'DELETE'});
        if (response.status !== 204) {
            throw new Error(await extractError(response));
        }
    }

    async attachPolicyToGroup(groupId, policyId) {
        const response = await apiRequest(`/auth/groups/${encodeURIComponent(groupId)}/policies/${encodeURIComponent(policyId)}`, {method: 'PUT'});
        if (response.status !== 201) {
            throw new Error(await extractError(response));
        }
    }

    async detachPolicyFromGroup(groupId, policyId) {
        const response = await apiRequest(`/auth/groups/${encodeURIComponent(groupId)}/policies/${encodeURIComponent(policyId)}`, {method: 'DELETE'});
        if (response.status !== 204) {
            throw new Error(await extractError(response));
        }
    }

    async deleteCredentials(userId, accessKeyId) {
        const response = await apiRequest(`/auth/users/${encodeURIComponent(userId)}/credentials/${encodeURIComponent(accessKeyId)}`, {method: 'DELETE'});
        if (response.status !== 204) {
            throw new Error(await extractError(response));
        }
    }

    async createGroup(groupId) {
        const response = await apiRequest(`/auth/groups`, {method: 'POST',  body: json({id: groupId})});
        if (response.status !== 201) {
            throw new Error(await extractError(response));
        }
        return response.json();
    }

    async listPolicies(prefix = "", after = "", amount = DEFAULT_LISTING_AMOUNT) {
        const query = qs({prefix, after, amount});
        const response = await apiRequest(`/auth/policies?${query}`);
        if (response.status !== 200) {
            throw new Error(`could not list policies: ${await extractError(response)}`);
        }
        return response.json();
    }

    async createPolicy(policyId, policyDocument) {
        const policy = {id: policyId, ...JSON.parse(policyDocument)};
        const response = await apiRequest(`/auth/policies`, {
            method: 'POST',
            body: json(policy)
        });
        if (response.status !== 201) {
            throw new Error(await extractError(response));
        }
        return response.json();
    }

    async editPolicy(policyId, policyDocument) {
        const policy = {id: policyId, ...JSON.parse(policyDocument)};
        const response = await apiRequest(`/auth/policies/${encodeURIComponent(policyId)}`, {
            method: 'PUT',
            body: json(policy)
        });
        if (response.status !== 200) {
            throw new Error(await extractError(response));
        }
        return response.json();
    }

    async listCredentials(userId, after, amount = DEFAULT_LISTING_AMOUNT) {
        const query = qs({after, amount});
        const response = await apiRequest(`/auth/users/${encodeURIComponent(userId)}/credentials?`+query);
        if (response.status !== 200) {
            throw new Error(`could not list credentials: ${await extractError(response)}`);
        }
        return response.json();
    }

    async createCredentials(userId) {
        const response = await apiRequest(`/auth/users/${encodeURIComponent(userId)}/credentials`, {
            method: 'POST',
        });
        if (response.status !== 201) {
            throw new Error(await extractError(response));
        }
        return response.json();
    }

    async listUserGroups(userId, after, amount = DEFAULT_LISTING_AMOUNT) {
        const query = qs({after, amount});
        const response = await apiRequest(`/auth/users/${encodeURIComponent(userId)}/groups?`+query);
        if (response.status !== 200) {
            throw new Error(`could not list user groups: ${await extractError(response)}`);
        }
        return response.json();
    }

    async listUserPolicies(userId, effective = false, after = "", amount = DEFAULT_LISTING_AMOUNT) {
        const params = {after, amount};
        if (effective) {
            params.effective =  'true'
        }
        const query = qa(params);
        const response = await apiRequest(`/auth/users/${encodeURIComponent(userId)}/policies?`+query);
        if (response.status !== 200) {
            throw new Error(`could not list policies: ${await extractError(response)}`);
        }
        return response.json()
    }

    async getPolicy(policyId) {
        const response = await apiRequest(`/auth/policies/${encodeURIComponent(policyId)}`);
        if (response.status !== 200) {
            throw new Error(`could not get policy: ${await extractError(response)}`);
        }
        return response.json();
    }

    async listGroupPolicies(groupId, after, amount = DEFAULT_LISTING_AMOUNT) {
        const query = qs({after, amount});
        const response = await apiRequest(`/auth/groups/${encodeURIComponent(groupId)}/policies?`+query);
        if (response.status !== 200) {
            throw new Error(`could not list policies: ${await extractError(response)}`);
        }
        return response.json();
    }

    async deleteUser(userId) {
        const response = await apiRequest(`/auth/users/${encodeURIComponent(userId)}`, {method: 'DELETE'});
        if (response.status !== 204) {
            throw new Error(await extractError(response));
        }
    }

    async deleteUsers (userIds) {
        for (let i = 0; i < userIds.length; i++) {
            const userId = userIds[i];
            await this.deleteUser(userId);
        }

    }

    async deleteGroup(groupId) {
        const response = await apiRequest(`/auth/groups/${encodeURIComponent(groupId)}`, {method: 'DELETE'});
        if (response.status !== 204) {
            throw new Error(await extractError(response));
        }
    }

    async deleteGroups (groupIds) {
        for (let i = 0; i < groupIds.length; i++) {
            const groupId = groupIds[i]
            await this.deleteGroup(groupId);
        }
    }

    async deletePolicy(policyId) {
        const response = await apiRequest(`/auth/policies/${encodeURIComponent(policyId)}`, {method: 'DELETE'});
        if (response.status !== 204) {
            throw new Error(await extractError(response));
        }
    }

    async deletePolicies (policyIds) {
        for (let i = 0; i < policyIds.length; i++) {
            const policyId = policyIds[i];
            await this.deletePolicy(policyId);
        }
    }
}

class Repositories {

    async get(repoId) {
        const response = await apiRequest(`/repositories/${encodeURIComponent(repoId)}`);
        if (response.status === 404) {
            throw new NotFoundError(`could not find repository ${repoId}`);
        } else if (response.status !== 200) {
            throw new Error(`could not get repository: ${await extractError(response)}`);
        }
        return response.json();
    }

    async list(prefix = "", after = "", amount = DEFAULT_LISTING_AMOUNT) {
        const query = qs({prefix, after, amount});
        const response = await apiRequest(`/repositories?${query}`);
        if (response.status !== 200) {
            throw new Error(`could not list repositories: ${await extractError(response)}`);
        }
        return await response.json();
    }

    async create(repo) {
        const response = await apiRequest('/repositories', {
            method: 'POST',
            body: json(repo),
        });
        if (response.status !== 201) {
            throw new Error(await extractError(response));
        }
        return response.json();
    }

    async delete(repoId) {
        const response = await apiRequest(`/repositories/${encodeURIComponent(repoId)}`, {method: 'DELETE'});
        if (response.status !== 204) {
            throw new Error(await extractError(response));
        }
    }
}

class Branches {

    async get(repoId, branchId) {
        const response = await apiRequest(`/repositories/${encodeURIComponent(repoId)}/branches/${encodeURIComponent(branchId)}`);
        if (response.status === 400) {
            throw new BadRequestError('invalid get branch request');
        } else if (response.status === 404) {
            throw new NotFoundError(`could not find branch ${branchId}`);
        } else if (response.status !== 200) {
            throw new Error(`could not get branch: ${await extractError(response)}`);
        }
        return response.json();
    }

    async create(repoId, name, source) {
        const response = await apiRequest(`/repositories/${encodeURIComponent(repoId)}/branches`, {
            method: 'POST',
            body: json({name, source}),
        });
        if (response.status !== 201) {
            throw new Error(await extractError(response));
        }
        return response;
    }

    async delete(repoId, name) {
        const response = await apiRequest(`/repositories/${encodeURIComponent(repoId)}/branches/${encodeURIComponent(name)}`, {
            method: 'DELETE',
        });
        if (response.status !== 204) {
            throw new Error(await extractError(response));
        }
    }

    async revert(repoId, branch, options) {
        const response = await apiRequest(`/repositories/${encodeURIComponent(repoId)}/branches/${encodeURIComponent(branch)}`, {
            method: 'PUT',
            body: json(options),
        });
        if (response.status !== 204) {
            throw new Error(await extractError(response));
        }
    }

    async list(repoId, prefix = "", after = "", amount = DEFAULT_LISTING_AMOUNT) {
        const query = qs({prefix, after, amount});
        const response = await apiRequest(`/repositories/${encodeURIComponent(repoId)}/branches?`+query);
        if (response.status !== 200) {
            throw new Error(`could not list branches: ${await extractError(response)}`);
        }
        return response.json();
    }
}


class Tags {
    async get(repoId, tagId) {
        const response = await apiRequest(`/repositories/${encodeURIComponent(repoId)}/tags/${encodeURIComponent(tagId)}`);
        if (response.status === 404) {
            throw new NotFoundError(`could not find tag ${tagId}`);
        } else if (response.status !== 200) {
            throw new Error(`could not get tagId: ${await extractError(response)}`);
        }
        return response.json();
    }

    async list(repoId, prefix = "", after = "", amount = DEFAULT_LISTING_AMOUNT) {
        const query = qs({prefix, after, amount});
        const response = await apiRequest(`/repositories/${encodeURIComponent(repoId)}/tags?`+query);
        if (response.status !== 200) {
            throw new Error(`could not list tags: ${await extractError(response)}`);
        }
        return response.json();
    }

    async create(repoId, id, ref) {
        const response = await apiRequest(`/repositories/${encodeURIComponent(repoId)}/tags`, {
            method: 'POST',
            body: json({id, ref}),
        });
        if (response.status !== 201) {
            throw new Error(await extractError(response));
        }
        return response.json();
    }

    async delete(repoId, name) {
        const response = await apiRequest(`/repositories/${encodeURIComponent(repoId)}/tags/${encodeURIComponent(name)}`, {
            method: 'DELETE',
        });
        if (response.status !== 204) {
            throw new Error(await extractError(response));
        }
    }

}

class Objects {

    async list(repoId, ref, tree, after = "", amount = DEFAULT_LISTING_AMOUNT, readUncommitted = true, delimiter = "/") {
        const query = qs({prefix:tree, amount, after, readUncommitted, delimiter});
        const response = await apiRequest(`/repositories/${encodeURIComponent(repoId)}/refs/${encodeURIComponent(ref)}/objects/ls?`+query);
        if (response.status !== 200) {
            throw new Error(await extractError(response));
        }
        return await response.json();
    }

    async upload(repoId, branchId, path, fileObject) {
        const data = new FormData();
        data.append('content', fileObject);
        window.data = data;
        const query = qs({path});
        const response = await apiRequest(`/repositories/${encodeURIComponent(repoId)}/branches/${encodeURIComponent(branchId)}/objects?`+query, {
            method: 'POST',
            body: data,
            headers: new Headers({'Accept': 'application/json'})
        });
        if (response.status !== 201) {
            throw new Error(await extractError(response));
        }
        return response.json();
    }

    async delete(repoId, branchId, path) {
        const query = qs({path});
        const response = await apiRequest(`/repositories/${encodeURIComponent(repoId)}/branches/${encodeURIComponent(branchId)}/objects?`+query, {
            method: 'DELETE',
        });
        if (response.status !== 204) {
            throw new Error(await extractError(response));
        }
    }

    async get(repoId, ref, path) {
        const query = qs({path});
        const response = await apiRequest(`/repositories/${encodeURIComponent(repoId)}/refs/${encodeURIComponent(ref)}/objects?`+query, {
            method: 'GET',
        });
        if (response.status !== 200) {
            throw new Error(await extractError(response));
        }
        return response.text()
    }

    async getStat(repoId, ref, path) {
        const query = qs({path});
        const response = await apiRequest(`/repositories/${encodeURIComponent(repoId)}/refs/${encodeURIComponent(ref)}/objects/stat?`+query);
        if (response.status !== 200) {
            throw new Error(await extractError(response));
        }
        return response.json()
    }
}

class Commits {
    async log(repoId, refId, after = "", amount = DEFAULT_LISTING_AMOUNT) {
        const query = qs({after, amount});
        const response = await apiRequest(`/repositories/${encodeURIComponent(repoId)}/refs/${encodeURIComponent(refId)}/commits?`+query);
        if (response.status !== 200) {
            throw new Error(await extractError(response));
        }
        return response.json();
    }

    async get(repoId, commitId) {
        const response = await apiRequest(`/repositories/${encodeURIComponent(repoId)}/commits/${encodeURIComponent(commitId)}`);
        if (response.status === 404) {
            throw new NotFoundError(`could not find commit ${commitId}`);
        } else if (response.status !== 200) {
            throw new Error(`could not get commit: ${await extractError(response)}`);
        }
        return response.json();
    }

<<<<<<< HEAD
    async commit(repoId, branchId, message, metadata ={}, source_metarange="") {
        const requestURL = queryString.stringifyUrl({url: `/repositories/${repoId}/branches/${branchId}/commits`, query: {source_metarange: source_metarange}});
        const parsedURL = queryString.exclude(requestURL, (name, value) => value === "", {parseNumbers: true});
        const response = await apiRequest(parsedURL, {
=======
    async commit(repoId, branchId, message, metadata ={}) {
        const response = await apiRequest(`/repositories/${encodeURIComponent(repoId)}/branches/${encodeURIComponent(branchId)}/commits`, {
>>>>>>> 1d5bdb52
            method: 'POST',
            body: json({message, metadata}),
        });

        if (response.status !== 201) {
            throw new Error(await extractError(response));
        }
        return response.json();
    }
}

class Refs {

    async changes(repoId, branchId, after, prefix, delimiter, amount = DEFAULT_LISTING_AMOUNT) {
        const query = qs({after, prefix, delimiter, amount});
        const response = await apiRequest(`/repositories/${encodeURIComponent(repoId)}/branches/${encodeURIComponent(branchId)}/diff?`+query);
        if (response.status !== 200) {
            throw new Error(await extractError(response));
        }
        return response.json();
    }

    async diff(repoId, leftRef, rightRef, after, prefix = "", delimiter = "", amount = DEFAULT_LISTING_AMOUNT) {
        const query = qs({after, amount, delimiter, prefix});
        const response = await apiRequest(`/repositories/${encodeURIComponent(repoId)}/refs/${encodeURIComponent(leftRef)}/diff/${encodeURIComponent(rightRef)}?`+query);
        if (response.status !== 200) {
            throw new Error(await extractError(response));
        }
        return response.json();
    }

    async merge(repoId, sourceBranch, destinationBranch) {
        const response = await apiRequest(`/repositories/${encodeURIComponent(repoId)}/refs/${encodeURIComponent(sourceBranch)}/merge/${encodeURIComponent(destinationBranch)}`, {
            method: 'POST',
            body: '{}',
        });
        switch (response.status) {
            case 200:
                return response.json();
            case 409:
                const resp = await response.json();
                throw new MergeError(response.statusText, resp.body);
            case 412:
            default:
                throw new Error(await extractError(response));
        }
    }
}

class Actions {

    async listRuns(repoId, branch = "", commit = "", after = "", amount = DEFAULT_LISTING_AMOUNT) {
        const query = qs({branch, commit, after, amount});
        const response = await apiRequest(`/repositories/${encodeURIComponent(repoId)}/actions/runs?`+query);
        if (response.status !== 200) {
            throw new Error(`could not list actions runs: ${await extractError(response)}`);
        }
        return response.json();
    }

    async getRun(repoId, runId) {
        const response = await apiRequest(`/repositories/${encodeURIComponent(repoId)}/actions/runs/${encodeURIComponent(runId)}`);
        if (response.status !== 200) {
            throw new Error(`could not get actions run: ${await extractError(response)}`);
        }
        return response.json();
    }

    async listRunHooks(repoId, runId, after = "", amount = DEFAULT_LISTING_AMOUNT) {
        const query = qs({after, amount});
        const response = await apiRequest(`/repositories/${encodeURIComponent(repoId)}/actions/runs/${encodeURIComponent(runId)}/hooks?`+query);
        if (response.status !== 200) {
            throw new Error(`could not list actions run hooks: ${await extractError(response)}`)
        }
        return response.json();
    }

    async getRunHookOutput(repoId, runId, hookRunId) {
        const response = await apiRequest(`/repositories/${encodeURIComponent(repoId)}/actions/runs/${encodeURIComponent(runId)}/hooks/${encodeURIComponent(hookRunId)}/output`, {
            headers: {"Content-Type": "application/octet-stream"},
        });
        if (response.status !== 200) {
            throw new Error(`could not get actions run hook output: ${await extractError(response)}`);
        }
        return response.text();
    }

}

class Retention {
    async getGCPolicy(repoID) {
        const response = await apiRequest(`/repositories/${encodeURIComponent(repoID)}/gc/rules`);
        if (response.status === 404) {
            throw new NotFoundError('policy not found')
        }
        if (response.status !== 200) {
            throw new Error(`could not get gc policy: ${await extractError(response)}`);
        }
        return response.json();
    }

    async setGCPolicy(repoID,policy) {
        const response = await apiRequest(`/repositories/${encodeURIComponent(repoID)}/gc/rules`,{
            method: 'POST',
            body: policy
        });
        if (response.status !== 204) {
            throw new Error(`could not set gc policy: ${await extractError(response)}`);
        }
        return response;
    }
}

class Setup {
    async getState() {
        const response = await apiRequest('/setup_lakefs', {
            method: 'GET',
        });
        switch (response.status) {
            case 200:
                return response.json();
            default:
                throw new Error(`Could not get setup state: ${await extractError(response)}`);
        }
    }

    async lakeFS(username) {
        const response = await apiRequest('/setup_lakefs', {
            method: 'POST',
            headers: {
                'Accept': 'application/json',
                'Content-Type': 'application/json'
            },
            body: JSON.stringify({username: username}),
        });
        switch (response.status) {
            case 200:
                return response.json();
            case 409:
                throw new Error('Setup is already complete.');
            default:
                throw new Error('Unknown');
        }
    }
}

class Config {
    async getStorageConfig() {
        const response = await apiRequest('/config/storage', {
            method: 'GET',
        });
        switch (response.status) {
            case 200:
                const cfg = await response.json();
                cfg.warnings = []
                if (cfg.blockstore_type === 'local' || cfg.blockstore_type === 'mem') {
                    cfg.warnings.push(`Block adapter ${cfg.blockstore_type} not usable in production`)
                }
                return cfg;
            case 409:
                throw new Error('Conflict');
            default:
                throw new Error('Unknown');
        }
    }
    async getLakeFSVersion() {
        const response = await apiRequest('/config/version', {
            method: 'GET',
        });
        switch (response.status) {
            case 200:
                return await response.json();
            default:
                throw new Error('Unknown');
        }
    }
}

class BranchProtectionRules {
    async getRules(repoID) {
        const response = await apiRequest(`/repositories/${encodeURIComponent(repoID)}/branch_protection`);
        if (response.status === 404) {
            throw new NotFoundError('branch protection rules not found')
        }
        if (response.status !== 200) {
            throw new Error(`could not get branch protection rules: ${await extractError(response)}`);
        }
        return response.json();
    }
    async createRule(repoID, pattern) {
        const response = await apiRequest(`/repositories/${encodeURIComponent(repoID)}/branch_protection`, {method: 'POST', body: JSON.stringify({pattern: pattern})});
        if (response.status !== 204) {
            throw new Error(`could not create protection rule: ${await extractError(response)}`);
        }
    }
    async deleteRule(repoID, pattern) {
        const response = await apiRequest(`/repositories/${encodeURIComponent(repoID)}/branch_protection`, {method: 'DELETE', body: JSON.stringify({pattern: pattern})});
        if (response.status === 404) {
            throw new NotFoundError('branch protection rule not found')
        }
        if (response.status !== 204) {
            throw new Error(`could not delete protection rule: ${await extractError(response)}`);
        }
    }

}

class Ranges {
    async createRange(repoID, fromSourceURI, after, prepend, continuation_token="") {
        const response = await apiRequest(`/repositories/${repoID}/branches/ranges`, {
            method: 'POST',
            body: json({fromSourceURI, after, prepend, continuation_token}),
        });
        if (response.status !== 201) {
            throw new Error(await extractError(response));
        }
        return response.json();
    }
}

class MetaRanges {
    async createMetaRange(repoID, ranges) {
        const response = await apiRequest(`/repositories/${repoID}/branches/metaranges`, {
            method: 'POST',
            body: json({ranges}),
        });
        if (response.status !== 201) {
            throw new Error(await extractError(response));
        }
        return response.json();
    }
}
export const repositories = new Repositories();
export const branches = new Branches();
export const tags = new Tags();
export const objects = new Objects();
export const commits = new Commits();
export const refs = new Refs();
export const setup = new Setup();
export const auth = new Auth();
export const actions = new Actions();
export const retention = new Retention();
export const config = new Config();
export const branchProtectionRules = new BranchProtectionRules();
export const ranges = new Ranges();
export const metaRanges = new MetaRanges();<|MERGE_RESOLUTION|>--- conflicted
+++ resolved
@@ -2,11 +2,8 @@
 export const DEFAULT_LISTING_AMOUNT = 100;
 
 export const SETUP_STATE_INITIALIZED = "initialized"
-<<<<<<< HEAD
 export const SETUP_STATE_NOT_INITIALIZED = "not_initialized"
 import queryString from "query-string"
-=======
->>>>>>> 1d5bdb52
 
 class LocalCache {
     get(key) {
@@ -653,15 +650,11 @@
         return response.json();
     }
 
-<<<<<<< HEAD
     async commit(repoId, branchId, message, metadata ={}, source_metarange="") {
         const requestURL = queryString.stringifyUrl({url: `/repositories/${repoId}/branches/${branchId}/commits`, query: {source_metarange: source_metarange}});
         const parsedURL = queryString.exclude(requestURL, (name, value) => value === "", {parseNumbers: true});
         const response = await apiRequest(parsedURL, {
-=======
-    async commit(repoId, branchId, message, metadata ={}) {
-        const response = await apiRequest(`/repositories/${encodeURIComponent(repoId)}/branches/${encodeURIComponent(branchId)}/commits`, {
->>>>>>> 1d5bdb52
+
             method: 'POST',
             body: json({message, metadata}),
         });
