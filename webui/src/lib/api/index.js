export const API_ENDPOINT = '/api/v1';
export const DEFAULT_LISTING_AMOUNT = 100;
export const MAX_LISTING_AMOUNT = 1000;

export const SETUP_STATE_INITIALIZED = 'initialized';
export const SETUP_STATE_NOT_INITIALIZED = 'not_initialized';

class LocalCache {
    get(key) {
        const value = localStorage.getItem(key);
        if (value !== null) {
            return JSON.parse(value);
        }
        return null;
    }

    set(key, value) {
        localStorage.setItem(key, JSON.stringify(value));
    }

    delete(key) {
        localStorage.removeItem(key);
    }
}

const cache = new LocalCache();

export const qs = (queryParts) => {
    const parts = Object.keys(queryParts).map((key) => [key, queryParts[key]]);
    return new URLSearchParams(parts).toString();
};

export const linkToPath = (repoId, branchId, path, presign = false) => {
    const query = qs({
        path,
        presign,
    });
    return `${API_ENDPOINT}/repositories/${repoId}/refs/${branchId}/objects?${query}`;
};

export const extractError = async (response) => {
    let body;
    if (response.headers.get('Content-Type') === 'application/json') {
        const jsonBody = await response.json();
        body = jsonBody.message;
    } else {
        body = await response.text();
    }
    return body;
};

export const defaultAPIHeaders = {
    Accept: 'application/json',
    'Content-Type': 'application/json',
    'X-Lakefs-Client': 'lakefs-webui/__buildVersion',
};

export const parseRawHeaders = (rawHeaders) => {
    const headersString = typeof rawHeaders === 'string' ? rawHeaders : rawHeaders.toString();
    const cleanedHeadersString = headersString.trim();
    const headerLines = cleanedHeadersString.split('\n');
    const parsedHeaders = headerLines.reduce((acc, line) => {
        let [key, ...value] = line.split(':'); // split into key and the rest of the value
        key = key.trim();
        value = value.join(':').trim();
        if (key && value) {
            acc[key.toLowerCase()] = value;
        }
        return acc;
    }, {});
    return parsedHeaders;
};

const authenticationError = 'error authenticating request';

const apiRequest = async (uri, requestData = {}, additionalHeaders = {}) => {
    const headers = new Headers({
        ...defaultAPIHeaders,
        ...additionalHeaders,
    });
    const response = await fetch(`${API_ENDPOINT}${uri}`, { headers, ...requestData });

    // check if we're missing credentials
    if (response.status === 401) {
        const errorMessage = await extractError(response);
        if (errorMessage === authenticationError) {
            cache.delete('user');
            throw new AuthenticationError('Authentication Error', response.status);
        }
        throw new AuthorizationError(errorMessage || 'Unauthorized', response.status);
    }

    return response;
};

// helper errors
export class NotFoundError extends Error {
    constructor(message) {
        super(message);
        this.name = this.constructor.name;
    }
}

export class BadRequestError extends Error {
    constructor(message) {
        super(message);
        this.name = this.constructor.name;
    }
}

export class AuthorizationError extends Error {
    constructor(message) {
        super(message);
        this.name = this.constructor.name;
    }
}

export class AuthenticationError extends Error {
    constructor(message, status) {
        super(message);
        this.status = status;
        this.name = this.constructor.name;
    }
}

export class ClientError extends Error {
    constructor(message, status) {
        super(message);
        this.status = status;
        this.name = this.constructor.name;
    }
}

export class ServerError extends Error {
    constructor(message, status) {
        super(message);
        this.status = status;
        this.name = this.constructor.name;
    }
}

export class MergeError extends Error {
    constructor(message, payload) {
        super(message);
        this.name = this.constructor.name;
        this.payload = payload;
    }
}

export class RepositoryDeletionError extends Error {
    constructor(message, repoId) {
        super(message);
        this.name = this.constructor.name;
        this.repoId = repoId;
    }
}

export class BareRepositoryError extends Error {
    constructor(message) {
        super(message);
        this.name = this.constructor.name;
    }
}

// actual actions:
class Auth {
    async getAuthCapabilities() {
        const response = await apiRequest('/auth/capabilities', {
            method: 'GET',
        });
        switch (response.status) {
            case 200:
                return await response.json();
            default:
                throw new Error('Unknown');
        }
    }

    async login(accessKeyId, secretAccessKey) {
        const response = await fetch(`${API_ENDPOINT}/auth/login`, {
            headers: new Headers(defaultAPIHeaders),
            method: 'POST',
<<<<<<< HEAD
            body: JSON.stringify({ access_key_id: accessKeyId, secret_access_key: secretAccessKey }),
=======
            body: JSON.stringify({
                access_key_id: accessKeyId,
                secret_access_key: secretAccessKey,
            }),
>>>>>>> 3f929b32
        });

        if (response.status === 401) {
            throw new AuthenticationError('invalid credentials', response.status);
        }
        if (response.status >= 500) {
            throw new ServerError('server error during authentication', response.status);
        }
        if (response.status >= 400) {
            throw new ClientError('client error during authentication', response.status);
        }
        if (response.status !== 200) {
            throw new Error('Unknown error during authentication');
        }

        this.clearCurrentUser();
        const user = await this.getCurrentUser();

        cache.set('user', user);
        return user;
    }

    clearCurrentUser() {
        cache.delete('user');
    }

    async getCurrentUserWithCache() {
        let user = cache.get('user');
        if (!user) {
            user = await this.getCurrentUser();
            cache.set('user', user);
        }
        return user;
    }

    async getCurrentUser() {
        const userResponse = await apiRequest('/user');
        const body = await userResponse.json();
        return body.user;
    }

    async listUsers(prefix = '', after = '', amount = DEFAULT_LISTING_AMOUNT) {
        const query = qs({ prefix, after, amount });
        const response = await apiRequest(`/auth/users?${query}`);
        if (response.status !== 200) {
            throw new Error(`could not list users: ${await extractError(response)}`);
        }
        return response.json();
    }

    async createUser(userId, inviteUser = false) {
        const response = await apiRequest(`/auth/users`, {
            method: 'POST',
            body: JSON.stringify({ id: userId, invite_user: inviteUser }),
        });
        if (response.status !== 201) {
            throw new Error(await extractError(response));
        }
        return response.json();
    }

    async listGroups(prefix = '', after = '', amount = DEFAULT_LISTING_AMOUNT) {
        const query = qs({ prefix, after, amount });
        const response = await apiRequest(`/auth/groups?${query}`);
        if (response.status !== 200) {
            throw new Error(`could not list groups: ${await extractError(response)}`);
        }
        return response.json();
    }

    async listGroupMembers(groupId, after, amount = DEFAULT_LISTING_AMOUNT) {
        const query = qs({ after, amount });
        const response = await apiRequest(`/auth/groups/${encodeURIComponent(groupId)}/members?` + query);
        if (response.status !== 200) {
            throw new Error(`could not list group members: ${await extractError(response)}`);
        }
        return response.json();
    }

    async getACL(groupId) {
        const response = await apiRequest(`/auth/groups/${groupId}/acl`);
        if (response.status !== 200) {
            throw new Error(`could not get ACL for group ${groupId}: ${await extractError(response)}`);
        }
        const ret = await response.json();
        if (ret.repositories === null || ret.repositories === undefined) {
            ret.repositories = [];
        }
        return ret;
    }

    async putACL(groupId, acl) {
        const response = await apiRequest(`/auth/groups/${groupId}/acl`, {
            method: 'POST',
            body: JSON.stringify(acl),
        });
        if (response.status !== 201) {
            throw new Error(`could not set ACL for group ${groupId}: ${await extractError(response)}`);
        }
    }

    async addUserToGroup(userId, groupId) {
        const response = await apiRequest(
            `/auth/groups/${encodeURIComponent(groupId)}/members/${encodeURIComponent(userId)}`,
            { method: 'PUT' },
        );
        if (response.status !== 201) {
            throw new Error(await extractError(response));
        }
    }

    async removeUserFromGroup(userId, groupId) {
        const response = await apiRequest(
            `/auth/groups/${encodeURIComponent(groupId)}/members/${encodeURIComponent(userId)}`,
            { method: 'DELETE' },
        );
        if (response.status !== 204) {
            throw new Error(await extractError(response));
        }
    }

    async attachPolicyToUser(userId, policyId) {
        const response = await apiRequest(
            `/auth/users/${encodeURIComponent(userId)}/policies/${encodeURIComponent(policyId)}`,
            { method: 'PUT' },
        );
        if (response.status !== 201) {
            throw new Error(await extractError(response));
        }
    }

    async detachPolicyFromUser(userId, policyId) {
        const response = await apiRequest(
            `/auth/users/${encodeURIComponent(userId)}/policies/${encodeURIComponent(policyId)}`,
            { method: 'DELETE' },
        );
        if (response.status !== 204) {
            throw new Error(await extractError(response));
        }
    }

    async attachPolicyToGroup(groupId, policyId) {
        const response = await apiRequest(
            `/auth/groups/${encodeURIComponent(groupId)}/policies/${encodeURIComponent(policyId)}`,
            { method: 'PUT' },
        );
        if (response.status !== 201) {
            throw new Error(await extractError(response));
        }
    }

    async detachPolicyFromGroup(groupId, policyId) {
        const response = await apiRequest(
            `/auth/groups/${encodeURIComponent(groupId)}/policies/${encodeURIComponent(policyId)}`,
            { method: 'DELETE' },
        );
        if (response.status !== 204) {
            throw new Error(await extractError(response));
        }
    }

    async deleteCredentials(userId, accessKeyId) {
        const response = await apiRequest(
            `/auth/users/${encodeURIComponent(userId)}/credentials/${encodeURIComponent(accessKeyId)}`,
            { method: 'DELETE' },
        );
        if (response.status !== 204) {
            throw new Error(await extractError(response));
        }
    }

    async createGroup(groupName, groupDescription) {
        const response = await apiRequest(`/auth/groups`, {
            method: 'POST',
            body: JSON.stringify({
                id: groupName,
                description: groupDescription,
            }),
        });
        if (response.status !== 201) {
            throw new Error(await extractError(response));
        }
        return response.json();
    }

    async getGroup(groupId) {
        const response = await apiRequest(`/auth/groups/${encodeURIComponent(groupId)}`);
        if (response.status !== 200) {
            throw new Error(`could not get groups: ${await extractError(response)}`);
        }
        return response.json();
    }

    async listPolicies(prefix = '', after = '', amount = DEFAULT_LISTING_AMOUNT) {
        const query = qs({ prefix, after, amount });
        const response = await apiRequest(`/auth/policies?${query}`);
        if (response.status !== 200) {
            throw new Error(`could not list policies: ${await extractError(response)}`);
        }
        return response.json();
    }

    async createPolicy(policyId, policyDocument) {
        // keep id after policy document to override the id the user entered
        const policy = { ...JSON.parse(policyDocument), id: policyId };
        const response = await apiRequest(`/auth/policies`, {
            method: 'POST',
            body: JSON.stringify(policy),
        });
        if (response.status !== 201) {
            throw new Error(await extractError(response));
        }
        return response.json();
    }

    async editPolicy(policyId, policyDocument) {
        const policy = { ...JSON.parse(policyDocument), id: policyId };
        const response = await apiRequest(`/auth/policies/${encodeURIComponent(policyId)}`, {
            method: 'PUT',
            body: JSON.stringify(policy),
        });
        if (response.status !== 200) {
            throw new Error(await extractError(response));
        }
        return response.json();
    }

    async listCredentials(userId, after, amount = DEFAULT_LISTING_AMOUNT) {
        const query = qs({ after, amount });
        const response = await apiRequest(`/auth/users/${encodeURIComponent(userId)}/credentials?` + query);
        if (response.status !== 200) {
            throw new Error(`could not list credentials: ${await extractError(response)}`);
        }
        return response.json();
    }

    async createCredentials(userId) {
        const response = await apiRequest(`/auth/users/${encodeURIComponent(userId)}/credentials`, {
            method: 'POST',
        });
        if (response.status !== 201) {
            throw new Error(await extractError(response));
        }
        return response.json();
    }

    async listUserGroups(userId, after, amount = DEFAULT_LISTING_AMOUNT) {
        const query = qs({ after, amount });
        const response = await apiRequest(`/auth/users/${encodeURIComponent(userId)}/groups?` + query);
        if (response.status !== 200) {
            throw new Error(`could not list user groups: ${await extractError(response)}`);
        }
        return response.json();
    }

    async listUserPolicies(userId, effective = false, after = '', amount = DEFAULT_LISTING_AMOUNT) {
        const params = { after, amount };
        if (effective) {
            params.effective = 'true';
        }
        const query = qs(params);
        const response = await apiRequest(`/auth/users/${encodeURIComponent(userId)}/policies?` + query);
        if (response.status !== 200) {
            throw new Error(`could not list policies: ${await extractError(response)}`);
        }
        return response.json();
    }

    async getPolicy(policyId) {
        const response = await apiRequest(`/auth/policies/${encodeURIComponent(policyId)}`);
        if (response.status !== 200) {
            throw new Error(`could not get policy: ${await extractError(response)}`);
        }
        return response.json();
    }

    async listGroupPolicies(groupId, after, amount = DEFAULT_LISTING_AMOUNT) {
        const query = qs({ after, amount });
        const response = await apiRequest(`/auth/groups/${encodeURIComponent(groupId)}/policies?` + query);
        if (response.status !== 200) {
            throw new Error(`could not list policies: ${await extractError(response)}`);
        }
        return response.json();
    }

    async deleteUser(userId) {
<<<<<<< HEAD
        const response = await apiRequest(`/auth/users/${encodeURIComponent(userId)}`, { method: 'DELETE' });
=======
        const response = await apiRequest(`/auth/users/${encodeURIComponent(userId)}`, {
            method: 'DELETE',
        });
>>>>>>> 3f929b32
        if (response.status !== 204) {
            throw new Error(await extractError(response));
        }
    }

    async deleteUsers(userIds) {
        for (let i = 0; i < userIds.length; i++) {
            const userId = userIds[i];
            await this.deleteUser(userId);
        }
    }

    async deleteGroup(groupId) {
<<<<<<< HEAD
        const response = await apiRequest(`/auth/groups/${encodeURIComponent(groupId)}`, { method: 'DELETE' });
=======
        const response = await apiRequest(`/auth/groups/${encodeURIComponent(groupId)}`, {
            method: 'DELETE',
        });
>>>>>>> 3f929b32
        if (response.status !== 204) {
            throw new Error(await extractError(response));
        }
    }

    async deleteGroups(groupIds) {
        for (let i = 0; i < groupIds.length; i++) {
            const groupId = groupIds[i];
            await this.deleteGroup(groupId);
        }
    }

    async deletePolicy(policyId) {
<<<<<<< HEAD
        const response = await apiRequest(`/auth/policies/${encodeURIComponent(policyId)}`, { method: 'DELETE' });
=======
        const response = await apiRequest(`/auth/policies/${encodeURIComponent(policyId)}`, {
            method: 'DELETE',
        });
>>>>>>> 3f929b32
        if (response.status !== 204) {
            throw new Error(await extractError(response));
        }
    }

    async deletePolicies(policyIds) {
        for (let i = 0; i < policyIds.length; i++) {
            const policyId = policyIds[i];
            await this.deletePolicy(policyId);
        }
    }
}

class Repositories {
    async get(repoId) {
        const response = await apiRequest(`/repositories/${encodeURIComponent(repoId)}`);
        if (response.status === 404) {
            throw new NotFoundError(`could not find repository ${repoId}`);
        } else if (response.status === 410) {
            throw new RepositoryDeletionError(`Repository in deletion`, repoId);
        } else if (response.status !== 200) {
            throw new Error(`could not get repository: ${await extractError(response)}`);
        }
        return response.json();
    }

    async list(search = '', after = '', amount = DEFAULT_LISTING_AMOUNT) {
        const query = qs({ search, after, amount });
        const response = await apiRequest(`/repositories?${query}`);
        if (response.status !== 200) {
            throw new Error(`could not list repositories: ${await extractError(response)}`);
        }
        return await response.json();
    }

    async create(repo) {
        const response = await apiRequest('/repositories', {
            method: 'POST',
            body: JSON.stringify(repo),
        });
        if (response.status !== 201) {
            throw new Error(await extractError(response));
        }
        return response.json();
    }

    async delete(repoId) {
<<<<<<< HEAD
        const response = await apiRequest(`/repositories/${encodeURIComponent(repoId)}`, { method: 'DELETE' });
=======
        const response = await apiRequest(`/repositories/${encodeURIComponent(repoId)}`, {
            method: 'DELETE',
        });
>>>>>>> 3f929b32
        if (response.status !== 204) {
            throw new Error(await extractError(response));
        }
    }
}

class Branches {
    async get(repoId, branchId) {
        const response = await apiRequest(
            `/repositories/${encodeURIComponent(repoId)}/branches/${encodeURIComponent(branchId)}`,
        );
        if (response.status === 400) {
            throw new BadRequestError('invalid get branch request');
        } else if (response.status === 404) {
            throw new NotFoundError(`could not find branch ${branchId}`);
        } else if (response.status !== 200) {
            throw new Error(`could not get branch: ${await extractError(response)}`);
        }
        return response.json();
    }

    async create(repoId, name, source) {
        const response = await apiRequest(`/repositories/${encodeURIComponent(repoId)}/branches`, {
            method: 'POST',
            body: JSON.stringify({ name, source }),
        });
        if (response.status !== 201) {
            throw new Error(await extractError(response));
        }
        return response;
    }

    async delete(repoId, name) {
        const response = await apiRequest(
            `/repositories/${encodeURIComponent(repoId)}/branches/${encodeURIComponent(name)}`,
            {
                method: 'DELETE',
            },
        );
        if (response.status !== 204) {
            throw new Error(await extractError(response));
        }
    }

    async reset(repoId, branch, options) {
        const response = await apiRequest(
            `/repositories/${encodeURIComponent(repoId)}/branches/${encodeURIComponent(branch)}`,
            {
                method: 'PUT',
                body: JSON.stringify(options),
            },
        );
        if (response.status !== 204) {
            throw new Error(await extractError(response));
        }
    }

    async list(repoId, showHidden, prefix = '', after = '', amount = DEFAULT_LISTING_AMOUNT) {
        const query = qs({ prefix, after, amount, show_hidden: showHidden });
        const response = await apiRequest(`/repositories/${encodeURIComponent(repoId)}/branches?` + query);
        if (response.status !== 200) {
            throw new Error(`could not list branches: ${await extractError(response)}`);
        }
        return response.json();
    }

    async revert(repoId, branchId, commitRef, parentNumber = 0, allowEmpty = false, message = '', metadata = {}) {
        const body = {
            ref: commitRef,
            parent_number: parentNumber,
            allow_empty: allowEmpty,
        };

        // Add commit_overrides only if we have a non-empty message or metadata
        const hasMessage = message && message.trim() !== '';
        const hasMetadata = Object.keys(metadata).length > 0;

        if (hasMessage || hasMetadata) {
            body.commit_overrides = {};
            if (hasMessage) {
                body.commit_overrides.message = message;
            }
            if (hasMetadata) {
                body.commit_overrides.metadata = metadata;
            }
        }

        const response = await apiRequest(
            `/repositories/${encodeURIComponent(repoId)}/branches/${encodeURIComponent(branchId)}/revert`,
            {
                method: 'POST',
                body: JSON.stringify(body),
            },
        );
        if (response.status !== 204) {
            throw new Error(await extractError(response));
        }
    }
}

class Tags {
    async get(repoId, tagId) {
        const response = await apiRequest(
            `/repositories/${encodeURIComponent(repoId)}/tags/${encodeURIComponent(tagId)}`,
        );
        if (response.status === 404) {
            throw new NotFoundError(`could not find tag ${tagId}`);
        } else if (response.status !== 200) {
            throw new Error(`could not get tagId: ${await extractError(response)}`);
        }
        return response.json();
    }

    async list(repoId, prefix = '', after = '', amount = DEFAULT_LISTING_AMOUNT) {
        const query = qs({ prefix, after, amount });
        const response = await apiRequest(`/repositories/${encodeURIComponent(repoId)}/tags?` + query);
        if (response.status !== 200) {
            throw new Error(`could not list tags: ${await extractError(response)}`);
        }
        return response.json();
    }

    async create(repoId, id, ref) {
        const response = await apiRequest(`/repositories/${encodeURIComponent(repoId)}/tags`, {
            method: 'POST',
            body: JSON.stringify({ id, ref }),
        });
        if (response.status !== 201) {
            throw new Error(await extractError(response));
        }
        return response.json();
    }

    async delete(repoId, name) {
        const response = await apiRequest(
            `/repositories/${encodeURIComponent(repoId)}/tags/${encodeURIComponent(name)}`,
            {
                method: 'DELETE',
            },
        );
        if (response.status !== 204) {
            throw new Error(await extractError(response));
        }
    }
}

class Pulls {
    async get(repoId, pullId) {
        const response = await apiRequest(
            `/repositories/${encodeURIComponent(repoId)}/pulls/${encodeURIComponent(pullId)}`,
        );
        if (response.status === 404) {
            throw new NotFoundError(`Could not find pull request (id = ${pullId}).`);
        } else if (response.status !== 200) {
            throw new Error(`Could not get pull request (id = ${pullId}): ${await extractError(response)}`);
        }
        return response.json();
    }

    async list(repoId, status = 'open', prefix = '', after = '', amount = DEFAULT_LISTING_AMOUNT) {
        const query = qs({ status, prefix, after, amount });
        const response = await apiRequest(`/repositories/${encodeURIComponent(repoId)}/pulls?` + query);
        if (response.status !== 200) {
            const baseMessage = 'Could not list pull requests';
            switch (response.status) {
                case 400:
                case 401:
                case 404:
                    throw new Error(`${baseMessage}: ${(await response.json()).message}`);
                default:
                    throw new Error(`${baseMessage} (status = ${response.status}).`);
            }
        }
        return response.json();
    }

    async create(repoId, pullDetails) {
        const response = await apiRequest(`/repositories/${encodeURIComponent(repoId)}/pulls`, {
            method: 'POST',
            body: JSON.stringify(pullDetails),
        });
        if (response.status !== 201) {
            const baseMessage = 'Could not create pull request';
            switch (response.status) {
                case 400:
                case 401:
                case 403:
                case 404:
                case 409:
                    throw new Error(`${baseMessage}: ${(await response.json()).message}`);
                default:
                    throw new Error(`${baseMessage} (status = ${response.status}).`);
            }
        }
        return response.json();
    }

    async merge(repoId, pullId) {
        const response = await apiRequest(
            `/repositories/${encodeURIComponent(repoId)}/pulls/${encodeURIComponent(pullId)}/merge`,
            {
                method: 'PUT',
            },
        );
        if (response.status !== 200) {
            const baseMessage = 'Could not merge pull request';
            switch (response.status) {
                case 400:
                case 401:
                case 403:
                case 404:
                case 409:
                case 412:
                    throw new Error(`${baseMessage}: ${(await response.json()).message}`);
                default:
                    throw new Error(`${baseMessage} (status = ${response.status}).`);
            }
        }
    }

    async update(repoId, pullId, pullDetails) {
        const response = await apiRequest(
            `/repositories/${encodeURIComponent(repoId)}/pulls/${encodeURIComponent(pullId)}`,
            {
                method: 'PATCH',
                body: JSON.stringify(pullDetails),
            },
        );
        if (response.status !== 204) {
            const baseMessage = 'Could not update pull request';
            switch (response.status) {
                case 400:
                case 401:
                case 403:
                case 404:
                    throw new Error(`${baseMessage}: ${(await response.json()).message}`);
                default:
                    throw new Error(`${baseMessage} (status = ${response.status}).`);
            }
        }
    }
}

// uploadWithProgress uses good ol' XMLHttpRequest because progress indication in fetch() is
//  still not well supported across browsers (see https://stackoverflow.com/questions/35711724/upload-progress-indicators-for-fetch).
export const uploadWithProgress = (url, file, method = 'POST', onProgress = null, additionalHeaders = null) => {
    return new Promise((resolve, reject) => {
        const xhr = new XMLHttpRequest();
        xhr.upload.addEventListener('progress', (event) => {
            if (onProgress) {
                onProgress((event.loaded / event.total) * 100);
            }
        });
        xhr.addEventListener('load', () => {
            resolve({
                status: xhr.status,
                body: xhr.responseText,
                rawHeaders: xhr.getAllResponseHeaders(), // add raw headers
            });
        });
        xhr.addEventListener('error', () =>
            reject({
                message: 'Upload Failed',
                status: xhr.status,
                body: xhr.responseText,
                rawHeaders: xhr.getAllResponseHeaders(),
            }),
        );
        xhr.addEventListener('abort', () => reject(new Error('Upload Aborted')));
        xhr.open(method, url, true);
        xhr.setRequestHeader('Accept', 'application/json');
        xhr.setRequestHeader('X-Lakefs-Client', 'lakefs-webui/__buildVersion');
        if (additionalHeaders) {
            Object.keys(additionalHeaders).map((key) => xhr.setRequestHeader(key, additionalHeaders[key]));
        }
        if (url.startsWith(API_ENDPOINT)) {
            // swagger API requires a form with a "content" field
            const data = new FormData();
            data.append('content', file);
            xhr.send(data);
        } else {
            xhr.send(file);
        }
    });
};

class Objects {
    async list(repoId, ref, tree, after = '', presign = false, amount = DEFAULT_LISTING_AMOUNT, delimiter = '/') {
        const query = qs({ prefix: tree, amount, after, delimiter, presign });
        const response = await apiRequest(
            `/repositories/${encodeURIComponent(repoId)}/refs/${encodeURIComponent(ref)}/objects/ls?` + query,
        );

        if (response.status === 404) {
            throw new NotFoundError(response.message ?? 'ref not found');
        }

        if (response.status !== 200) {
            throw new Error(await extractError(response));
        }
        return await response.json();
    }

    listAll(repoId, ref, prefix, presign = false) {
        let after = '';
        return {
            next: async () => {
                const query = qs({ prefix, presign, after, amount: MAX_LISTING_AMOUNT });
                const response = await apiRequest(
                    `/repositories/${encodeURIComponent(repoId)}/refs/${encodeURIComponent(ref)}/objects/ls?` + query,
                );
                if (response.status === 404) {
                    throw new NotFoundError(response.message ?? 'ref not found');
                }
                if (response.status !== 200) {
                    throw new Error(await extractError(response));
                }
                const responseBody = await response.json();
                const done = !responseBody.pagination.has_more;
                if (!done) after = responseBody.pagination.next_offset;
                return { page: responseBody.results, done };
            },
        };
    }

    async uploadPreflight(repoId, branchId, path) {
        const query = qs({ path });
        const response = await apiRequest(
            `/repositories/${encodeURIComponent(repoId)}/branches/${encodeURIComponent(branchId)}/objects/stage_allowed?` +
                query,
        );

        if (response.status === 204) {
            return true;
        }
        if (response.status === 401) {
            return false;
        }

        // This is not one of the expected responses
        throw new Error(await extractError(response));
    }

    async upload(repoId, branchId, path, fileObject, onProgressFn = null) {
        const query = qs({ path });
        const uploadUrl =
            `${API_ENDPOINT}/repositories/${encodeURIComponent(repoId)}/branches/${encodeURIComponent(branchId)}/objects?` +
            query;
        const { status, body, rawHeaders } = await uploadWithProgress(uploadUrl, fileObject, 'POST', onProgressFn);
        if (status !== 201) {
            const contentType = rawHeaders ? parseRawHeaders(rawHeaders)['content-type'] : undefined;
            if (contentType === 'application/json' && body) {
                const responseData = JSON.parse(body);
                throw new Error(responseData.message);
            }
            throw new Error(body);
        }
    }

    async delete(repoId, branchId, path) {
        const query = qs({ path });
        const response = await apiRequest(
            `/repositories/${encodeURIComponent(repoId)}/branches/${encodeURIComponent(branchId)}/objects?` + query,
            {
                method: 'DELETE',
            },
        );
        if (response.status !== 204) {
            throw new Error(await extractError(response));
        }
    }

    async get(repoId, ref, path, presign = false) {
        const query = qs({ path, presign });
        const response = await apiRequest(
            `/repositories/${encodeURIComponent(repoId)}/refs/${encodeURIComponent(ref)}/objects?` + query,
            {
                method: 'GET',
            },
        );
        if (response.status !== 200 && response.status !== 206) {
            throw new Error(await extractError(response));
        }

        return response.text();
    }

    async getRange(repoId, ref, path, start, end, presign = false) {
        const query = qs({ path, presign });
        const response = await apiRequest(
            `/repositories/${encodeURIComponent(repoId)}/refs/${encodeURIComponent(ref)}/objects?` + query,
            { method: 'GET' },
            { Range: `bytes=${start}-${end}` },
        );
        if (response.status !== 200 && response.status !== 206) {
            throw new Error(await extractError(response));
        }
        return response.text();
    }

    async head(repoId, ref, path) {
        const query = qs({ path });
        const response = await apiRequest(
            `/repositories/${encodeURIComponent(repoId)}/refs/${encodeURIComponent(ref)}/objects?` + query,
            {
                method: 'HEAD',
            },
        );

        if (response.status !== 200 && response.status !== 206) {
            throw new Error(await extractError(response));
        }

        return {
            headers: response.headers,
        };
    }

    async getStat(repoId, ref, path, presign = false) {
        const query = qs({ path, presign });
        const response = await apiRequest(
            `/repositories/${encodeURIComponent(repoId)}/refs/${encodeURIComponent(ref)}/objects/stat?` + query,
        );
        if (response.status !== 200) {
            throw new Error(await extractError(response));
        }
        return response.json();
    }
}

class Commits {
    async log(repoId, refId, after = '', amount = DEFAULT_LISTING_AMOUNT) {
        const query = qs({ after, amount });
        const response = await apiRequest(
            `/repositories/${encodeURIComponent(repoId)}/refs/${encodeURIComponent(refId)}/commits?` + query,
        );
        if (response.status !== 200) {
            throw new Error(await extractError(response));
        }
        return response.json();
    }

    async blame(repoId, refId, path, type) {
        const params = { amount: 1 };
        if (type === 'object') {
            params.objects = path;
        } else {
            params.prefixes = path;
        }
        const response = await apiRequest(
            `/repositories/${encodeURIComponent(repoId)}/refs/${encodeURIComponent(refId)}/commits?${qs(params)}`,
        );
        if (response.status !== 200) {
            throw new Error(await extractError(response));
        }
        const data = await response.json();
        if (data.results.length >= 1) {
            return data.results[0]; // found a commit object
        }
        return null; // no commit modified this
    }

    async get(repoId, commitId) {
        const response = await apiRequest(
            `/repositories/${encodeURIComponent(repoId)}/commits/${encodeURIComponent(commitId)}`,
        );
        if (response.status === 404) {
            throw new NotFoundError(`could not find commit ${commitId}`);
        } else if (response.status !== 200) {
            throw new Error(`could not get commit: ${await extractError(response)}`);
        }
        return response.json();
    }

    async commit(repoId, branchId, message, metadata = {}) {
        const response = await apiRequest(
            `/repositories/${encodeURIComponent(repoId)}/branches/${encodeURIComponent(branchId)}/commits`,
            {
                method: 'POST',
                body: JSON.stringify({ message, metadata }),
            },
        );
        if (response.status !== 201) {
            throw new Error(await extractError(response));
        }
        return response.json();
    }

    async commitAsync(repoId, branchId, message, metadata = {}) {
        const body = {
            message,
            metadata,
        };

        const response = await apiRequest(
            `/repositories/${encodeURIComponent(repoId)}/branches/${encodeURIComponent(branchId)}/commits/async`,
            {
                method: 'POST',
                body: JSON.stringify(body),
            },
        );

        if (response.status !== 202) {
            throw new Error(await extractError(response));
        }
        return response.json();
    }

    async commitAsyncStatus(repoId, branchId, taskId) {
        const response = await apiRequest(
            `/repositories/${encodeURIComponent(repoId)}/branches/${encodeURIComponent(branchId)}/commits/async/${taskId}/status`,
        );

        if (response.status !== 200) {
            throw new Error(await extractError(response));
        }
        return response.json();
    }
}

class Refs {
    async changes(repoId, branchId, after, prefix, delimiter, amount = DEFAULT_LISTING_AMOUNT) {
        const query = qs({ after, prefix, delimiter, amount });
        const response = await apiRequest(
            `/repositories/${encodeURIComponent(repoId)}/branches/${encodeURIComponent(branchId)}/diff?` + query,
        );
        if (response.status !== 200) {
            throw new Error(await extractError(response));
        }
        return response.json();
    }

    async diff(repoId, leftRef, rightRef, after, prefix = '', delimiter = '', amount = DEFAULT_LISTING_AMOUNT) {
        const query = qs({ after, amount, delimiter, prefix });
        const response = await apiRequest(
            `/repositories/${encodeURIComponent(repoId)}/refs/${encodeURIComponent(leftRef)}/diff/${encodeURIComponent(rightRef)}?` +
                query,
        );
        if (response.status !== 200) {
            throw new Error(await extractError(response));
        }
        return response.json();
    }

    async merge(repoId, sourceBranch, destinationBranch, strategy = '', message = '', metadata = {}) {
        const response = await apiRequest(
            `/repositories/${encodeURIComponent(repoId)}/refs/${encodeURIComponent(sourceBranch)}/merge/${encodeURIComponent(destinationBranch)}`,
            {
                method: 'POST',
                body: JSON.stringify({ strategy, message, metadata }),
            },
        );

        let resp;
        switch (response.status) {
            case 200:
                return response.json();
            case 409:
                resp = await response.json();
                throw new MergeError('Conflict', resp);
            case 412:
            default:
                throw new Error(await extractError(response));
        }
    }

    async mergeAsync(repoId, sourceRef, destinationBranch, strategy = '', message = '', metadata = {}) {
        const body = {
            strategy,
            message,
            metadata,
        };

        const response = await apiRequest(
            `/repositories/${encodeURIComponent(repoId)}/refs/${encodeURIComponent(sourceRef)}/merge/${encodeURIComponent(destinationBranch)}/async`,
            {
                method: 'POST',
                body: JSON.stringify(body),
            },
        );

        if (response.status !== 202) {
            throw new Error(await extractError(response));
        }
        return response.json();
    }

    async mergeAsyncStatus(repoId, sourceRef, destinationBranch, taskId) {
        const response = await apiRequest(
            `/repositories/${encodeURIComponent(repoId)}/refs/${encodeURIComponent(sourceRef)}/merge/${encodeURIComponent(destinationBranch)}/async/${taskId}/status`,
        );

        if (response.status !== 200) {
            throw new Error(await extractError(response));
        }
        return response.json();
    }
}

class Actions {
    async listRuns(repoId, branch = '', commit = '', after = '', amount = DEFAULT_LISTING_AMOUNT) {
        const query = qs({ branch, commit, after, amount });
        const response = await apiRequest(`/repositories/${encodeURIComponent(repoId)}/actions/runs?` + query);
        if (response.status !== 200) {
            throw new Error(`could not list actions runs: ${await extractError(response)}`);
        }
        return response.json();
    }

    async getRun(repoId, runId) {
        const response = await apiRequest(
            `/repositories/${encodeURIComponent(repoId)}/actions/runs/${encodeURIComponent(runId)}`,
        );
        if (response.status !== 200) {
            throw new Error(`could not get actions run: ${await extractError(response)}`);
        }
        return response.json();
    }

    async listRunHooks(repoId, runId, after = '', amount = DEFAULT_LISTING_AMOUNT) {
        const query = qs({ after, amount });
        const response = await apiRequest(
            `/repositories/${encodeURIComponent(repoId)}/actions/runs/${encodeURIComponent(runId)}/hooks?` + query,
        );
        if (response.status !== 200) {
            throw new Error(`could not list actions run hooks: ${await extractError(response)}`);
        }
        return response.json();
    }

    async getRunHookOutput(repoId, runId, hookRunId) {
        const response = await apiRequest(
            `/repositories/${encodeURIComponent(repoId)}/actions/runs/${encodeURIComponent(runId)}/hooks/${encodeURIComponent(hookRunId)}/output`,
            {
                headers: { 'Content-Type': 'application/octet-stream' },
            },
        );
        if (response.status !== 200) {
            throw new Error(`could not get actions run hook output: ${await extractError(response)}`);
        }
        return response.text();
    }
}

class Retention {
    async getGCPolicy(repoID) {
        const response = await apiRequest(`/repositories/${encodeURIComponent(repoID)}/settings/gc_rules`);
        if (response.status === 404) {
            throw new NotFoundError('policy not found');
        }
        if (response.status !== 200) {
            throw new Error(`could not get gc policy: ${await extractError(response)}`);
        }
        return response.json();
    }

    async setGCPolicyPreflight(repoID) {
        const response = await apiRequest(`/repositories/${encodeURIComponent(repoID)}/gc/rules/set_allowed`);
        if (response.status !== 204) {
            throw new Error(await extractError(response));
        }
        return response;
    }

    async setGCPolicy(repoID, policy) {
        const response = await apiRequest(`/repositories/${encodeURIComponent(repoID)}/settings/gc_rules`, {
            method: 'PUT',
            body: policy,
        });
        if (response.status !== 204) {
            throw new Error(`could not set gc policy: ${await extractError(response)}`);
        }
        return response;
    }

    async deleteGCPolicy(repoID) {
        const response = await apiRequest(`/repositories/${encodeURIComponent(repoID)}/settings/gc_rules`, {
            method: 'DELETE',
        });
        if (response.status !== 204) {
            throw new Error(`could not delete gc policy: ${await extractError(response)}`);
        }
        return response;
    }
}

class Setup {
    async getState() {
        const response = await apiRequest('/setup_lakefs', {
            method: 'GET',
        });
        switch (response.status) {
            case 200:
                return response.json();
            default:
                throw new Error(`Could not get setup state: ${await extractError(response)}`);
        }
    }

    async lakeFS(username) {
        const response = await apiRequest('/setup_lakefs', {
            method: 'POST',
            headers: {
                Accept: 'application/json',
                'Content-Type': 'application/json',
            },
            body: JSON.stringify({ username: username }),
        });
        switch (response.status) {
            case 200:
                return response.json();
            case 409:
                throw new Error('Setup is already complete.');
            default:
                throw new Error('Unknown');
        }
    }

    async commPrefs(email, updates, security) {
        const response = await apiRequest('/setup_comm_prefs', {
            method: 'POST',
            headers: {
                Accept: 'application/json',
                'Content-Type': 'application/json',
            },
            body: JSON.stringify({
                email,
                featureUpdates: updates,
                securityUpdates: security,
            }),
        });

        switch (response.status) {
            case 200:
                return;
            case 409:
                throw new Error('Setup is already complete.');
            default:
                throw new Error('Unknown');
        }
    }
}

class Config {
    async getConfig() {
        const response = await apiRequest('/config', {
            method: 'GET',
        });

        const parseBlockstoreConfig = (storageCfg) => {
            storageCfg.warnings = [];
            if (storageCfg.blockstore_type === 'mem') {
                storageCfg.warnings.push(`Block adapter ${storageCfg.blockstore_type} not usable in production`);
            }
            return storageCfg;
        };

        const buildStoragesConfigs = (cfg) => {
            const storageCfgList = cfg['storage_config_list'];
            if (storageCfgList?.length > 1) {
                return storageCfgList.map((storageCfg) => parseBlockstoreConfig(storageCfg));
            } else {
                const storageCfg = cfg['storage_config'];
                return [parseBlockstoreConfig(storageCfg)];
            }
        };

        switch (response.status) {
            case 200: {
                const cfg = await response.json();
                const storages = buildStoragesConfigs(cfg);
                const uiConfig = cfg['ui_config'];
                const versionConfig = cfg['version_config'];
<<<<<<< HEAD
                const capabilitiesConfig = cfg['capabilities_config'];
                return { storages, uiConfig, versionConfig, capabilitiesConfig };
=======
                return { storages, uiConfig, versionConfig };
>>>>>>> 3f929b32
            }
            case 409:
                throw new Error('Conflict');
            default:
                throw new Error('Unknown');
        }
    }
}

class BranchProtectionRules {
    async getRules(repoID) {
        const response = await apiRequest(`/repositories/${encodeURIComponent(repoID)}/settings/branch_protection`);
        if (response.status === 404) {
            throw new NotFoundError('branch protection rules not found');
        }
        if (response.status !== 200) {
            throw new Error(`could not get branch protection rules: ${await extractError(response)}`);
        }
        return {
            checksum: response.headers.get('ETag'),
            rules: await response.json(),
        };
    }

    async createRulePreflight(repoID) {
        const response = await apiRequest(`/repositories/${encodeURIComponent(repoID)}/branch_protection/set_allowed`);
        return response.status === 204;
    }

    async setRules(repoID, rules, lastKnownChecksum) {
        const additionalHeaders = {};
        if (lastKnownChecksum) {
            additionalHeaders['If-Match'] = lastKnownChecksum;
        }
        const response = await apiRequest(
            `/repositories/${encodeURIComponent(repoID)}/settings/branch_protection`,
            {
                method: 'PUT',
                body: JSON.stringify(rules),
            },
            additionalHeaders,
        );
        if (response.status !== 204) {
            throw new Error(`could not create protection rule: ${await extractError(response)}`);
        }
    }
}

class Statistics {
    async postStatsEvents(statsEvents) {
        const request = {
            events: statsEvents,
        };
        const response = await apiRequest(`/statistics`, {
            method: 'POST',
            body: JSON.stringify(request),
        });
        if (response.status !== 204) {
            throw new Error(await extractError(response));
        }
    }
}

class Staging {
    async get(repoId, branchId, path, presign = false) {
        const query = qs({ path, presign });
        const response = await apiRequest(
            `/repositories/${encodeURIComponent(repoId)}/branches/${encodeURIComponent(branchId)}/staging/backing?` +
                query,
            {
                method: 'GET',
            },
        );
        if (response.status !== 200) {
            throw new Error(await extractError(response));
        }
        return response.json();
    }

    async link(repoId, branchId, path, staging, checksum, sizeBytes, contentType = 'application/octet-stream') {
        const query = qs({ path });
        const response = await apiRequest(
            `/repositories/${encodeURIComponent(repoId)}/branches/${encodeURIComponent(branchId)}/staging/backing?` +
                query,
            {
                method: 'PUT',
                body: JSON.stringify({
                    staging: staging,
                    checksum: checksum,
                    size_bytes: sizeBytes,
                    content_type: contentType,
                }),
            },
        );
        if (response.status !== 200) {
            throw new Error(await extractError(response));
        }
        return response.json();
    }
}

class Import {
    async get(repoId, branchId, importId) {
        const query = qs({ id: importId });
        const response = await apiRequest(
            `/repositories/${encodeURIComponent(repoId)}/branches/${encodeURIComponent(branchId)}/import?` + query,
        );
        if (response.status === 404) {
            throw new NotFoundError(`could not find import ${importId}`);
        } else if (response.status !== 200) {
            throw new Error(`could not get import status: ${await extractError(response)}`);
        }
        return response.json();
    }

    async create(repoId, branchId, source, prepend, commitMessage, commitMetadata = {}) {
        const body = {
            paths: [
                {
                    path: source,
                    destination: prepend,
                    type: 'common_prefix',
                },
            ],
            commit: {
                message: commitMessage,
            },
        };
        if (Object.keys(commitMetadata).length > 0) {
            body.commit['metadata'] = commitMetadata;
        }

        const response = await apiRequest(
            `/repositories/${encodeURIComponent(repoId)}/branches/${encodeURIComponent(branchId)}/import`,
            {
                method: 'POST',
                body: JSON.stringify(body),
            },
        );
        if (response.status !== 202) {
            throw new Error(await extractError(response));
        }
        return response.json();
    }

    async delete(repoId, branchId, importId) {
        const query = qs({ id: importId });
        const response = await apiRequest(
            `/repositories/${encodeURIComponent(repoId)}/branches/${encodeURIComponent(branchId)}/import?` + query,
            {
                method: 'DELETE',
            },
        );
        if (response.status !== 204) {
            throw new Error(await extractError(response));
        }
    }
}

export const repositories = new Repositories();
export const branches = new Branches();
export const tags = new Tags();
export const pulls = new Pulls();
export const objects = new Objects();
export const commits = new Commits();
export const refs = new Refs();
export const setup = new Setup();
export const auth = new Auth();
export const actions = new Actions();
export const retention = new Retention();
export const config = new Config();
export const branchProtectionRules = new BranchProtectionRules();
export const statistics = new Statistics();
export const staging = new Staging();
export const imports = new Import();<|MERGE_RESOLUTION|>--- conflicted
+++ resolved
@@ -180,14 +180,10 @@
         const response = await fetch(`${API_ENDPOINT}/auth/login`, {
             headers: new Headers(defaultAPIHeaders),
             method: 'POST',
-<<<<<<< HEAD
-            body: JSON.stringify({ access_key_id: accessKeyId, secret_access_key: secretAccessKey }),
-=======
             body: JSON.stringify({
                 access_key_id: accessKeyId,
                 secret_access_key: secretAccessKey,
             }),
->>>>>>> 3f929b32
         });
 
         if (response.status === 401) {
@@ -474,13 +470,9 @@
     }
 
     async deleteUser(userId) {
-<<<<<<< HEAD
-        const response = await apiRequest(`/auth/users/${encodeURIComponent(userId)}`, { method: 'DELETE' });
-=======
         const response = await apiRequest(`/auth/users/${encodeURIComponent(userId)}`, {
             method: 'DELETE',
         });
->>>>>>> 3f929b32
         if (response.status !== 204) {
             throw new Error(await extractError(response));
         }
@@ -494,13 +486,9 @@
     }
 
     async deleteGroup(groupId) {
-<<<<<<< HEAD
-        const response = await apiRequest(`/auth/groups/${encodeURIComponent(groupId)}`, { method: 'DELETE' });
-=======
         const response = await apiRequest(`/auth/groups/${encodeURIComponent(groupId)}`, {
             method: 'DELETE',
         });
->>>>>>> 3f929b32
         if (response.status !== 204) {
             throw new Error(await extractError(response));
         }
@@ -514,13 +502,9 @@
     }
 
     async deletePolicy(policyId) {
-<<<<<<< HEAD
-        const response = await apiRequest(`/auth/policies/${encodeURIComponent(policyId)}`, { method: 'DELETE' });
-=======
         const response = await apiRequest(`/auth/policies/${encodeURIComponent(policyId)}`, {
             method: 'DELETE',
         });
->>>>>>> 3f929b32
         if (response.status !== 204) {
             throw new Error(await extractError(response));
         }
@@ -568,13 +552,9 @@
     }
 
     async delete(repoId) {
-<<<<<<< HEAD
-        const response = await apiRequest(`/repositories/${encodeURIComponent(repoId)}`, { method: 'DELETE' });
-=======
         const response = await apiRequest(`/repositories/${encodeURIComponent(repoId)}`, {
             method: 'DELETE',
         });
->>>>>>> 3f929b32
         if (response.status !== 204) {
             throw new Error(await extractError(response));
         }
@@ -1348,12 +1328,7 @@
                 const storages = buildStoragesConfigs(cfg);
                 const uiConfig = cfg['ui_config'];
                 const versionConfig = cfg['version_config'];
-<<<<<<< HEAD
-                const capabilitiesConfig = cfg['capabilities_config'];
-                return { storages, uiConfig, versionConfig, capabilitiesConfig };
-=======
                 return { storages, uiConfig, versionConfig };
->>>>>>> 3f929b32
             }
             case 409:
                 throw new Error('Conflict');
