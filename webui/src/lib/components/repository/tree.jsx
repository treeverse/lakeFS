import React, { useCallback, useState } from "react";

import dayjs from "dayjs";
import {
  PasteIcon,
  DotIcon,
  DownloadIcon,
  FileDirectoryIcon,
  FileIcon,
  GearIcon,
  InfoIcon,
  PencilIcon,
  PlusIcon,
  TrashIcon,
  LogIcon,
} from "@primer/octicons-react";
import Tooltip from "react-bootstrap/Tooltip";
import Table from "react-bootstrap/Table";
import Card from "react-bootstrap/Card";
import OverlayTrigger from "react-bootstrap/OverlayTrigger";
import Button from "react-bootstrap/Button";
import Container from "react-bootstrap/Container";
import Row from "react-bootstrap/Row";
import Col from "react-bootstrap/Col";
import Dropdown from "react-bootstrap/Dropdown";

import { commits, linkToPath } from "../../api";
import { ConfirmationModal } from "../modals";
import { Paginator } from "../pagination";
import { Link } from "../nav";
import { RefTypeBranch, RefTypeCommit } from "../../../constants";
import {ClipboardButton, copyTextToClipboard, Error, Loading} from "../controls";
import Modal from "react-bootstrap/Modal";
import { useAPI } from "../../hooks/api";
import noop from "lodash/noop";
import {FaDownload} from "react-icons/fa";

export const humanSize = (bytes) => {
  if (!bytes) return "0.0 B";
  const e = Math.floor(Math.log(bytes) / Math.log(1024));
  return (
    (bytes / Math.pow(1024, e)).toFixed(1) + " " + " KMGTP".charAt(e) + "B"
  );
};

const Na = () => <span>&mdash;</span>;

const EntryRowActions = ({ repo, reference, entry, onDelete }) => {
  const [showDeleteConfirmation, setShowDeleteConfirmation] = useState(false);
  const handleCloseDeleteConfirmation = () => setShowDeleteConfirmation(false);
  const handleShowDeleteConfirmation = () => setShowDeleteConfirmation(true);
  const deleteConfirmMsg = `are you sure you wish to delete object "${entry.path}"?`;
  const onSubmitDeletion = () => {
    onDelete(entry);
    setShowDeleteConfirmation(false);
  };

  const [showObjectStat, setShowObjectStat] = useState(false);
  const [showObjectOrigin, setShowObjectOrigin] = useState(false);

  const handleShowObjectOrigin = useCallback(
    (e) => {
      e.preventDefault();
      setShowObjectOrigin(true);
    },
    [setShowObjectOrigin]
  );

  return (
    <>
      <Dropdown align="end">
        <Dropdown.Toggle variant="light" size="sm" className={"row-hover"}>
          <GearIcon />
        </Dropdown.Toggle>

        <Dropdown.Menu>
          {entry.path_type === "object" && (
            <PathLink
              path={entry.path}
              reference={reference}
              repoId={repo.id}
              as={Dropdown.Item}
            >
              <DownloadIcon /> Download
            </PathLink>
          )}
          {entry.path_type === "object" && (
            <Dropdown.Item
              onClick={(e) => {
                e.preventDefault();
                setShowObjectStat(true);
              }}
            >
              <InfoIcon /> Object Info
            </Dropdown.Item>
          )}

          <Dropdown.Item onClick={handleShowObjectOrigin}>
            <LogIcon /> Blame
          </Dropdown.Item>

          <Dropdown.Item
            onClick={(e) => {
              copyTextToClipboard(
                `lakefs://${repo.id}/${reference.id}/${entry.path}`
              );
              e.preventDefault();
            }}
          >
            <PasteIcon /> Copy URI
          </Dropdown.Item>
          {entry.path_type === "object" && reference.type === RefTypeBranch && (
            <>
              <Dropdown.Divider />
              <Dropdown.Item
                onClick={(e) => {
                  e.preventDefault();
                  handleShowDeleteConfirmation();
                }}
              >
                <TrashIcon /> Delete
              </Dropdown.Item>
            </>
          )}
        </Dropdown.Menu>
      </Dropdown>

      <ConfirmationModal
        show={showDeleteConfirmation}
        onHide={handleCloseDeleteConfirmation}
        msg={deleteConfirmMsg}
        onConfirm={onSubmitDeletion}
      />

      <StatModal
        entry={entry}
        show={showObjectStat}
        onHide={() => setShowObjectStat(false)}
      />

      <OriginModal
        entry={entry}
        repo={repo}
        reference={reference}
        show={showObjectOrigin}
        onHide={() => setShowObjectOrigin(false)}
      />
    </>
  );
};

const StatModal = ({ show, onHide, entry }) => {
  return (
    <Modal show={show} onHide={onHide} size={"lg"}>
      <Modal.Header closeButton>
        <Modal.Title>Object Information</Modal.Title>
      </Modal.Header>
      <Modal.Body>
        <Table hover>
          <tbody>
            <tr>
              <td>
                <strong>Path</strong>
              </td>
              <td>
                <code>{entry.path}</code>
              </td>
            </tr>
            <tr>
              <td>
                <strong>Physical Address</strong>
              </td>
              <td>
                <code>{entry.physical_address}</code>
              </td>
            </tr>
            <tr>
              <td>
                <strong>Size (Bytes)</strong>
              </td>
              <td>{`${entry.size_bytes}  (${humanSize(entry.size_bytes)})`}</td>
            </tr>
            <tr>
              <td>
                <strong>Checksum</strong>
              </td>
              <td>
                <code>{entry.checksum}</code>
              </td>
            </tr>
            <tr>
              <td>
                <strong>Last Modified</strong>
              </td>
              <td>{`${dayjs.unix(entry.mtime).fromNow()} (${dayjs
                .unix(entry.mtime)
                .format("MM/DD/YYYY HH:mm:ss")})`}</td>
            </tr>
            {entry.content_type && (
              <tr>
                <td>
                  <strong>Content-Type</strong>
                </td>
                <td>
                  <code>{entry.content_type}</code>
                </td>
              </tr>
            )}
          </tbody>
        </Table>
      </Modal.Body>
    </Modal>
  );
};

const CommitMetadata = ({ metadata }) => {
  const entries = Object.entries(metadata);
  if (entries.length === 0) {
    // empty state
    return <small>No metadata fields</small>;
  }
  return (
    <Table striped size="sm" responsive>
      <tbody>
        {entries.map(([key, value]) => (
          <tr key={`blame-commit-md-${key}`}>
            <td>{key}</td>
            <td>
              <code>{value}</code>
            </td>
          </tr>
        ))}
      </tbody>
    </Table>
  );
};

const OriginModal = ({ show, onHide, entry, repo, reference }) => {
  const {
    response: commit,
    error,
    loading,
  } = useAPI(async () => {
    if (show) {
      return await commits.blame(
        repo.id,
        reference.id,
        entry.path,
        entry.path_type
      );
    }
    return null;
  }, [show, repo.id, reference.id, entry.path]);

  const pathType = entry.path_type === "object" ? "object" : "prefix";

  let content = <Loading />;

  if (error) {
    content = <Error error={error} />;
  }
  if (!loading && !error && commit) {
    content = (
      <>
        <Table hover responsive>
          <tbody>
            <tr>
              <td>
                <strong>Path</strong>
              </td>
              <td>
                <code>{entry.path}</code>
              </td>
            </tr>
            <tr>
              <td>
                <strong>Commit ID</strong>
              </td>
              <td>
                <Link
                  className="me-2"
                  href={{
                    pathname: "/repositories/:repoId/commits/:commitId",
                    params: { repoId: repo.id, commitId: commit.id },
                  }}
                >
                  <code>{commit.id}</code>
                </Link>
              </td>
            </tr>
            <tr>
              <td>
                <strong>Commit Message</strong>
              </td>
              <td>{commit.message}</td>
            </tr>
            <tr>
              <td>
                <strong>Committed By</strong>
              </td>
              <td>{commit.committer}</td>
            </tr>
            <tr>
              <td>
                <strong>Created At</strong>
              </td>
              <td>
                <>
                  {dayjs
                    .unix(commit.creation_date)
                    .format("MM/DD/YYYY HH:mm:ss")}
                </>{" "}
                ({dayjs.unix(commit.creation_date).fromNow()})
              </td>
            </tr>
            <tr>
              <td>
                <strong>Metadata</strong>
              </td>
              <td>
                <CommitMetadata metadata={commit.metadata} />
              </td>
            </tr>
          </tbody>
        </Table>
      </>
    );
  }

  if (!loading && !error && !commit) {
    content = (
      <>
        <h5>
          <small>
            No commit found, perhaps this is an{" "}
            <Link
              className="me-2"
              href={{
                pathname: "/repositories/:repoId/changes",
                params: { repoId: repo.id },
                query: { ref: reference.id },
              }}
            >
              uncommitted change
            </Link>
            ?
          </small>
        </h5>
      </>
    );
  }

  return (
    <Modal show={show} onHide={onHide} size={"lg"}>
      <Modal.Header closeButton>
        <Modal.Title>
          Last commit to modify <>{pathType}</>
        </Modal.Title>
      </Modal.Header>
      <Modal.Body>{content}</Modal.Body>
    </Modal>
  );
};

const PathLink = ({ repoId, reference, path, children, as = null }) => {
  const name = path.split("/").pop();
  const link = linkToPath(repoId, reference.id, path);
  if (as === null)
    return (
      <a href={link} download={name}>
        {children}
      </a>
    );
  return React.createElement(as, { href: link, download: name }, children);
};

const EntryRow = ({ repo, reference, path, entry, onDelete, showActions }) => {
  let rowClass = "change-entry-row ";
  switch (entry.diff_type) {
    case "changed":
      rowClass += "diff-changed";
      break;
    case "added":
      rowClass += "diff-added";
      break;
    case "removed":
      rowClass += "diff-removed";
      break;
    default:
      break;
  }

  const subPath = path.lastIndexOf("/") !== -1 ? path.substr(0, path.lastIndexOf("/")) : "";
  const buttonText =
      subPath.length > 0 ? entry.path.substr(subPath.length + 1) : entry.path;

  const params = { repoId: repo.id };
  const query = { ref: reference.id, path: entry.path };

  let button;
  if (entry.path_type === "common_prefix") {
    button = (
      <Link href={{ pathname: "/repositories/:repoId/objects", query, params }}>
        {buttonText}
      </Link>
    );
  } else if (entry.diff_type === "removed") {
    button = <span>{buttonText}</span>;
  } else {
    const filePathQuery = {
      ref: query.ref,
      path: query.path,
    };
    button = (
      <Link
        href={{
          pathname: "/repositories/:repoId/object",
          query: filePathQuery,
          params: params,
        }}
      >
        {buttonText}
      </Link>
    );
  }

  let size;
  if (entry.diff_type === "removed" || entry.path_type === "common_prefix") {
    size = <Na />;
  } else {
    size = (
      <OverlayTrigger
        placement="bottom"
        overlay={<Tooltip>{entry.size_bytes} bytes</Tooltip>}
      >
        <span>{humanSize(entry.size_bytes)}</span>
      </OverlayTrigger>
    );
  }

  let modified;
  if (entry.diff_type === "removed" || entry.path_type === "common_prefix") {
    modified = <Na />;
  } else {
    modified = (
      <OverlayTrigger
        placement="bottom"
        overlay={
          <Tooltip>
            {dayjs.unix(entry.mtime).format("MM/DD/YYYY HH:mm:ss")}
          </Tooltip>
        }
      >
        <span>{dayjs.unix(entry.mtime).fromNow()}</span>
      </OverlayTrigger>
    );
  }

  let diffIndicator;
  switch (entry.diff_type) {
    case "removed":
      diffIndicator = (
        <OverlayTrigger
          placement="bottom"
          overlay={<Tooltip>removed in diff</Tooltip>}
        >
          <span>
            <TrashIcon />
          </span>
        </OverlayTrigger>
      );
      break;
    case "added":
      diffIndicator = (
        <OverlayTrigger
          placement="bottom"
          overlay={<Tooltip>added in diff</Tooltip>}
        >
          <span>
            <PlusIcon />
          </span>
        </OverlayTrigger>
      );
      break;
    case "changed":
      diffIndicator = (
        <OverlayTrigger
          placement="bottom"
          overlay={<Tooltip>changed in diff</Tooltip>}
        >
          <span>
            <PencilIcon />
          </span>
        </OverlayTrigger>
      );
      break;
    default:
      break;
  }

  let entryActions;
  if (showActions && entry.diff_type !== "removed") {
    entryActions = (
      <EntryRowActions
        repo={repo}
        reference={reference}
        entry={entry}
        onDelete={onDelete}
      />
    );
  }

  return (
    <>
      <tr className={rowClass}>
        <td className="diff-indicator">{diffIndicator}</td>
        <td className="tree-path">
          {entry.path_type === "common_prefix" ? (
            <FileDirectoryIcon />
          ) : (
            <FileIcon />
          )}{" "}
          {button}
        </td>
        <td className="tree-size">{size}</td>
        <td className="tree-modified">{modified}</td>
        <td className={"change-entry-row-actions"}>{entryActions}</td>
      </tr>
    </>
  );
};

function pathParts(path, isPathToFile) {
  let parts = path.split(/\//);
  let resolved = [];
  if (parts.length === 0) {
    return resolved;
  }

  if (parts[parts.length - 1] === "" || !isPathToFile) {
    parts = parts.slice(0, parts.length - 1);
  }

  // else
  for (let i = 0; i < parts.length; i++) {
    let currentPath = parts.slice(0, i + 1).join("/");
    if (currentPath.length > 0) {
      currentPath = `${currentPath}/`;
    }
    resolved.push({
      name: parts[i],
      path: currentPath,
    });
  }

  return resolved;
}

const buildPathURL = (params, query) => {
  return { pathname: "/repositories/:repoId/objects", params, query };
};

export const URINavigator = ({
  repo,
  reference,
  path,
  downloadUrl,
  relativeTo = "",
  pathURLBuilder = buildPathURL,
  isPathToFile = false,
  hasCopyButton = false
}) => {
  const parts = pathParts(path, isPathToFile);
  const params = { repoId: repo.id };

  return (
    <div className="d-flex">
      <div className="lakefs-uri flex-grow-1">
        {relativeTo === "" ? (
          <>
            <strong>{"lakefs://"}</strong>
            <Link href={{ pathname: "/repositories/:repoId/objects", params }}>
              {repo.id}
            </Link>
            <strong>{"/"}</strong>
            <Link
              href={{
                pathname: "/repositories/:repoId/objects",
                params,
                query: { ref: reference.id },
              }}
            >
              {reference.type === RefTypeCommit
                ? reference.id.substr(0, 12)
                : reference.id}
            </Link>
            <strong>{"/"}</strong>
          </>
        ) : (
          <>
            <Link href={pathURLBuilder(params, { path: "" })}>{relativeTo}</Link>
            <strong>{"/"}</strong>
          </>
        )}

        {parts.map((part, i) => {
          const path =
            parts
              .slice(0, i + 1)
              .map((p) => p.name)
              .join("/") + "/";
          const query = { path, ref: reference.id };
          const edgeElement =
            isPathToFile && i === parts.length - 1 ? (
              <span>{part.name}</span>
            ) : (
              <>
                <Link href={pathURLBuilder(params, query)}>{part.name}</Link>
                <strong>{"/"}</strong>
              </>
            );
          return <span key={part.name}>{edgeElement}</span>;
        })}
        </div>
<<<<<<< HEAD
      <div className="object-viewer-buttons">
        <ClipboardButton
            text={`lakefs://${repo.id}/${reference.id}/${path}`}
            variant="link"
            size="sm"
            onSuccess={noop}
            onError={noop}
            className={"me-1"}
            tooltip={"copy URI to clipboard"}/>
        {(downloadUrl) && (
          <a
              href={downloadUrl}
              download={path.split('/').pop()}
              className="btn btn-link btn-sm download-button me-1">
            <FaDownload />
          </a>
        )}
      </div>
    </div>
=======
      </span>
      {
        hasCopyButton
          ? <span className="object-viewer-buttons">
              <ClipboardButton
                  text={`lakefs://${repo.id}/${reference.id}/${path}`}
                  variant="outline-primary"
                  size="sm"
                  onSuccess={noop}
                  onError={noop}
                  className={"me-1"}
                  tooltip={"copy URI to clipboard"}
                  hidden={isPathToFile}
                  disabled={isPathToFile}/>
          </span>
            : <></>
      }
    </span>
>>>>>>> 3192c079
  );
};

const GetStarted = ({ config, onUpload, onImport }) => {
  const importDisabled = !config.config.import_support;
  return (
    <Container className="m-4 mb-5">
      <h2 className="mt-2">To get started with this repository:</h2>

      <Row className="pt-2 ms-2">
        <Col>
          <DotIcon className="me-1 mt-3" />
          <Button
            variant="link"
            className="mb-1"
            disabled={importDisabled}
            onClick={onImport}
          >
            Import
          </Button>
          &nbsp;data from {config.config.blockstore_type}. Or, see the&nbsp;
          <a
            href="https://docs.lakefs.io/setup/import.html"
            target="_blank"
            rel="noopener noreferrer"
          >
            docs
          </a>
          &nbsp;for other ways to import data to your repository.
        </Col>
      </Row>

      <Row className="pt-2 ms-2">
        <Col>
          <DotIcon className="me-1 mt-1" />
          <Button variant="link" className="mb-1" onClick={onUpload}>
            Upload
          </Button>
          &nbsp;an object.
        </Col>
      </Row>

      <Row className="pt-2 ms-2">
        <Col>
          <DotIcon className="me-1 mt-1" />
          Use&nbsp;
          <a
            href="https://docs.lakefs.io/integrations/distcp.html"
            target="_blank"
            rel="noopener noreferrer"
          >
            DistCp
          </a>
          &nbsp;or&nbsp;
          <a
            href="https://docs.lakefs.io/integrations/rclone.html"
            target="_blank"
            rel="noopener noreferrer"
          >
            Rclone
          </a>
          &nbsp;to copy data into your repository.
        </Col>
      </Row>
    </Container>
  );
};

export const Tree = ({
  config,
  repo,
  reference,
  results,
  after,
  onPaginate,
  nextPage,
  onUpload,
  onImport,
  onDelete,
  showActions = false,
  path = "",
}) => {
  let body;
  if (results.length === 0 && path === "" && reference.type === RefTypeBranch) {
    // empty state!
    body = (
      <GetStarted config={config} onUpload={onUpload} onImport={onImport} />
    );
  } else {
    body = (
      <>
        <Table borderless size="sm">
          <tbody>
            {results.map((entry) => (
              <EntryRow
                key={entry.path}
                entry={entry}
                path={path}
                repo={repo}
                reference={reference}
                showActions={showActions}
                onDelete={onDelete}
              />
            ))}
          </tbody>
        </Table>
      </>
    );
  }

  return (
    <div className="tree-container">
      <Card>
        <Card.Header>
          <URINavigator path={path} repo={repo} reference={reference} hasCopyButton={true}/>
        </Card.Header>
        <Card.Body>{body}</Card.Body>
      </Card>

      <Paginator onPaginate={onPaginate} nextPage={nextPage} after={after} />
    </div>
  );
};<|MERGE_RESOLUTION|>--- conflicted
+++ resolved
@@ -622,7 +622,6 @@
           return <span key={part.name}>{edgeElement}</span>;
         })}
         </div>
-<<<<<<< HEAD
       <div className="object-viewer-buttons">
         <ClipboardButton
             text={`lakefs://${repo.id}/${reference.id}/${path}`}
@@ -642,26 +641,6 @@
         )}
       </div>
     </div>
-=======
-      </span>
-      {
-        hasCopyButton
-          ? <span className="object-viewer-buttons">
-              <ClipboardButton
-                  text={`lakefs://${repo.id}/${reference.id}/${path}`}
-                  variant="outline-primary"
-                  size="sm"
-                  onSuccess={noop}
-                  onError={noop}
-                  className={"me-1"}
-                  tooltip={"copy URI to clipboard"}
-                  hidden={isPathToFile}
-                  disabled={isPathToFile}/>
-          </span>
-            : <></>
-      }
-    </span>
->>>>>>> 3192c079
   );
 };
 
