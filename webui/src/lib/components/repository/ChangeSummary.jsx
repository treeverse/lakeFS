--- conflicted
+++ resolved
@@ -56,14 +56,10 @@
             if (!pagination.has_more) {
                 setLoading(false);
             }
-<<<<<<< HEAD
-            setResultsState({ results: resultsState.results.concat(results), pagination: pagination });
-=======
             setResultsState({
                 results: resultsState.results.concat(results),
                 pagination: pagination,
             });
->>>>>>> 3f929b32
         };
 
         calculateChanges().catch((e) => {
