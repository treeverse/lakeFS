<<<<<<< HEAD
import React, {useCallback, useRef, useState} from "react";
import {RefTypeBranch} from "../../../constants";
import {ActionGroup, ActionsBar, AlertError, RefreshButton} from "../controls";
import {MetadataFields} from "./metadata";
import {getMetadataIfValid, touchInvalidFields} from "./metadataHelpers";
import {GitMergeIcon} from "@primer/octicons-react";
=======
import React, { useCallback, useRef, useState } from "react";
import { refs as refsAPI } from "../../../lib/api";
import { RefTypeBranch } from "../../../constants";
import { ActionGroup, ActionsBar, AlertError, RefreshButton } from "../controls";
import { MetadataFields } from "./metadata";
import { getMetadataIfValid, touchInvalidFields } from "./metadataHelpers";
import { GitMergeIcon, GitPullRequestIcon } from "@primer/octicons-react";
>>>>>>> b1b862fb
import Button from "react-bootstrap/Button";
import Modal from "react-bootstrap/Modal";
import Form from "react-bootstrap/Form";
import { FormControl, FormHelperText, InputLabel, MenuItem, Select } from "@mui/material";
import CompareBranchesSelection from "./compareBranchesSelection";
<<<<<<< HEAD
import {usePluginManager} from "../../../extendable/plugins/pluginsContext";
=======
import { useRouter } from "../../../lib/hooks/router";
>>>>>>> b1b862fb

const CompareBranchesActionsBar = (
    { repo, reference, compareReference, baseSelectURL, doRefresh, isEmptyDiff }
) => {
    return <ActionsBar>
        <ActionGroup orientation="left">
            <CompareBranchesSelection
                repo={repo}
                reference={reference}
                compareReference={compareReference}
                baseSelectURL={baseSelectURL}
                withCommits={true}
            />
        </ActionGroup>

        <ActionGroup orientation="right">

            <RefreshButton onClick={doRefresh} />

            {(compareReference.type === RefTypeBranch && reference.type === RefTypeBranch) &&
                <div>
                    <PullRequestButton
                        repo={repo}
                        disabled={((compareReference.id === reference.id) || isEmptyDiff || repo?.read_only)}
                        source={compareReference.id}
                        dest={reference.id}
                    />
                    <MergeButton
                        repo={repo}
                        disabled={((compareReference.id === reference.id) || isEmptyDiff || repo?.read_only)}
                        source={compareReference.id}
                        dest={reference.id}
                        onDone={doRefresh}
                    />
                </div>
            }
        </ActionGroup>
    </ActionsBar>;
};

<<<<<<< HEAD
const MergeButton = ({repo, onDone, source, dest, disabled = false}) => {
    const pluginManager = usePluginManager();
=======
const MergeButton = ({ repo, onDone, source, dest, disabled = false }) => {
>>>>>>> b1b862fb
    const textRef = useRef(null);
    const [metadataFields, setMetadataFields] = useState([])
    const initialMerge = {
        merging: false,
        show: false,
        err: null,
        strategy: "none",
    }
    const [mergeState, setMergeState] = useState(initialMerge);

    const onClickMerge = useCallback(() => {
        setMergeState({ merging: mergeState.merging, err: mergeState.err, show: true, strategy: mergeState.strategy })
    });

    const onStrategyChange = (event) => {
        setMergeState({
            merging: mergeState.merging,
            err: mergeState.err,
            show: mergeState.show,
            strategy: event.target.value
        });
    }
    const hide = () => {
        if (mergeState.merging) return;
        setMergeState(initialMerge);
        setMetadataFields([])
    }

    const onSubmit = async () => {
        const metadata = getMetadataIfValid(metadataFields);
        if (!metadata) {
            setMetadataFields(touchInvalidFields(metadataFields));
            return;
        }

        const message = textRef.current.value;

        let strategy = mergeState.strategy;
        if (strategy === "none") {
            strategy = "";
        }
        setMergeState({ merging: true, show: mergeState.show, err: mergeState.err, strategy: mergeState.strategy })
        try {
            await pluginManager.mergeOperation.merge(repo.id, source, dest, {
                message,
                metadata,
                strategy
            });
            setMergeState({
                merging: mergeState.merging,
                show: mergeState.show,
                err: null,
                strategy: mergeState.strategy
            })
            onDone();
            hide();
        } catch (err) {
            setMergeState({ merging: mergeState.merging, show: mergeState.show, err: err, strategy: mergeState.strategy })
        }
    }

    return (
        <>
            <Modal show={mergeState.show} onHide={hide} size="lg">
                <Modal.Header closeButton>
                    <Modal.Title>Merge branch {source} into {dest}</Modal.Title>
                </Modal.Header>
                <Modal.Body>
                    <Form className="mb-2">
                        <Form.Group controlId="message" className="mb-3">
                            <Form.Control
                                type="text"
                                placeholder="Commit Message (Optional)"
                                ref={textRef}
                                onKeyDown={(e) => {
                                    if (e.key === 'Enter' && !e.shiftKey) {
                                        e.preventDefault();
                                        onSubmit();
                                    }
                                }}
                            />
                        </Form.Group>

                        <MetadataFields metadataFields={metadataFields} setMetadataFields={setMetadataFields} />
                    </Form>
                    <FormControl sx={{ m: 1, minWidth: 120 }}>
                        <InputLabel id="demo-select-small" className="text-secondary">Strategy</InputLabel>
                        <Select
                            labelId="demo-select-small"
                            id="demo-simple-select-helper"
                            value={mergeState.strategy}
                            label="Strategy"
                            className="text-secondary"
                            onChange={onStrategyChange}
                        >
                            <MenuItem value={"none"}>Default</MenuItem>
                            <MenuItem value={"source-wins"}>source-wins</MenuItem>
                            <MenuItem value={"dest-wins"}>dest-wins</MenuItem>
                        </Select>
                    </FormControl>
                    <FormHelperText className="text-secondary">
                        In case of a merge conflict, this option will force the merge process
                        to automatically favor changes from <b>{dest}</b> (&rdquo;dest-wins&rdquo;) or
                        from <b>{source}</b> (&rdquo;source-wins&rdquo;). In case no selection is made,
                        the merge process will fail in case of a conflict.
                    </FormHelperText>
                    {(mergeState.err) ? (<AlertError error={mergeState.err} />) : (<></>)}
                </Modal.Body>
                <Modal.Footer>
                    <Button variant="secondary" disabled={mergeState.merging} onClick={hide}>
                        Cancel
                    </Button>
                    <Button variant="success" disabled={mergeState.merging} onClick={onSubmit}>
                        {(mergeState.merging) ? 'Merging...' : 'Merge'}
                    </Button>
                </Modal.Footer>
            </Modal>
            <Button variant="success" disabled={disabled} onClick={() => onClickMerge()}>
                <GitMergeIcon /> {"Merge"}
            </Button>
        </>
    );
}

const PullRequestButton = ({ repo, source, dest, disabled = false }) => {
    const router = useRouter();

    const onClick = () => {
        router.push({
            pathname: '/repositories/:repoId/pulls/create',
            params: { repoId: repo.id },
            query: { ref: dest, compare: source }
        });
    }

    return (
        <Button variant="primary" disabled={disabled} onClick={onClick}>
            <GitPullRequestIcon /> {"Create Pull Request"}
        </Button>
    );
}

export default CompareBranchesActionsBar;<|MERGE_RESOLUTION|>--- conflicted
+++ resolved
@@ -1,29 +1,16 @@
-<<<<<<< HEAD
-import React, {useCallback, useRef, useState} from "react";
-import {RefTypeBranch} from "../../../constants";
-import {ActionGroup, ActionsBar, AlertError, RefreshButton} from "../controls";
-import {MetadataFields} from "./metadata";
-import {getMetadataIfValid, touchInvalidFields} from "./metadataHelpers";
-import {GitMergeIcon} from "@primer/octicons-react";
-=======
 import React, { useCallback, useRef, useState } from "react";
-import { refs as refsAPI } from "../../../lib/api";
 import { RefTypeBranch } from "../../../constants";
 import { ActionGroup, ActionsBar, AlertError, RefreshButton } from "../controls";
 import { MetadataFields } from "./metadata";
 import { getMetadataIfValid, touchInvalidFields } from "./metadataHelpers";
 import { GitMergeIcon, GitPullRequestIcon } from "@primer/octicons-react";
->>>>>>> b1b862fb
 import Button from "react-bootstrap/Button";
 import Modal from "react-bootstrap/Modal";
 import Form from "react-bootstrap/Form";
 import { FormControl, FormHelperText, InputLabel, MenuItem, Select } from "@mui/material";
 import CompareBranchesSelection from "./compareBranchesSelection";
-<<<<<<< HEAD
+import { useRouter } from "../../../lib/hooks/router";
 import {usePluginManager} from "../../../extendable/plugins/pluginsContext";
-=======
-import { useRouter } from "../../../lib/hooks/router";
->>>>>>> b1b862fb
 
 const CompareBranchesActionsBar = (
     { repo, reference, compareReference, baseSelectURL, doRefresh, isEmptyDiff }
@@ -64,12 +51,8 @@
     </ActionsBar>;
 };
 
-<<<<<<< HEAD
-const MergeButton = ({repo, onDone, source, dest, disabled = false}) => {
+const MergeButton = ({ repo, onDone, source, dest, disabled = false }) => {
     const pluginManager = usePluginManager();
-=======
-const MergeButton = ({ repo, onDone, source, dest, disabled = false }) => {
->>>>>>> b1b862fb
     const textRef = useRef(null);
     const [metadataFields, setMetadataFields] = useState([])
     const initialMerge = {
