import React, { useCallback, useRef, useState } from 'react';
import { RefTypeBranch } from '../../../constants';
<<<<<<< HEAD
import { ActionGroup, ActionsBar, AlertError, Loading, RefreshButton } from '../controls';
=======
import { ActionGroup, ActionsBar, AlertError, RefreshButton } from '../controls';
>>>>>>> 3f929b32
import { MetadataFields } from './metadata';
import { getMetadataIfValid, touchInvalidFields } from './metadataHelpers';
import { GitMergeIcon, GitPullRequestIcon } from '@primer/octicons-react';
import Button from 'react-bootstrap/Button';
import Modal from 'react-bootstrap/Modal';
import Form from 'react-bootstrap/Form';
import { FormControl, FormHelperText, InputLabel, MenuItem, Select } from '@mui/material';
import CompareBranchesSelection from './compareBranchesSelection';
import { useRouter } from '../../../lib/hooks/router';
import { usePluginManager } from '../../../extendable/plugins/pluginsContext';
<<<<<<< HEAD
import { useConfigContext } from '../../../lib/hooks/configProvider';
=======
>>>>>>> 3f929b32

const CompareBranchesActionsBar = ({ repo, reference, compareReference, baseSelectURL, doRefresh, isEmptyDiff }) => {
    return (
        <ActionsBar>
            <ActionGroup orientation="left">
                <CompareBranchesSelection
                    repo={repo}
                    reference={reference}
                    compareReference={compareReference}
                    baseSelectURL={baseSelectURL}
                    withCommits={true}
                />
            </ActionGroup>

            <ActionGroup orientation="right">
                <RefreshButton onClick={doRefresh} />

                {compareReference.type === RefTypeBranch && reference.type === RefTypeBranch && (
                    <div>
                        <PullRequestButton
                            repo={repo}
                            disabled={compareReference.id === reference.id || isEmptyDiff || repo?.read_only}
                            source={compareReference.id}
                            dest={reference.id}
                        />
                        <MergeButton
                            repo={repo}
                            disabled={compareReference.id === reference.id || isEmptyDiff || repo?.read_only}
                            source={compareReference.id}
                            dest={reference.id}
                            onDone={doRefresh}
                        />
                    </div>
                )}
            </ActionGroup>
        </ActionsBar>
    );
};

const MergeButton = ({ repo, onDone, source, dest, disabled = false }) => {
    const pluginManager = usePluginManager();
<<<<<<< HEAD
    const { config, loading: configsLoading, error: configsError } = useConfigContext();
    const capabilitiesConfig = config?.capabilitiesConfig;
=======
>>>>>>> 3f929b32
    const textRef = useRef(null);
    const [metadataFields, setMetadataFields] = useState([]);
    const initialMerge = {
        merging: false,
        show: false,
        err: null,
        strategy: 'none',
    };
    const [mergeState, setMergeState] = useState(initialMerge);

    const onClickMerge = useCallback(() => {
<<<<<<< HEAD
        setMergeState({ merging: mergeState.merging, err: mergeState.err, show: true, strategy: mergeState.strategy });
=======
        setMergeState({
            merging: mergeState.merging,
            err: mergeState.err,
            show: true,
            strategy: mergeState.strategy,
        });
>>>>>>> 3f929b32
    });

    const onStrategyChange = (event) => {
        setMergeState({
            merging: mergeState.merging,
            err: mergeState.err,
            show: mergeState.show,
            strategy: event.target.value,
        });
    };
    const hide = () => {
        if (mergeState.merging) return;
        setMergeState(initialMerge);
        setMetadataFields([]);
    };

    const onSubmit = async () => {
        const metadata = getMetadataIfValid(metadataFields);
        if (!metadata) {
            setMetadataFields(touchInvalidFields(metadataFields));
            return;
        }

        const message = textRef.current.value;

        let strategy = mergeState.strategy;
        if (strategy === 'none') {
            strategy = '';
        }
<<<<<<< HEAD
        setMergeState({ merging: true, show: mergeState.show, err: mergeState.err, strategy: mergeState.strategy });
        try {
            await pluginManager.mergeOperation.merge(
                repo.id,
                source,
                dest,
                strategy,
                message,
                metadata,
                capabilitiesConfig,
            );
=======
        setMergeState({
            merging: true,
            show: mergeState.show,
            err: mergeState.err,
            strategy: mergeState.strategy,
        });
        try {
            await pluginManager.mergeOperation.merge(repo.id, source, dest, strategy, message, metadata);
>>>>>>> 3f929b32
            setMergeState({
                merging: mergeState.merging,
                show: mergeState.show,
                err: null,
                strategy: mergeState.strategy,
            });
            onDone();
            hide();
        } catch (err) {
            setMergeState({
                merging: mergeState.merging,
                show: mergeState.show,
                err: err,
                strategy: mergeState.strategy,
            });
        }
    };

    return (
        <>
            <Modal show={mergeState.show} onHide={hide} size="lg">
                <Modal.Header closeButton>
                    <Modal.Title>
                        Merge branch {source} into {dest}
                    </Modal.Title>
                </Modal.Header>
                <Modal.Body>
                    <Form className="mb-2">
                        <Form.Group controlId="message" className="mb-3">
                            <Form.Control
                                type="text"
                                placeholder="Commit Message (Optional)"
                                ref={textRef}
                                onKeyDown={(e) => {
                                    if (e.key === 'Enter' && !e.shiftKey) {
                                        e.preventDefault();
                                        onSubmit();
                                    }
                                }}
                            />
                        </Form.Group>

                        <MetadataFields metadataFields={metadataFields} setMetadataFields={setMetadataFields} />
                    </Form>
                    <FormControl sx={{ m: 1, minWidth: 120 }}>
                        <InputLabel id="demo-select-small" className="text-secondary">
                            Strategy
                        </InputLabel>
                        <Select
                            labelId="demo-select-small"
                            id="demo-simple-select-helper"
                            value={mergeState.strategy}
                            label="Strategy"
                            className="text-secondary"
                            onChange={onStrategyChange}
                        >
                            <MenuItem value={'none'}>Default</MenuItem>
                            <MenuItem value={'source-wins'}>source-wins</MenuItem>
                            <MenuItem value={'dest-wins'}>dest-wins</MenuItem>
                        </Select>
                    </FormControl>
                    <FormHelperText className="text-secondary">
                        In case of a merge conflict, this option will force the merge process to automatically favor
                        changes from <b>{dest}</b> (&rdquo;dest-wins&rdquo;) or from <b>{source}</b>{' '}
                        (&rdquo;source-wins&rdquo;). In case no selection is made, the merge process will fail in case
                        of a conflict.
                    </FormHelperText>
                    {mergeState.err ? <AlertError error={mergeState.err} /> : <></>}
                </Modal.Body>
                <Modal.Footer>
                    <Button variant="secondary" disabled={mergeState.merging} onClick={hide}>
                        Cancel
                    </Button>
                    <Button variant="success" disabled={mergeState.merging} onClick={onSubmit}>
                        {mergeState.merging ? 'Merging...' : 'Merge'}
                    </Button>
                </Modal.Footer>
            </Modal>
<<<<<<< HEAD
            {configsLoading ? (
                <Loading />
            ) : configsError ? (
                <AlertError error={configsError} />
            ) : (
                <Button variant="success" disabled={disabled} onClick={() => onClickMerge()}>
                    <GitMergeIcon /> {'Merge'}
                </Button>
            )}
=======
            <Button variant="success" disabled={disabled} onClick={() => onClickMerge()}>
                <GitMergeIcon /> {'Merge'}
            </Button>
>>>>>>> 3f929b32
        </>
    );
};

const PullRequestButton = ({ repo, source, dest, disabled = false }) => {
    const router = useRouter();

    const onClick = () => {
        router.push({
            pathname: '/repositories/:repoId/pulls/create',
            params: { repoId: repo.id },
            query: { ref: dest, compare: source },
        });
    };

    return (
        <Button variant="primary" disabled={disabled} onClick={onClick}>
            <GitPullRequestIcon /> {'Create Pull Request'}
        </Button>
    );
};

export default CompareBranchesActionsBar;<|MERGE_RESOLUTION|>--- conflicted
+++ resolved
@@ -1,10 +1,6 @@
 import React, { useCallback, useRef, useState } from 'react';
 import { RefTypeBranch } from '../../../constants';
-<<<<<<< HEAD
-import { ActionGroup, ActionsBar, AlertError, Loading, RefreshButton } from '../controls';
-=======
 import { ActionGroup, ActionsBar, AlertError, RefreshButton } from '../controls';
->>>>>>> 3f929b32
 import { MetadataFields } from './metadata';
 import { getMetadataIfValid, touchInvalidFields } from './metadataHelpers';
 import { GitMergeIcon, GitPullRequestIcon } from '@primer/octicons-react';
@@ -15,10 +11,7 @@
 import CompareBranchesSelection from './compareBranchesSelection';
 import { useRouter } from '../../../lib/hooks/router';
 import { usePluginManager } from '../../../extendable/plugins/pluginsContext';
-<<<<<<< HEAD
 import { useConfigContext } from '../../../lib/hooks/configProvider';
-=======
->>>>>>> 3f929b32
 
 const CompareBranchesActionsBar = ({ repo, reference, compareReference, baseSelectURL, doRefresh, isEmptyDiff }) => {
     return (
@@ -60,11 +53,8 @@
 
 const MergeButton = ({ repo, onDone, source, dest, disabled = false }) => {
     const pluginManager = usePluginManager();
-<<<<<<< HEAD
     const { config, loading: configsLoading, error: configsError } = useConfigContext();
     const capabilitiesConfig = config?.capabilitiesConfig;
-=======
->>>>>>> 3f929b32
     const textRef = useRef(null);
     const [metadataFields, setMetadataFields] = useState([]);
     const initialMerge = {
@@ -76,16 +66,12 @@
     const [mergeState, setMergeState] = useState(initialMerge);
 
     const onClickMerge = useCallback(() => {
-<<<<<<< HEAD
-        setMergeState({ merging: mergeState.merging, err: mergeState.err, show: true, strategy: mergeState.strategy });
-=======
         setMergeState({
             merging: mergeState.merging,
             err: mergeState.err,
             show: true,
             strategy: mergeState.strategy,
         });
->>>>>>> 3f929b32
     });
 
     const onStrategyChange = (event) => {
@@ -115,8 +101,12 @@
         if (strategy === 'none') {
             strategy = '';
         }
-<<<<<<< HEAD
-        setMergeState({ merging: true, show: mergeState.show, err: mergeState.err, strategy: mergeState.strategy });
+        setMergeState({
+            merging: true,
+            show: mergeState.show,
+            err: mergeState.err,
+            strategy: mergeState.strategy,
+        });
         try {
             await pluginManager.mergeOperation.merge(
                 repo.id,
@@ -127,16 +117,6 @@
                 metadata,
                 capabilitiesConfig,
             );
-=======
-        setMergeState({
-            merging: true,
-            show: mergeState.show,
-            err: mergeState.err,
-            strategy: mergeState.strategy,
-        });
-        try {
-            await pluginManager.mergeOperation.merge(repo.id, source, dest, strategy, message, metadata);
->>>>>>> 3f929b32
             setMergeState({
                 merging: mergeState.merging,
                 show: mergeState.show,
@@ -215,7 +195,6 @@
                     </Button>
                 </Modal.Footer>
             </Modal>
-<<<<<<< HEAD
             {configsLoading ? (
                 <Loading />
             ) : configsError ? (
@@ -225,11 +204,6 @@
                     <GitMergeIcon /> {'Merge'}
                 </Button>
             )}
-=======
-            <Button variant="success" disabled={disabled} onClick={() => onClickMerge()}>
-                <GitMergeIcon /> {'Merge'}
-            </Button>
->>>>>>> 3f929b32
         </>
     );
 };
