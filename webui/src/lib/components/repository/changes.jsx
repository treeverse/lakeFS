--- conflicted
+++ resolved
@@ -1,19 +1,9 @@
-<<<<<<< HEAD
+import React, {useState, Fragment} from "react";
 import React, {useState} from "react";
 
-=======
-import React, {useState, Fragment} from "react";
-import OverlayTrigger from 'react-bootstrap/OverlayTrigger';
-import Tooltip from 'react-bootstrap/Tooltip';
->>>>>>> 3b93faa2
 import {
     ClockIcon
 } from "@primer/octicons-react";
-<<<<<<< HEAD
-=======
-
-import {Link} from "../nav";
->>>>>>> 3b93faa2
 import {useAPIWithPagination} from "../../hooks/api";
 import {Error} from "../controls";
 import {ObjectsDiff} from "./ObjectsDiff";
@@ -21,54 +11,6 @@
 import * as tablesUtil from "../../../util/tablesUtil";
 import {ObjectTreeEntryRow, PrefixTreeEntryRow, TableTreeEntryRow} from "./treeRows";
 
-<<<<<<< HEAD
-=======
-class RowAction {
-    /**
-     * @param {JSX.Element} icon
-     * @param {string} tooltip
-     * @param {boolean} visible
-     * @param {()=>void} onClick
-     */
-    constructor(icon, tooltip, visible, onClick) {
-        this.tooltip = tooltip
-        this.visible = visible
-        this.onClick = onClick
-        this.icon = icon
-    }
-}
-
-/**
- * @param {[RowAction]} actions
- */
-const ChangeRowActions = ({actions}) => {
-    const actionFragments = actions.map((action, i) => (
-        <Fragment key={`action-${i}`}>
-            <OverlayTrigger placement="bottom" overlay={
-                <Tooltip id="tooltip-action-${i}">
-                    {action.tooltip}
-                </Tooltip>
-            }>
-                <span>
-                    <Link className={"btn-link"} disabled={false} style={{visibility: action.visible ? "visible" : ""}}
-                          onClick={e => {
-                              e.preventDefault();
-                              action.onClick()
-                          }}>
-                        {action.icon}
-                    </Link>
-                </span>
-            </OverlayTrigger>&#160;&#160;
-        </Fragment>
-    ));
-
-    return (
-        <>
-            {actionFragments}
-        </>
-    );
-}
->>>>>>> 3b93faa2
 
 /**
  * Tree item is a node in the tree view. It can be expanded to multiple TreeEntryRow:
@@ -105,7 +47,6 @@
         setResultsState({results: resultsState.results.concat(results), pagination: pagination})
         return {results:resultsState.results, pagination: pagination}
     }, [repo.id, reference.id, internalRefresh, afterUpdated, entry.path, delimiter, dirExpanded])
-
 
     const results = resultsState.results
     if (error)
@@ -152,32 +93,7 @@
     } else {
         return <TableTreeEntryRow key={entry.path + "entry-row"} entry={entry} relativeTo={relativeTo} depth={depth} onRevert={onRevert}/>
     }
-<<<<<<< HEAD
 }
-=======
-    return (
-        <tr className={rowClass}>
-            <td className="pl-4 col-auto p-2">{diffIndicator}</td>
-            <td className="col-9 tree-path">
-                <span style={{marginLeft: (depth * 20) + "px"}}>
-                    <span onClick={onClick}>
-                        {!leaf && (dirExpanded ? <ChevronDownIcon/> : <ChevronRightIcon/>)}
-                    </span>
-                    {loading ? <ClockIcon/> : ""}
-                    {pathSection}
-                </span>
-            </td>
-            <td className={"col-2 p-0 text-end"}>{showSummary && <ChangeSummary prefix={entry.path} getMore={getMore}/>}</td>
-            <td className={"col-1 change-entry-row-actions"}>
-                <ChangeRowActions actions={rowActions} />
-                <ConfirmationModal show={showRevertConfirm} onHide={() => setShowRevertConfirm(false)}
-                                   msg={`Are you sure you wish to revert "${entry.path}" (${entry.type})?`}
-                                   onConfirm={() => onRevert(entry)}/>
-            </td>
-        </tr>
-    );
-};
->>>>>>> 3b93faa2
 
 export const TreeEntryPaginator = ({ path, setAfterUpdated, nextPage, depth=0, loading=false }) => {
     let pathSectionText = "Load more results ...";
