--- conflicted
+++ resolved
@@ -133,15 +133,11 @@
                                     withCommits={refType !== RefTypeTag && withCommits}
                                     logCommits={async () => {
                                         const data = await commits.log(repo.id, namedRef.id);
-<<<<<<< HEAD
-                                        setCommitList({ ...commitList, branch: namedRef.id, commits: data.results });
-=======
                                         setCommitList({
                                             ...commitList,
                                             branch: namedRef.id,
                                             commits: data.results,
                                         });
->>>>>>> 3f929b32
                                     }}
                                 />
                             ))}
