--- conflicted
+++ resolved
@@ -4,15 +4,7 @@
 import Nav from "react-bootstrap/Nav";
 
 import {buildURL} from "../hooks/router";
-<<<<<<< HEAD
-import {Box, Tabs} from "@mui/material";
-import {ClipboardButton} from "./controls";
-import {FaRegCopy} from "react-icons/fa";
-import SyntaxHighlighter from "react-syntax-highlighter";
-import { a11yLight } from 'react-syntax-highlighter/dist/esm/styles/hljs';
-=======
 import {Tabs} from "@mui/material";
->>>>>>> e88f75ca
 
 
 function isModifiedEvent(event) {
@@ -72,36 +64,6 @@
     );
 };
 
-<<<<<<< HEAD
-export function CodeTabPanel({children, value, index, ...other}) {
-    return (
-        <div
-            role="code-tabpanel"
-            hidden={value !== index}
-            id={`code-tabpanel-${index}`}
-            aria-labelledby={`code-tabpanel-${index}`}
-            {...other}
-        >
-            {value === index && (
-                <Box sx={{display: 'flex', flexDirection: 'row', justifyContent: 'space-between', py: 1}}
-                     className={'code-container text-secondary'}>
-                    <Box sx={{ml: 2}}>
-                        <SyntaxHighlighter style={a11yLight} wrapLongLines customStyle={{margin: 0, padding: 0, backgroundColor: 'inherit'}}>
-                            {children}
-                        </SyntaxHighlighter>
-                    </Box>
-                    <Box sx={{mr: 2}}>
-                        <ClipboardButton icon={<FaRegCopy size={16}/>} variant="link" tooltip="Copy to clipboard"
-                                         text={children} size={'sm'}/>
-                    </Box>
-                </Box>
-            )}
-        </div>
-    );
-}
-
-=======
->>>>>>> e88f75ca
 export const TabsWrapper = ({
                                 isCentered,
                                 children,
