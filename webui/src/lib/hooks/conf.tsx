import React, { ReactNode, createContext, useContext, useMemo } from 'react';

import { useAPI } from './api';
import { setup } from '../api';

type LoginConfig = {
    RBAC: string | null;
    FallbackLoginLabel: string | null;
    FallbackLoginUrl: string | null;
    LoginCookieNames: string[];
    LoginFailedMessage: string | null;
    LoginUrl: string;
    LogoutUrl: string;
};

const initValue = {
    RBAC: null,
    FallbackLoginLabel: null,
    FallbackLoginUrl: null,
    LoginCookieNames: [],
    LoginFailedMessage: null,
    LoginUrl: '',
    LogoutUrl: '',
};

export const LoginConfigContext = createContext<LoginConfig>(initValue);

export const WithLoginConfigContext = ({ children }: { children: ReactNode }) => {
    const { response, error, loading } = useAPI(() => setup.getState());
    // this will be fixed when we have proper types for the API
<<<<<<< HEAD
    // eslint-disable-next-line @typescript-eslint/no-explicit-any
    const lc = useMemo(
        () =>
            error || loading || !('login_config' in (response as any))
                ? initValue
                : ((response as any).login_config as LoginConfig) || {},
=======
    const lc = useMemo(
        () =>
            error || loading || !('login_config' in (response as Record<string, unknown>))
                ? initValue
                : ((response as Record<string, unknown>).login_config as LoginConfig) || {},
>>>>>>> 3f929b32
        [response],
    );
    return <LoginConfigContext.Provider value={lc}>{children}</LoginConfigContext.Provider>;
};

export const useLoginConfigContext = () => useContext(LoginConfigContext);<|MERGE_RESOLUTION|>--- conflicted
+++ resolved
@@ -28,20 +28,11 @@
 export const WithLoginConfigContext = ({ children }: { children: ReactNode }) => {
     const { response, error, loading } = useAPI(() => setup.getState());
     // this will be fixed when we have proper types for the API
-<<<<<<< HEAD
-    // eslint-disable-next-line @typescript-eslint/no-explicit-any
-    const lc = useMemo(
-        () =>
-            error || loading || !('login_config' in (response as any))
-                ? initValue
-                : ((response as any).login_config as LoginConfig) || {},
-=======
     const lc = useMemo(
         () =>
             error || loading || !('login_config' in (response as Record<string, unknown>))
                 ? initValue
                 : ((response as Record<string, unknown>).login_config as LoginConfig) || {},
->>>>>>> 3f929b32
         [response],
     );
     return <LoginConfigContext.Provider value={lc}>{children}</LoginConfigContext.Provider>;
