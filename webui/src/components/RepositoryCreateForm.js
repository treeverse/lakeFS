import React, {useRef, useState} from 'react';

import Form from "react-bootstrap/Form";
import Alert from "react-bootstrap/Alert";
import Button from "react-bootstrap/Button";
import Row from "react-bootstrap/Row";
import Col from "react-bootstrap/Col";
import {connect} from "react-redux";

const DEFAULT_BLOCKSTORE_TYPE = "s3";

export const RepositoryCreateForm = connect(
  ({ repositories, config }) => {
    const {create} = repositories;
    return {
      create,
      config: config.config,
    };
  })(({ error, onSubmit, onCancel, create, sm = 6, config }) => {
    const fieldNameOffset = 3;
    const repoValidityRegex = /^[a-z0-9][a-z0-9-]{2,62}$/;
    const storageNamespaceValidityRegex = /^(s3|gs|mem|local|transient):\/.*$/;

    const [formValid, setFormValid] = useState(false);
    const [repoValid, setRepoValid] = useState(true);
    const [storageNamespaceValid, setStorageNamespaceValid] = useState(true);
    const [defaultBranchValid, setDefaultBranchValid] = useState(true);
    const storageNamespaceField = useRef(null);
    const defaultBranchField = useRef(null);
    const repoIdField = useRef(null);

    const checkRepoValidity = () => {
        const isRepoValid = repoValidityRegex.test(repoIdField.current.value)
        setRepoValid(isRepoValid);
        setFormValid(isRepoValid);
    };

    const checkStorageNamespaceValidity = () => {
        const isStorageNamespaceValid = storageNamespaceValidityRegex.test(storageNamespaceField.current.value)
        setStorageNamespaceValid(isStorageNamespaceValid);
        setFormValid(isStorageNamespaceValid);
    };

    const checkDefaultBranchValidity = () => {
        const isBranchValid = defaultBranchField.current.value.length;
        setDefaultBranchValid(isBranchValid);
        setFormValid(isBranchValid);
    };

    let blockstoreType = config.payload == null ? DEFAULT_BLOCKSTORE_TYPE : config.payload['blockstore.type']

    return (
        <Form className={"mt-5"} onSubmit={(e) => {
            e.preventDefault();
            if (!formValid) {
                return;
            }
            onSubmit({
                id: repoIdField.current.value,
                storage_namespace: storageNamespaceField.current.value,
                default_branch: defaultBranchField.current.value
            });
        }}>
            <Form.Group as={Row} controlId="id">
                <Form.Label column sm={fieldNameOffset}>Repository ID</Form.Label>
                <Col sm={sm}>
                    <Form.Control type="text" autoFocus ref={repoIdField} onChange={checkRepoValidity}/>
                    {!repoValid &&
                        <Form.Text className="text-danger">
                            Min 2 characters. Only Alpahnumeric characters and '-' allowed.
                        </Form.Text>
                    }
                </Col>
            </Form.Group>

            <Form.Group as={Row}>
                <Form.Label column sm={fieldNameOffset}>Storage Namespace</Form.Label>
                    <Col sm={sm}>
<<<<<<< HEAD
                        <Form.Control type="text" ref={storageNamespaceField} placeholder="i.e. s3://example-bucket/" onChange={checkStorageNamespaceValidity}/>
                        {!storageNamespaceValid &&
                            <Form.Text className="text-danger">
                                Invalid Storage Namespace.
                            </Form.Text>
                        }
=======
                        <Form.Control type="text" ref={storageNamespaceField} placeholder={`e.g. ${blockstoreType}://example-bucket/`} onChange={checkValidity}/>
>>>>>>> 6cedb969
                    </Col>
            </Form.Group>
            <Form.Group as={Row} controlId="defaultBranch">
                <Form.Label column sm={fieldNameOffset}>Default Branch</Form.Label>
                <Col sm={sm}>
                    <Form.Control type="text" ref={defaultBranchField} placeholder="defaultBranch" defaultValue={"master"} onChange={checkDefaultBranchValidity}/>
                    {!defaultBranchValid &&
                        <Form.Text className="text-danger">
                            Invalid Branch.
                        </Form.Text>
                    }
                </Col>
            </Form.Group>

            {error &&
                <Row>
                    <Col md={{span: sm, offset: fieldNameOffset}} >
                        <Alert variant={"danger"}>{error}</Alert>
                    </Col>
                </Row>}

            <Row>
                <Col md={{span: sm, offset: fieldNameOffset}} >
                    <Button variant="success" type="submit" className="mr-2" disabled={!formValid || create.inProgress}>
                        { create.inProgress ? 'Creating...' : 'Create Repository' }
                    </Button>
                    <Button variant="secondary" onClick={(e) => {
                        e.preventDefault();
                        onCancel();
                    }}>Cancel</Button>
                </Col>
            </Row>
        </Form>
    );
});<|MERGE_RESOLUTION|>--- conflicted
+++ resolved
@@ -76,16 +76,12 @@
             <Form.Group as={Row}>
                 <Form.Label column sm={fieldNameOffset}>Storage Namespace</Form.Label>
                     <Col sm={sm}>
-<<<<<<< HEAD
-                        <Form.Control type="text" ref={storageNamespaceField} placeholder="i.e. s3://example-bucket/" onChange={checkStorageNamespaceValidity}/>
+                        <Form.Control type="text" ref={storageNamespaceField} placeholder={`e.g. ${blockstoreType}://example-bucket/`} onChange={checkStorageNamespaceValidity}/>
                         {!storageNamespaceValid &&
                             <Form.Text className="text-danger">
                                 Invalid Storage Namespace.
                             </Form.Text>
                         }
-=======
-                        <Form.Control type="text" ref={storageNamespaceField} placeholder={`e.g. ${blockstoreType}://example-bucket/`} onChange={checkValidity}/>
->>>>>>> 6cedb969
                     </Col>
             </Form.Group>
             <Form.Group as={Row} controlId="defaultBranch">
