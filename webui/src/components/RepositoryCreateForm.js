--- conflicted
+++ resolved
@@ -29,9 +29,8 @@
     const defaultBranchField = useRef(null);
     const repoNameField = useRef(null);
 
-<<<<<<< HEAD
     const checkRepoValidity = () => {
-        const isRepoValid = repoValidityRegex.test(repoIdField.current.value)
+        const isRepoValid = repoValidityRegex.test(repoNameField.current.value)
         setRepoValid(isRepoValid);
         setFormValid(isRepoValid && storageNamespaceValid && defaultBranchValid);
     };
@@ -46,16 +45,6 @@
         const isBranchValid = defaultBranchField.current.value.length;
         setDefaultBranchValid(isBranchValid);
         setFormValid(isBranchValid && storageNamespaceValid && repoValid);
-=======
-    const checkValidity = () => {
-        if (repoNameField.current.value.length === 0 ||
-            storageNamespaceField.current.value.length === 0 ||
-            defaultBranchField.current.value.length === 0) {
-            setFormValid(false);
-            return;
-        }
-        setFormValid(true);
->>>>>>> f85b6e8a
     };
 
     let blockstoreType = config.payload == null ? DEFAULT_BLOCKSTORE_TYPE : config.payload['blockstore.type']
@@ -75,16 +64,12 @@
             <Form.Group as={Row} controlId="id">
                 <Form.Label column sm={fieldNameOffset}>Repository ID</Form.Label>
                 <Col sm={sm}>
-<<<<<<< HEAD
-                    <Form.Control type="text" autoFocus ref={repoIdField} onChange={checkRepoValidity}/>
+                    <Form.Control type="text" autoFocus ref={repoNameField} onChange={checkRepoValidity}/>
                     {!repoValid &&
                         <Form.Text className="text-danger">
                             Min 2 characters. Only lowercase alphanumeric characters and '-' allowed.
                         </Form.Text>
                     }
-=======
-                    <Form.Control type="text" autoFocus ref={repoNameField} onChange={checkValidity}/>
->>>>>>> f85b6e8a
                 </Col>
             </Form.Group>
 
