import React, { useEffect, useState } from 'react';
import { AlertError, Loading } from '../../../../../lib/components/controls';
import { useRefs } from '../../../../../lib/hooks/repo';
import { useAPI, useAPIWithPagination } from '../../../../../lib/hooks/api';
import { commits, refs } from '../../../../../lib/api';
import { ChangesTreeContainer, defaultGetMoreChanges } from '../../../../../lib/components/repository/changes';
import { useRouter } from '../../../../../lib/hooks/router';
import { URINavigator } from '../../../../../lib/components/repository/tree';
import { appendMoreResults } from '../../objects';
import { CommitInfoCard } from '../../../../../lib/components/repository/commits';
import { useOutletContext } from 'react-router-dom';

const ChangeList = ({ repo, commit, prefix, onNavigate }) => {
    const [actionError, setActionError] = useState(null);
    const [afterUpdated, setAfterUpdated] = useState(''); // state of pagination of the item's children
<<<<<<< HEAD
    const [resultsState, setResultsState] = useState({ prefix: prefix, results: [], pagination: {} }); // current retrieved children of the item
=======
    const [resultsState, setResultsState] = useState({
        prefix: prefix,
        results: [],
        pagination: {},
    }); // current retrieved children of the item
>>>>>>> 3f929b32

    const delimiter = '/';

    const { error, loading, nextPage } = useAPIWithPagination(async () => {
        if (!repo) return;
        if (!commit.parents || commit.parents.length === 0) return { results: [], pagination: { has_more: false } };

        return await appendMoreResults(resultsState, prefix, afterUpdated, setAfterUpdated, setResultsState, () =>
            refs.diff(repo.id, commit.parents[0], commit.id, afterUpdated, prefix, delimiter),
        );
    }, [repo.id, commit.id, afterUpdated, prefix]);

    const results = resultsState.results;

    if (error) return <AlertError error={error} />;
    if (loading) return <Loading />;

    const actionErrorDisplay = actionError ? (
        <AlertError error={actionError} onDismiss={() => setActionError(null)} />
    ) : (
        <></>
    );

    const commitSha = commit.id.substring(0, 12);
    const uriNavigator = (
        <URINavigator
            path={prefix}
            reference={commit}
            repo={repo}
            relativeTo={`${commitSha}`}
            pathURLBuilder={(params, query) => {
                return {
                    pathname: '/repositories/:repoId/commits/:commitId',
                    params: { repoId: repo.id, commitId: commit.id },
                    query: { prefix: query.path },
                };
            }}
        />
    );
    const changesTreeMessage = (
        <p>
            Showing changes for commit <strong>{commitSha}</strong>
        </p>
    );
    return (
        <>
            {actionErrorDisplay}
            <ChangesTreeContainer
                results={results}
                delimiter={delimiter}
                uriNavigator={uriNavigator}
                leftDiffRefID={commit.parents[0]}
                rightDiffRefID={commit.id}
                repo={repo}
                reference={commit}
                prefix={prefix}
                getMore={defaultGetMoreChanges(repo, commit.parents[0], commit.id, delimiter)}
                loading={loading}
                nextPage={nextPage}
                setAfterUpdated={setAfterUpdated}
                onNavigate={onNavigate}
                changesTreeMessage={changesTreeMessage}
            />
        </>
    );
};

const CommitView = ({ repo, commitId, onNavigate, view, prefix }) => {
    // pull commit itself
    const { response, loading, error } = useAPI(async () => {
        return await commits.get(repo.id, commitId);
    }, [repo.id, commitId]);

    if (loading) return <Loading />;
    if (error) return <AlertError error={error} />;

    const commit = response;

    return (
        <div className="mb-5 mt-3">
            <CommitInfoCard repo={repo} commit={commit} />
            <div className="mt-4">
                <ChangeList
                    prefix={prefix}
                    view={view ? view : ''}
                    repo={repo}
                    commit={commit}
                    onNavigate={onNavigate}
                />
            </div>
        </div>
    );
};

const CommitContainer = () => {
    const router = useRouter();
    const { repo, loading, error } = useRefs();
    const { prefix } = router.query;
    const { commitId } = router.params;

    if (loading) return <Loading />;
    if (error) return <AlertError error={error} />;

    return (
        <CommitView
            repo={repo}
            prefix={prefix ? prefix : ''}
            commitId={commitId}
            onNavigate={(entry) => {
                return {
                    pathname: '/repositories/:repoId/commits/:commitId',
                    params: { repoId: repo.id, commitId: commitId },
                    query: {
                        prefix: entry.path,
                    },
                };
            }}
        />
    );
};

const RepositoryCommitPage = () => {
    const [setActivePage] = useOutletContext();
    useEffect(() => setActivePage('commits'), [setActivePage]);

    return <CommitContainer />;
};

export default RepositoryCommitPage;<|MERGE_RESOLUTION|>--- conflicted
+++ resolved
@@ -13,15 +13,11 @@
 const ChangeList = ({ repo, commit, prefix, onNavigate }) => {
     const [actionError, setActionError] = useState(null);
     const [afterUpdated, setAfterUpdated] = useState(''); // state of pagination of the item's children
-<<<<<<< HEAD
-    const [resultsState, setResultsState] = useState({ prefix: prefix, results: [], pagination: {} }); // current retrieved children of the item
-=======
     const [resultsState, setResultsState] = useState({
         prefix: prefix,
         results: [],
         pagination: {},
     }); // current retrieved children of the item
->>>>>>> 3f929b32
 
     const delimiter = '/';
 
