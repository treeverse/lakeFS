function getRepoStorageConfig(configs, repo) {
    if (!configs || !configs.length) {
        return { storageConfig: null, error: new Error('No storage configs found') };
    }

    if (configs.length > 1) {
        const storageID = repo?.storage_id;
        if (!storageID) {
<<<<<<< HEAD
            return { storageConfig: null, error: new Error('Repo with no StorageID, cannot match storage config') };
=======
            return {
                storageConfig: null,
                error: new Error('Repo with no StorageID, cannot match storage config'),
            };
>>>>>>> 3f929b32
        }

        // find the storage config that matches the repo
        const storageConfig = configs.find((c) => c['blockstore_id'] === storageID);
        if (!storageConfig) {
            return {
                storageConfig: null,
                error: new Error('No storage config found for repo. StorageID: ' + storageID),
            };
        }
        return { storageConfig, error: null };
    } else {
        // single blockstore config
        return { storageConfig: configs[0], error: null };
    }
}

export { getRepoStorageConfig };<|MERGE_RESOLUTION|>--- conflicted
+++ resolved
@@ -6,14 +6,10 @@
     if (configs.length > 1) {
         const storageID = repo?.storage_id;
         if (!storageID) {
-<<<<<<< HEAD
-            return { storageConfig: null, error: new Error('Repo with no StorageID, cannot match storage config') };
-=======
             return {
                 storageConfig: null,
                 error: new Error('Repo with no StorageID, cannot match storage config'),
             };
->>>>>>> 3f929b32
         }
 
         // find the storage config that matches the repo
