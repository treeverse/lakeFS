import React, {useState} from "react";

import {RepositoryPageLayout} from "../../../lib/components/repository/layout";
import {
    ActionGroup,
    ActionsBar,
    Error,
    Loading,
    RefreshButton
} from "../../../lib/components/controls";
import {RefContextProvider, useRefs} from "../../../lib/hooks/repo";
import RefDropdown from "../../../lib/components/repository/refDropdown";
import {ArrowLeftIcon, GitMergeIcon, InfoIcon} from "@primer/octicons-react";
import {useAPIWithPagination} from "../../../lib/hooks/api";
import {refs, statistics} from "../../../lib/api";
import Alert from "react-bootstrap/Alert";
import Card from "react-bootstrap/Card";
import Table from "react-bootstrap/Table";
import {TreeEntryPaginator, TreeItem} from "../../../lib/components/repository/changes";
import {useRouter} from "../../../lib/hooks/router";
import {URINavigator} from "../../../lib/components/repository/tree";
import {appendMoreResults} from "./changes";
import {RefTypeBranch, RefTypeCommit} from "../../../constants";
import Button from "react-bootstrap/Button";
import {FormControl, FormHelperText, InputLabel, MenuItem, Select} from "@mui/material";
import Modal from "react-bootstrap/Modal";
import {RepoError} from "./error";

const CompareList = ({ repo, reference, compareReference, prefix, onSelectRef, onSelectCompare, onNavigate }) => {
    const [internalRefresh, setInternalRefresh] = useState(true);
    const [afterUpdated, setAfterUpdated] = useState(""); // state of pagination of the item's children
    const [resultsState, setResultsState] = useState({prefix: prefix, results:[], pagination:{}}); // current retrieved children of the item
<<<<<<< HEAD
    
=======
    const [showComingSoonModal, setShowComingSoonModal] = useState(false);
    const sendDeltaDiffStats = async () => {
        const deltaDiffStatEvents = [
            {
                "class": "experimental-feature",
                "name": "delta-diff",
                "count": 1,
            }
        ];
        await statistics.postStatsEvents(deltaDiffStatEvents);
    }

>>>>>>> 3b93faa2
    const refresh = () => {
        setResultsState({prefix: prefix, results:[], pagination:{}})
        setInternalRefresh(!internalRefresh)
    }

    const delimiter = "/"

    const { error, loading, nextPage } = useAPIWithPagination(async () => {
        if (!repo) return
        if (compareReference.id === reference.id)
            return {pagination: {has_more: false}, results: []}; // nothing to compare here.

        return await appendMoreResults(resultsState, prefix, afterUpdated, setAfterUpdated, setResultsState,
            () => refs.diff(repo.id, reference.id, compareReference.id, afterUpdated, prefix, delimiter));
    }, [repo.id, reference.id, internalRefresh, afterUpdated, delimiter, prefix])

    let results = resultsState.results
    let content;

    const relativeTitle = (from, to) => {
        let fromId = from.id;
        let toId = to.id;
        if (from.type === RefTypeCommit) {
            fromId = fromId.substr(0, 12);
        }
        if (to.type === RefTypeCommit) {
            toId = toId.substr(0, 12);
        }

        return `${fromId}...${toId}`
    }

    if (loading) content = <Loading/>
    else if (error) content = <Error error={error}/>
    else if (compareReference.id === reference.id) content = (
        <Alert variant="warning">
            <Alert.Heading>There isn’t anything to compare.</Alert.Heading>
            You’ll need to use two different sources to get a valid comparison.
        </Alert>
    )
    else content = (
            <div className="tree-container">
                {(results.length === 0) ? <Alert variant="info">No changes</Alert> : (
                    <>
<<<<<<< HEAD
                        <div className="mr-1 mb-2">
                            <Alert variant={"info"}><InfoIcon/> You can now use lakeFS to compare Delta Lake tables</Alert>
                        </div>
=======
                        <ComingSoonModal display={showComingSoonModal}
                                         onCancel={() => setShowComingSoonModal(false)}>
                            <div>lakeFS Delta Lake tables diff is under development</div>
                        </ComingSoonModal>
                        <ExperimentalOverlayTooltip>
                            <Button className="action-bar"
                                    variant="primary"
                                    disabled={false}
                                    onClick={async () => {
                                        setShowComingSoonModal(true);
                                        await sendDeltaDiffStats();
                                    }}>
                                <DiffIcon/> Compare Delta Lake tables
                            </Button>
                        </ExperimentalOverlayTooltip>
>>>>>>> 3b93faa2
                        <Card>
                            <Card.Header>
                                <span className="float-start">
                                    {(delimiter !== "") && (
                                        <URINavigator
                                            path={prefix}
                                            reference={reference}
                                            relativeTo={relativeTitle(reference, compareReference)}
                                            repo={repo}
                                            pathURLBuilder={(params, query) => {
                                                const q = {
                                                    delimiter: "/",
                                                    prefix: query.path,
                                                };
                                                if (compareReference)
                                                    q.compare = compareReference.id;
                                                if (reference)
                                                    q.ref = reference.id;
                                                return {
                                                    pathname: '/repositories/:repoId/compare',
                                                    params: {repoId: repo.id},
                                                    query: q
                                                };
                                            }}/>
                                    )}
                                </span>
                            </Card.Header>
                            <Card.Body>
                                <Table borderless size="sm">
                                    <tbody>
                                    {results.map(entry => {
                                        let leftCommittedRef = reference.id;
                                        let rightCommittedRef = compareReference.id;
                                        if (reference.type === RefTypeBranch) {
                                            leftCommittedRef += "@";
                                        }
                                        if (compareReference.type === RefTypeBranch) {
                                            rightCommittedRef += "@";
                                        }
                                        return (
                                            <TreeItem key={entry.path + "-item"} entry={entry} repo={repo}
                                                      reference={reference}
                                                      internalReferesh={internalRefresh} leftDiffRefID={leftCommittedRef}
                                                      rightDiffRefID={rightCommittedRef} delimiter={delimiter}
                                                      relativeTo={prefix}
                                                      onNavigate={onNavigate}
                                                      getMore={(afterUpdatedChild, path, useDelimiter = true, amount = -1) => {
                                                          return refs.diff(repo.id, reference.id, compareReference.id, afterUpdatedChild, path, useDelimiter ? delimiter : "", amount > 0 ? amount : undefined);
                                                      }}/>);
                                    })}
                                    {!!nextPage &&
                                        <TreeEntryPaginator path={""} loading={loading} nextPage={nextPage}
                                                            setAfterUpdated={setAfterUpdated}/>}
                                    </tbody>
                                </Table>
                            </Card.Body>
                    </Card></>
                )}
            </div>
    )

    const emptyDiff = (!loading && !error && !!results && results.length === 0);

    return (
        <>
            <ActionsBar>
                <ActionGroup orientation="left">
                    <RefDropdown
                        prefix={'Base '}
                        repo={repo}
                        selected={(reference) ? reference : null}
                        withCommits={true}
                        withWorkspace={false}
                        selectRef={onSelectRef}/>

                    <ArrowLeftIcon className="me-2 mt-2" size="small" verticalAlign="middle"/>

                    <RefDropdown
                        prefix={'Compared to '}
                        emptyText={'Compare with...'}
                        repo={repo}
                        selected={(compareReference) ? compareReference : null}
                        withCommits={true}
                        withWorkspace={false}
                        selectRef={onSelectCompare}/>
                </ActionGroup>

                <ActionGroup orientation="right">

                    <RefreshButton onClick={refresh}/>

                    {(compareReference.type === RefTypeBranch && reference.type === RefTypeBranch) &&
                        <MergeButton
                            repo={repo}
                            disabled={((compareReference.id === reference.id) || emptyDiff)}
                            source={compareReference.id}
                            dest={reference.id}
                            onDone={refresh}
                        />
                    }
                </ActionGroup>
            </ActionsBar>

            {content}
        </>
    );
};

const MergeButton = ({repo, onDone, source, dest, disabled = false}) => {
    const initialMerge = {
        merging: false,
        show: false,
        err: null,
        strategy: "none",
    }
    const [mergeState, setMergeState] = useState(initialMerge);

    const onStrategyChange = (event) => {
        setMergeState({merging: mergeState.merging, err: mergeState.err, show: mergeState.show, strategy: event.target.value});
    }
    const hide = () => {
        if (mergeState.merging) return;
        setMergeState(initialMerge);
    }

    const onSubmit = async () => {
        let strategy = mergeState.strategy;
        if (strategy === "none") {
            strategy = "";
        }
        setMergeState({merging: true, show: mergeState.show, err: mergeState.err, strategy: mergeState.strategy})
        try {
            await refs.merge(repo.id, source, dest, strategy);
            setMergeState({merging: mergeState.merging, show: mergeState.show, err: null, strategy: mergeState.strategy})
            onDone();
            hide();
        } catch (err) {
            setMergeState({merging: mergeState.merging, show: mergeState.show, err: err, strategy: mergeState.strategy})
        }
    }

    return (
        <>
            <Modal show={mergeState.show} onHide={hide} size="lg">
                <Modal.Header closeButton>
                    <Modal.Title>Merge branch {source} into {dest}</Modal.Title>
                </Modal.Header>
                <Modal.Body>
                    <FormControl sx={{ m: 1, minWidth: 120 }}>
                        <InputLabel id="demo-select-small">Strategy</InputLabel>
                        <Select
                            labelId="demo-select-small"
                            id="demo-simple-select-helper"
                            value={mergeState.strategy}
                            label="Strategy"
                            onChange={onStrategyChange}
                        >
                            <MenuItem value={"none"}>Default</MenuItem>
                            <MenuItem value={"source-wins"}>source-wins</MenuItem>
                            <MenuItem value={"dest-wins"}>dest-wins</MenuItem>
                        </Select>
                    </FormControl>
                    <FormHelperText>In case of a merge conflict, this option will force the merge process
                        to automatically favor changes from <b>{dest}</b> (&rdquo;dest-wins&rdquo;) or
                        from <b>{source}</b> (&rdquo;source-wins&rdquo;). In case no selection is made,
                        the merge process will fail in case of a conflict.</FormHelperText>
                    {(mergeState.err) ? (<Error error={mergeState.err}/>) : (<></>)}
                </Modal.Body>
                <Modal.Footer>
                    <Button variant="secondary" disabled={mergeState.merging} onClick={hide}>
                        Cancel
                    </Button>
                    <Button variant="success" disabled={mergeState.merging} onClick={onSubmit}>
                        {(mergeState.merging) ? 'Merging...' : 'Merge'}
                    </Button>
                </Modal.Footer>
            </Modal>
            <Button variant="success" disabled={disabled} onClick={() => setMergeState({merging: mergeState.merging,
                err: mergeState.err, show: true, strategy: mergeState.strategy})}>
                <GitMergeIcon/> Merge
            </Button>
        </>
    );
}

const CompareContainer = () => {
    const router = useRouter();
    const { loading, error, repo, reference, compare } = useRefs();

    const { prefix } = router.query;

    if (loading) return <Loading/>;
    if (error) return <RepoError error={error}/>;

    const route = query => router.push({pathname: `/repositories/:repoId/compare`, params: {repoId: repo.id}, query: {
        ...query,
    }});

    return (
        <CompareList
            repo={repo}
            prefix={(prefix) ? prefix : ""}
            reference={reference}
            onSelectRef={reference => route(compare ? {ref: reference.id, compare: compare.id} : {ref: reference.id})}
            compareReference={compare}
            onSelectCompare={compare => route(reference ? {ref: reference.id, compare: compare.id} : {compare: compare.id})}
            onNavigate={entry => {
                return {
                    pathname: `/repositories/:repoId/compare`,
                    params: {repoId: repo.id},
                    query: {
                        ref: reference.id,
                        compare: compare.id,
                        prefix: entry.path,
                    }
                }
            }}
        />
    );
};

const RepositoryComparePage = () => {
    return (
        <RefContextProvider>
            <RepositoryPageLayout activePage={'compare'}>
                <CompareContainer/>
            </RepositoryPageLayout>
        </RefContextProvider>
    );
};

export default RepositoryComparePage;<|MERGE_RESOLUTION|>--- conflicted
+++ resolved
@@ -30,22 +30,7 @@
     const [internalRefresh, setInternalRefresh] = useState(true);
     const [afterUpdated, setAfterUpdated] = useState(""); // state of pagination of the item's children
     const [resultsState, setResultsState] = useState({prefix: prefix, results:[], pagination:{}}); // current retrieved children of the item
-<<<<<<< HEAD
     
-=======
-    const [showComingSoonModal, setShowComingSoonModal] = useState(false);
-    const sendDeltaDiffStats = async () => {
-        const deltaDiffStatEvents = [
-            {
-                "class": "experimental-feature",
-                "name": "delta-diff",
-                "count": 1,
-            }
-        ];
-        await statistics.postStatsEvents(deltaDiffStatEvents);
-    }
-
->>>>>>> 3b93faa2
     const refresh = () => {
         setResultsState({prefix: prefix, results:[], pagination:{}})
         setInternalRefresh(!internalRefresh)
@@ -90,27 +75,9 @@
             <div className="tree-container">
                 {(results.length === 0) ? <Alert variant="info">No changes</Alert> : (
                     <>
-<<<<<<< HEAD
                         <div className="mr-1 mb-2">
                             <Alert variant={"info"}><InfoIcon/> You can now use lakeFS to compare Delta Lake tables</Alert>
                         </div>
-=======
-                        <ComingSoonModal display={showComingSoonModal}
-                                         onCancel={() => setShowComingSoonModal(false)}>
-                            <div>lakeFS Delta Lake tables diff is under development</div>
-                        </ComingSoonModal>
-                        <ExperimentalOverlayTooltip>
-                            <Button className="action-bar"
-                                    variant="primary"
-                                    disabled={false}
-                                    onClick={async () => {
-                                        setShowComingSoonModal(true);
-                                        await sendDeltaDiffStats();
-                                    }}>
-                                <DiffIcon/> Compare Delta Lake tables
-                            </Button>
-                        </ExperimentalOverlayTooltip>
->>>>>>> 3b93faa2
                         <Card>
                             <Card.Header>
                                 <span className="float-start">
