--- conflicted
+++ resolved
@@ -32,14 +32,10 @@
                             <Nav variant="pills" className="flex-column">
                                 <Link
                                     component={Nav.Link}
-<<<<<<< HEAD
-                                    href={{ pathname: '/repositories/:repoId/settings/general', params: { repoId } }}
-=======
                                     href={{
                                         pathname: '/repositories/:repoId/settings/general',
                                         params: { repoId },
                                     }}
->>>>>>> 3f929b32
                                     active={activeTab === 'general'}
                                 >
                                     General
@@ -48,14 +44,10 @@
                             <Nav variant="pills" className="flex-column">
                                 <Link
                                     component={Nav.Link}
-<<<<<<< HEAD
-                                    href={{ pathname: '/repositories/:repoId/settings/retention', params: { repoId } }}
-=======
                                     href={{
                                         pathname: '/repositories/:repoId/settings/retention',
                                         params: { repoId },
                                     }}
->>>>>>> 3f929b32
                                     active={activeTab === 'retention'}
                                 >
                                     Garbage Collection
@@ -64,14 +56,10 @@
                             <Nav variant="pills" className="flex-column">
                                 <Link
                                     component={Nav.Link}
-<<<<<<< HEAD
-                                    href={{ pathname: '/repositories/:repoId/settings/branches', params: { repoId } }}
-=======
                                     href={{
                                         pathname: '/repositories/:repoId/settings/branches',
                                         params: { repoId },
                                     }}
->>>>>>> 3f929b32
                                     active={activeTab === 'branches'}
                                 >
                                     Branch Protection
