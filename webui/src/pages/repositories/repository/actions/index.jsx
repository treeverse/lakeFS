--- conflicted
+++ resolved
@@ -187,14 +187,8 @@
             {content}
             {results.length > 0 && (
                 <div>
-<<<<<<< HEAD
-                    {/* eslint-disable-next-line react/jsx-no-target-blank */}
-                    Actions can be configured to run when predefined events occur.{' '}
-                    <a href="https://docs.lakefs.io/howto/hooks/" target="_blank">
-=======
                     Actions can be configured to run when predefined events occur.{' '}
                     <a href="https://docs.lakefs.io/howto/hooks/" target="_blank" rel="noreferrer">
->>>>>>> 3f929b32
                         Learn more.
                     </a>
                 </div>
