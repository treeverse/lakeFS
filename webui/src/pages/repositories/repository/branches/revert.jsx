--- conflicted
+++ resolved
@@ -137,14 +137,9 @@
                 {commitIds.length > 1 ? 's' : ''}?
             </p>
             <p>
-<<<<<<< HEAD
-                This will create <strong>{commitIds.length}</strong> new revert commit{commitIds.length > 1 ? 's' : ''}{' '}
-                on branch <strong>{branchId}</strong>, reversing the changes from the selected commits in order.
-=======
                 This will create <strong>{commitIds.length}</strong> new revert commit
                 {commitIds.length > 1 ? 's' : ''} on branch <strong>{branchId}</strong>, reversing the changes from the
                 selected commits in order.
->>>>>>> 3f929b32
             </p>
             {commitIds.length > 1 && (
                 <p className="text-muted mb-0">
