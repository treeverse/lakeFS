import React, { useContext, useEffect, useMemo, useRef, useState } from 'react';
import { useOutletContext } from 'react-router-dom';
import {
    GitBranchIcon,
    GitCompareIcon,
    LinkIcon,
    PackageIcon,
    TrashIcon,
    CheckboxIcon,
    CheckIcon,
    DashIcon,
} from '@primer/octicons-react';
import ButtonGroup from 'react-bootstrap/ButtonGroup';
import Button from 'react-bootstrap/Button';
import Card from 'react-bootstrap/Card';
import ListGroup from 'react-bootstrap/ListGroup';

import { branches } from '../../../lib/api';

import {
    ActionGroup,
    ActionsBar,
    ClipboardButton,
    AlertError,
    LinkButton,
    Loading,
    PrefixSearchWidget,
    RefreshButton,
    Checkbox,
    TooltipButton,
    ToggleSwitch,
} from '../../../lib/components/controls';
import { useRefs } from '../../../lib/hooks/repo';
import { useAPIWithPagination } from '../../../lib/hooks/api';
import { Paginator } from '../../../lib/components/pagination';
import Modal from 'react-bootstrap/Modal';
import Form from 'react-bootstrap/Form';
import RefDropdown from '../../../lib/components/repository/refDropdown';
import Badge from 'react-bootstrap/Badge';
import { ConfirmationButton } from '../../../lib/components/modals';
import Alert from 'react-bootstrap/Alert';
import { Link } from '../../../lib/components/nav';
import { useRouter } from '../../../lib/hooks/router';
import { RepoError } from './error';
import { Col, Row } from 'react-bootstrap';
import { AppContext } from '../../../lib/hooks/appContext';

const ImportBranchName = 'import-from-inventory';

const BranchWidget = ({ repo, branch, onDelete, selected = false, onSelect, onDeselect }) => {
    const { state } = useContext(AppContext);
    const router = useRouter();
    const buttonVariant = state.settings.darkMode ? 'outline-light' : 'outline-dark';
    const isDefault = repo.default_branch === branch.id;
    let deleteMsg = (
        <>
            Are you sure you wish to delete branch <strong>{branch.id}</strong> ?
        </>
    );
    if (branch.id === ImportBranchName) {
        deleteMsg = (
            <>
                <p>{deleteMsg}</p>
                <Alert variant="warning">
                    <strong>Warning</strong> this is a system branch used for importing data to lakeFS
                </Alert>
            </>
        );
    }

    return (
        <ListGroup.Item style={selected ? { backgroundColor: 'rgba(0, 123, 255, 0.1)' } : {}}>
            <Row className="d-flex align-items-center justify-content-between">
                <Col md="auto" className="d-flex align-items-center">
                    <Checkbox
                        key={`${branch.id}-${selected}`}
                        name={branch.id}
                        disabled={isDefault}
                        defaultChecked={selected}
                        onAdd={() => onSelect && onSelect(branch.id)}
                        onRemove={() => onDeselect && onDeselect(branch.id)}
                    />
                </Col>
                <Col title={branch.id} className="flex-grow-1 text-nowrap overflow-hidden text-truncate align-middle">
                    <h6 className="mb-0">
                        <Link
                            href={{
                                pathname: '/repositories/:repoId/objects',
                                params: { repoId: repo.id },
                                query: { ref: branch.id },
                            }}
                        >
                            {branch.id}
                        </Link>

                        {isDefault && (
                            <>
                                {' '}
                                <Badge variant="info">Default</Badge>
                            </>
                        )}
                    </h6>
                </Col>

                <Col md="3" className="d-flex justify-content-end">
                    {!isDefault && (
                        <ButtonGroup className="commit-actions">
                            <ConfirmationButton
                                variant="outline-danger"
                                disabled={isDefault}
                                msg={deleteMsg}
                                tooltip="Delete branch"
                                onConfirm={() => {
                                    branches
                                        .delete(repo.id, branch.id)
                                        .catch((err) => alert(err))
                                        .then(() => onDelete(branch.id));
                                }}
                            >
                                <TrashIcon />
                            </ConfirmationButton>
                            <TooltipButton
                                variant={buttonVariant}
                                size="sm"
                                onClick={() => {
                                    router.push({
                                        pathname: '/repositories/:repoId/compare',
                                        params: { repoId: repo.id },
                                        query: { ref: repo.default_branch, compare: branch.id },
                                    });
                                }}
                                tooltip="Compare with default branch"
                            >
                                <GitCompareIcon />
                            </TooltipButton>
                        </ButtonGroup>
                    )}

                    <ButtonGroup className="branch-actions ms-2">
                        <LinkButton
                            href={{
                                pathname: '/repositories/:repoId/commits/:commitId',
                                params: { repoId: repo.id, commitId: branch.commit_id },
                            }}
                            buttonVariant={buttonVariant}
                            tooltip="View referenced commit"
                        >
                            {branch.commit_id.substr(0, 12)}
                        </LinkButton>
                        <ClipboardButton variant={buttonVariant} text={branch.id} tooltip="Copy ID to clipboard" />
                        <ClipboardButton
                            variant={buttonVariant}
                            text={`lakefs://${repo.id}/${branch.id}`}
                            tooltip="Copy URI to clipboard"
                            icon={<LinkIcon />}
                        />
                        <ClipboardButton
                            variant={buttonVariant}
                            text={`s3://${repo.id}/${branch.id}`}
                            tooltip="Copy S3 URI to clipboard"
                            icon={<PackageIcon />}
                        />
                    </ButtonGroup>
                </Col>
            </Row>
        </ListGroup.Item>
    );
};

const CreateBranchButton = ({ repo, variant = 'success', onCreate = null, readOnly = false, children }) => {
    const [show, setShow] = useState(false);
    const [disabled, setDisabled] = useState(false);
    const [error, setError] = useState(null);
    const textRef = useRef(null);
    const defaultBranch = useMemo(() => ({ id: repo.default_branch, type: 'branch' }), [repo.default_branch]);
    const [selectedBranch, setSelectedBranch] = useState(defaultBranch);

    const hide = () => {
        if (disabled) return;
        setShow(false);
    };

    const display = () => {
        setShow(true);
    };

    const onSubmit = async () => {
        setDisabled(true);
        const branchId = textRef.current.value;
        const sourceRef = selectedBranch.id;

        try {
            await branches.create(repo.id, branchId, sourceRef);
            setError(false);
            setDisabled(false);
            setShow(false);
            onCreate();
        } catch (err) {
            setError(err);
            setDisabled(false);
        }
    };

    return (
        <>
            <Modal show={show} onHide={hide} enforceFocus={false}>
                <Modal.Header closeButton>Create Branch</Modal.Header>
                <Modal.Body>
                    <Form
                        onSubmit={(e) => {
                            onSubmit();
                            e.preventDefault();
                        }}
                    >
                        <Form.Group controlId="name" className="mb-3">
                            <Form.Control type="text" placeholder="Branch Name" name="text" ref={textRef} />
                        </Form.Group>
                        <Form.Group controlId="source" className="mb-3">
                            <RefDropdown
                                repo={repo}
                                emptyText={'Select Source Branch'}
                                prefix={'From '}
                                selected={selectedBranch}
                                selectRef={(refId) => {
                                    setSelectedBranch(refId);
                                }}
                                withCommits={true}
                                withWorkspace={false}
                            />
                        </Form.Group>
                    </Form>

                    {!!error && <AlertError error={error} />}
                </Modal.Body>
                <Modal.Footer>
                    <Button variant="secondary" disabled={disabled} onClick={hide}>
                        Cancel
                    </Button>
                    <Button variant="success" onClick={onSubmit} disabled={disabled}>
                        Create
                    </Button>
                </Modal.Footer>
            </Modal>
            <Button variant={variant} disabled={readOnly} onClick={display}>
                {children}
            </Button>
        </>
    );
};

const navigateToBranches = (router, repoId, prefix, after, showHidden) => {
    const query = {};
    if (prefix) query.prefix = prefix;
    if (after) query.after = after;
    if (showHidden) query.show_hidden = 'true';
    router.push({
        pathname: '/repositories/:repoId/branches',
        params: { repoId },
        query,
    });
};

const BranchList = ({ repo, prefix, after, showHidden = false, onPaginate }) => {
    const router = useRouter();
    const [refresh, setRefresh] = useState(true);
    const [selected, setSelected] = useState([]);
    const [deleteError, setDeleteError] = useState(null);
    const [pendingFailedBranches, setPendingFailedBranches] = useState(null);
    const { results, error, loading, nextPage } = useAPIWithPagination(async () => {
        return branches.list(repo.id, showHidden, prefix, after);
    }, [repo.id, refresh, prefix, after, showHidden]);

    const doRefresh = () => setRefresh(!refresh);

    useEffect(() => {
        setSelected([]);
        setPendingFailedBranches(null);
    }, [prefix, after, showHidden]);

    // Filter selection to only include failed branches that are still visible after refresh
    useEffect(() => {
        if (pendingFailedBranches && results.length > 0) {
            const visibleBranchIds = results.map((branch) => branch.id);
            const visibleFailedBranches = pendingFailedBranches.filter((id) => visibleBranchIds.includes(id));
            setSelected(visibleFailedBranches);
            setPendingFailedBranches(null);
        }
    }, [results, pendingFailedBranches]);

    const handleSelect = (branchId) => {
        setSelected((prev) => [...prev, branchId]);
    };

    const handleDeselect = (branchId) => {
        setSelected((prev) => prev.filter((id) => id !== branchId));
    };

    const handleSelectAll = () => {
        const selectableBranches = results
            .filter((branch) => branch.id !== repo.default_branch)
            .map((branch) => branch.id);
        setSelected(selectableBranches);
    };

    const handleSelectNone = () => {
        setSelected([]);
    };

    const handleToggleSelectAll = () => {
        const selectableBranches = results
            .filter((branch) => branch.id !== repo.default_branch)
            .map((branch) => branch.id);
        const selectableBranchesSet = new Set(selectableBranches);
        const visibleSelected = selected.filter((id) => selectableBranchesSet.has(id));
        const allSelected = selectableBranches.length > 0 && selectableBranches.length === visibleSelected.length;

        if (allSelected) {
            handleSelectNone();
        } else {
            handleSelectAll();
        }
    };

    const handleBulkDelete = async (hideModal) => {
        // Filter out default branch defensively
        const branchesToDelete = selected.filter((id) => id !== repo.default_branch);

        if (branchesToDelete.length === 0) {
            if (hideModal) hideModal();
            return;
        }

        // Clear any previous errors
        setDeleteError(null);

        // Delete branches sequentially
        const failedDeletions = [];
        for (const branchId of branchesToDelete) {
            try {
                await branches.delete(repo.id, branchId);
            } catch (error) {
                failedDeletions.push({
                    branchId: branchId,
                    error: error,
                });
            }
        }

        // Always refresh the view to show which branches were successfully deleted
        doRefresh();

        if (failedDeletions.length > 0) {
            const errorMessages = failedDeletions.map((f) => `${f.branchId}: ${f.error?.message || 'Unknown error'}`);
            const errorDetails = {
                message: `Failed to delete ${failedDeletions.length} branch(es)`,
                failedBranches: failedDeletions.map((f) => f.branchId),
                errors: errorMessages,
            };
            setDeleteError(errorDetails);

            // Store failed branch IDs - useEffect will filter them against visible branches after refresh
            const failedBranchIds = failedDeletions.map((f) => f.branchId);
            setPendingFailedBranches(failedBranchIds);
        } else {
            // Clear selection on complete success
            setSelected([]);
            setPendingFailedBranches(null);
        }
        // Close the modal
        if (hideModal) hideModal();
    };

    let content;

    if (loading) content = <Loading />;
    else if (error) content = <AlertError error={error} />;
    else
        content = (
            <>
                {deleteError && (
                    <Alert variant="danger" dismissible onClose={() => setDeleteError(null)} className="mb-3">
                        <Alert.Heading>{deleteError.message || 'Failed to delete branches'}</Alert.Heading>
                        {deleteError.errors && deleteError.errors.length > 0 && (
<<<<<<< HEAD
                            <div style={{ maxHeight: '200px', overflowY: 'auto', marginTop: '0.5rem' }}>
=======
                            <div
                                style={{
                                    maxHeight: '200px',
                                    overflowY: 'auto',
                                    marginTop: '0.5rem',
                                }}
                            >
>>>>>>> 3f929b32
                                <ul className="mb-0">
                                    {deleteError.errors.map((errorMsg, index) => (
                                        <li key={index}>{errorMsg}</li>
                                    ))}
                                </ul>
                            </div>
                        )}
                    </Alert>
                )}
                <Card>
                    <ListGroup variant="flush">
                        {results.map((branch) => (
                            <BranchWidget
                                key={branch.id}
                                repo={repo}
                                branch={branch}
                                onDelete={doRefresh}
                                selected={selected.includes(branch.id)}
                                onSelect={handleSelect}
                                onDeselect={handleDeselect}
                            />
                        ))}
                    </ListGroup>
                </Card>
                <Paginator onPaginate={onPaginate} nextPage={nextPage} after={after} />
            </>
        );

    const selectableBranches = results.filter((branch) => branch.id !== repo.default_branch).map((branch) => branch.id);
    const selectableBranchesSet = new Set(selectableBranches);

    // Filter selected to only include visible branches
    const visibleSelected = selected.filter((id) => selectableBranchesSet.has(id));
    const branchesToDelete = visibleSelected.filter((id) => id !== repo.default_branch);
    const deleteCount = branchesToDelete.length;

    const allSelected = selectableBranches.length > 0 && selectableBranches.length === visibleSelected.length;
    const someSelected = visibleSelected.length > 0 && !allSelected;
    const selectedCount = visibleSelected.length;

    // Determine which icon to show based on selection state
    let selectionIcon;
    if (allSelected) {
        selectionIcon = <CheckIcon />;
    } else if (someSelected) {
        selectionIcon = <DashIcon />;
    } else {
        selectionIcon = <CheckboxIcon />;
    }

    return (
        <div className="mb-5">
            <ActionsBar>
                <ActionGroup orientation="left">
                    <Button
                        variant="light"
                        onClick={handleToggleSelectAll}
                        title={allSelected ? 'Deselect all' : 'Select all'}
                    >
                        {selectionIcon}
                    </Button>
                    {selectedCount > 0 && <span className="ms-2 align-self-center">{selectedCount} selected</span>}
                </ActionGroup>
                <ActionGroup orientation="right">
                    <PrefixSearchWidget
                        defaultValue={router.query.prefix}
                        text="Find branch"
                        onFilter={(prefix) => {
                            navigateToBranches(router, repo.id, prefix, null, showHidden);
                        }}
                    />

                    <RefreshButton onClick={doRefresh} />

                    <ConfirmationButton
                        onConfirm={handleBulkDelete}
                        disabled={deleteCount === 0}
                        variant="danger"
                        msg={
                            <>
                                Are you sure you&apos;d like to delete {deleteCount} branch
                                {deleteCount !== 1 ? 'es' : ''}?
                                {branchesToDelete.length > 0 && branchesToDelete.length <= 10 && (
                                    <ul className="mt-2 mb-0">
                                        {branchesToDelete.map((branchId) => (
                                            <li key={branchId}>
                                                <strong>{branchId}</strong>
                                            </li>
                                        ))}
                                    </ul>
                                )}
                                {branchesToDelete.length > 10 && (
                                    <ul className="mt-2 mb-0">
                                        {branchesToDelete.slice(0, 10).map((branchId) => (
                                            <li key={branchId}>
                                                <strong>{branchId}</strong>
                                            </li>
                                        ))}
                                        <li>... and {branchesToDelete.length - 10} more</li>
                                    </ul>
                                )}
                                {branchesToDelete.some((id) => id === ImportBranchName) && (
                                    <Alert variant="warning" className="mt-2">
                                        <strong>Warning:</strong> One or more selected branches are system branches used
                                        for importing data to lakeFS
                                    </Alert>
                                )}
                            </>
                        }
                    >
                        Delete
                    </ConfirmationButton>

                    <CreateBranchButton repo={repo} readOnly={repo?.read_only} variant="success" onCreate={doRefresh}>
                        <GitBranchIcon /> Create Branch
                    </CreateBranchButton>
                </ActionGroup>
            </ActionsBar>
            <div className={'ms-2 mb-3'}>
                <ToggleSwitch
                    label="Show hidden"
                    id="show-hidden-branches-toggle"
                    defaultChecked={showHidden}
                    onChange={(checked) => {
                        navigateToBranches(router, repo.id, router.query.prefix, null, checked);
                    }}
                />
            </div>
            {content}
            <div className={'mt-2'}>
                lakeFS uses a Git-like branching model.{' '}
                <a
                    href="https://docs.lakefs.io/understand/branching-model.html"
                    target="_blank"
                    rel="noopener noreferrer"
                >
                    Learn more.
                </a>
            </div>
        </div>
    );
};

const BranchesContainer = () => {
    const router = useRouter();
    const { repo, loading, error } = useRefs();
    const { after } = router.query;
    const prefix = router.query.prefix || '';
    const showHidden = router.query.show_hidden === 'true';

    if (loading) return <Loading />;
    if (error) return <RepoError error={error} />;

    return (
        <BranchList
            repo={repo}
            after={after ? after : ''}
            prefix={prefix}
            showHidden={showHidden}
            onPaginate={(after) => {
                navigateToBranches(router, repo.id, prefix, after, showHidden);
            }}
        />
    );
};

const RepositoryBranchesPage = () => {
    const [setActivePage] = useOutletContext();
    useEffect(() => setActivePage('branches'), [setActivePage]);
    return <BranchesContainer />;
};

export default RepositoryBranchesPage;<|MERGE_RESOLUTION|>--- conflicted
+++ resolved
@@ -381,9 +381,6 @@
                     <Alert variant="danger" dismissible onClose={() => setDeleteError(null)} className="mb-3">
                         <Alert.Heading>{deleteError.message || 'Failed to delete branches'}</Alert.Heading>
                         {deleteError.errors && deleteError.errors.length > 0 && (
-<<<<<<< HEAD
-                            <div style={{ maxHeight: '200px', overflowY: 'auto', marginTop: '0.5rem' }}>
-=======
                             <div
                                 style={{
                                     maxHeight: '200px',
@@ -391,7 +388,6 @@
                                     marginTop: '0.5rem',
                                 }}
                             >
->>>>>>> 3f929b32
                                 <ul className="mb-0">
                                     {deleteError.errors.map((errorMsg, index) => (
                                         <li key={index}>{errorMsg}</li>
