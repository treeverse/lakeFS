import React, { useContext, useEffect, useMemo, useRef, useState } from "react";
import { useOutletContext } from "react-router-dom";
import {
    GitBranchIcon,
    GitCompareIcon,
    LinkIcon,
    PackageIcon,
    TrashIcon,
    CheckboxIcon,
    CheckIcon,
    DashIcon
} from "@primer/octicons-react";
import ButtonGroup from "react-bootstrap/ButtonGroup";
import Button from "react-bootstrap/Button";
import Card from "react-bootstrap/Card";
import ListGroup from "react-bootstrap/ListGroup";

import { branches } from "../../../lib/api";

import {
    ActionGroup,
    ActionsBar, ClipboardButton,
    AlertError, LinkButton,
    Loading, PrefixSearchWidget, RefreshButton,
<<<<<<< HEAD
    Checkbox
=======
    TooltipButton
>>>>>>> a22e7a41
} from "../../../lib/components/controls";
import { useRefs } from "../../../lib/hooks/repo";
import { useAPIWithPagination } from "../../../lib/hooks/api";
import { Paginator } from "../../../lib/components/pagination";
import Modal from "react-bootstrap/Modal";
import Form from "react-bootstrap/Form";
import RefDropdown from "../../../lib/components/repository/refDropdown";
import Badge from "react-bootstrap/Badge";
import { ConfirmationButton } from "../../../lib/components/modals";
import Alert from "react-bootstrap/Alert";
import { Link } from "../../../lib/components/nav";
import { useRouter } from "../../../lib/hooks/router";
import { RepoError } from "./error";
import { Col, Row } from "react-bootstrap";
import { AppContext } from "../../../lib/hooks/appContext";

const ImportBranchName = 'import-from-inventory';

<<<<<<< HEAD

const BranchWidget = ({ repo, branch, onDelete, selected = false, onSelect, onDeselect }) => {
    const { state } = useContext(AppContext);
=======
const BranchWidget = ({ repo, branch, onDelete }) => {
    const {state} = useContext(AppContext);
    const router = useRouter();
>>>>>>> a22e7a41
    const buttonVariant = state.settings.darkMode ? "outline-light" : "outline-dark";
    const isDefault = repo.default_branch === branch.id;
    let deleteMsg = (
        <>
            Are you sure you wish to delete branch <strong>{branch.id}</strong> ?
        </>
    );
    if (branch.id === ImportBranchName) {
        deleteMsg = (
            <>
                <p>{deleteMsg}</p>
                <Alert variant="warning"><strong>Warning</strong> this is a system branch used for importing data to lakeFS</Alert>
            </>
        );
    }

    return (
        <ListGroup.Item style={selected ? { backgroundColor: 'rgba(0, 123, 255, 0.1)' } : {}}>
            <Row className="d-flex align-items-center justify-content-between">
                <Col md="auto" className="d-flex align-items-center">
                    <Checkbox
                        key={`${branch.id}-${selected}`}
                        name={branch.id}
                        disabled={isDefault}
                        defaultChecked={selected}
                        onAdd={() => onSelect && onSelect(branch.id)}
                        onRemove={() => onDeselect && onDeselect(branch.id)}
                    />
                </Col>
                <Col
                    title={branch.id}
                    className="flex-grow-1 text-nowrap overflow-hidden text-truncate align-middle"
                >
                    <h6 className="mb-0">
                        <Link href={{
                            pathname: '/repositories/:repoId/objects',
                            params: { repoId: repo.id },
                            query: { ref: branch.id }
                        }}>
                            {branch.id}
                        </Link>

                        {isDefault &&
                            <>
                                {' '}
                                <Badge variant="info">Default</Badge>
                            </>
                        }
                    </h6>
                </Col>


                <Col md="3" className="d-flex justify-content-end">
                    {!isDefault &&
<<<<<<< HEAD
                        <ButtonGroup className="commit-actions">
                            <ConfirmationButton
                                variant="outline-danger"
                                disabled={isDefault}
                                msg={deleteMsg}
                                tooltip="delete branch"
                                onConfirm={() => {
                                    branches.delete(repo.id, branch.id)
                                        .catch(err => alert(err))
                                        .then(() => onDelete(branch.id))
                                }}
                            >
                                <TrashIcon />
                            </ConfirmationButton>
                        </ButtonGroup>
=======
                    <ButtonGroup className="commit-actions">
                        <ConfirmationButton
                            variant="outline-danger"
                            disabled={isDefault}
                            msg={deleteMsg}
                            tooltip="Delete branch"
                            onConfirm={() => {
                                branches.delete(repo.id, branch.id)
                                    .catch(err => alert(err))
                                    .then(() => onDelete(branch.id))
                            }}
                        >
                            <TrashIcon/>
                        </ConfirmationButton>
                        <TooltipButton
                            variant={buttonVariant}
                            size="sm"
                            onClick={() => {
                                router.push({
                                    pathname: '/repositories/:repoId/compare',
                                    params: {repoId: repo.id},
                                    query: {ref: repo.default_branch, compare: branch.id}
                                });
                            }}
                            tooltip="Compare with default branch">
                            <GitCompareIcon/>
                        </TooltipButton>
                    </ButtonGroup>
>>>>>>> a22e7a41
                    }

                    <ButtonGroup className="branch-actions ms-2">
                        <LinkButton
                            href={{
                                pathname: '/repositories/:repoId/commits/:commitId',
                                params: { repoId: repo.id, commitId: branch.commit_id },
                            }}
                            buttonVariant={buttonVariant}
                            tooltip="View referenced commit">
                            {branch.commit_id.substr(0, 12)}
                        </LinkButton>
                        <ClipboardButton variant={buttonVariant} text={branch.id} tooltip="Copy ID to clipboard" />
                        <ClipboardButton variant={buttonVariant} text={`lakefs://${repo.id}/${branch.id}`} tooltip="Copy URI to clipboard" icon={<LinkIcon />} />
                        <ClipboardButton variant={buttonVariant} text={`s3://${repo.id}/${branch.id}`} tooltip="Copy S3 URI to clipboard" icon={<PackageIcon />} />
                    </ButtonGroup>
                </Col>
            </Row>
        </ListGroup.Item>
    );
};


const CreateBranchButton = ({ repo, variant = "success", onCreate = null, readOnly = false, children }) => {
    const [show, setShow] = useState(false);
    const [disabled, setDisabled] = useState(false);
    const [error, setError] = useState(null);
    const textRef = useRef(null);
    const defaultBranch = useMemo(
        () => ({ id: repo.default_branch, type: "branch" }),
        [repo.default_branch]);
    const [selectedBranch, setSelectedBranch] = useState(defaultBranch);


    const hide = () => {
        if (disabled) return;
        setShow(false);
    };

    const display = () => {
        setShow(true);
    };

    const onSubmit = async () => {
        setDisabled(true);
        const branchId = textRef.current.value;
        const sourceRef = selectedBranch.id;

        try {
            await branches.create(repo.id, branchId, sourceRef);
            setError(false);
            setDisabled(false);
            setShow(false);
            onCreate();
        } catch (err) {
            setError(err);
            setDisabled(false);
        }
    };

    return (
        <>
            <Modal show={show} onHide={hide} enforceFocus={false}>
                <Modal.Header closeButton>
                    Create Branch
                </Modal.Header>
                <Modal.Body>

                    <Form onSubmit={(e) => {
                        onSubmit();
                        e.preventDefault();
                    }}>
                        <Form.Group controlId="name" className="mb-3">
                            <Form.Control type="text" placeholder="Branch Name" name="text" ref={textRef} />
                        </Form.Group>
                        <Form.Group controlId="source" className="mb-3">
                            <RefDropdown
                                repo={repo}
                                emptyText={'Select Source Branch'}
                                prefix={'From '}
                                selected={selectedBranch}
                                selectRef={(refId) => {
                                    setSelectedBranch(refId);
                                }}
                                withCommits={true}
                                withWorkspace={false} />
                        </Form.Group>
                    </Form>

                    {!!error && <AlertError error={error} />}
                </Modal.Body>
                <Modal.Footer>
                    <Button variant="secondary" disabled={disabled} onClick={hide}>
                        Cancel
                    </Button>
                    <Button variant="success" onClick={onSubmit} disabled={disabled}>
                        Create
                    </Button>
                </Modal.Footer>
            </Modal>
            <Button variant={variant} disabled={readOnly} onClick={display}>{children}</Button>
        </>
    );
};


const BranchList = ({ repo, prefix, after, onPaginate }) => {
    const router = useRouter()
    const [refresh, setRefresh] = useState(true);
    const [selected, setSelected] = useState([]);
    const [deleteError, setDeleteError] = useState(null);
    const [pendingFailedBranches, setPendingFailedBranches] = useState(null);
    const { results, error, loading, nextPage } = useAPIWithPagination(async () => {
        return branches.list(repo.id, prefix, after);
    }, [repo.id, refresh, prefix, after]);

    const doRefresh = () => setRefresh(!refresh);

    // Clear selection when pagination or filter changes
    useEffect(() => {
        setSelected([]);
        setPendingFailedBranches(null);
    }, [prefix, after]);

    // Filter selection to only include failed branches that are still visible after refresh
    useEffect(() => {
        if (pendingFailedBranches && results.length > 0) {
            const visibleBranchIds = results.map(branch => branch.id);
            const visibleFailedBranches = pendingFailedBranches.filter(id => visibleBranchIds.includes(id));
            setSelected(visibleFailedBranches);
            setPendingFailedBranches(null);
        }
    }, [results, pendingFailedBranches]);

    const handleSelect = (branchId) => {
        setSelected(prev => [...prev, branchId]);
    };

    const handleDeselect = (branchId) => {
        setSelected(prev => prev.filter(id => id !== branchId));
    };

    const handleSelectAll = () => {
        const selectableBranches = results
            .filter(branch => branch.id !== repo.default_branch)
            .map(branch => branch.id);
        setSelected(selectableBranches);
    };

    const handleSelectNone = () => {
        setSelected([]);
    };

    const handleToggleSelectAll = () => {
        const selectableBranches = results
            .filter(branch => branch.id !== repo.default_branch)
            .map(branch => branch.id);
        const selectableBranchesSet = new Set(selectableBranches);
        const visibleSelected = selected.filter(id => selectableBranchesSet.has(id));
        const allSelected = selectableBranches.length > 0 &&
            selectableBranches.length === visibleSelected.length;

        if (allSelected) {
            handleSelectNone();
        } else {
            handleSelectAll();
        }
    };

    const handleBulkDelete = async (hideModal) => {
        // Filter out default branch defensively
        const branchesToDelete = selected.filter(id => id !== repo.default_branch);

        if (branchesToDelete.length === 0) {
            if (hideModal) hideModal();
            return;
        }

        // Clear any previous errors
        setDeleteError(null);

        // Delete branches sequentially
        const failedDeletions = [];
        for (const branchId of branchesToDelete) {
            try {
                await branches.delete(repo.id, branchId);
            } catch (error) {
                failedDeletions.push({
                    branchId: branchId,
                    error: error
                });
            }
        }

        // Always refresh the view to show which branches were successfully deleted
        doRefresh();

        if (failedDeletions.length > 0) {
            const errorMessages = failedDeletions.map(f =>
                `${f.branchId}: ${f.error?.message || 'Unknown error'}`
            );
            const errorDetails = {
                message: `Failed to delete ${failedDeletions.length} branch(es)`,
                failedBranches: failedDeletions.map(f => f.branchId),
                errors: errorMessages
            };
            setDeleteError(errorDetails);

            // Store failed branch IDs - useEffect will filter them against visible branches after refresh
            const failedBranchIds = failedDeletions.map(f => f.branchId);
            setPendingFailedBranches(failedBranchIds);
        } else {
            // Clear selection on complete success
            setSelected([]);
            setPendingFailedBranches(null);
        }
        // Close the modal
        if (hideModal) hideModal();
    };

    let content;

    if (loading) content = <Loading />;
    else if (error) content = <AlertError error={error} />;
    else content = (
        <>
            {deleteError && (
                <Alert variant="danger" dismissible onClose={() => setDeleteError(null)} className="mb-3">
                    <Alert.Heading>{deleteError.message || 'Failed to delete branches'}</Alert.Heading>
                    {deleteError.errors && deleteError.errors.length > 0 && (
                        <div style={{ maxHeight: '200px', overflowY: 'auto', marginTop: '0.5rem' }}>
                            <ul className="mb-0">
                                {deleteError.errors.map((errorMsg, index) => (
                                    <li key={index}>{errorMsg}</li>
                                ))}
                            </ul>
                        </div>
                    )}
                </Alert>
            )}
            <Card>
                <ListGroup variant="flush">
                    {results.map(branch => (
                        <BranchWidget
                            key={branch.id}
                            repo={repo}
                            branch={branch}
                            onDelete={doRefresh}
                            selected={selected.includes(branch.id)}
                            onSelect={handleSelect}
                            onDeselect={handleDeselect}
                        />
                    ))}
                </ListGroup>
            </Card>
            <Paginator onPaginate={onPaginate} nextPage={nextPage} after={after} />
        </>
    );

    const selectableBranches = results
        .filter(branch => branch.id !== repo.default_branch)
        .map(branch => branch.id);
    const selectableBranchesSet = new Set(selectableBranches);

    // Filter selected to only include visible branches
    const visibleSelected = selected.filter(id => selectableBranchesSet.has(id));
    const branchesToDelete = visibleSelected.filter(id => id !== repo.default_branch);
    const deleteCount = branchesToDelete.length;

    const allSelected = selectableBranches.length > 0 &&
        selectableBranches.length === visibleSelected.length;
    const someSelected = visibleSelected.length > 0 && !allSelected;
    const selectedCount = visibleSelected.length;

    // Determine which icon to show based on selection state
    let selectionIcon;
    if (allSelected) {
        selectionIcon = <CheckIcon />;
    } else if (someSelected) {
        selectionIcon = <DashIcon />;
    } else {
        selectionIcon = <CheckboxIcon />;
    }

    return (
        <div className="mb-5">
            <ActionsBar>
                <ActionGroup orientation="left">
                    <Button
                        variant="light"
                        onClick={handleToggleSelectAll}
                        title={allSelected ? "Deselect all" : "Select all"}
                    >
                        {selectionIcon}
                    </Button>
                    {selectedCount > 0 && (
                        <span className="ms-2 align-self-center">{selectedCount} selected</span>
                    )}
                </ActionGroup>
                <ActionGroup orientation="right">
                    <PrefixSearchWidget
                        defaultValue={router.query.prefix}
                        text="Find branch"
                        onFilter={prefix => {
                            const query = { prefix };
                            router.push({ pathname: '/repositories/:repoId/branches', params: { repoId: repo.id }, query });
                        }} />

                    <RefreshButton onClick={doRefresh} />

                    <ConfirmationButton
                        onConfirm={handleBulkDelete}
                        disabled={deleteCount === 0}
                        variant="danger"
                        msg={
                            <>
                                Are you sure you&apos;d like to delete {deleteCount} branch{deleteCount !== 1 ? 'es' : ''}?
                                {branchesToDelete.length > 0 && branchesToDelete.length <= 10 && (
                                    <ul className="mt-2 mb-0">
                                        {branchesToDelete.map(branchId => (
                                            <li key={branchId}><strong>{branchId}</strong></li>
                                        ))}
                                    </ul>
                                )}
                                {branchesToDelete.length > 10 && (
                                    <ul className="mt-2 mb-0">
                                        {branchesToDelete.slice(0, 10).map(branchId => (
                                            <li key={branchId}><strong>{branchId}</strong></li>
                                        ))}
                                        <li>... and {branchesToDelete.length - 10} more</li>
                                    </ul>
                                )}
                                {branchesToDelete.some(id => id === ImportBranchName) && (
                                    <Alert variant="warning" className="mt-2">
                                        <strong>Warning:</strong> One or more selected branches are system branches used for importing data to lakeFS
                                    </Alert>
                                )}
                            </>
                        }
                    >
                        Delete
                    </ConfirmationButton>

                    <CreateBranchButton repo={repo} readOnly={repo?.read_only} variant="success" onCreate={doRefresh}>
                        <GitBranchIcon /> Create Branch
                    </CreateBranchButton>

                </ActionGroup>
            </ActionsBar>
            {content}
            <div className={"mt-2"}>
                lakeFS uses a Git-like branching model. <a href="https://docs.lakefs.io/understand/branching-model.html" target="_blank" rel="noopener noreferrer">Learn more.</a>
            </div>
        </div>
    );
};

const BranchesContainer = () => {
    const router = useRouter()
    const { repo, loading, error } = useRefs();
    const { after } = router.query;
    const routerPfx = (router.query.prefix) ? router.query.prefix : "";

    if (loading) return <Loading />;
    if (error) return <RepoError error={error} />;

    return (
        <BranchList
            repo={repo}
            after={(after) ? after : ""}
            prefix={routerPfx}
            onPaginate={after => {
                const query = { after };
                if (router.query.prefix) query.prefix = router.query.prefix;
                router.push({ pathname: '/repositories/:repoId/branches', params: { repoId: repo.id }, query });
            }} />
    );
};


const RepositoryBranchesPage = () => {
    const [setActivePage] = useOutletContext();
    useEffect(() => setActivePage("branches"), [setActivePage]);
    return <BranchesContainer />;
}

export default RepositoryBranchesPage;<|MERGE_RESOLUTION|>--- conflicted
+++ resolved
@@ -22,11 +22,8 @@
     ActionsBar, ClipboardButton,
     AlertError, LinkButton,
     Loading, PrefixSearchWidget, RefreshButton,
-<<<<<<< HEAD
-    Checkbox
-=======
+    Checkbox,
     TooltipButton
->>>>>>> a22e7a41
 } from "../../../lib/components/controls";
 import { useRefs } from "../../../lib/hooks/repo";
 import { useAPIWithPagination } from "../../../lib/hooks/api";
@@ -45,15 +42,10 @@
 
 const ImportBranchName = 'import-from-inventory';
 
-<<<<<<< HEAD
 
 const BranchWidget = ({ repo, branch, onDelete, selected = false, onSelect, onDeselect }) => {
     const { state } = useContext(AppContext);
-=======
-const BranchWidget = ({ repo, branch, onDelete }) => {
-    const {state} = useContext(AppContext);
     const router = useRouter();
->>>>>>> a22e7a41
     const buttonVariant = state.settings.darkMode ? "outline-light" : "outline-dark";
     const isDefault = repo.default_branch === branch.id;
     let deleteMsg = (
@@ -108,13 +100,12 @@
 
                 <Col md="3" className="d-flex justify-content-end">
                     {!isDefault &&
-<<<<<<< HEAD
                         <ButtonGroup className="commit-actions">
                             <ConfirmationButton
                                 variant="outline-danger"
                                 disabled={isDefault}
                                 msg={deleteMsg}
-                                tooltip="delete branch"
+                                tooltip="Delete branch"
                                 onConfirm={() => {
                                     branches.delete(repo.id, branch.id)
                                         .catch(err => alert(err))
@@ -123,37 +114,20 @@
                             >
                                 <TrashIcon />
                             </ConfirmationButton>
+                            <TooltipButton
+                                variant={buttonVariant}
+                                size="sm"
+                                onClick={() => {
+                                    router.push({
+                                        pathname: '/repositories/:repoId/compare',
+                                        params: { repoId: repo.id },
+                                        query: { ref: repo.default_branch, compare: branch.id }
+                                    });
+                                }}
+                                tooltip="Compare with default branch">
+                                <GitCompareIcon />
+                            </TooltipButton>
                         </ButtonGroup>
-=======
-                    <ButtonGroup className="commit-actions">
-                        <ConfirmationButton
-                            variant="outline-danger"
-                            disabled={isDefault}
-                            msg={deleteMsg}
-                            tooltip="Delete branch"
-                            onConfirm={() => {
-                                branches.delete(repo.id, branch.id)
-                                    .catch(err => alert(err))
-                                    .then(() => onDelete(branch.id))
-                            }}
-                        >
-                            <TrashIcon/>
-                        </ConfirmationButton>
-                        <TooltipButton
-                            variant={buttonVariant}
-                            size="sm"
-                            onClick={() => {
-                                router.push({
-                                    pathname: '/repositories/:repoId/compare',
-                                    params: {repoId: repo.id},
-                                    query: {ref: repo.default_branch, compare: branch.id}
-                                });
-                            }}
-                            tooltip="Compare with default branch">
-                            <GitCompareIcon/>
-                        </TooltipButton>
-                    </ButtonGroup>
->>>>>>> a22e7a41
                     }
 
                     <ButtonGroup className="branch-actions ms-2">
