--- conflicted
+++ resolved
@@ -72,26 +72,6 @@
     return (
         <Modal show={show} onHide={onCancel} size="lg">
             <Modal.Body>
-<<<<<<< HEAD
-                {repoCreationFormPlugin ?
-                    repoCreationFormPlugin.build({
-                        formID: "repository-create-form",
-                        config: response,
-                        error: showError,
-                        formValid,
-                        setFormValid,
-                        onSubmit,
-                    }) :
-                    <RepositoryCreateForm
-                        formID="repository-create-form"
-                        config={response}
-                        error={showError}
-                        formValid={formValid}
-                        setFormValid={setFormValid}
-                        onSubmit={onSubmit}
-                    />
-                }
-=======
                 {repoCreationFormPlugin.build({
                     formID: "repository-create-form",
                     config: response,
@@ -100,7 +80,6 @@
                     setFormValid,
                     onSubmit,
                 })}
->>>>>>> 73017dff
             </Modal.Body>
             <Modal.Footer>
                 <Button variant="secondary" onClick={(e) => {
@@ -217,11 +196,6 @@
 
 const RepositoriesPage = () => {
     const pluginManager = usePluginManager();
-<<<<<<< HEAD
-    const allowSampleRepoCreationFunc = pluginManager.repoCreationForm?.allowSampleRepoCreationFunc
-
-=======
->>>>>>> 73017dff
     const router = useRouter();
     const [showCreateRepositoryModal, setShowCreateRepositoryModal] = useState(false);
     const [createRepoError, setCreateRepoError] = useState(null);
@@ -263,15 +237,7 @@
         setCreateRepoError(null);
     }, [showCreateRepositoryModal, setShowCreateRepositoryModal]);
 
-<<<<<<< HEAD
-    let allowSampleRepoCreation = true;
-    if (allowSampleRepoCreationFunc && !allowSampleRepoCreationFunc(response)) {
-        allowSampleRepoCreation = false;
-    }
-
-=======
     const allowSampleRepoCreation = pluginManager.repoCreationForm.allowSampleRepoCreationFunc(response);
->>>>>>> 73017dff
     const createSampleRepoButtonCallback = useCallback(async () => {
         if (loading) return;
         if (!err && response?.blockstore_type === LOCAL_BLOCKSTORE_TYPE) {
