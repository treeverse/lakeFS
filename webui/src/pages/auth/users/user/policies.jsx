--- conflicted
+++ resolved
@@ -40,16 +40,12 @@
                 <DataTable
                     keyFn={(policy) => policy.id}
                     rowFn={(policy) => [
-<<<<<<< HEAD
-                        <Link href={{ pathname: '/auth/policies/:policyId', params: { policyId: policy.id } }}>
-=======
                         <Link
                             href={{
                                 pathname: '/auth/policies/:policyId',
                                 params: { policyId: policy.id },
                             }}
                         >
->>>>>>> 3f929b32
                             {policy.id}
                         </Link>,
                         <FormattedDate dateValue={policy.creation_date} />,
@@ -146,15 +142,11 @@
             userId={userId}
             after={after ? after : ''}
             onPaginate={(after) =>
-<<<<<<< HEAD
-                router.push({ pathname: '/auth/users/:userId/policies', params: { userId }, query: { after } })
-=======
                 router.push({
                     pathname: '/auth/users/:userId/policies',
                     params: { userId },
                     query: { after },
                 })
->>>>>>> 3f929b32
             }
         />
     );
