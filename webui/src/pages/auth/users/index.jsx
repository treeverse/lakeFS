import React, { createContext, useCallback, useEffect, useState } from 'react';
import { Outlet, useOutletContext } from 'react-router-dom';

import Button from 'react-bootstrap/Button';

import { useAPI } from '../../../lib/hooks/api';
import { auth } from '../../../lib/api';
import { ConfirmationButton } from '../../../lib/components/modals';
import { EntityActionModal } from '../../../lib/components/auth/forms';
import { Paginator } from '../../../lib/components/pagination';
import { Link } from '../../../lib/components/nav';
import {
    ActionGroup,
    ActionsBar,
    AlertError,
    Checkbox,
    DataTable,
    FormattedDate,
    Loading,
    RefreshButton,
    SearchInput,
    useDebouncedState,
} from '../../../lib/components/controls';
import validator from 'validator/es';
import { disallowPercentSign, INVALID_USER_NAME_ERROR_MESSAGE } from '../validation';
import { resolveUserDisplayName } from '../../../lib/utils';
import { allUsersFromLakeFS } from '../../../lib/components/auth/users';
import { useRouter } from '../../../lib/hooks/router';
import { useAuth } from '../../../lib/auth/authContext';

const DEFAULT_LISTING_AMOUNT = 100;
const DECIMAL_RADIX = 10;
const USER_NOT_FOUND = 'unknown';
export const GetUserDisplayNameByIdContext = createContext();

const UsersContainer = ({ refresh, setRefresh, allUsers, loading, error }) => {
    const { user } = useAuth();
    const currentUser = user;

    const router = useRouter();
    const prefix = router.query.prefix ? router.query.prefix : '';
    const afterParsedToInt = parseInt(router.query.after, DECIMAL_RADIX);
    const after = isNaN(afterParsedToInt) ? 0 : afterParsedToInt;

    const [selected, setSelected] = useState([]);
    const [deleteError, setDeleteError] = useState(null);
    const [showCreate, setShowCreate] = useState(false);
    const [showInvite, setShowInvite] = useState(false);
<<<<<<< HEAD
    const [paginationData, setPaginationData] = useState({ hasMorePages: false, paginatedFilteredUsers: [] });
=======
    const [paginationData, setPaginationData] = useState({
        hasMorePages: false,
        paginatedFilteredUsers: [],
    });
>>>>>>> 84120efd
    const [searchPrefix, setSearchPrefix] = useDebouncedState(prefix, (search) => {
        return navigateToUsersPage(search, 0);
    });

    useEffect(() => {
        setSelected([]);
    }, [refresh, after]);

    const authCapabilities = useAPI(() => auth.getAuthCapabilities());

    // The function is placed inside useEffect to prevent calling the filter() function on every render of the component,
    // especially when state updates occur, such as searchPrefix updating with each typed letter.
    useEffect(() => {
        if (allUsers) {
            const filtered = allUsers.filter((user) => resolveUserDisplayName(user).startsWith(prefix));
            const hasMorePages = after + DEFAULT_LISTING_AMOUNT < filtered.length;
            const paginatedFilteredUsers = filtered.slice(after, after + DEFAULT_LISTING_AMOUNT);
            setPaginationData({ hasMorePages, paginatedFilteredUsers });
        }
    }, [allUsers, prefix, after]);

    const afterForPagination = after === 0 ? '' : String(after);
    const nextPage = paginationData.hasMorePages ? String(after + DEFAULT_LISTING_AMOUNT) : null;

    function navigateToUsersPage(prefix, after) {
        return router.push({ pathname: '/auth/users', query: { prefix, after } });
    }

    if (error) return <AlertError error={error} />;
    if (loading) return <Loading />;
    if (authCapabilities.loading) return <Loading />;

    const canInviteUsers =
        !authCapabilities.error && authCapabilities.response && authCapabilities.response.invite_user;

    return (
        <>
            <ActionsBar>
                <UserActionsActionGroup
                    canInviteUsers={canInviteUsers}
                    selected={selected}
                    onClickInvite={() => setShowInvite(true)}
                    onClickCreate={() => setShowCreate(true)}
                    onConfirmDelete={() => {
                        auth.deleteUsers(selected.map((u) => u.id))
                            .catch((err) => setDeleteError(err))
                            .then(() => {
                                setSelected([]);
                                setRefresh(!refresh);
                            });
                    }}
                />
                <ActionGroup orientation="right">
                    <SearchInput
                        searchPrefix={searchPrefix}
                        setSearchPrefix={setSearchPrefix}
                        placeholder="Find a User..."
                    />
                    <RefreshButton onClick={() => setRefresh(!refresh)} />
                </ActionGroup>
            </ActionsBar>
            <div className="auth-learn-more">
                Users are entities that access and use lakeFS.{' '}
                <a
                    href="https://docs.lakefs.io/reference/authentication.html"
                    target="_blank"
                    rel="noopener noreferrer"
                >
                    Learn more.
                </a>
            </div>

            {!!deleteError && <AlertError error={deleteError} />}

            <EntityActionModal
                show={showCreate}
                onHide={() => setShowCreate(false)}
                onAction={(userId) => {
                    return auth.createUser(userId).then(() => {
                        setSelected([]);
                        setShowCreate(false);
                        setRefresh(!refresh);
                    });
                }}
                title={canInviteUsers ? 'Create API User' : 'Create User'}
                placeholder={canInviteUsers ? 'Name (e.g. Spark)' : "Username (e.g. 'jane.doe')"}
                actionName={'Create'}
                validationFunction={disallowPercentSign(INVALID_USER_NAME_ERROR_MESSAGE)}
            />

            <EntityActionModal
                show={showInvite}
                onHide={() => setShowInvite(false)}
                onAction={async (userEmail) => {
                    if (!validator.isEmail(userEmail)) {
                        throw new Error('Invalid email address');
                    }
                    await auth.createUser(userEmail, true);
                    setSelected([]);
                    setShowInvite(false);
                    setRefresh(!refresh);
                }}
                title={'Invite User'}
                placeholder={'Email'}
                actionName={'Invite'}
            />

            <DataTable
                results={paginationData.paginatedFilteredUsers}
                headers={['', 'User ID', 'Created At']}
                keyFn={(user) => user.id}
                rowFn={(user) => [
                    <Checkbox
                        disabled={!!currentUser && currentUser.id === user.id}
                        name={user.id}
                        onAdd={() => setSelected([...selected, user])}
                        onRemove={() => setSelected(selected.filter((u) => u !== user))}
                    />,
                    <Link href={{ pathname: '/auth/users/:userId', params: { userId: user.id } }}>
                        {resolveUserDisplayName(user)}
                    </Link>,
                    <FormattedDate dateValue={user.creation_date} />,
                ]}
                firstFixedCol={true}
            />

            <Paginator
                nextPage={nextPage}
                after={afterForPagination}
                onPaginate={(after) => {
                    return navigateToUsersPage(prefix, after);
                }}
            />
        </>
    );
};

const UserActionsActionGroup = ({ canInviteUsers, selected, onClickInvite, onClickCreate, onConfirmDelete }) => {
    return (
        <ActionGroup orientation="left">
            <Button hidden={!canInviteUsers} variant="primary" onClick={onClickInvite}>
                Invite User
            </Button>

            <Button variant="success" onClick={onClickCreate}>
                {canInviteUsers ? 'Create API User' : 'Create User'}
            </Button>
            <ConfirmationButton
                onConfirm={onConfirmDelete}
                disabled={selected.length === 0}
                variant="danger"
                msg={`Are you sure you'd like to delete ${selected.length} users?`}
            >
                Delete Selected
            </ConfirmationButton>
        </ActionGroup>
    );
};

export const UsersPage = () => {
    const { setActiveTab, refresh, setRefresh, allUsers, loading, error } = useOutletContext();
    useEffect(() => setActiveTab('users'), [setActiveTab]);
    return (
        <UsersContainer refresh={refresh} setRefresh={setRefresh} allUsers={allUsers} loading={loading} error={error} />
    );
};

const UsersIndexPage = () => {
    const [setActiveTab] = useOutletContext();
    const [refresh, setRefresh] = useState(false);

    const {
        response: allUsers,
        loading,
        error,
    } = useAPI(() => {
        return allUsersFromLakeFS(resolveUserDisplayName);
    }, [refresh]);

    const getUserDisplayNameById = useCallback(
        (id) => {
            const userRecord = allUsers?.find((user) => user.id === id);
            // return something, so we don't completely break the state
            // this can help us track down issues later on
            if (!userRecord) {
                return USER_NOT_FOUND;
            }

            return resolveUserDisplayName(userRecord);
        },
        [allUsers],
    );

    return (
        <GetUserDisplayNameByIdContext.Provider value={getUserDisplayNameById}>
            <Outlet
                context={{
                    setActiveTab,
                    refresh,
                    setRefresh,
                    allUsers,
                    loading,
                    error,
                    getUserDisplayNameById,
                }}
            />
        </GetUserDisplayNameByIdContext.Provider>
    );
};

export default UsersIndexPage;<|MERGE_RESOLUTION|>--- conflicted
+++ resolved
@@ -46,14 +46,7 @@
     const [deleteError, setDeleteError] = useState(null);
     const [showCreate, setShowCreate] = useState(false);
     const [showInvite, setShowInvite] = useState(false);
-<<<<<<< HEAD
     const [paginationData, setPaginationData] = useState({ hasMorePages: false, paginatedFilteredUsers: [] });
-=======
-    const [paginationData, setPaginationData] = useState({
-        hasMorePages: false,
-        paginatedFilteredUsers: [],
-    });
->>>>>>> 84120efd
     const [searchPrefix, setSearchPrefix] = useDebouncedState(prefix, (search) => {
         return navigateToUsersPage(search, 0);
     });
