import React, { useEffect, useState } from 'react';
import { useOutletContext } from 'react-router-dom';
import Button from 'react-bootstrap/Button';

import { GroupHeader } from '../../../../lib/components/auth/nav';
import { useAPIWithPagination } from '../../../../lib/hooks/api';
import { auth } from '../../../../lib/api';
import { Paginator } from '../../../../lib/components/pagination';
import { AttachModal } from '../../../../lib/components/auth/forms';
import { ConfirmationButton } from '../../../../lib/components/modals';
import {
    ActionGroup,
    ActionsBar,
    DataTable,
    FormattedDate,
    Loading,
    AlertError,
    RefreshButton,
} from '../../../../lib/components/controls';
import { Link } from '../../../../lib/components/nav';
import { useRouter } from '../../../../lib/hooks/router';
import { PageSize } from '../../../../constants';

const GroupPoliciesList = ({ groupId, after, onPaginate }) => {
    const [refresh, setRefresh] = useState(false);
    const [showAddModal, setShowAddModal] = useState(false);
    const [attachError, setAttachError] = useState(null);

    const { results, loading, error, nextPage } = useAPIWithPagination(() => {
        return auth.listGroupPolicies(groupId, after);
    }, [groupId, after, refresh]);

    useEffect(() => {
        setAttachError(null);
    }, [refresh, after]);

    let content;
    if (loading) content = <Loading />;
    else if (error) content = <AlertError error={error} />;
    else
        content = (
            <>
                {attachError && <AlertError error={attachError} />}

                <DataTable
                    keyFn={(policy) => policy.id}
                    rowFn={(policy) => [
<<<<<<< HEAD
                        <Link href={{ pathname: '/auth/policies/:policyId', params: { policyId: policy.id } }}>
=======
                        <Link
                            href={{
                                pathname: '/auth/policies/:policyId',
                                params: { policyId: policy.id },
                            }}
                        >
>>>>>>> 3f929b32
                            {policy.id}
                        </Link>,
                        <FormattedDate dateValue={policy.creation_date} />,
                    ]}
                    headers={['Policy ID', 'Created At']}
                    actions={[
                        {
                            key: 'Detach',
                            buttonFn: (policy) => (
                                <ConfirmationButton
                                    size="sm"
                                    variant="outline-danger"
                                    modalVariant="danger"
                                    msg={
                                        <span>
                                            Are you sure you{"'"}d like to detach policy <strong>{policy.id}</strong>?
                                        </span>
                                    }
                                    onConfirm={() => {
                                        auth.detachPolicyFromGroup(groupId, policy.id)
                                            .catch((error) => alert(error))
                                            .then(() => {
                                                setRefresh(!refresh);
                                            });
                                    }}
                                >
                                    Remove
                                </ConfirmationButton>
                            ),
                        },
                    ]}
                    results={results}
                    emptyState={'No policies found'}
                />

                <Paginator onPaginate={onPaginate} after={after} nextPage={nextPage} />

                {showAddModal && (
                    <AttachModal
                        show={showAddModal}
                        emptyState={'No policies found'}
                        filterPlaceholder={'Find Policy...'}
                        modalTitle={'Attach Policies'}
                        addText={'Attach Policies'}
                        searchFn={(prefix, after) => auth.listPolicies(prefix, after, PageSize)}
                        onHide={() => setShowAddModal(false)}
                        onAttach={(selected) => {
                            Promise.all(selected.map((policy) => auth.attachPolicyToGroup(groupId, policy.id)))
                                .then(() => {
                                    setRefresh(!refresh);
                                    setAttachError(null);
                                })
                                .catch((error) => {
                                    setAttachError(error);
                                })
                                .finally(() => {
                                    setShowAddModal(false);
                                });
                        }}
                    />
                )}
            </>
        );

    return (
        <>
            <GroupHeader groupId={groupId} page={'policies'} />

            <ActionsBar>
                <ActionGroup orientation="left">
                    <Button variant="success" onClick={() => setShowAddModal(true)}>
                        Attach Policy
                    </Button>
                </ActionGroup>

                <ActionGroup orientation="right">
                    <RefreshButton onClick={() => setRefresh(!refresh)} />
                </ActionGroup>
            </ActionsBar>

            <div className="mt-2">{content}</div>
        </>
    );
};

const GroupPoliciesContainer = () => {
    const router = useRouter();
    const { after } = router.query;
    const { groupId } = router.params;
    return !groupId ? (
        <></>
    ) : (
        <GroupPoliciesList
            groupId={groupId}
            after={after ? after : ''}
            onPaginate={(after) =>
<<<<<<< HEAD
                router.push({ pathname: '/auth/groups/:groupId/policies', params: { groupId }, query: { after } })
=======
                router.push({
                    pathname: '/auth/groups/:groupId/policies',
                    params: { groupId },
                    query: { after },
                })
>>>>>>> 3f929b32
            }
        />
    );
};

const GroupPoliciesPage = () => {
    const [setActiveTab] = useOutletContext();
    useEffect(() => setActiveTab('groups'), [setActiveTab]);
    return <GroupPoliciesContainer />;
};

export default GroupPoliciesPage;<|MERGE_RESOLUTION|>--- conflicted
+++ resolved
@@ -45,16 +45,12 @@
                 <DataTable
                     keyFn={(policy) => policy.id}
                     rowFn={(policy) => [
-<<<<<<< HEAD
-                        <Link href={{ pathname: '/auth/policies/:policyId', params: { policyId: policy.id } }}>
-=======
                         <Link
                             href={{
                                 pathname: '/auth/policies/:policyId',
                                 params: { policyId: policy.id },
                             }}
                         >
->>>>>>> 3f929b32
                             {policy.id}
                         </Link>,
                         <FormattedDate dateValue={policy.creation_date} />,
@@ -151,15 +147,11 @@
             groupId={groupId}
             after={after ? after : ''}
             onPaginate={(after) =>
-<<<<<<< HEAD
-                router.push({ pathname: '/auth/groups/:groupId/policies', params: { groupId }, query: { after } })
-=======
                 router.push({
                     pathname: '/auth/groups/:groupId/policies',
                     params: { groupId },
                     query: { after },
                 })
->>>>>>> 3f929b32
             }
         />
     );
