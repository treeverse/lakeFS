import React, { useEffect, useState } from 'react';
import { useOutletContext } from 'react-router-dom';
import Button from 'react-bootstrap/Button';

import { GroupHeader } from '../../../../lib/components/auth/nav';
import { useAPIWithPagination } from '../../../../lib/hooks/api';
import { auth } from '../../../../lib/api';
import { Paginator } from '../../../../lib/components/pagination';
import { AttachModal } from '../../../../lib/components/auth/forms';
import { ConfirmationButton } from '../../../../lib/components/modals';
import {
    ActionGroup,
    ActionsBar,
    DataTable,
    FormattedDate,
    Loading,
    AlertError,
    RefreshButton,
} from '../../../../lib/components/controls';
import { useRouter } from '../../../../lib/hooks/router';
import { Link } from '../../../../lib/components/nav';
import { resolveUserDisplayName } from '../../../../lib/utils';
import { allUsersFromLakeFS } from '../../../../lib/components/auth/users';
import { PageSize } from '../../../../constants';

const GroupMemberList = ({ groupId, after, onPaginate }) => {
    const [refresh, setRefresh] = useState(false);
    const [showAddModal, setShowAddModal] = useState(false);
    const [attachError, setAttachError] = useState(null);
    const [allUsers, setAllUsers] = useState([]);
    const { results, loading, error, nextPage } = useAPIWithPagination(() => {
        return auth.listGroupMembers(groupId, after);
    }, [groupId, after, refresh]);
    useEffect(() => {
        setAttachError(null);
    }, [refresh]);

    useEffect(() => {
        const loadUsers = async () => {
            const users = await allUsersFromLakeFS(resolveUserDisplayName);
            setAllUsers(users);
        };
        void loadUsers();
    }, []);

    const searchUsers = (prefix, after, resolveUserDisplayNameFN = (user) => user.id) => {
        const filteredUsers = allUsers.filter((user) =>
            resolveUserDisplayNameFN(user).toLowerCase().startsWith(prefix.toLowerCase()),
        );
        const startIndex = after ? parseInt(after, 10) : 0;
        const page = filteredUsers.slice(startIndex, startIndex + PageSize);
        const nextOffset = startIndex + PageSize < filteredUsers.length ? (startIndex + PageSize).toString() : null;

        return {
            results: page,
            pagination: {
                next_offset: nextOffset,
                has_more: nextOffset !== null,
            },
        };
    };
    let content;
    if (loading) content = <Loading />;
    else if (error) content = <AlertError error={error} />;
    else
        content = (
            <>
                {attachError && <AlertError error={attachError} />}

                <DataTable
                    keyFn={(user) => user.id}
                    rowFn={(user) => [
                        <Link href={{ pathname: '/auth/users/:userId', params: { userId: user.id } }}>
                            {resolveUserDisplayName(user)}
                        </Link>,
                        <FormattedDate dateValue={user.creation_date} />,
                    ]}
                    headers={['User ID', 'Created At']}
                    actions={[
                        {
                            key: 'Remove',
                            buttonFn: (user) => (
                                <ConfirmationButton
                                    size="sm"
                                    variant="outline-danger"
                                    msg={
                                        <span>
                                            Are you sure you{"'"}d like to remove user{' '}
                                            <strong>{resolveUserDisplayName(user)}</strong> from group{' '}
                                            <strong>{groupId}</strong>?
                                        </span>
                                    }
                                    onConfirm={() => {
                                        auth.removeUserFromGroup(user.id, groupId)
                                            .catch((error) => alert(error))
                                            .then(() => {
                                                setRefresh(!refresh);
                                            });
                                    }}
                                >
                                    Remove
                                </ConfirmationButton>
                            ),
                        },
                    ]}
                    results={results}
                    emptyState={'No users found'}
                />

                <Paginator onPaginate={onPaginate} after={after} nextPage={nextPage} />

                {showAddModal && (
                    <AttachModal
                        show={showAddModal}
                        emptyState={'No users found'}
                        filterPlaceholder={'Find User...'}
                        modalTitle={'Add to Group'}
                        addText={'Add to Group'}
                        resolveEntityFn={resolveUserDisplayName}
                        searchFn={(prefix, after) => searchUsers(prefix, after, resolveUserDisplayName)}
                        onHide={() => setShowAddModal(false)}
                        onAttach={(selected) => {
                            Promise.all(selected.map((user) => auth.addUserToGroup(user.id, groupId)))
                                .then(() => {
                                    setRefresh(!refresh);
                                    setAttachError(null);
                                })
                                .catch((error) => {
                                    setAttachError(error);
                                })
                                .finally(() => {
                                    setShowAddModal(false);
                                });
                        }}
                    />
                )}
            </>
        );

    return (
        <>
            <GroupHeader groupId={groupId} page={'members'} />

            <ActionsBar>
                <ActionGroup orientation="left">
                    <Button variant="success" onClick={() => setShowAddModal(true)}>
                        Add Members
                    </Button>
                </ActionGroup>

                <ActionGroup orientation="right">
                    <RefreshButton onClick={() => setRefresh(!refresh)} />
                </ActionGroup>
            </ActionsBar>

            <div className="mt-2">{content}</div>
        </>
    );
};

const GroupMembersContainer = () => {
    const router = useRouter();
    const { after } = router.query;
    const { groupId } = router.params;
    return (
        groupId && (
            <GroupMemberList
                groupId={groupId}
                after={after ? after : ''}
                onPaginate={(after) =>
<<<<<<< HEAD
                    router.push({ pathname: '/auth/groups/:groupId/members', params: { groupId }, query: { after } })
=======
                    router.push({
                        pathname: '/auth/groups/:groupId/members',
                        params: { groupId },
                        query: { after },
                    })
>>>>>>> 3f929b32
                }
            />
        )
    );
};

const GroupMembersPage = () => {
    const [setActiveTab] = useOutletContext();
    useEffect(() => setActiveTab('groups'), [setActiveTab]);
    return <GroupMembersContainer />;
};

export default GroupMembersPage;<|MERGE_RESOLUTION|>--- conflicted
+++ resolved
@@ -168,15 +168,11 @@
                 groupId={groupId}
                 after={after ? after : ''}
                 onPaginate={(after) =>
-<<<<<<< HEAD
-                    router.push({ pathname: '/auth/groups/:groupId/members', params: { groupId }, query: { after } })
-=======
                     router.push({
                         pathname: '/auth/groups/:groupId/members',
                         params: { groupId },
                         query: { after },
                     })
->>>>>>> 3f929b32
                 }
             />
         )
