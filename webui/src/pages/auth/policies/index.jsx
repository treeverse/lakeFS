--- conflicted
+++ resolved
@@ -140,16 +140,12 @@
                         onAdd={() => setSelected([...selected, policy])}
                         onRemove={() => setSelected(selected.filter((p) => p !== policy))}
                     />,
-<<<<<<< HEAD
-                    <Link href={{ pathname: '/auth/policies/:policyId', params: { policyId: policy.id } }}>
-=======
                     <Link
                         href={{
                             pathname: '/auth/policies/:policyId',
                             params: { policyId: policy.id },
                         }}
                     >
->>>>>>> 3f929b32
                         {policy.id}
                     </Link>,
                     <FormattedDate dateValue={policy.creation_date} />,
