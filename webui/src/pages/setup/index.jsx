import React, {useRef} from "react";

import Alert from "react-bootstrap/Alert";
import Button from "react-bootstrap/Button";
import Card from "react-bootstrap/Card";
import Col from "react-bootstrap/Col";
import Form from "react-bootstrap/Form";
import Table from "react-bootstrap/Table";
import Row from "react-bootstrap/Row";
import {DownloadIcon} from "@primer/octicons-react";
import {useState} from "react";
import {setup, API_ENDPOINT, SETUP_STATE_INITIALIZED} from "../../lib/api";
import {ClipboardButton, Error} from "../../lib/components/controls";
import {useRouter} from "../../lib/hooks/router";
import {useAPI} from "../../lib/hooks/api";


const SetupContents = () => {
    const usernameRef = useRef(null);
    const [setupError, setSetupError] = useState(null);
    const [setupData, setSetupData] = useState(null);
    const [disabled, setDisabled] = useState(false);
    const router = useRouter();
    const { response, error, loading } = useAPI(() => {
        return setup.getState()
    });
    if (loading) {
        return null;
    }
    if (!error && response && response.state === SETUP_STATE_INITIALIZED) {
        router.push({pathname: '/', query: router.query})
    }
    const onSubmit = async () => {
        setDisabled(true);
        try {
            const response = await setup.lakeFS(usernameRef.current.value);
            setSetupError(null);
            setSetupData(response);
        } catch (error) {
            setSetupError(error);
            setSetupData(null);
        } finally {
            setDisabled(false);
        }
    };
    if (setupData && setupData.access_key_id) {
        const downloadContent = 'data:application/octet-stream,' + encodeURIComponent(
            `# lakectl command line configuration - save under the filename $HOME/.lakectl.yaml
credentials:
  access_key_id: ${setupData.access_key_id}
  secret_access_key: ${setupData.secret_access_key}
server:
  endpoint_url: ${window.location.protocol}//${window.location.host}${API_ENDPOINT}
`);
        return (
            <>
            <Row>
                <Col md={{offset: 2, span: 8}}>
                    <Card className="setup-widget">
                        <Card.Body className={"after-setup-card"}>
                            <h2>You&apos;re all set!</h2>
                            <Card.Text>
                                Here are the credentials for your first user:<br/>
                            </Card.Text>
                            <div className={"ml-2 row mt-4"}>
                                <div className={"col-3"}>Access Key ID:</div>
                                <div className={"col-7"}><code>{setupData.access_key_id}</code> &#160;&#160;<ClipboardButton className={"copy-button"} variant="outline-dark" text={setupData.access_key_id} tooltip="Copy"/></div>
                            </div>
                            <div className={"ml-2 row mt-2"}>
                                <div className={"col-3"}>Secret Access Key:</div>
                                <div className={"col-7"}><code>{setupData.secret_access_key}</code> &#160;&#160;<ClipboardButton className={"copy-button"} variant="outline-dark" text={setupData.secret_access_key} tooltip="Copy"/></div>
                            </div>
                            <Alert className={"mt-4"} variant="warning">
                                This is the <strong>only</strong> time that the secret access keys can be viewed or downloaded. You cannot recover them later.
                            </Alert>
<<<<<<< HEAD
                            <div className={"mt-4"} style={{textAlign: "center"}}>
                                <Button className={"p-2 pl-3 pr-3 after-setup-btn"} onClick={() => window.open("/auth/login", "_blank")}>Go To Login</Button>
                            </div>
=======
                            <hr/>
                            <Button variant="success" href={downloadContent} taget="_blank" download="lakectl.yaml"><DownloadIcon />Download Configuration </Button>
                            {' '}
                            <Button variant="link" onClick={() => router.push({pathname: "/auth/login", query: router.query})}>Go To Login</Button>
>>>>>>> 92614f02
                        </Card.Body>
                    </Card>
                </Col>
            </Row>
                <Row>
                    <Col md={{offset: 2, span: 8}}>
                        <Card className="mt-5">
                            <Card.Body className={"after-setup-card"}>
                                <h5>Configure lakectl</h5>
                                <div>Use the command-line tool to perform Git-like operations on your data. Save the configuration file under <code>~/.lakectl.yaml</code>:</div>
                                <div className={"mt-3"} style={{textAlign: "center"}}>
                                    <Button className={"p-2 pl-3 pr-3 after-setup-btn"} href={downloadContent}
                                            taget="_blank" download="lakectl.yaml"><DownloadIcon/> Download Configuration
                                    </Button>
                                </div>
                                <div className={"mt-3"}>
                                    To use lakectl, you will need to download the binary. <a href="https://www.youtube.com/watch?v=8nO7RT411nA" rel="noreferrer" target={"_blank"}>Learn more</a>.
                                </div>
                            </Card.Body>
                        </Card>
                    </Col>
                </Row></>
        );
    }
    return (
        <Row>
            <Col md={{offset: 2, span: 8}}>
                <Card className="setup-widget">
                    <Card.Header>Initial Setup</Card.Header>
                    <Card.Body>
                        <Card.Text>
                            This process will initialize the database schema and a first admin user to access the system.<br/>
                            <div><a href="https://docs.lakefs.io/quickstart/repository.html#create-the-first-user" target="_blank" rel="noopener noreferrer">Learn more.</a></div>
                        </Card.Text>
                        <Form onSubmit={e => {
                            onSubmit();
                            e.preventDefault();
                        }}>
                            <Form.Group controlId="user-name">
                                <Form.Control type="text" placeholder="Admin Username" ref={usernameRef} autoFocus/>
                            </Form.Group>

                            {!!setupError && <Error error={setupError}/>}
                            <Button variant="primary" disabled={disabled} type="submit">Setup</Button>
                        </Form>
                    </Card.Body>
                </Card>
            </Col>
        </Row>
    );
};


const SetupPage = () => <SetupContents/>;

export default SetupPage;<|MERGE_RESOLUTION|>--- conflicted
+++ resolved
@@ -73,16 +73,9 @@
                             <Alert className={"mt-4"} variant="warning">
                                 This is the <strong>only</strong> time that the secret access keys can be viewed or downloaded. You cannot recover them later.
                             </Alert>
-<<<<<<< HEAD
                             <div className={"mt-4"} style={{textAlign: "center"}}>
-                                <Button className={"p-2 pl-3 pr-3 after-setup-btn"} onClick={() => window.open("/auth/login", "_blank")}>Go To Login</Button>
+                                <Button className={"p-2 pl-3 pr-3 after-setup-btn"} onClick={() => window.open(router.query && router.query.next ? `/auth/login?next=${router.query.next}` : '/auth/login', "_blank")}>Go To Login</Button>
                             </div>
-=======
-                            <hr/>
-                            <Button variant="success" href={downloadContent} taget="_blank" download="lakectl.yaml"><DownloadIcon />Download Configuration </Button>
-                            {' '}
-                            <Button variant="link" onClick={() => router.push({pathname: "/auth/login", query: router.query})}>Go To Login</Button>
->>>>>>> 92614f02
                         </Card.Body>
                     </Card>
                 </Col>
