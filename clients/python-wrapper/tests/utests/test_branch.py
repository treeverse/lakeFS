--- conflicted
+++ resolved
@@ -1,5 +1,3 @@
-<<<<<<< HEAD
-=======
 import http
 
 import lakefs_sdk
@@ -9,10 +7,7 @@
 from lakefs.branch import Branch
 from lakefs.exceptions import ConflictException
 from tests.utests.common import get_test_repo, TEST_REPO_ARGS
->>>>>>> bf546e19
 from tests.utests.common import get_test_client
-
-from lakefs.repository import Repository
 
 
 def get_test_branch():
