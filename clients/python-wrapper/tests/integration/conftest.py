--- conflicted
+++ resolved
@@ -15,7 +15,7 @@
 
 
 def _setup_repo(namespace, name, default_branch):
-    clt = client.DefaultClient
+    clt = client.DEFAULT_CLIENT
     repo_name = name + str(int(time.time()))
     repo = Repository(repo_name, clt)
     repo.create(storage_namespace=namespace, default_branch=default_branch)
@@ -34,7 +34,6 @@
 
 @pytest.fixture()
 def setup_repo(storage_namespace, test_name, default_branch="main"):
-<<<<<<< HEAD
     return _setup_repo(storage_namespace, test_name, default_branch)
 
 
@@ -57,14 +56,7 @@
 
 @pytest.fixture(name="pre_sign", scope="function")
 def fixture_pre_sign(request):
-    clt = client.DefaultClient
+    clt = client.DEFAULT_CLIENT
     if request.param and not clt.storage_config.pre_sign_support:
         pytest.skip("Storage adapter does not support pre-sign mode")
-    return request.param
-=======
-    clt = client.DEFAULT_CLIENT
-    repo_name = test_name + str(int(time.time()))
-    repo = Repository(repo_name, clt)
-    repo.create(storage_namespace=storage_namespace, default_branch=default_branch)
-    return clt, repo
->>>>>>> ae942da3
+    return request.param