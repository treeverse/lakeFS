from setuptools import setup, find_packages

NAME = "lakefs"
<<<<<<< HEAD
VERSION = "0.1.0-beta"
=======
VERSION = "0.1.0-alpha.5"
>>>>>>> 8fced48e
# To install the library, run the following
#
# python setup.py install
#
# prerequisite: setuptools
# http://pypi.python.org/pypi/setuptools

PYTHON_REQUIRES = ">=3.9"
REQUIRES = [
    "pydantic >= 1.10.5, < 2",
    "setuptools == 68.2.2",
    "lakefs-sdk ~= 1.1.0",
    "pyyaml ~= 6.0.1",
]

with open('README.md') as f:
    long_description = f.read()

setup(
    name=NAME,
    version=VERSION,
    description="lakeFS Python SDK Wrapper",
    author="Treeverse",
    author_email="services@treeverse.io",
    url="https://github.com/treeverse/lakeFS/tree/master/clients/python-wrapper",
    keywords=["OpenAPI", "OpenAPI-Generator", "lakeFS API", "Python Wrapper"],
    python_requires=">=3.9",
    install_requires=REQUIRES,
    tests_require=["pytest ~= 7.4.3"],
    packages=find_packages(exclude=["tests"]),
    include_package_data=True,
    license="Apache 2.0",
    long_description=long_description,
    long_description_content_type='text/markdown'
)<|MERGE_RESOLUTION|>--- conflicted
+++ resolved
@@ -1,11 +1,7 @@
 from setuptools import setup, find_packages
 
 NAME = "lakefs"
-<<<<<<< HEAD
 VERSION = "0.1.0-beta"
-=======
-VERSION = "0.1.0-alpha.5"
->>>>>>> 8fced48e
 # To install the library, run the following
 #
 # python setup.py install
