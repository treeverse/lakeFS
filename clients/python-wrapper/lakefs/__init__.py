--- conflicted
+++ resolved
@@ -2,7 +2,6 @@
 Allow importing of models from package root
 """
 
-from lakefs.client import Client, DEFAULT_CLIENT
 from lakefs.repository import Repository
 from lakefs.reference import Reference
 from lakefs.models import (
@@ -16,9 +15,7 @@
 )
 from lakefs.tag import Tag
 from lakefs.branch import Branch
-<<<<<<< HEAD
 from lakefs.object import StoredObject, WriteableObject, ObjectReader
-from lakefs.object_manager import ObjectManager
 
 
 def repository(repository_id: str) -> Repository:
@@ -29,7 +26,4 @@
     :param repository_id: The repository name
     :return: Repository object representing a lakeFS repository with the give repository_id
     """
-    return Repository(repository_id)
-=======
-from lakefs.object import StoredObject, WriteableObject, ObjectReader
->>>>>>> 6972ce55
+    return Repository(repository_id)