"""
Module containing lakeFS repository implementation
"""

from __future__ import annotations

<<<<<<< HEAD
from typing import Optional

=======
from typing import Optional, Generator
>>>>>>> 5e83d876
import lakefs_sdk

from lakefs.models import RepositoryProperties
from lakefs.tag import Tag
from lakefs.branch import Branch
from lakefs.client import Client, DEFAULT_CLIENT
from lakefs.exceptions import api_exception_handler, ConflictException, LakeFSException
<<<<<<< HEAD
from lakefs.reference import Reference
from lakefs.tag_manager import TagManager
=======
from lakefs.namedtuple import LenientNamedTuple
from lakefs.reference import Reference, generate_listing
>>>>>>> 5e83d876


class Repository:
    """
    Class representing a Repository in lakeFS.
    The Repository object provides the context for the other objects that are found in it.
    Access to these objects should be done from this class
    """
    _client: Client
    _id: str
    _properties: RepositoryProperties = None

    def __init__(self, repository_id: str, client: Optional[Client] = DEFAULT_CLIENT) -> None:
        self._id = repository_id
        self._client = client

    def create(self,
               storage_namespace: str,
               default_branch: str = "main",
               include_samples: bool = False,
               exist_ok: bool = False,
               **kwargs) -> Repository:
        """
        Create a new repository in lakeFS from this object

        :param storage_namespace: Repository's storage namespace
        :param default_branch: The default branch for the repository. If None, use server default name
        :param include_samples: Whether to include sample data in repository creation
        :param exist_ok: If False will throw an exception if a repository by this name already exists. Otherwise,
            return the existing repository without creating a new one
        :param kwargs: Additional Keyword Arguments to send to the server
        :return: The lakeFS SDK object representing the repository
        :raises:
            NotAuthorizedException if user is not authorized to perform this operation
            ServerException for any other errors
        """
        repository_creation = lakefs_sdk.RepositoryCreation(name=self._id,
                                                            storage_namespace=storage_namespace,
                                                            default_branch=default_branch,
                                                            sample_data=include_samples)

        def handle_conflict(e: LakeFSException):
            if isinstance(e, ConflictException) and exist_ok:
                with api_exception_handler():
                    get_repo = self._client.sdk_client.repositories_api.get_repository(self._id)
                    self._properties = RepositoryProperties(**get_repo.dict())
                    return None
            return e

        with api_exception_handler(handle_conflict):
            repo = self._client.sdk_client.repositories_api.create_repository(repository_creation, **kwargs)
            self._properties = RepositoryProperties(**repo.dict())
        return self

    def delete(self) -> None:
        """
        Delete repository from lakeFS server

        :raises:
            NotFoundException if repository by this id does not exist
            NotAuthorizedException if user is not authorized to perform this operation
            ServerException for any other errors
        """
        with api_exception_handler():
            self._client.sdk_client.repositories_api.delete_repository(self._id)

    def branch(self, branch_id: str) -> Branch:
        """
        Return a branch object using the current repository id and client
        :param branch_id: name of the branch
        """
        return Branch(self._id, branch_id, self._client)

    def commit(self, commit_id: str) -> Reference:
        """
        Return a reference object using the current repository id and client
        :param commit_id: id of the commit reference
        """
        return Reference(self._id, commit_id, self._client)

    def ref(self, ref_id: str) -> Reference:
        """
        Return a reference object using the current repository id and client
        :param ref_id: branch name, commit id or tag id
        """
        return Reference(self._id, ref_id, self._client)

    def tag(self, tag_id: str) -> Tag:
        """
        Return a tag object using the current repository id and client
        :param tag_id: name of the tag
        """
        return Tag(self._id, tag_id, self._client)

    def branches(self, max_amount: Optional[int] = None,
                 after: Optional[str] = None, prefix: Optional[str] = None, **kwargs) -> Generator[Branch]:
        """
        Returns a generator listing for branches on the given repository

        :param max_amount: Stop showing changes after this amount
        :param after: Return items after this value
        :param prefix: Return items prefixed with this value
        :param kwargs: Additional Keyword Arguments to send to the server
        :raises:
            NotFoundException if repository does not exist
            NotAuthorizedException if user is not authorized to perform this operation
            ServerException for any other errors
        """

        for res in generate_listing(self._client.sdk_client.branches_api.list_branches, self._id,
                                    max_amount=max_amount, after=after, prefix=prefix, **kwargs):
            yield Branch(self._id, res.id, client=self._client)

    def tags(self, max_amount: Optional[int] = None,
             after: Optional[str] = None, prefix: Optional[str] = None, **kwargs) -> Generator[Tag]:
        """
        Returns a generator listing for tags on the given repository

        :param max_amount: Stop showing changes after this amount
        :param after: Return items after this value
        :param prefix: Return items prefixed with this value
        :param kwargs: Additional Keyword Arguments to send to the server
        :raises:
            NotFoundException if repository does not exist
            NotAuthorizedException if user is not authorized to perform this operation
            ServerException for any other errors
        """

        for res in generate_listing(self._client.sdk_client.tags_api.list_tags, self._id,
                                    max_amount=max_amount, after=after, prefix=prefix, **kwargs):
            yield Tag(self._id, res.id, client=self._client)

    @property
    def metadata(self) -> dict[str, str]:
        """
        Returns the repository metadata
        """
        with api_exception_handler():
            return self._client.sdk_client.repositories_api.get_repository_metadata(repository=self._id)

    @property
    def properties(self) -> RepositoryProperties:
        """
        Return the repositories properties object
        """
        if self._properties is None:
            with api_exception_handler():
                repo = self._client.sdk_client.repositories_api.get_repository(self._id)
                self._properties = RepositoryProperties(**repo.dict())
                return self._properties

        return self._properties<|MERGE_RESOLUTION|>--- conflicted
+++ resolved
@@ -4,12 +4,8 @@
 
 from __future__ import annotations
 
-<<<<<<< HEAD
-from typing import Optional
+from typing import Optional, Generator
 
-=======
-from typing import Optional, Generator
->>>>>>> 5e83d876
 import lakefs_sdk
 
 from lakefs.models import RepositoryProperties
@@ -17,13 +13,7 @@
 from lakefs.branch import Branch
 from lakefs.client import Client, DEFAULT_CLIENT
 from lakefs.exceptions import api_exception_handler, ConflictException, LakeFSException
-<<<<<<< HEAD
-from lakefs.reference import Reference
-from lakefs.tag_manager import TagManager
-=======
-from lakefs.namedtuple import LenientNamedTuple
 from lakefs.reference import Reference, generate_listing
->>>>>>> 5e83d876
 
 
 class Repository:
