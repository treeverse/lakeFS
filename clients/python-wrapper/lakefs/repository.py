"""
Module containing lakeFS repository implementation
"""

from __future__ import annotations

from typing import Optional, Generator

import lakefs_sdk

from lakefs.models import RepositoryProperties
from lakefs.tag import Tag
from lakefs.branch import Branch
<<<<<<< HEAD
from lakefs.client import Client, _BaseLakeFSObject
from lakefs.exceptions import api_exception_handler, ConflictException, LakeFSException
=======
from lakefs.client import Client, DEFAULT_CLIENT
from lakefs.exceptions import api_exception_handler, ConflictException, LakeFSException, NoAuthenticationFound
>>>>>>> 7a59eaa0
from lakefs.reference import Reference, generate_listing


class Repository(_BaseLakeFSObject):
    """
    Class representing a Repository in lakeFS.
    The Repository object provides the context for the other objects that are found in it.
    Access to these objects should be done from this class
    """
    _id: str
    _properties: RepositoryProperties = None

    def __init__(self, repository_id: str, client: Optional[Client] = None) -> None:
        self._id = repository_id
        super().__init__(client)

    def create(self,
               storage_namespace: str,
               default_branch: str = "main",
               include_samples: bool = False,
               exist_ok: bool = False,
               **kwargs) -> Repository:
        """
        Create a new repository in lakeFS from this object

        :param storage_namespace: Repository's storage namespace
        :param default_branch: The default branch for the repository. If None, use server default name
        :param include_samples: Whether to include sample data in repository creation
        :param exist_ok: If False will throw an exception if a repository by this name already exists. Otherwise,
            return the existing repository without creating a new one
        :param kwargs: Additional Keyword Arguments to send to the server
        :return: The lakeFS SDK object representing the repository
        :raise NotAuthorizedException: if user is not authorized to perform this operation
        :raise ServerException: for any other errors
        """
        repository_creation = lakefs_sdk.RepositoryCreation(name=self._id,
                                                            storage_namespace=storage_namespace,
                                                            default_branch=default_branch,
                                                            sample_data=include_samples)

        def handle_conflict(e: LakeFSException):
            if isinstance(e, ConflictException) and exist_ok:
                with api_exception_handler():
                    get_repo = self._client.sdk_client.repositories_api.get_repository(self._id)
                    self._properties = RepositoryProperties(**get_repo.dict())
                    return None
            return e

        with api_exception_handler(handle_conflict):
            repo = self._client.sdk_client.repositories_api.create_repository(repository_creation, **kwargs)
            self._properties = RepositoryProperties(**repo.dict())
        return self

    def delete(self) -> None:
        """
        Delete repository from lakeFS server

        :raise NotFoundException: if repository by this id does not exist
        :raise NotAuthorizedException: if user is not authorized to perform this operation
        :raise ServerException: for any other errors
        """
        with api_exception_handler():
            self._client.sdk_client.repositories_api.delete_repository(self._id)

    def branch(self, branch_id: str) -> Branch:
        """
        Return a branch object using the current repository id and client
        :param branch_id: name of the branch
        """
        return Branch(self._id, branch_id, self._client)

    def commit(self, commit_id: str) -> Reference:
        """
        Return a reference object using the current repository id and client
        :param commit_id: id of the commit reference
        """
        return Reference(self._id, commit_id, self._client)

    def ref(self, ref_id: str) -> Reference:
        """
        Return a reference object using the current repository id and client
        :param ref_id: branch name, commit id or tag id
        """
        return Reference(self._id, ref_id, self._client)

    def tag(self, tag_id: str) -> Tag:
        """
        Return a tag object using the current repository id and client
        :param tag_id: name of the tag
        """
        return Tag(self._id, tag_id, self._client)

    def branches(self, max_amount: Optional[int] = None,
                 after: Optional[str] = None, prefix: Optional[str] = None, **kwargs) -> Generator[Branch]:
        """
        Returns a generator listing for branches on the given repository

        :param max_amount: Stop showing changes after this amount
        :param after: Return items after this value
        :param prefix: Return items prefixed with this value
        :param kwargs: Additional Keyword Arguments to send to the server
        :raise NotFoundException: if repository does not exist
        :raise NotAuthorizedException: if user is not authorized to perform this operation
        :raise ServerException: for any other errors
        """

        for res in generate_listing(self._client.sdk_client.branches_api.list_branches, self._id,
                                    max_amount=max_amount, after=after, prefix=prefix, **kwargs):
            yield Branch(self._id, res.id, client=self._client)

    def tags(self, max_amount: Optional[int] = None,
             after: Optional[str] = None, prefix: Optional[str] = None, **kwargs) -> Generator[Tag]:
        """
        Returns a generator listing for tags on the given repository

        :param max_amount: Stop showing changes after this amount
        :param after: Return items after this value
        :param prefix: Return items prefixed with this value
        :param kwargs: Additional Keyword Arguments to send to the server
        :raise NotFoundException: if repository does not exist
        :raise NotAuthorizedException: if user is not authorized to perform this operation
        :raise ServerException: for any other errors
        """
        for res in generate_listing(self._client.sdk_client.tags_api.list_tags, self._id,
                                    max_amount=max_amount, after=after, prefix=prefix, **kwargs):
            yield Tag(self._id, res.id, client=self._client)

    @property
    def metadata(self) -> dict[str, str]:
        """
        Returns the repository metadata
        """
        with api_exception_handler():
            return self._client.sdk_client.repositories_api.get_repository_metadata(repository=self._id)

    @property
    def properties(self) -> RepositoryProperties:
        """
        Return the repositories properties object
        """
        if self._properties is None:
            with api_exception_handler():
                repo = self._client.sdk_client.repositories_api.get_repository(self._id)
                self._properties = RepositoryProperties(**repo.dict())
                return self._properties

        return self._properties


def repositories(client: Client = DEFAULT_CLIENT,
                 prefix: Optional[str] = None,
                 after: Optional[str] = None,
                 **kwargs) -> Generator[Repository]:
    """
    Creates a repositories object generator listing lakeFS repositories

    :param client: The lakeFS client to use, if None, tries to use the default client
    :param prefix: Return items prefixed with this value
    :param after: Return items after this value
    :return: A generator listing lakeFS repositories
    """
    if client is None:
        raise NoAuthenticationFound("Explicitly provide a client or invoke client module's init method")

    for res in generate_listing(client.sdk_client.repositories_api.list_repositories,
                                prefix=prefix,
                                after=after,
                                **kwargs):
        yield Repository(res.id, client)<|MERGE_RESOLUTION|>--- conflicted
+++ resolved
@@ -11,13 +11,8 @@
 from lakefs.models import RepositoryProperties
 from lakefs.tag import Tag
 from lakefs.branch import Branch
-<<<<<<< HEAD
 from lakefs.client import Client, _BaseLakeFSObject
-from lakefs.exceptions import api_exception_handler, ConflictException, LakeFSException
-=======
-from lakefs.client import Client, DEFAULT_CLIENT
 from lakefs.exceptions import api_exception_handler, ConflictException, LakeFSException, NoAuthenticationFound
->>>>>>> 7a59eaa0
 from lakefs.reference import Reference, generate_listing
 
 
@@ -167,7 +162,7 @@
         return self._properties
 
 
-def repositories(client: Client = DEFAULT_CLIENT,
+def repositories(client: Client = None,
                  prefix: Optional[str] = None,
                  after: Optional[str] = None,
                  **kwargs) -> Generator[Repository]:
