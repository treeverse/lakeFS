"""
lakeFS Client module

Handles authentication against the lakeFS server and wraps the underlying lakefs_sdk client.
"""

from __future__ import annotations
import os
import base64
import json
from threading import Lock
from typing import Optional
from urllib.parse import urlparse, parse_qs
import boto3
import yaml

import lakefs_sdk
from lakefs_sdk import ExternalLoginInformation
from lakefs_sdk.client import LakeFSClient

from lakefs.config import ClientConfig, _LAKECTL_ENDPOINT_ENV, _LAKECTL_CREDENTIALS_ACCESS_TOKEN, _LAKECTL_YAML_PATH
from lakefs.exceptions import NotAuthorizedException, ServerException, NoAuthenticationFound, api_exception_handler
from lakefs.models import ServerStorageConfiguration

<<<<<<< HEAD
DEFAULT_REGION = 'us-east-1'
=======
if TYPE_CHECKING:
    import boto3

DEFAULT_REGION = "us-east-1"
SINGLE_STORAGE_ID = ""
>>>>>>> 07383b87

class ServerConfiguration:
    """
    Represent a lakeFS server's configuration
    """
    _conf: lakefs_sdk.Config
    _storage_conf: dict[str, ServerStorageConfiguration] = {}

    def __init__(self, client: Optional[Client] = None):
        try:
            self._conf = client.sdk_client.config_api.get_config()
            if self._conf.storage_config_list is not None:
                for storage in self._conf.storage_config_list:
                    self._storage_conf[storage.blockstore_id] = ServerStorageConfiguration(
                        **self._conf.storage_config.dict())
            if self._conf.storage_config is not None:
                self._storage_conf[SINGLE_STORAGE_ID] = ServerStorageConfiguration(**self._conf.storage_config.dict())

        except lakefs_sdk.exceptions.ApiException as e:
            if isinstance(e, lakefs_sdk.exceptions.ApiException):
                raise NotAuthorizedException(e.status, e.reason) from e
            raise ServerException(e.status, e.reason) from e

    @property
    def version(self) -> str:
        """
        Return the lakeFS server version
        """
        return self._conf.version_config.version

    @property
    def storage_config(self) -> ServerStorageConfiguration:
        """
        Returns the default lakeFS server storage configuration
        """
        return self.storage_config_by_id()

    def storage_config_by_id(self, storage_id=SINGLE_STORAGE_ID):
        """
        Returns the lakeFS server storage configuration by ID
        """
        return self._storage_conf[storage_id]

class Client:
    """
    Wrapper around lakefs_sdk's client object
    Takes care of instantiating it from the environment

    Example of initializing a Client object:

    .. code-block:: python

        from lakefs import Client

        client = Client(username="<access_key_id>", password="<secret_access_key>", host="<lakefs_endpoint>")
        print(client.version)

    """

    _client: Optional[LakeFSClient] = None
    _conf: Optional[ClientConfig] = None
    _server_conf: Optional[ServerConfiguration] = None

    def __init__(self, **kwargs):
        self._conf = ClientConfig(**kwargs)
        self._client = LakeFSClient(self._conf, header_name='X-Lakefs-Client',
                                    header_value='python-lakefs')
    @property
    def config(self):
        """
        Return the underlying lakefs_sdk configuration
        """
        return self._conf

    @property
    def sdk_client(self):
        """
        Return the underlying lakefs_sdk client
        """
        return self._client

    @property
    def storage_config(self):
        """
        lakeFS SDK storage config object, lazy evaluated.
        """
        return self.storage_config_by_id()

    def storage_config_by_id(self, storage_id=SINGLE_STORAGE_ID):
        """
        Returns lakeFS SDK storage config object, defaults to a single storage ID.
        """
        if self._server_conf is None:
            self._server_conf = ServerConfiguration(self)
        return self._server_conf.storage_config_by_id(storage_id)

    @property
    def version(self) -> str:
        """
        lakeFS Server version, lazy evaluated.
        """
        if self._server_conf is None:
            self._server_conf = ServerConfiguration(self)
        return self._server_conf.version


def _extract_region_from_endpoint(endpoint):
    """
    Extract the region name from an STS endpoint URL.
    for example: https://sts.eu-central-1.amazonaws.com/ -> eu-central-1
    and for example: https://sts.amazonaws.com/ -> DEFAULT_REGION

    :param endpoint: The endpoint URL of the STS client.
    :return: The region name extracted from the endpoint URL.
    """

    parts = endpoint.split('.')
    if len(parts) == 4:
        return parts[1]
    if len(parts) > 4:
        return parts[2]
    return DEFAULT_REGION


def _get_identity_token(
        session: boto3.Session,
        lakefs_host: str,
        additional_headers: dict[str, str],
        presign_expiry
) -> str:
    """
   Generate the identity token required for lakeFS authentication from an AWS session.

   This function uses the STS client to generate a presigned URL for the `get_caller_identity` action,
    extracts the required values from the URL,
   and creates a base64-encoded JSON object with these values.

   :param session: A boto3 session object with the necessary AWS credentials and region information.
   :return: A base64-encoded JSON string containing the required authentication information.
   :raises ValueError: If the session does not have a region name set.
   """

    # this method should only be called when installing the aws-iam additional requirement
    from botocore.client import Config  # pylint: disable=import-outside-toplevel, import-error
    from botocore.signers import RequestSigner  # pylint: disable=import-outside-toplevel, import-error

    sts_client = session.client('sts', config=Config(signature_version='v4'))
    endpoint = sts_client.meta.endpoint_url
    service_id = sts_client.meta.service_model.service_id
    region = _extract_region_from_endpoint(endpoint)
    # signer is used because the presigned URL generated by the STS does not support additional headers
    signer = RequestSigner(
        service_id,
        region,
        'sts',
        'v4',
        session.get_credentials(),
        session.events
    )
    endpoint_with_params = f"{endpoint}/?Action=GetCallerIdentity&Version=2011-06-15"
    if additional_headers is None:
        additional_headers = {
            'X-LakeFS-Server-ID': lakefs_host,
        }
    params = {
        'method': 'POST',
        'url': endpoint_with_params,
        'body': {},
        'headers': additional_headers,
        'context': {}
    }

    presigned_url = signer.generate_presigned_url(
        params,
        region_name=region,
        expires_in=presign_expiry,
        operation_name=''
    )
    parsed_url = urlparse(presigned_url)
    query_params = parse_qs(parsed_url.query)

    # Extract values from query parameters
    json_object = {
        "method": "POST",
        "host": parsed_url.hostname,
        "region": region,
        "action": query_params['Action'][0],
        "date": query_params['X-Amz-Date'][0],
        "expiration_duration": query_params['X-Amz-Expires'][0],
        "access_key_id": query_params['X-Amz-Credential'][0].split('/')[0],
        "signature": query_params['X-Amz-Signature'][0],
        "signed_headers": query_params.get('X-Amz-SignedHeaders', [''])[0].split(';'),
        "version": query_params['Version'][0],
        "algorithm": query_params['X-Amz-Algorithm'][0],
        "security_token": query_params.get('X-Amz-Security-Token', [None])[0]
    }

    json_string = json.dumps(json_object)
    return base64.b64encode(json_string.encode('utf-8')).decode('utf-8')


def from_aws_role(
        session: boto3.Session,
        ttl_seconds: int = 3600,
        presigned_ttl: int = 60,
        additional_headers: dict[str, str] = None,
        **kwargs) -> Client:
    """
    Create a lakeFS client from an AWS role.
    :param session: : The boto3 session.
    :param ttl_seconds: The time-to-live for the generated lakeFS token in seconds. The default value is 3600 seconds.
    :param presigned_ttl: The time-to-live for the presigned URL in seconds. The default value is 60 seconds.
    :param additional_headers: Additional headers to include in the presigned URL.
    :param kwargs: The arguments to pass to the client.
    :return: A lakeFS client.
    """
    client = Client(**kwargs)
    lakefs_host = urlparse(client.config.host).hostname
    identity_token = _get_identity_token(session, lakefs_host, presign_expiry=presigned_ttl,
                                         additional_headers=additional_headers)
    external_login_information = ExternalLoginInformation(token_expiration_duration=ttl_seconds, identity_request={
        "identity_token": identity_token
    })

    with api_exception_handler():
        auth_token = client.sdk_client.auth_api.external_principal_login(external_login_information)

    os.environ[_LAKECTL_CREDENTIALS_ACCESS_TOKEN] = auth_token.token
    client.config.access_token = auth_token.token
    return client

def _check_for_host():
    try:
        with open(_LAKECTL_YAML_PATH, encoding="utf-8") as fd:
            data = yaml.load(fd, Loader=yaml.Loader)
            server = ClientConfig.Server(**data["server"])
    except FileNotFoundError:  # File not found, fallback to env variables
        server = ClientConfig.Server(endpoint_url="")

    endpoint_env = os.getenv(_LAKECTL_ENDPOINT_ENV)
    host = endpoint_env if endpoint_env is not None else server
    return host
    
def from_web_identity(code: str, state: str, redirect_uri: str, ttl_seconds: int = 3600, **kwargs) -> Client:
    """
    Authenticate against lakeFS using a code received from an identity provider

    :param code: The code received from the identity provider
    :param state: The state received from the identity provider
    :param redirect_uri: The redirect URI used in the authentication process
    :param ttl_seconds: The token's time-to-live in seconds
    :param kwargs: Remaining arguments for the Client object
    :return: The authenticated Client object
    :raise NotAuthorizedException: if user is not authorized to perform this operation
    """
    client = Client(**kwargs)
    sts_requests = lakefs_sdk.StsAuthRequest(code=code, state=state, redirect_uri=redirect_uri, ttl_seconds=ttl_seconds)
    with api_exception_handler():
        auth_token = client.sdk_client.experimental_api.sts_login(sts_requests)
    client.config.access_token = auth_token.token
    return client

class _BaseLakeFSObject:
    """
    Base class for all lakeFS SDK objects, holds the client object and handles errors where no authentication method
    found for client. Attempts to reload client dynamically in case of changes in the environment.
    """
    __mutex: Lock = Lock()
    __client: Optional[Client] = None

    def __init__(self, client: Optional[Client]):
        self.__client = client

    @property
    def _client(self):
        """
        If client is None due to missing authentication params, try to init again. If authentication method is still
        missing - will raise exception
        :return: The initialized client object
        :raise NoAuthenticationFound: If no authentication method found to configure the lakeFS client with
        """
        if self.__client is not None:
            return self.__client

        with _BaseLakeFSObject.__mutex:
            if _BaseLakeFSObject.__client is None:
                try:
                    _BaseLakeFSObject.__client = Client()
                except NoAuthenticationFound as e:
                    try:
                        host = _check_for_host()
                        session = boto3.Session()
                        _BaseLakeFSObject.__client = from_aws_role(host = host, session = session)
                    except Exception as auth_error:
                        raise auth_error from e
 
            return _BaseLakeFSObject.__client<|MERGE_RESOLUTION|>--- conflicted
+++ resolved
@@ -22,15 +22,9 @@
 from lakefs.exceptions import NotAuthorizedException, ServerException, NoAuthenticationFound, api_exception_handler
 from lakefs.models import ServerStorageConfiguration
 
-<<<<<<< HEAD
+
 DEFAULT_REGION = 'us-east-1'
-=======
-if TYPE_CHECKING:
-    import boto3
-
-DEFAULT_REGION = "us-east-1"
 SINGLE_STORAGE_ID = ""
->>>>>>> 07383b87
 
 class ServerConfiguration:
     """
