--- conflicted
+++ resolved
@@ -6,13 +6,9 @@
 
 from typing import Optional, Generator, Literal
 
-<<<<<<< HEAD
 import lakefs_sdk
 
-from lakefs.client import Client, DefaultClient
-=======
 from lakefs.client import Client, DEFAULT_CLIENT
->>>>>>> ae942da3
 from lakefs.exceptions import api_exception_handler
 from lakefs.object import StoredObject
 from lakefs.namedtuple import LenientNamedTuple
