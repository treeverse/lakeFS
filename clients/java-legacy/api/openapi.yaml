openapi: 3.0.0
info:
  description: lakeFS HTTP API
  license:
    name: Apache 2.0
    url: https://www.apache.org/licenses/LICENSE-2.0.html
  title: lakeFS API
  version: 1.0.0
servers:
- description: lakeFS server endpoint
  url: /api/v1
security:
- jwt_token: []
- basic_auth: []
- cookie_auth: []
- oidc_auth: []
- saml_auth: []
paths:
  /setup_comm_prefs:
    post:
      operationId: setupCommPrefs
      requestBody:
        content:
          application/json:
            schema:
              $ref: '#/components/schemas/CommPrefsInput'
        required: true
      responses:
        "200":
          description: communication preferences saved successfully
        "409":
          content:
            application/json:
              schema:
                $ref: '#/components/schemas/Error'
          description: setup was already completed
        "412":
          content:
            application/json:
              schema:
                $ref: '#/components/schemas/Error'
          description: wrong setup state for this operation
        "420":
          description: too many requests
        default:
          content:
            application/json:
              schema:
                $ref: '#/components/schemas/Error'
          description: Internal Server Error
      security: []
      summary: setup communications preferences
      tags:
      - internal
      x-contentType: application/json
      x-accepts: application/json
  /setup_lakefs:
    get:
      operationId: getSetupState
      responses:
        "200":
          content:
            application/json:
              schema:
                $ref: '#/components/schemas/SetupState'
          description: lakeFS setup state
        "420":
          description: too many requests
        default:
          content:
            application/json:
              schema:
                $ref: '#/components/schemas/Error'
          description: Internal Server Error
      security: []
      summary: check if the lakeFS installation is already set up
      tags:
      - internal
      x-accepts: application/json
    post:
      operationId: setup
      requestBody:
        content:
          application/json:
            schema:
              $ref: '#/components/schemas/Setup'
        required: true
      responses:
        "200":
          content:
            application/json:
              schema:
                $ref: '#/components/schemas/CredentialsWithSecret'
          description: user created successfully
        "400":
          content:
            application/json:
              schema:
                $ref: '#/components/schemas/Error'
          description: Bad Request
        "409":
          content:
            application/json:
              schema:
                $ref: '#/components/schemas/Error'
          description: setup was already called
        "420":
          description: too many requests
        default:
          content:
            application/json:
              schema:
                $ref: '#/components/schemas/Error'
          description: Internal Server Error
      security: []
      summary: setup lakeFS and create a first user
      tags:
      - internal
      x-contentType: application/json
      x-accepts: application/json
  /user:
    get:
      operationId: getCurrentUser
      responses:
        "200":
          content:
            application/json:
              schema:
                $ref: '#/components/schemas/CurrentUser'
          description: user
      summary: get current user
      tags:
      - auth
      x-accepts: application/json
  /auth/login:
    post:
      operationId: login
      requestBody:
        content:
          application/json:
            schema:
              $ref: '#/components/schemas/LoginInformation'
      responses:
        "200":
          content:
            application/json:
              schema:
                $ref: '#/components/schemas/AuthenticationToken'
          description: successful login
          headers:
            Set-Cookie:
              explode: false
              schema:
                example: access_token=abcde12356; Path=/; HttpOnly
                type: string
              style: simple
        "401":
          content:
            application/json:
              schema:
                $ref: '#/components/schemas/Error'
          description: Unauthorized
        "420":
          description: too many requests
        default:
          content:
            application/json:
              schema:
                $ref: '#/components/schemas/Error'
          description: Internal Server Error
      security: []
      summary: perform a login
      tags:
      - auth
      x-contentType: application/json
      x-accepts: application/json
<<<<<<< HEAD
  /auth/external/login:
    post:
      operationId: externalPrincipalLogin
=======
  /sts/login:
    post:
      operationId: STSLogin
>>>>>>> f5330435
      requestBody:
        content:
          application/json:
            schema:
<<<<<<< HEAD
              $ref: '#/components/schemas/ExternalLoginInformation'
=======
              $ref: '#/components/schemas/StsAuthRequest'
        required: true
>>>>>>> f5330435
      responses:
        "200":
          content:
            application/json:
              schema:
                $ref: '#/components/schemas/AuthenticationToken'
<<<<<<< HEAD
          description: successful login
          headers:
            Set-Cookie:
              explode: false
              schema:
                type: string
              style: simple
=======
          description: successful STS login
>>>>>>> f5330435
        "401":
          content:
            application/json:
              schema:
                $ref: '#/components/schemas/Error'
          description: Unauthorized
<<<<<<< HEAD
        "420":
          description: too many requests
=======
>>>>>>> f5330435
        default:
          content:
            application/json:
              schema:
                $ref: '#/components/schemas/Error'
          description: Internal Server Error
      security: []
<<<<<<< HEAD
      summary: perform a login using an external authenticator
      tags:
      - auth
      - external
=======
      summary: perform a login with STS
      tags:
>>>>>>> f5330435
      - experimental
      x-contentType: application/json
      x-accepts: application/json
  /auth/capabilities:
    get:
      operationId: getAuthCapabilities
      responses:
        "200":
          content:
            application/json:
              schema:
                $ref: '#/components/schemas/AuthCapabilities'
          description: auth capabilities
        "420":
          description: too many requests
        default:
          content:
            application/json:
              schema:
                $ref: '#/components/schemas/Error'
          description: Internal Server Error
      security: []
      summary: list authentication capabilities supported
      tags:
      - internal
      x-accepts: application/json
  /auth/users:
    get:
      operationId: listUsers
      parameters:
      - description: return items prefixed with this value
        explode: true
        in: query
        name: prefix
        required: false
        schema:
          type: string
        style: form
      - description: return items after this value
        explode: true
        in: query
        name: after
        required: false
        schema:
          type: string
        style: form
      - description: how many items to return
        explode: true
        in: query
        name: amount
        required: false
        schema:
          default: 100
          maximum: 1000
          minimum: -1
          type: integer
        style: form
      responses:
        "200":
          content:
            application/json:
              schema:
                $ref: '#/components/schemas/UserList'
          description: user list
        "401":
          content:
            application/json:
              schema:
                $ref: '#/components/schemas/Error'
          description: Unauthorized
        "420":
          description: too many requests
        default:
          content:
            application/json:
              schema:
                $ref: '#/components/schemas/Error'
          description: Internal Server Error
      summary: list users
      tags:
      - auth
      x-accepts: application/json
    post:
      operationId: createUser
      requestBody:
        content:
          application/json:
            schema:
              $ref: '#/components/schemas/UserCreation'
      responses:
        "201":
          content:
            application/json:
              schema:
                $ref: '#/components/schemas/User'
          description: user
        "400":
          content:
            application/json:
              schema:
                $ref: '#/components/schemas/Error'
          description: validation error
        "401":
          content:
            application/json:
              schema:
                $ref: '#/components/schemas/Error'
          description: Unauthorized
        "409":
          content:
            application/json:
              schema:
                $ref: '#/components/schemas/Error'
          description: Resource Conflicts With Target
        "420":
          description: too many requests
        default:
          content:
            application/json:
              schema:
                $ref: '#/components/schemas/Error'
          description: Internal Server Error
      summary: create user
      tags:
      - auth
      x-contentType: application/json
      x-accepts: application/json
  /auth/users/{userId}:
    delete:
      operationId: deleteUser
      parameters:
      - explode: false
        in: path
        name: userId
        required: true
        schema:
          type: string
        style: simple
      responses:
        "204":
          description: user deleted successfully
        "401":
          content:
            application/json:
              schema:
                $ref: '#/components/schemas/Error'
          description: Unauthorized
        "404":
          content:
            application/json:
              schema:
                $ref: '#/components/schemas/Error'
          description: Resource Not Found
        "420":
          description: too many requests
        default:
          content:
            application/json:
              schema:
                $ref: '#/components/schemas/Error'
          description: Internal Server Error
      summary: delete user
      tags:
      - auth
      x-accepts: application/json
    get:
      operationId: getUser
      parameters:
      - explode: false
        in: path
        name: userId
        required: true
        schema:
          type: string
        style: simple
      responses:
        "200":
          content:
            application/json:
              schema:
                $ref: '#/components/schemas/User'
          description: user
        "401":
          content:
            application/json:
              schema:
                $ref: '#/components/schemas/Error'
          description: Unauthorized
        "404":
          content:
            application/json:
              schema:
                $ref: '#/components/schemas/Error'
          description: Resource Not Found
        "420":
          description: too many requests
        default:
          content:
            application/json:
              schema:
                $ref: '#/components/schemas/Error'
          description: Internal Server Error
      summary: get user
      tags:
      - auth
      x-accepts: application/json
  /auth/groups:
    get:
      operationId: listGroups
      parameters:
      - description: return items prefixed with this value
        explode: true
        in: query
        name: prefix
        required: false
        schema:
          type: string
        style: form
      - description: return items after this value
        explode: true
        in: query
        name: after
        required: false
        schema:
          type: string
        style: form
      - description: how many items to return
        explode: true
        in: query
        name: amount
        required: false
        schema:
          default: 100
          maximum: 1000
          minimum: -1
          type: integer
        style: form
      responses:
        "200":
          content:
            application/json:
              schema:
                $ref: '#/components/schemas/GroupList'
          description: group list
        "401":
          content:
            application/json:
              schema:
                $ref: '#/components/schemas/Error'
          description: Unauthorized
        "420":
          description: too many requests
        default:
          content:
            application/json:
              schema:
                $ref: '#/components/schemas/Error'
          description: Internal Server Error
      summary: list groups
      tags:
      - auth
      x-accepts: application/json
    post:
      operationId: createGroup
      requestBody:
        content:
          application/json:
            schema:
              $ref: '#/components/schemas/GroupCreation'
      responses:
        "201":
          content:
            application/json:
              schema:
                $ref: '#/components/schemas/Group'
          description: group
        "401":
          content:
            application/json:
              schema:
                $ref: '#/components/schemas/Error'
          description: Unauthorized
        "404":
          content:
            application/json:
              schema:
                $ref: '#/components/schemas/Error'
          description: Resource Not Found
        "420":
          description: too many requests
        default:
          content:
            application/json:
              schema:
                $ref: '#/components/schemas/Error'
          description: Internal Server Error
      summary: create group
      tags:
      - auth
      x-contentType: application/json
      x-accepts: application/json
  /auth/groups/{groupId}:
    delete:
      operationId: deleteGroup
      parameters:
      - explode: false
        in: path
        name: groupId
        required: true
        schema:
          type: string
        style: simple
      responses:
        "204":
          description: group deleted successfully
        "401":
          content:
            application/json:
              schema:
                $ref: '#/components/schemas/Error'
          description: Unauthorized
        "404":
          content:
            application/json:
              schema:
                $ref: '#/components/schemas/Error'
          description: Resource Not Found
        "420":
          description: too many requests
        default:
          content:
            application/json:
              schema:
                $ref: '#/components/schemas/Error'
          description: Internal Server Error
      summary: delete group
      tags:
      - auth
      x-accepts: application/json
    get:
      operationId: getGroup
      parameters:
      - explode: false
        in: path
        name: groupId
        required: true
        schema:
          type: string
        style: simple
      responses:
        "200":
          content:
            application/json:
              schema:
                $ref: '#/components/schemas/Group'
          description: group
        "401":
          content:
            application/json:
              schema:
                $ref: '#/components/schemas/Error'
          description: Unauthorized
        "404":
          content:
            application/json:
              schema:
                $ref: '#/components/schemas/Error'
          description: Resource Not Found
        "420":
          description: too many requests
        default:
          content:
            application/json:
              schema:
                $ref: '#/components/schemas/Error'
          description: Internal Server Error
      summary: get group
      tags:
      - auth
      x-accepts: application/json
  /auth/policies:
    get:
      operationId: listPolicies
      parameters:
      - description: return items prefixed with this value
        explode: true
        in: query
        name: prefix
        required: false
        schema:
          type: string
        style: form
      - description: return items after this value
        explode: true
        in: query
        name: after
        required: false
        schema:
          type: string
        style: form
      - description: how many items to return
        explode: true
        in: query
        name: amount
        required: false
        schema:
          default: 100
          maximum: 1000
          minimum: -1
          type: integer
        style: form
      responses:
        "200":
          content:
            application/json:
              schema:
                $ref: '#/components/schemas/PolicyList'
          description: policy list
        "401":
          content:
            application/json:
              schema:
                $ref: '#/components/schemas/Error'
          description: Unauthorized
        "420":
          description: too many requests
        default:
          content:
            application/json:
              schema:
                $ref: '#/components/schemas/Error'
          description: Internal Server Error
      summary: list policies
      tags:
      - auth
      x-accepts: application/json
    post:
      operationId: createPolicy
      requestBody:
        content:
          application/json:
            schema:
              $ref: '#/components/schemas/Policy'
        required: true
      responses:
        "201":
          content:
            application/json:
              schema:
                $ref: '#/components/schemas/Policy'
          description: policy
        "400":
          content:
            application/json:
              schema:
                $ref: '#/components/schemas/Error'
          description: Validation Error
        "401":
          content:
            application/json:
              schema:
                $ref: '#/components/schemas/Error'
          description: Unauthorized
        "409":
          content:
            application/json:
              schema:
                $ref: '#/components/schemas/Error'
          description: Resource Conflicts With Target
        "420":
          description: too many requests
        default:
          content:
            application/json:
              schema:
                $ref: '#/components/schemas/Error'
          description: Internal Server Error
      summary: create policy
      tags:
      - auth
      x-contentType: application/json
      x-accepts: application/json
  /auth/policies/{policyId}:
    delete:
      operationId: deletePolicy
      parameters:
      - explode: false
        in: path
        name: policyId
        required: true
        schema:
          type: string
        style: simple
      responses:
        "204":
          description: policy deleted successfully
        "401":
          content:
            application/json:
              schema:
                $ref: '#/components/schemas/Error'
          description: Unauthorized
        "404":
          content:
            application/json:
              schema:
                $ref: '#/components/schemas/Error'
          description: Resource Not Found
        "420":
          description: too many requests
        default:
          content:
            application/json:
              schema:
                $ref: '#/components/schemas/Error'
          description: Internal Server Error
      summary: delete policy
      tags:
      - auth
      x-accepts: application/json
    get:
      operationId: getPolicy
      parameters:
      - explode: false
        in: path
        name: policyId
        required: true
        schema:
          type: string
        style: simple
      responses:
        "200":
          content:
            application/json:
              schema:
                $ref: '#/components/schemas/Policy'
          description: policy
        "401":
          content:
            application/json:
              schema:
                $ref: '#/components/schemas/Error'
          description: Unauthorized
        "404":
          content:
            application/json:
              schema:
                $ref: '#/components/schemas/Error'
          description: Resource Not Found
        "420":
          description: too many requests
        default:
          content:
            application/json:
              schema:
                $ref: '#/components/schemas/Error'
          description: Internal Server Error
      summary: get policy
      tags:
      - auth
      x-accepts: application/json
    put:
      operationId: updatePolicy
      parameters:
      - explode: false
        in: path
        name: policyId
        required: true
        schema:
          type: string
        style: simple
      requestBody:
        content:
          application/json:
            schema:
              $ref: '#/components/schemas/Policy'
        required: true
      responses:
        "200":
          content:
            application/json:
              schema:
                $ref: '#/components/schemas/Policy'
          description: policy
        "400":
          content:
            application/json:
              schema:
                $ref: '#/components/schemas/Error'
          description: Validation Error
        "401":
          content:
            application/json:
              schema:
                $ref: '#/components/schemas/Error'
          description: Unauthorized
        "404":
          content:
            application/json:
              schema:
                $ref: '#/components/schemas/Error'
          description: Resource Not Found
        "420":
          description: too many requests
        default:
          content:
            application/json:
              schema:
                $ref: '#/components/schemas/Error'
          description: Internal Server Error
      summary: update policy
      tags:
      - auth
      x-contentType: application/json
      x-accepts: application/json
  /auth/groups/{groupId}/members:
    get:
      operationId: listGroupMembers
      parameters:
      - explode: false
        in: path
        name: groupId
        required: true
        schema:
          type: string
        style: simple
      - description: return items prefixed with this value
        explode: true
        in: query
        name: prefix
        required: false
        schema:
          type: string
        style: form
      - description: return items after this value
        explode: true
        in: query
        name: after
        required: false
        schema:
          type: string
        style: form
      - description: how many items to return
        explode: true
        in: query
        name: amount
        required: false
        schema:
          default: 100
          maximum: 1000
          minimum: -1
          type: integer
        style: form
      responses:
        "200":
          content:
            application/json:
              schema:
                $ref: '#/components/schemas/UserList'
          description: group member list
        "401":
          content:
            application/json:
              schema:
                $ref: '#/components/schemas/Error'
          description: Unauthorized
        "420":
          description: too many requests
        default:
          content:
            application/json:
              schema:
                $ref: '#/components/schemas/Error'
          description: Internal Server Error
      summary: list group members
      tags:
      - auth
      x-accepts: application/json
  /auth/groups/{groupId}/members/{userId}:
    delete:
      operationId: deleteGroupMembership
      parameters:
      - explode: false
        in: path
        name: groupId
        required: true
        schema:
          type: string
        style: simple
      - explode: false
        in: path
        name: userId
        required: true
        schema:
          type: string
        style: simple
      responses:
        "204":
          description: membership deleted successfully
        "401":
          content:
            application/json:
              schema:
                $ref: '#/components/schemas/Error'
          description: Unauthorized
        "404":
          content:
            application/json:
              schema:
                $ref: '#/components/schemas/Error'
          description: Resource Not Found
        "420":
          description: too many requests
        default:
          content:
            application/json:
              schema:
                $ref: '#/components/schemas/Error'
          description: Internal Server Error
      summary: delete group membership
      tags:
      - auth
      x-accepts: application/json
    put:
      operationId: addGroupMembership
      parameters:
      - explode: false
        in: path
        name: groupId
        required: true
        schema:
          type: string
        style: simple
      - explode: false
        in: path
        name: userId
        required: true
        schema:
          type: string
        style: simple
      responses:
        "201":
          description: membership added successfully
        "401":
          content:
            application/json:
              schema:
                $ref: '#/components/schemas/Error'
          description: Unauthorized
        "404":
          content:
            application/json:
              schema:
                $ref: '#/components/schemas/Error'
          description: Resource Not Found
        "420":
          description: too many requests
        default:
          content:
            application/json:
              schema:
                $ref: '#/components/schemas/Error'
          description: Internal Server Error
      summary: add group membership
      tags:
      - auth
      x-accepts: application/json
  /auth/users/{userId}/credentials:
    get:
      operationId: listUserCredentials
      parameters:
      - explode: false
        in: path
        name: userId
        required: true
        schema:
          type: string
        style: simple
      - description: return items prefixed with this value
        explode: true
        in: query
        name: prefix
        required: false
        schema:
          type: string
        style: form
      - description: return items after this value
        explode: true
        in: query
        name: after
        required: false
        schema:
          type: string
        style: form
      - description: how many items to return
        explode: true
        in: query
        name: amount
        required: false
        schema:
          default: 100
          maximum: 1000
          minimum: -1
          type: integer
        style: form
      responses:
        "200":
          content:
            application/json:
              schema:
                $ref: '#/components/schemas/CredentialsList'
          description: credential list
        "401":
          content:
            application/json:
              schema:
                $ref: '#/components/schemas/Error'
          description: Unauthorized
        "404":
          content:
            application/json:
              schema:
                $ref: '#/components/schemas/Error'
          description: Resource Not Found
        "420":
          description: too many requests
        default:
          content:
            application/json:
              schema:
                $ref: '#/components/schemas/Error'
          description: Internal Server Error
      summary: list user credentials
      tags:
      - auth
      x-accepts: application/json
    post:
      operationId: createCredentials
      parameters:
      - explode: false
        in: path
        name: userId
        required: true
        schema:
          type: string
        style: simple
      responses:
        "201":
          content:
            application/json:
              schema:
                $ref: '#/components/schemas/CredentialsWithSecret'
          description: credentials
        "401":
          content:
            application/json:
              schema:
                $ref: '#/components/schemas/Error'
          description: Unauthorized
        "404":
          content:
            application/json:
              schema:
                $ref: '#/components/schemas/Error'
          description: Resource Not Found
        "420":
          description: too many requests
        default:
          content:
            application/json:
              schema:
                $ref: '#/components/schemas/Error'
          description: Internal Server Error
      summary: create credentials
      tags:
      - auth
      x-accepts: application/json
  /auth/users/{userId}/credentials/{accessKeyId}:
    delete:
      operationId: deleteCredentials
      parameters:
      - explode: false
        in: path
        name: userId
        required: true
        schema:
          type: string
        style: simple
      - explode: false
        in: path
        name: accessKeyId
        required: true
        schema:
          type: string
        style: simple
      responses:
        "204":
          description: credentials deleted successfully
        "401":
          content:
            application/json:
              schema:
                $ref: '#/components/schemas/Error'
          description: Unauthorized
        "404":
          content:
            application/json:
              schema:
                $ref: '#/components/schemas/Error'
          description: Resource Not Found
        "420":
          description: too many requests
        default:
          content:
            application/json:
              schema:
                $ref: '#/components/schemas/Error'
          description: Internal Server Error
      summary: delete credentials
      tags:
      - auth
      x-accepts: application/json
    get:
      operationId: getCredentials
      parameters:
      - explode: false
        in: path
        name: userId
        required: true
        schema:
          type: string
        style: simple
      - explode: false
        in: path
        name: accessKeyId
        required: true
        schema:
          type: string
        style: simple
      responses:
        "200":
          content:
            application/json:
              schema:
                $ref: '#/components/schemas/Credentials'
          description: credentials
        "401":
          content:
            application/json:
              schema:
                $ref: '#/components/schemas/Error'
          description: Unauthorized
        "404":
          content:
            application/json:
              schema:
                $ref: '#/components/schemas/Error'
          description: Resource Not Found
        "420":
          description: too many requests
        default:
          content:
            application/json:
              schema:
                $ref: '#/components/schemas/Error'
          description: Internal Server Error
      summary: get credentials
      tags:
      - auth
      x-accepts: application/json
  /auth/users/{userId}/groups:
    get:
      operationId: listUserGroups
      parameters:
      - explode: false
        in: path
        name: userId
        required: true
        schema:
          type: string
        style: simple
      - description: return items prefixed with this value
        explode: true
        in: query
        name: prefix
        required: false
        schema:
          type: string
        style: form
      - description: return items after this value
        explode: true
        in: query
        name: after
        required: false
        schema:
          type: string
        style: form
      - description: how many items to return
        explode: true
        in: query
        name: amount
        required: false
        schema:
          default: 100
          maximum: 1000
          minimum: -1
          type: integer
        style: form
      responses:
        "200":
          content:
            application/json:
              schema:
                $ref: '#/components/schemas/GroupList'
          description: group list
        "401":
          content:
            application/json:
              schema:
                $ref: '#/components/schemas/Error'
          description: Unauthorized
        "404":
          content:
            application/json:
              schema:
                $ref: '#/components/schemas/Error'
          description: Resource Not Found
        "420":
          description: too many requests
        default:
          content:
            application/json:
              schema:
                $ref: '#/components/schemas/Error'
          description: Internal Server Error
      summary: list user groups
      tags:
      - auth
      x-accepts: application/json
  /auth/users/{userId}/policies:
    get:
      operationId: listUserPolicies
      parameters:
      - explode: false
        in: path
        name: userId
        required: true
        schema:
          type: string
        style: simple
      - description: return items prefixed with this value
        explode: true
        in: query
        name: prefix
        required: false
        schema:
          type: string
        style: form
      - description: return items after this value
        explode: true
        in: query
        name: after
        required: false
        schema:
          type: string
        style: form
      - description: how many items to return
        explode: true
        in: query
        name: amount
        required: false
        schema:
          default: 100
          maximum: 1000
          minimum: -1
          type: integer
        style: form
      - description: will return all distinct policies attached to the user or any
          of its groups
        explode: true
        in: query
        name: effective
        required: false
        schema:
          default: false
          type: boolean
        style: form
      responses:
        "200":
          content:
            application/json:
              schema:
                $ref: '#/components/schemas/PolicyList'
          description: policy list
        "401":
          content:
            application/json:
              schema:
                $ref: '#/components/schemas/Error'
          description: Unauthorized
        "404":
          content:
            application/json:
              schema:
                $ref: '#/components/schemas/Error'
          description: Resource Not Found
        "420":
          description: too many requests
        default:
          content:
            application/json:
              schema:
                $ref: '#/components/schemas/Error'
          description: Internal Server Error
      summary: list user policies
      tags:
      - auth
      x-accepts: application/json
  /auth/users/{userId}/policies/{policyId}:
    delete:
      operationId: detachPolicyFromUser
      parameters:
      - explode: false
        in: path
        name: userId
        required: true
        schema:
          type: string
        style: simple
      - explode: false
        in: path
        name: policyId
        required: true
        schema:
          type: string
        style: simple
      responses:
        "204":
          description: policy detached successfully
        "401":
          content:
            application/json:
              schema:
                $ref: '#/components/schemas/Error'
          description: Unauthorized
        "404":
          content:
            application/json:
              schema:
                $ref: '#/components/schemas/Error'
          description: Resource Not Found
        "420":
          description: too many requests
        default:
          content:
            application/json:
              schema:
                $ref: '#/components/schemas/Error'
          description: Internal Server Error
      summary: detach policy from user
      tags:
      - auth
      x-accepts: application/json
    put:
      operationId: attachPolicyToUser
      parameters:
      - explode: false
        in: path
        name: userId
        required: true
        schema:
          type: string
        style: simple
      - explode: false
        in: path
        name: policyId
        required: true
        schema:
          type: string
        style: simple
      responses:
        "201":
          description: policy attached successfully
        "401":
          content:
            application/json:
              schema:
                $ref: '#/components/schemas/Error'
          description: Unauthorized
        "404":
          content:
            application/json:
              schema:
                $ref: '#/components/schemas/Error'
          description: Resource Not Found
        "420":
          description: too many requests
        default:
          content:
            application/json:
              schema:
                $ref: '#/components/schemas/Error'
          description: Internal Server Error
      summary: attach policy to user
      tags:
      - auth
      x-accepts: application/json
  /auth/users/{userId}/external/principals:
    delete:
      operationId: deleteUserExternalPrincipal
      parameters:
      - explode: false
        in: path
        name: userId
        required: true
        schema:
          type: string
        style: simple
      - explode: true
        in: query
        name: principalId
        required: true
        schema:
          type: string
        style: form
      responses:
        "204":
          description: external principal detached successfully
        "401":
          content:
            application/json:
              schema:
                $ref: '#/components/schemas/Error'
          description: Unauthorized
        "404":
          content:
            application/json:
              schema:
                $ref: '#/components/schemas/Error'
          description: Resource Not Found
        "420":
          description: too many requests
        default:
          content:
            application/json:
              schema:
                $ref: '#/components/schemas/Error'
          description: Internal Server Error
      summary: delete external principal from user
      tags:
      - auth
      - external
      - experimental
      x-accepts: application/json
    post:
      operationId: createUserExternalPrincipal
      parameters:
      - explode: false
        in: path
        name: userId
        required: true
        schema:
          type: string
        style: simple
      - explode: true
        in: query
        name: principalId
        required: true
        schema:
          type: string
        style: form
      requestBody:
        content:
          application/json:
            schema:
              $ref: '#/components/schemas/ExternalPrincipalCreation'
        required: false
      responses:
        "201":
          description: external principal attached successfully
        "401":
          content:
            application/json:
              schema:
                $ref: '#/components/schemas/Error'
          description: Unauthorized
        "404":
          content:
            application/json:
              schema:
                $ref: '#/components/schemas/Error'
          description: Resource Not Found
        "409":
          content:
            application/json:
              schema:
                $ref: '#/components/schemas/Error'
          description: Resource Conflicts With Target
        "420":
          description: too many requests
        default:
          content:
            application/json:
              schema:
                $ref: '#/components/schemas/Error'
          description: Internal Server Error
      summary: attach external principal to user
      tags:
      - auth
      - external
      - experimental
      x-contentType: application/json
      x-accepts: application/json
  /auth/users/{userId}/external/principals/ls:
    get:
      operationId: listUserExternalPrincipals
      parameters:
      - explode: false
        in: path
        name: userId
        required: true
        schema:
          type: string
        style: simple
      - description: return items prefixed with this value
        explode: true
        in: query
        name: prefix
        required: false
        schema:
          type: string
        style: form
      - description: return items after this value
        explode: true
        in: query
        name: after
        required: false
        schema:
          type: string
        style: form
      - description: how many items to return
        explode: true
        in: query
        name: amount
        required: false
        schema:
          default: 100
          maximum: 1000
          minimum: -1
          type: integer
        style: form
      responses:
        "200":
          content:
            application/json:
              schema:
                $ref: '#/components/schemas/ExternalPrincipalList'
          description: external principals list
        "401":
          content:
            application/json:
              schema:
                $ref: '#/components/schemas/Error'
          description: Unauthorized
        "404":
          content:
            application/json:
              schema:
                $ref: '#/components/schemas/Error'
          description: Resource Not Found
        "420":
          description: too many requests
        default:
          content:
            application/json:
              schema:
                $ref: '#/components/schemas/Error'
          description: Internal Server Error
      summary: list user external policies attached to a user
      tags:
      - auth
      - external
      - experimental
      x-accepts: application/json
  /auth/external/principals:
    get:
      operationId: getExternalPrincipal
      parameters:
      - explode: true
        in: query
        name: principalId
        required: true
        schema:
          type: string
        style: form
      responses:
        "200":
          content:
            application/json:
              schema:
                $ref: '#/components/schemas/ExternalPrincipal'
          description: external principal
        "401":
          content:
            application/json:
              schema:
                $ref: '#/components/schemas/Error'
          description: Unauthorized
        "404":
          content:
            application/json:
              schema:
                $ref: '#/components/schemas/Error'
          description: Resource Not Found
        "420":
          description: too many requests
        default:
          content:
            application/json:
              schema:
                $ref: '#/components/schemas/Error'
          description: Internal Server Error
      summary: describe external principal by id
      tags:
      - auth
      - external
      - experimental
      x-accepts: application/json
  /auth/groups/{groupId}/policies:
    get:
      operationId: listGroupPolicies
      parameters:
      - explode: false
        in: path
        name: groupId
        required: true
        schema:
          type: string
        style: simple
      - description: return items prefixed with this value
        explode: true
        in: query
        name: prefix
        required: false
        schema:
          type: string
        style: form
      - description: return items after this value
        explode: true
        in: query
        name: after
        required: false
        schema:
          type: string
        style: form
      - description: how many items to return
        explode: true
        in: query
        name: amount
        required: false
        schema:
          default: 100
          maximum: 1000
          minimum: -1
          type: integer
        style: form
      responses:
        "200":
          content:
            application/json:
              schema:
                $ref: '#/components/schemas/PolicyList'
          description: policy list
        "401":
          content:
            application/json:
              schema:
                $ref: '#/components/schemas/Error'
          description: Unauthorized
        "404":
          content:
            application/json:
              schema:
                $ref: '#/components/schemas/Error'
          description: Resource Not Found
        "420":
          description: too many requests
        default:
          content:
            application/json:
              schema:
                $ref: '#/components/schemas/Error'
          description: Internal Server Error
      summary: list group policies
      tags:
      - auth
      x-accepts: application/json
  /auth/groups/{groupId}/policies/{policyId}:
    delete:
      operationId: detachPolicyFromGroup
      parameters:
      - explode: false
        in: path
        name: groupId
        required: true
        schema:
          type: string
        style: simple
      - explode: false
        in: path
        name: policyId
        required: true
        schema:
          type: string
        style: simple
      responses:
        "204":
          description: policy detached successfully
        "401":
          content:
            application/json:
              schema:
                $ref: '#/components/schemas/Error'
          description: Unauthorized
        "404":
          content:
            application/json:
              schema:
                $ref: '#/components/schemas/Error'
          description: Resource Not Found
        "420":
          description: too many requests
        default:
          content:
            application/json:
              schema:
                $ref: '#/components/schemas/Error'
          description: Internal Server Error
      summary: detach policy from group
      tags:
      - auth
      x-accepts: application/json
    put:
      operationId: attachPolicyToGroup
      parameters:
      - explode: false
        in: path
        name: groupId
        required: true
        schema:
          type: string
        style: simple
      - explode: false
        in: path
        name: policyId
        required: true
        schema:
          type: string
        style: simple
      responses:
        "201":
          description: policy attached successfully
        "401":
          content:
            application/json:
              schema:
                $ref: '#/components/schemas/Error'
          description: Unauthorized
        "404":
          content:
            application/json:
              schema:
                $ref: '#/components/schemas/Error'
          description: Resource Not Found
        "420":
          description: too many requests
        default:
          content:
            application/json:
              schema:
                $ref: '#/components/schemas/Error'
          description: Internal Server Error
      summary: attach policy to group
      tags:
      - auth
      x-accepts: application/json
  /auth/groups/{groupId}/acl:
    get:
      operationId: getGroupACL
      parameters:
      - explode: false
        in: path
        name: groupId
        required: true
        schema:
          type: string
        style: simple
      responses:
        "200":
          content:
            application/json:
              schema:
                $ref: '#/components/schemas/ACL'
          description: ACL of group
        "401":
          content:
            application/json:
              schema:
                $ref: '#/components/schemas/Error'
          description: Unauthorized
        "404":
          content:
            application/json:
              schema:
                $ref: '#/components/schemas/ErrorNoACL'
          description: Group not found, or group found but has no ACL
        "420":
          description: too many requests
        default:
          content:
            application/json:
              schema:
                $ref: '#/components/schemas/Error'
          description: Internal Server Error
      summary: get ACL of group
      tags:
      - auth
      x-accepts: application/json
    post:
      operationId: setGroupACL
      parameters:
      - explode: false
        in: path
        name: groupId
        required: true
        schema:
          type: string
        style: simple
      requestBody:
        content:
          application/json:
            schema:
              $ref: '#/components/schemas/ACL'
        required: true
      responses:
        "201":
          description: ACL successfully changed
        "401":
          content:
            application/json:
              schema:
                $ref: '#/components/schemas/Error'
          description: Unauthorized
        "404":
          content:
            application/json:
              schema:
                $ref: '#/components/schemas/Error'
          description: Resource Not Found
        "420":
          description: too many requests
        default:
          content:
            application/json:
              schema:
                $ref: '#/components/schemas/Error'
          description: Internal Server Error
      summary: set ACL of group
      tags:
      - auth
      x-contentType: application/json
      x-accepts: application/json
  /repositories:
    get:
      operationId: listRepositories
      parameters:
      - description: return items prefixed with this value
        explode: true
        in: query
        name: prefix
        required: false
        schema:
          type: string
        style: form
      - description: return items after this value
        explode: true
        in: query
        name: after
        required: false
        schema:
          type: string
        style: form
      - description: how many items to return
        explode: true
        in: query
        name: amount
        required: false
        schema:
          default: 100
          maximum: 1000
          minimum: -1
          type: integer
        style: form
      responses:
        "200":
          content:
            application/json:
              schema:
                $ref: '#/components/schemas/RepositoryList'
          description: repository list
        "401":
          content:
            application/json:
              schema:
                $ref: '#/components/schemas/Error'
          description: Unauthorized
        "420":
          description: too many requests
        default:
          content:
            application/json:
              schema:
                $ref: '#/components/schemas/Error'
          description: Internal Server Error
      summary: list repositories
      tags:
      - repositories
      x-accepts: application/json
    post:
      operationId: createRepository
      parameters:
      - description: If true, create a bare repository with no initial commit and
          branch
        explode: true
        in: query
        name: bare
        required: false
        schema:
          default: false
          type: boolean
        style: form
      requestBody:
        content:
          application/json:
            schema:
              $ref: '#/components/schemas/RepositoryCreation'
        required: true
      responses:
        "201":
          content:
            application/json:
              schema:
                $ref: '#/components/schemas/Repository'
          description: repository
        "400":
          content:
            application/json:
              schema:
                $ref: '#/components/schemas/Error'
          description: Validation Error
        "401":
          content:
            application/json:
              schema:
                $ref: '#/components/schemas/Error'
          description: Unauthorized
        "409":
          content:
            application/json:
              schema:
                $ref: '#/components/schemas/Error'
          description: Resource Conflicts With Target
        "420":
          description: too many requests
        default:
          content:
            application/json:
              schema:
                $ref: '#/components/schemas/Error'
          description: Internal Server Error
      summary: create repository
      tags:
      - repositories
      x-contentType: application/json
      x-accepts: application/json
  /repositories/{repository}:
    delete:
      operationId: deleteRepository
      parameters:
      - explode: false
        in: path
        name: repository
        required: true
        schema:
          type: string
        style: simple
      - description: Bypass read-only protection and delete the repository
        explode: true
        in: query
        name: force
        required: false
        schema:
          default: false
          type: boolean
        style: form
      responses:
        "204":
          description: repository deleted successfully
        "401":
          content:
            application/json:
              schema:
                $ref: '#/components/schemas/Error'
          description: Unauthorized
        "404":
          content:
            application/json:
              schema:
                $ref: '#/components/schemas/Error'
          description: Resource Not Found
        "420":
          description: too many requests
        default:
          content:
            application/json:
              schema:
                $ref: '#/components/schemas/Error'
          description: Internal Server Error
      summary: delete repository
      tags:
      - repositories
      x-accepts: application/json
    get:
      operationId: getRepository
      parameters:
      - explode: false
        in: path
        name: repository
        required: true
        schema:
          type: string
        style: simple
      responses:
        "200":
          content:
            application/json:
              schema:
                $ref: '#/components/schemas/Repository'
          description: repository
        "401":
          content:
            application/json:
              schema:
                $ref: '#/components/schemas/Error'
          description: Unauthorized
        "404":
          content:
            application/json:
              schema:
                $ref: '#/components/schemas/Error'
          description: Resource Not Found
        "420":
          description: too many requests
        default:
          content:
            application/json:
              schema:
                $ref: '#/components/schemas/Error'
          description: Internal Server Error
      summary: get repository
      tags:
      - repositories
      x-accepts: application/json
  /repositories/{repository}/metadata:
    delete:
      description: |
        Delete specified keys from the repository's metadata.
      operationId: deleteRepositoryMetadata
      parameters:
      - explode: false
        in: path
        name: repository
        required: true
        schema:
          type: string
        style: simple
      requestBody:
        content:
          application/json:
            schema:
              $ref: '#/components/schemas/RepositoryMetadataKeys'
        required: true
      responses:
        "204":
          description: repository metadata keys deleted successfully
        "401":
          content:
            application/json:
              schema:
                $ref: '#/components/schemas/Error'
          description: Unauthorized
        "420":
          description: too many requests
        default:
          content:
            application/json:
              schema:
                $ref: '#/components/schemas/Error'
          description: Internal Server Error
      summary: delete repository metadata
      tags:
      - internal
      x-contentType: application/json
      x-accepts: application/json
    get:
      operationId: getRepositoryMetadata
      parameters:
      - explode: false
        in: path
        name: repository
        required: true
        schema:
          type: string
        style: simple
      responses:
        "200":
          content:
            application/json:
              schema:
                $ref: '#/components/schemas/RepositoryMetadata'
          description: repository metadata
        "401":
          content:
            application/json:
              schema:
                $ref: '#/components/schemas/Error'
          description: Unauthorized
        "404":
          content:
            application/json:
              schema:
                $ref: '#/components/schemas/Error'
          description: Resource Not Found
        "420":
          description: too many requests
        default:
          content:
            application/json:
              schema:
                $ref: '#/components/schemas/Error'
          description: Internal Server Error
      summary: get repository metadata
      tags:
      - repositories
      x-accepts: application/json
    post:
      description: |
        Set repository metadata. This will only add or update the provided keys, and will not remove any existing keys.
      operationId: setRepositoryMetadata
      parameters:
      - explode: false
        in: path
        name: repository
        required: true
        schema:
          type: string
        style: simple
      requestBody:
        content:
          application/json:
            schema:
              $ref: '#/components/schemas/RepositoryMetadataSet'
        required: true
      responses:
        "204":
          description: repository metadata set successfully
        "401":
          content:
            application/json:
              schema:
                $ref: '#/components/schemas/Error'
          description: Unauthorized
        "404":
          content:
            application/json:
              schema:
                $ref: '#/components/schemas/Error'
          description: Resource Not Found
        "420":
          description: too many requests
        default:
          content:
            application/json:
              schema:
                $ref: '#/components/schemas/Error'
          description: Internal Server Error
      summary: set repository metadata
      tags:
      - internal
      x-contentType: application/json
      x-accepts: application/json
  /repositories/{repository}/settings/gc_rules:
    delete:
      operationId: deleteGCRules
      parameters:
      - explode: false
        in: path
        name: repository
        required: true
        schema:
          type: string
        style: simple
      responses:
        "204":
          description: deleted garbage collection rules successfully
        "401":
          content:
            application/json:
              schema:
                $ref: '#/components/schemas/Error'
          description: Unauthorized
        "403":
          content:
            application/json:
              schema:
                $ref: '#/components/schemas/Error'
          description: Forbidden
        "404":
          content:
            application/json:
              schema:
                $ref: '#/components/schemas/Error'
          description: Resource Not Found
        "420":
          description: too many requests
        default:
          content:
            application/json:
              schema:
                $ref: '#/components/schemas/Error'
          description: Internal Server Error
      tags:
      - repositories
      x-accepts: application/json
    get:
      operationId: getGCRules
      parameters:
      - explode: false
        in: path
        name: repository
        required: true
        schema:
          type: string
        style: simple
      responses:
        "200":
          content:
            application/json:
              schema:
                $ref: '#/components/schemas/GarbageCollectionRules'
          description: repository GC rules
        "401":
          content:
            application/json:
              schema:
                $ref: '#/components/schemas/Error'
          description: Unauthorized
        "404":
          content:
            application/json:
              schema:
                $ref: '#/components/schemas/Error'
          description: Resource Not Found
        "420":
          description: too many requests
        default:
          content:
            application/json:
              schema:
                $ref: '#/components/schemas/Error'
          description: Internal Server Error
      summary: get repository GC rules
      tags:
      - repositories
      x-accepts: application/json
    put:
      operationId: setGCRules
      parameters:
      - explode: false
        in: path
        name: repository
        required: true
        schema:
          type: string
        style: simple
      requestBody:
        content:
          application/json:
            schema:
              $ref: '#/components/schemas/GarbageCollectionRules'
        required: true
      responses:
        "204":
          description: set garbage collection rules successfully
        "401":
          content:
            application/json:
              schema:
                $ref: '#/components/schemas/Error'
          description: Unauthorized
        "403":
          content:
            application/json:
              schema:
                $ref: '#/components/schemas/Error'
          description: Forbidden
        "404":
          content:
            application/json:
              schema:
                $ref: '#/components/schemas/Error'
          description: Resource Not Found
        "420":
          description: too many requests
        default:
          content:
            application/json:
              schema:
                $ref: '#/components/schemas/Error'
          description: Internal Server Error
      tags:
      - repositories
      x-contentType: application/json
      x-accepts: application/json
  /repositories/{repository}/settings/branch_protection:
    get:
      operationId: getBranchProtectionRules
      parameters:
      - explode: false
        in: path
        name: repository
        required: true
        schema:
          type: string
        style: simple
      responses:
        "200":
          content:
            application/json:
              schema:
                items:
                  $ref: '#/components/schemas/BranchProtectionRule'
                type: array
          description: branch protection rules
          headers:
            ETag:
              explode: false
              schema:
                description: ETag of the branch protection rules
                type: string
              style: simple
        "401":
          content:
            application/json:
              schema:
                $ref: '#/components/schemas/Error'
          description: Unauthorized
        "404":
          content:
            application/json:
              schema:
                $ref: '#/components/schemas/Error'
          description: Resource Not Found
        "420":
          description: too many requests
        default:
          content:
            application/json:
              schema:
                $ref: '#/components/schemas/Error'
          description: Internal Server Error
      summary: get branch protection rules
      tags:
      - repositories
      x-accepts: application/json
    put:
      operationId: setBranchProtectionRules
      parameters:
      - explode: false
        in: path
        name: repository
        required: true
        schema:
          type: string
        style: simple
      - description: if provided, the branch protection rules will be updated only
          if the current ETag match the provided value
        explode: false
        in: header
        name: If-Match
        required: false
        schema:
          type: string
        style: simple
      requestBody:
        content:
          application/json:
            schema:
              items:
                $ref: '#/components/schemas/BranchProtectionRule'
              type: array
        required: true
      responses:
        "204":
          description: branch protection rule created successfully
        "400":
          content:
            application/json:
              schema:
                $ref: '#/components/schemas/Error'
          description: Bad Request
        "401":
          content:
            application/json:
              schema:
                $ref: '#/components/schemas/Error'
          description: Unauthorized
        "403":
          content:
            application/json:
              schema:
                $ref: '#/components/schemas/Error'
          description: Forbidden
        "404":
          content:
            application/json:
              schema:
                $ref: '#/components/schemas/Error'
          description: Resource Not Found
        "412":
          content:
            application/json:
              schema:
                $ref: '#/components/schemas/Error'
          description: Precondition Failed
        "420":
          description: too many requests
        default:
          content:
            application/json:
              schema:
                $ref: '#/components/schemas/Error'
          description: Internal Server Error
      tags:
      - repositories
      x-contentType: application/json
      x-accepts: application/json
  /repositories/{repository}/refs/dump:
    put:
      operationId: dumpRefs
      parameters:
      - explode: false
        in: path
        name: repository
        required: true
        schema:
          type: string
        style: simple
      responses:
        "201":
          content:
            application/json:
              schema:
                $ref: '#/components/schemas/RefsDump'
          description: refs dump
        "400":
          content:
            application/json:
              schema:
                $ref: '#/components/schemas/Error'
          description: Validation Error
        "401":
          content:
            application/json:
              schema:
                $ref: '#/components/schemas/Error'
          description: Unauthorized
        "404":
          content:
            application/json:
              schema:
                $ref: '#/components/schemas/Error'
          description: Resource Not Found
        "420":
          description: too many requests
        default:
          content:
            application/json:
              schema:
                $ref: '#/components/schemas/Error'
          description: Internal Server Error
      summary: |
        Dump repository refs (tags, commits, branches) to object store
        Deprecated: a new API will introduce long running operations
      tags:
      - internal
      x-accepts: application/json
  /repositories/{repository}/refs/restore:
    put:
      operationId: restoreRefs
      parameters:
      - explode: false
        in: path
        name: repository
        required: true
        schema:
          type: string
        style: simple
      requestBody:
        content:
          application/json:
            schema:
              $ref: '#/components/schemas/RefsRestore'
        required: true
      responses:
        "200":
          description: refs successfully loaded
        "400":
          content:
            application/json:
              schema:
                $ref: '#/components/schemas/Error'
          description: Validation Error
        "401":
          content:
            application/json:
              schema:
                $ref: '#/components/schemas/Error'
          description: Unauthorized
        "404":
          content:
            application/json:
              schema:
                $ref: '#/components/schemas/Error'
          description: Resource Not Found
        "420":
          description: too many requests
        default:
          content:
            application/json:
              schema:
                $ref: '#/components/schemas/Error'
          description: Internal Server Error
      summary: |
        Restore repository refs (tags, commits, branches) from object store.
        Deprecated: a new API will introduce long running operations
      tags:
      - internal
      x-contentType: application/json
      x-accepts: application/json
  /repositories/{repository}/dump:
    get:
      operationId: dumpStatus
      parameters:
      - explode: false
        in: path
        name: repository
        required: true
        schema:
          type: string
        style: simple
      - explode: true
        in: query
        name: task_id
        required: true
        schema:
          type: string
        style: form
      responses:
        "200":
          content:
            application/json:
              schema:
                $ref: '#/components/schemas/RepositoryDumpStatus'
          description: dump task status
        "400":
          content:
            application/json:
              schema:
                $ref: '#/components/schemas/Error'
          description: Validation Error
        "401":
          content:
            application/json:
              schema:
                $ref: '#/components/schemas/Error'
          description: Unauthorized
        "404":
          content:
            application/json:
              schema:
                $ref: '#/components/schemas/Error'
          description: Resource Not Found
        "420":
          description: too many requests
        default:
          content:
            application/json:
              schema:
                $ref: '#/components/schemas/Error'
          description: Internal Server Error
      summary: Status of a repository dump task
      tags:
      - repositories
      x-accepts: application/json
    post:
      operationId: dumpSubmit
      parameters:
      - explode: false
        in: path
        name: repository
        required: true
        schema:
          type: string
        style: simple
      responses:
        "202":
          content:
            application/json:
              schema:
                $ref: '#/components/schemas/TaskInfo'
          description: dump task information
        "400":
          content:
            application/json:
              schema:
                $ref: '#/components/schemas/Error'
          description: Validation Error
        "401":
          content:
            application/json:
              schema:
                $ref: '#/components/schemas/Error'
          description: Unauthorized
        "404":
          content:
            application/json:
              schema:
                $ref: '#/components/schemas/Error'
          description: Resource Not Found
        default:
          content:
            application/json:
              schema:
                $ref: '#/components/schemas/Error'
          description: Internal Server Error
      summary: Backup the repository metadata (tags, commits, branches) and save the
        backup to the object store.
      tags:
      - repositories
      x-accepts: application/json
  /repositories/{repository}/restore:
    get:
      operationId: restoreStatus
      parameters:
      - explode: false
        in: path
        name: repository
        required: true
        schema:
          type: string
        style: simple
      - explode: true
        in: query
        name: task_id
        required: true
        schema:
          type: string
        style: form
      responses:
        "200":
          content:
            application/json:
              schema:
                $ref: '#/components/schemas/RepositoryRestoreStatus'
          description: restore task status
        "400":
          content:
            application/json:
              schema:
                $ref: '#/components/schemas/Error'
          description: Validation Error
        "401":
          content:
            application/json:
              schema:
                $ref: '#/components/schemas/Error'
          description: Unauthorized
        "404":
          content:
            application/json:
              schema:
                $ref: '#/components/schemas/Error'
          description: Resource Not Found
        "420":
          description: too many requests
        default:
          content:
            application/json:
              schema:
                $ref: '#/components/schemas/Error'
          description: Internal Server Error
      summary: Status of a restore request
      tags:
      - repositories
      x-accepts: application/json
    post:
      operationId: restoreSubmit
      parameters:
      - explode: false
        in: path
        name: repository
        required: true
        schema:
          type: string
        style: simple
      requestBody:
        content:
          application/json:
            schema:
              $ref: '#/components/schemas/RefsRestore'
        required: true
      responses:
        "202":
          content:
            application/json:
              schema:
                $ref: '#/components/schemas/TaskInfo'
          description: restore task created
        "400":
          content:
            application/json:
              schema:
                $ref: '#/components/schemas/Error'
          description: Validation Error
        "403":
          content:
            application/json:
              schema:
                $ref: '#/components/schemas/Error'
          description: Forbidden
        "401":
          content:
            application/json:
              schema:
                $ref: '#/components/schemas/Error'
          description: Unauthorized
        "404":
          content:
            application/json:
              schema:
                $ref: '#/components/schemas/Error'
          description: Resource Not Found
        default:
          content:
            application/json:
              schema:
                $ref: '#/components/schemas/Error'
          description: Internal Server Error
      summary: Restore repository from a dump in the object store
      tags:
      - repositories
      x-contentType: application/json
      x-accepts: application/json
  /repositories/{repository}/tags:
    get:
      operationId: listTags
      parameters:
      - explode: false
        in: path
        name: repository
        required: true
        schema:
          type: string
        style: simple
      - description: return items prefixed with this value
        explode: true
        in: query
        name: prefix
        required: false
        schema:
          type: string
        style: form
      - description: return items after this value
        explode: true
        in: query
        name: after
        required: false
        schema:
          type: string
        style: form
      - description: how many items to return
        explode: true
        in: query
        name: amount
        required: false
        schema:
          default: 100
          maximum: 1000
          minimum: -1
          type: integer
        style: form
      responses:
        "200":
          content:
            application/json:
              schema:
                $ref: '#/components/schemas/RefList'
          description: tag list
        "401":
          content:
            application/json:
              schema:
                $ref: '#/components/schemas/Error'
          description: Unauthorized
        "404":
          content:
            application/json:
              schema:
                $ref: '#/components/schemas/Error'
          description: Resource Not Found
        "420":
          description: too many requests
        default:
          content:
            application/json:
              schema:
                $ref: '#/components/schemas/Error'
          description: Internal Server Error
      summary: list tags
      tags:
      - tags
      x-accepts: application/json
    post:
      operationId: createTag
      parameters:
      - explode: false
        in: path
        name: repository
        required: true
        schema:
          type: string
        style: simple
      requestBody:
        content:
          application/json:
            schema:
              $ref: '#/components/schemas/TagCreation'
        required: true
      responses:
        "201":
          content:
            application/json:
              schema:
                $ref: '#/components/schemas/Ref'
          description: tag
        "400":
          content:
            application/json:
              schema:
                $ref: '#/components/schemas/Error'
          description: Validation Error
        "401":
          content:
            application/json:
              schema:
                $ref: '#/components/schemas/Error'
          description: Unauthorized
        "403":
          content:
            application/json:
              schema:
                $ref: '#/components/schemas/Error'
          description: Forbidden
        "404":
          content:
            application/json:
              schema:
                $ref: '#/components/schemas/Error'
          description: Resource Not Found
        "409":
          content:
            application/json:
              schema:
                $ref: '#/components/schemas/Error'
          description: Resource Conflicts With Target
        "420":
          description: too many requests
        default:
          content:
            application/json:
              schema:
                $ref: '#/components/schemas/Error'
          description: Internal Server Error
      summary: create tag
      tags:
      - tags
      x-contentType: application/json
      x-accepts: application/json
  /repositories/{repository}/tags/{tag}:
    delete:
      operationId: deleteTag
      parameters:
      - explode: false
        in: path
        name: repository
        required: true
        schema:
          type: string
        style: simple
      - explode: false
        in: path
        name: tag
        required: true
        schema:
          type: string
        style: simple
      - explode: true
        in: query
        name: force
        required: false
        schema:
          type: boolean
        style: form
      responses:
        "204":
          description: tag deleted successfully
        "401":
          content:
            application/json:
              schema:
                $ref: '#/components/schemas/Error'
          description: Unauthorized
        "403":
          content:
            application/json:
              schema:
                $ref: '#/components/schemas/Error'
          description: Forbidden
        "404":
          content:
            application/json:
              schema:
                $ref: '#/components/schemas/Error'
          description: Resource Not Found
        "420":
          description: too many requests
        default:
          content:
            application/json:
              schema:
                $ref: '#/components/schemas/Error'
          description: Internal Server Error
      summary: delete tag
      tags:
      - tags
      x-accepts: application/json
    get:
      operationId: getTag
      parameters:
      - explode: false
        in: path
        name: repository
        required: true
        schema:
          type: string
        style: simple
      - explode: false
        in: path
        name: tag
        required: true
        schema:
          type: string
        style: simple
      responses:
        "200":
          content:
            application/json:
              schema:
                $ref: '#/components/schemas/Ref'
          description: tag
        "401":
          content:
            application/json:
              schema:
                $ref: '#/components/schemas/Error'
          description: Unauthorized
        "404":
          content:
            application/json:
              schema:
                $ref: '#/components/schemas/Error'
          description: Resource Not Found
        "420":
          description: too many requests
        default:
          content:
            application/json:
              schema:
                $ref: '#/components/schemas/Error'
          description: Internal Server Error
      summary: get tag
      tags:
      - tags
      x-accepts: application/json
  /repositories/{repository}/branches:
    get:
      operationId: listBranches
      parameters:
      - explode: false
        in: path
        name: repository
        required: true
        schema:
          type: string
        style: simple
      - description: return items prefixed with this value
        explode: true
        in: query
        name: prefix
        required: false
        schema:
          type: string
        style: form
      - description: return items after this value
        explode: true
        in: query
        name: after
        required: false
        schema:
          type: string
        style: form
      - description: how many items to return
        explode: true
        in: query
        name: amount
        required: false
        schema:
          default: 100
          maximum: 1000
          minimum: -1
          type: integer
        style: form
      responses:
        "200":
          content:
            application/json:
              schema:
                $ref: '#/components/schemas/RefList'
          description: branch list
        "401":
          content:
            application/json:
              schema:
                $ref: '#/components/schemas/Error'
          description: Unauthorized
        "404":
          content:
            application/json:
              schema:
                $ref: '#/components/schemas/Error'
          description: Resource Not Found
        "420":
          description: too many requests
        default:
          content:
            application/json:
              schema:
                $ref: '#/components/schemas/Error'
          description: Internal Server Error
      summary: list branches
      tags:
      - branches
      x-accepts: application/json
    post:
      operationId: createBranch
      parameters:
      - explode: false
        in: path
        name: repository
        required: true
        schema:
          type: string
        style: simple
      requestBody:
        content:
          application/json:
            schema:
              $ref: '#/components/schemas/BranchCreation'
        required: true
      responses:
        "201":
          content:
            text/html:
              schema:
                type: string
          description: reference
        "400":
          content:
            application/json:
              schema:
                $ref: '#/components/schemas/Error'
          description: Validation Error
        "401":
          content:
            application/json:
              schema:
                $ref: '#/components/schemas/Error'
          description: Unauthorized
        "403":
          content:
            application/json:
              schema:
                $ref: '#/components/schemas/Error'
          description: Forbidden
        "404":
          content:
            application/json:
              schema:
                $ref: '#/components/schemas/Error'
          description: Resource Not Found
        "409":
          content:
            application/json:
              schema:
                $ref: '#/components/schemas/Error'
          description: Resource Conflicts With Target
        "420":
          description: too many requests
        default:
          content:
            application/json:
              schema:
                $ref: '#/components/schemas/Error'
          description: Internal Server Error
      summary: create branch
      tags:
      - branches
      x-contentType: application/json
      x-accepts: application/json
  /repositories/{repository}/refs/{ref}/commits:
    get:
      operationId: logCommits
      parameters:
      - explode: false
        in: path
        name: repository
        required: true
        schema:
          type: string
        style: simple
      - explode: false
        in: path
        name: ref
        required: true
        schema:
          type: string
        style: simple
      - description: return items after this value
        explode: true
        in: query
        name: after
        required: false
        schema:
          type: string
        style: form
      - description: how many items to return
        explode: true
        in: query
        name: amount
        required: false
        schema:
          default: 100
          maximum: 1000
          minimum: -1
          type: integer
        style: form
      - description: list of paths, each element is a path of a specific object
        explode: true
        in: query
        name: objects
        required: false
        schema:
          items:
            type: string
          type: array
        style: form
      - description: list of paths, each element is a path of a prefix
        explode: true
        in: query
        name: prefixes
        required: false
        schema:
          items:
            type: string
          type: array
        style: form
      - description: limit the number of items in return to 'amount'. Without further
          indication on actual number of items.
        explode: true
        in: query
        name: limit
        required: false
        schema:
          type: boolean
        style: form
      - description: if set to true, follow only the first parent upon reaching a
          merge commit
        explode: true
        in: query
        name: first_parent
        required: false
        schema:
          type: boolean
        style: form
      - description: Show commits more recent than a specific date-time. In case used
          with stop_at parameter, will stop at the first commit that meets any of
          the conditions.
        explode: true
        in: query
        name: since
        required: false
        schema:
          format: date-time
          type: string
        style: form
      - description: A reference to stop at. In case used with since parameter, will
          stop at the first commit that meets any of the conditions.
        explode: true
        in: query
        name: stop_at
        required: false
        schema:
          type: string
        style: form
      responses:
        "200":
          content:
            application/json:
              schema:
                $ref: '#/components/schemas/CommitList'
          description: commit log
        "401":
          content:
            application/json:
              schema:
                $ref: '#/components/schemas/Error'
          description: Unauthorized
        "404":
          content:
            application/json:
              schema:
                $ref: '#/components/schemas/Error'
          description: Resource Not Found
        "420":
          description: too many requests
        default:
          content:
            application/json:
              schema:
                $ref: '#/components/schemas/Error'
          description: Internal Server Error
      summary: get commit log from ref. If both objects and prefixes are empty, return
        all commits.
      tags:
      - refs
      x-accepts: application/json
  /repositories/{repository}/branches/{branch}/commits:
    post:
      operationId: commit
      parameters:
      - explode: false
        in: path
        name: repository
        required: true
        schema:
          type: string
        style: simple
      - explode: false
        in: path
        name: branch
        required: true
        schema:
          type: string
        style: simple
      - description: The source metarange to commit. Branch must not have uncommitted
          changes.
        explode: true
        in: query
        name: source_metarange
        required: false
        schema:
          type: string
        style: form
      requestBody:
        content:
          application/json:
            schema:
              $ref: '#/components/schemas/CommitCreation'
        required: true
      responses:
        "201":
          content:
            application/json:
              schema:
                $ref: '#/components/schemas/Commit'
          description: commit
        "400":
          content:
            application/json:
              schema:
                $ref: '#/components/schemas/Error'
          description: Validation Error
        "401":
          content:
            application/json:
              schema:
                $ref: '#/components/schemas/Error'
          description: Unauthorized
        "403":
          content:
            application/json:
              schema:
                $ref: '#/components/schemas/Error'
          description: Forbidden
        "404":
          content:
            application/json:
              schema:
                $ref: '#/components/schemas/Error'
          description: Resource Not Found
        "409":
          content:
            application/json:
              schema:
                $ref: '#/components/schemas/Error'
          description: Resource Conflicts With Target
        "412":
          content:
            application/json:
              schema:
                $ref: '#/components/schemas/Error'
          description: Precondition Failed (e.g. a pre-commit hook returned a failure)
        "420":
          description: too many requests
        default:
          content:
            application/json:
              schema:
                $ref: '#/components/schemas/Error'
          description: Internal Server Error
      summary: create commit
      tags:
      - commits
      x-contentType: application/json
      x-accepts: application/json
  /repositories/{repository}/commits:
    post:
      operationId: CreateCommitRecord
      parameters:
      - explode: false
        in: path
        name: repository
        required: true
        schema:
          type: string
        style: simple
      requestBody:
        content:
          application/json:
            schema:
              $ref: '#/components/schemas/CommitRecordCreation'
        required: true
      responses:
        "204":
          description: commit record created
        "400":
          content:
            application/json:
              schema:
                $ref: '#/components/schemas/Error'
          description: Validation Error
        "401":
          content:
            application/json:
              schema:
                $ref: '#/components/schemas/Error'
          description: Unauthorized
        "403":
          content:
            application/json:
              schema:
                $ref: '#/components/schemas/Error'
          description: Forbidden
        "404":
          content:
            application/json:
              schema:
                $ref: '#/components/schemas/Error'
          description: Resource Not Found
        "420":
          description: too many requests
        default:
          content:
            application/json:
              schema:
                $ref: '#/components/schemas/Error'
          description: Internal Server Error
      summary: create commit record
      tags:
      - internal
      x-contentType: application/json
      x-accepts: application/json
  /repositories/{repository}/branches/{branch}:
    delete:
      operationId: deleteBranch
      parameters:
      - explode: false
        in: path
        name: repository
        required: true
        schema:
          type: string
        style: simple
      - explode: false
        in: path
        name: branch
        required: true
        schema:
          type: string
        style: simple
      - explode: true
        in: query
        name: force
        required: false
        schema:
          default: false
          type: boolean
        style: form
      responses:
        "204":
          description: branch deleted successfully
        "401":
          content:
            application/json:
              schema:
                $ref: '#/components/schemas/Error'
          description: Unauthorized
        "403":
          content:
            application/json:
              schema:
                $ref: '#/components/schemas/Error'
          description: Forbidden
        "404":
          content:
            application/json:
              schema:
                $ref: '#/components/schemas/Error'
          description: Resource Not Found
        "420":
          description: too many requests
        default:
          content:
            application/json:
              schema:
                $ref: '#/components/schemas/Error'
          description: Internal Server Error
      summary: delete branch
      tags:
      - branches
      x-accepts: application/json
    get:
      operationId: getBranch
      parameters:
      - explode: false
        in: path
        name: repository
        required: true
        schema:
          type: string
        style: simple
      - explode: false
        in: path
        name: branch
        required: true
        schema:
          type: string
        style: simple
      responses:
        "200":
          content:
            application/json:
              schema:
                $ref: '#/components/schemas/Ref'
          description: branch
        "401":
          content:
            application/json:
              schema:
                $ref: '#/components/schemas/Error'
          description: Unauthorized
        "404":
          content:
            application/json:
              schema:
                $ref: '#/components/schemas/Error'
          description: Resource Not Found
        "420":
          description: too many requests
        default:
          content:
            application/json:
              schema:
                $ref: '#/components/schemas/Error'
          description: Internal Server Error
      summary: get branch
      tags:
      - branches
      x-accepts: application/json
    put:
      operationId: resetBranch
      parameters:
      - explode: false
        in: path
        name: repository
        required: true
        schema:
          type: string
        style: simple
      - explode: false
        in: path
        name: branch
        required: true
        schema:
          type: string
        style: simple
      requestBody:
        content:
          application/json:
            schema:
              $ref: '#/components/schemas/ResetCreation'
        required: true
      responses:
        "204":
          description: reset successful
        "400":
          content:
            application/json:
              schema:
                $ref: '#/components/schemas/Error'
          description: Bad Request
        "401":
          content:
            application/json:
              schema:
                $ref: '#/components/schemas/Error'
          description: Unauthorized
        "403":
          content:
            application/json:
              schema:
                $ref: '#/components/schemas/Error'
          description: Forbidden
        "404":
          content:
            application/json:
              schema:
                $ref: '#/components/schemas/Error'
          description: Resource Not Found
        "420":
          description: too many requests
        default:
          content:
            application/json:
              schema:
                $ref: '#/components/schemas/Error'
          description: Internal Server Error
      summary: reset branch
      tags:
      - branches
      x-contentType: application/json
      x-accepts: application/json
  /repositories/{repository}/branches/{branch}/hard_reset:
    put:
      description: Relocate branch to refer to ref.  Branch must not contain uncommitted
        data.
      operationId: hardResetBranch
      parameters:
      - explode: false
        in: path
        name: repository
        required: true
        schema:
          type: string
        style: simple
      - explode: false
        in: path
        name: branch
        required: true
        schema:
          type: string
        style: simple
      - description: After reset, branch will point at this reference.
        explode: true
        in: query
        name: ref
        required: true
        schema:
          type: string
        style: form
      - explode: true
        in: query
        name: force
        required: false
        schema:
          default: false
          type: boolean
        style: form
      responses:
        "204":
          description: reset successful
        "400":
          content:
            application/json:
              schema:
                $ref: '#/components/schemas/Error'
          description: Bad Request
        "401":
          content:
            application/json:
              schema:
                $ref: '#/components/schemas/Error'
          description: Unauthorized
        "403":
          content:
            application/json:
              schema:
                $ref: '#/components/schemas/Error'
          description: Forbidden
        "404":
          content:
            application/json:
              schema:
                $ref: '#/components/schemas/Error'
          description: Resource Not Found
        "420":
          description: too many requests
        default:
          content:
            application/json:
              schema:
                $ref: '#/components/schemas/Error'
          description: Internal Server Error
      summary: hard reset branch
      tags:
      - experimental
      x-accepts: application/json
  /repositories/{repository}/branches/{branch}/revert:
    post:
      operationId: revertBranch
      parameters:
      - explode: false
        in: path
        name: repository
        required: true
        schema:
          type: string
        style: simple
      - explode: false
        in: path
        name: branch
        required: true
        schema:
          type: string
        style: simple
      requestBody:
        content:
          application/json:
            schema:
              $ref: '#/components/schemas/RevertCreation'
        required: true
      responses:
        "204":
          description: revert successful
        "400":
          content:
            application/json:
              schema:
                $ref: '#/components/schemas/Error'
          description: Validation Error
        "401":
          content:
            application/json:
              schema:
                $ref: '#/components/schemas/Error'
          description: Unauthorized
        "403":
          content:
            application/json:
              schema:
                $ref: '#/components/schemas/Error'
          description: Forbidden
        "404":
          content:
            application/json:
              schema:
                $ref: '#/components/schemas/Error'
          description: Resource Not Found
        "409":
          content:
            application/json:
              schema:
                $ref: '#/components/schemas/Error'
          description: Conflict Found
        "420":
          description: too many requests
        default:
          content:
            application/json:
              schema:
                $ref: '#/components/schemas/Error'
          description: Internal Server Error
      summary: revert
      tags:
      - branches
      x-contentType: application/json
      x-accepts: application/json
  /repositories/{repository}/branches/{branch}/cherry-pick:
    post:
      operationId: cherryPick
      parameters:
      - explode: false
        in: path
        name: repository
        required: true
        schema:
          type: string
        style: simple
      - explode: false
        in: path
        name: branch
        required: true
        schema:
          type: string
        style: simple
      requestBody:
        content:
          application/json:
            schema:
              $ref: '#/components/schemas/CherryPickCreation'
        required: true
      responses:
        "201":
          content:
            application/json:
              schema:
                $ref: '#/components/schemas/Commit'
          description: the cherry-pick commit
        "400":
          content:
            application/json:
              schema:
                $ref: '#/components/schemas/Error'
          description: Validation Error
        "401":
          content:
            application/json:
              schema:
                $ref: '#/components/schemas/Error'
          description: Unauthorized
        "403":
          content:
            application/json:
              schema:
                $ref: '#/components/schemas/Error'
          description: Forbidden
        "404":
          content:
            application/json:
              schema:
                $ref: '#/components/schemas/Error'
          description: Resource Not Found
        "409":
          content:
            application/json:
              schema:
                $ref: '#/components/schemas/Error'
          description: Conflict Found
        "420":
          description: too many requests
        default:
          content:
            application/json:
              schema:
                $ref: '#/components/schemas/Error'
          description: Internal Server Error
      summary: Replay the changes from the given commit on the branch
      tags:
      - branches
      x-contentType: application/json
      x-accepts: application/json
  /repositories/{repository}/refs/{sourceRef}/merge/{destinationBranch}:
    get:
      operationId: findMergeBase
      parameters:
      - explode: false
        in: path
        name: repository
        required: true
        schema:
          type: string
        style: simple
      - description: source ref
        explode: false
        in: path
        name: sourceRef
        required: true
        schema:
          type: string
        style: simple
      - description: destination branch name
        explode: false
        in: path
        name: destinationBranch
        required: true
        schema:
          type: string
        style: simple
      responses:
        "200":
          content:
            application/json:
              schema:
                $ref: '#/components/schemas/FindMergeBaseResult'
          description: Found the merge base
        "400":
          content:
            application/json:
              schema:
                $ref: '#/components/schemas/Error'
          description: Validation Error
        "401":
          content:
            application/json:
              schema:
                $ref: '#/components/schemas/Error'
          description: Unauthorized
        "404":
          content:
            application/json:
              schema:
                $ref: '#/components/schemas/Error'
          description: Resource Not Found
        "420":
          description: too many requests
        default:
          content:
            application/json:
              schema:
                $ref: '#/components/schemas/Error'
          description: Internal Server Error
      summary: find the merge base for 2 references
      tags:
      - refs
      x-accepts: application/json
    post:
      operationId: mergeIntoBranch
      parameters:
      - explode: false
        in: path
        name: repository
        required: true
        schema:
          type: string
        style: simple
      - description: source ref
        explode: false
        in: path
        name: sourceRef
        required: true
        schema:
          type: string
        style: simple
      - description: destination branch name
        explode: false
        in: path
        name: destinationBranch
        required: true
        schema:
          type: string
        style: simple
      requestBody:
        content:
          application/json:
            schema:
              $ref: '#/components/schemas/Merge'
      responses:
        "200":
          content:
            application/json:
              schema:
                $ref: '#/components/schemas/MergeResult'
          description: merge completed
        "400":
          content:
            application/json:
              schema:
                $ref: '#/components/schemas/Error'
          description: Validation Error
        "401":
          content:
            application/json:
              schema:
                $ref: '#/components/schemas/Error'
          description: Unauthorized
        "403":
          content:
            application/json:
              schema:
                $ref: '#/components/schemas/Error'
          description: Forbidden
        "404":
          content:
            application/json:
              schema:
                $ref: '#/components/schemas/Error'
          description: Resource Not Found
        "409":
          content:
            application/json:
              schema:
                $ref: '#/components/schemas/MergeResult'
          description: |
            Conflict
            Deprecated: content schema will return Error format and not an empty MergeResult
        "412":
          content:
            application/json:
              schema:
                $ref: '#/components/schemas/Error'
          description: precondition failed (e.g. a pre-merge hook returned a failure)
        "420":
          description: too many requests
        default:
          content:
            application/json:
              schema:
                $ref: '#/components/schemas/Error'
          description: Internal Server Error
      summary: merge references
      tags:
      - refs
      x-contentType: application/json
      x-accepts: application/json
  /repositories/{repository}/branches/{branch}/diff:
    get:
      operationId: diffBranch
      parameters:
      - description: return items after this value
        explode: true
        in: query
        name: after
        required: false
        schema:
          type: string
        style: form
      - description: how many items to return
        explode: true
        in: query
        name: amount
        required: false
        schema:
          default: 100
          maximum: 1000
          minimum: -1
          type: integer
        style: form
      - description: return items prefixed with this value
        explode: true
        in: query
        name: prefix
        required: false
        schema:
          type: string
        style: form
      - description: delimiter used to group common prefixes by
        explode: true
        in: query
        name: delimiter
        required: false
        schema:
          type: string
        style: form
      - explode: false
        in: path
        name: repository
        required: true
        schema:
          type: string
        style: simple
      - explode: false
        in: path
        name: branch
        required: true
        schema:
          type: string
        style: simple
      responses:
        "200":
          content:
            application/json:
              schema:
                $ref: '#/components/schemas/DiffList'
          description: diff of branch uncommitted changes
        "401":
          content:
            application/json:
              schema:
                $ref: '#/components/schemas/Error'
          description: Unauthorized
        "404":
          content:
            application/json:
              schema:
                $ref: '#/components/schemas/Error'
          description: Resource Not Found
        "420":
          description: too many requests
        default:
          content:
            application/json:
              schema:
                $ref: '#/components/schemas/Error'
          description: Internal Server Error
      summary: diff branch
      tags:
      - branches
      x-accepts: application/json
  /repositories/{repository}/refs/{leftRef}/diff/{rightRef}:
    get:
      operationId: diffRefs
      parameters:
      - explode: false
        in: path
        name: repository
        required: true
        schema:
          type: string
        style: simple
      - description: a reference (could be either a branch or a commit ID)
        explode: false
        in: path
        name: leftRef
        required: true
        schema:
          type: string
        style: simple
      - description: a reference (could be either a branch or a commit ID) to compare
          against
        explode: false
        in: path
        name: rightRef
        required: true
        schema:
          type: string
        style: simple
      - description: return items after this value
        explode: true
        in: query
        name: after
        required: false
        schema:
          type: string
        style: form
      - description: how many items to return
        explode: true
        in: query
        name: amount
        required: false
        schema:
          default: 100
          maximum: 1000
          minimum: -1
          type: integer
        style: form
      - description: return items prefixed with this value
        explode: true
        in: query
        name: prefix
        required: false
        schema:
          type: string
        style: form
      - description: delimiter used to group common prefixes by
        explode: true
        in: query
        name: delimiter
        required: false
        schema:
          type: string
        style: form
      - explode: true
        in: query
        name: type
        required: false
        schema:
          default: three_dot
          enum:
          - two_dot
          - three_dot
          type: string
        style: form
      responses:
        "200":
          content:
            application/json:
              schema:
                $ref: '#/components/schemas/DiffList'
          description: diff between refs
        "401":
          content:
            application/json:
              schema:
                $ref: '#/components/schemas/Error'
          description: Unauthorized
        "404":
          content:
            application/json:
              schema:
                $ref: '#/components/schemas/Error'
          description: Resource Not Found
        "420":
          description: too many requests
        default:
          content:
            application/json:
              schema:
                $ref: '#/components/schemas/Error'
          description: Internal Server Error
      summary: diff references
      tags:
      - refs
      x-accepts: application/json
  /repositories/{repository}/commits/{commitId}:
    get:
      operationId: getCommit
      parameters:
      - explode: false
        in: path
        name: repository
        required: true
        schema:
          type: string
        style: simple
      - explode: false
        in: path
        name: commitId
        required: true
        schema:
          type: string
        style: simple
      responses:
        "200":
          content:
            application/json:
              schema:
                $ref: '#/components/schemas/Commit'
          description: commit
        "401":
          content:
            application/json:
              schema:
                $ref: '#/components/schemas/Error'
          description: Unauthorized
        "404":
          content:
            application/json:
              schema:
                $ref: '#/components/schemas/Error'
          description: Resource Not Found
        "420":
          description: too many requests
        default:
          content:
            application/json:
              schema:
                $ref: '#/components/schemas/Error'
          description: Internal Server Error
      summary: get commit
      tags:
      - commits
      x-accepts: application/json
  /repositories/{repository}/refs/{ref}/objects:
    get:
      operationId: getObject
      parameters:
      - explode: false
        in: path
        name: repository
        required: true
        schema:
          type: string
        style: simple
      - description: a reference (could be either a branch or a commit ID)
        explode: false
        in: path
        name: ref
        required: true
        schema:
          type: string
        style: simple
      - description: relative to the ref
        explode: true
        in: query
        name: path
        required: true
        schema:
          type: string
        style: form
      - description: Byte range to retrieve
        example: bytes=0-1023
        explode: false
        in: header
        name: Range
        required: false
        schema:
          pattern: ^bytes=((\d*-\d*,? ?)+)$
          type: string
        style: simple
      - description: Returns response only if the object does not have a matching
          ETag
        example: 33a64df551425fcc55e4d42a148795d9f25f89d4
        explode: false
        in: header
        name: If-None-Match
        required: false
        schema:
          type: string
        style: simple
      - explode: true
        in: query
        name: presign
        required: false
        schema:
          type: boolean
        style: form
      responses:
        "200":
          content:
            application/octet-stream:
              schema:
                format: binary
                type: string
          description: object content
          headers:
            Content-Length:
              explode: false
              schema:
                format: int64
                type: integer
              style: simple
            Last-Modified:
              explode: false
              schema:
                type: string
              style: simple
            ETag:
              explode: false
              schema:
                type: string
              style: simple
        "206":
          content:
            application/octet-stream:
              schema:
                format: binary
                type: string
          description: partial object content
          headers:
            Content-Length:
              explode: false
              schema:
                format: int64
                type: integer
              style: simple
            Content-Range:
              explode: false
              schema:
                pattern: ^bytes=((\d*-\d*,? ?)+)$
                type: string
              style: simple
            Last-Modified:
              explode: false
              schema:
                type: string
              style: simple
            ETag:
              explode: false
              schema:
                type: string
              style: simple
        "302":
          description: Redirect to a pre-signed URL for the object
          headers:
            Location:
              explode: false
              schema:
                type: string
              style: simple
        "304":
          description: Content not modified
        "401":
          content:
            application/json:
              schema:
                $ref: '#/components/schemas/Error'
          description: Unauthorized
        "404":
          content:
            application/json:
              schema:
                $ref: '#/components/schemas/Error'
          description: Resource Not Found
        "410":
          content:
            application/json:
              schema:
                $ref: '#/components/schemas/Error'
          description: object expired
        "416":
          content:
            application/json:
              schema:
                $ref: '#/components/schemas/Error'
          description: Requested Range Not Satisfiable
        "420":
          description: too many requests
        default:
          content:
            application/json:
              schema:
                $ref: '#/components/schemas/Error'
          description: Internal Server Error
      summary: get object content
      tags:
      - objects
      x-accepts: application/json
    head:
      operationId: headObject
      parameters:
      - explode: false
        in: path
        name: repository
        required: true
        schema:
          type: string
        style: simple
      - description: a reference (could be either a branch or a commit ID)
        explode: false
        in: path
        name: ref
        required: true
        schema:
          type: string
        style: simple
      - description: relative to the ref
        explode: true
        in: query
        name: path
        required: true
        schema:
          type: string
        style: form
      - description: Byte range to retrieve
        example: bytes=0-1023
        explode: false
        in: header
        name: Range
        required: false
        schema:
          pattern: ^bytes=((\d*-\d*,? ?)+)$
          type: string
        style: simple
      responses:
        "200":
          description: object exists
          headers:
            Content-Length:
              explode: false
              schema:
                format: int64
                type: integer
              style: simple
            Last-Modified:
              explode: false
              schema:
                type: string
              style: simple
            ETag:
              explode: false
              schema:
                type: string
              style: simple
        "206":
          description: partial object content info
          headers:
            Content-Length:
              explode: false
              schema:
                format: int64
                type: integer
              style: simple
            Content-Range:
              explode: false
              schema:
                pattern: ^bytes=((\d*-\d*,? ?)+)$
                type: string
              style: simple
            Last-Modified:
              explode: false
              schema:
                type: string
              style: simple
            ETag:
              explode: false
              schema:
                type: string
              style: simple
        "401":
          description: Unauthorized
        "404":
          description: object not found
        "410":
          description: object expired
        "416":
          description: Requested Range Not Satisfiable
        "420":
          description: too many requests
        default:
          description: internal server error
      summary: check if object exists
      tags:
      - objects
      x-accepts: application/json
  /repositories/{repository}/branches/{branch}/staging/pmpu:
    post:
      description: |
        Initiates a multipart upload and returns an upload ID with presigned URLs for each part (optional).
        Part numbers starts with 1. Each part except the last one has minimum size depends on the underlying blockstore implementation.
        For example working with S3 blockstore, minimum size is 5MB (excluding the last part).
      operationId: createPresignMultipartUpload
      parameters:
      - explode: false
        in: path
        name: repository
        required: true
        schema:
          type: string
        style: simple
      - explode: false
        in: path
        name: branch
        required: true
        schema:
          type: string
        style: simple
      - description: relative to the branch
        explode: true
        in: query
        name: path
        required: true
        schema:
          type: string
        style: form
      - description: number of presigned URL parts required to upload
        explode: true
        in: query
        name: parts
        required: false
        schema:
          type: integer
        style: form
      responses:
        "201":
          content:
            application/json:
              schema:
                $ref: '#/components/schemas/PresignMultipartUpload'
          description: Presign multipart upload initiated
        "400":
          content:
            application/json:
              schema:
                $ref: '#/components/schemas/Error'
          description: Bad Request
        "401":
          content:
            application/json:
              schema:
                $ref: '#/components/schemas/Error'
          description: Unauthorized
        "404":
          content:
            application/json:
              schema:
                $ref: '#/components/schemas/Error'
          description: Resource Not Found
        "420":
          description: too many requests
        default:
          content:
            application/json:
              schema:
                $ref: '#/components/schemas/Error'
          description: Internal Server Error
      summary: Initiate a multipart upload
      tags:
      - experimental
      x-accepts: application/json
  /repositories/{repository}/branches/{branch}/staging/pmpu/{uploadId}:
    delete:
      description: Aborts a presign multipart upload.
      operationId: abortPresignMultipartUpload
      parameters:
      - explode: false
        in: path
        name: repository
        required: true
        schema:
          type: string
        style: simple
      - explode: false
        in: path
        name: branch
        required: true
        schema:
          type: string
        style: simple
      - explode: false
        in: path
        name: uploadId
        required: true
        schema:
          type: string
        style: simple
      - description: relative to the branch
        explode: true
        in: query
        name: path
        required: true
        schema:
          type: string
        style: form
      requestBody:
        content:
          application/json:
            schema:
              $ref: '#/components/schemas/AbortPresignMultipartUpload'
      responses:
        "204":
          description: Presign multipart upload aborted
        "400":
          content:
            application/json:
              schema:
                $ref: '#/components/schemas/Error'
          description: Bad Request
        "401":
          content:
            application/json:
              schema:
                $ref: '#/components/schemas/Error'
          description: Unauthorized
        "404":
          content:
            application/json:
              schema:
                $ref: '#/components/schemas/Error'
          description: Resource Not Found
        "420":
          description: too many requests
        default:
          content:
            application/json:
              schema:
                $ref: '#/components/schemas/Error'
          description: Internal Server Error
      summary: Abort a presign multipart upload
      tags:
      - experimental
      x-contentType: application/json
      x-accepts: application/json
    put:
      description: Completes a presign multipart upload by assembling the uploaded
        parts.
      operationId: completePresignMultipartUpload
      parameters:
      - explode: false
        in: path
        name: repository
        required: true
        schema:
          type: string
        style: simple
      - explode: false
        in: path
        name: branch
        required: true
        schema:
          type: string
        style: simple
      - explode: false
        in: path
        name: uploadId
        required: true
        schema:
          type: string
        style: simple
      - description: relative to the branch
        explode: true
        in: query
        name: path
        required: true
        schema:
          type: string
        style: form
      requestBody:
        content:
          application/json:
            schema:
              $ref: '#/components/schemas/CompletePresignMultipartUpload'
      responses:
        "200":
          content:
            application/json:
              schema:
                $ref: '#/components/schemas/ObjectStats'
          description: Presign multipart upload completed
        "400":
          content:
            application/json:
              schema:
                $ref: '#/components/schemas/Error'
          description: Bad Request
        "401":
          content:
            application/json:
              schema:
                $ref: '#/components/schemas/Error'
          description: Unauthorized
        "404":
          content:
            application/json:
              schema:
                $ref: '#/components/schemas/Error'
          description: Resource Not Found
        "409":
          content:
            application/json:
              schema:
                $ref: '#/components/schemas/StagingLocation'
          description: conflict with a commit, try here
        "420":
          description: too many requests
        default:
          content:
            application/json:
              schema:
                $ref: '#/components/schemas/Error'
          description: Internal Server Error
      summary: Complete a presign multipart upload request
      tags:
      - experimental
      x-contentType: application/json
      x-accepts: application/json
  /repositories/{repository}/branches/{branch}/staging/backing:
    get:
      operationId: getPhysicalAddress
      parameters:
      - explode: false
        in: path
        name: repository
        required: true
        schema:
          type: string
        style: simple
      - explode: false
        in: path
        name: branch
        required: true
        schema:
          type: string
        style: simple
      - description: relative to the branch
        explode: true
        in: query
        name: path
        required: true
        schema:
          type: string
        style: form
      - explode: true
        in: query
        name: presign
        required: false
        schema:
          type: boolean
        style: form
      responses:
        "200":
          content:
            application/json:
              schema:
                $ref: '#/components/schemas/StagingLocation'
          description: physical address for staging area
        "401":
          content:
            application/json:
              schema:
                $ref: '#/components/schemas/Error'
          description: Unauthorized
        "404":
          content:
            application/json:
              schema:
                $ref: '#/components/schemas/Error'
          description: Resource Not Found
        "420":
          description: too many requests
        default:
          content:
            application/json:
              schema:
                $ref: '#/components/schemas/Error'
          description: Internal Server Error
      summary: generate an address to which the client can upload an object
      tags:
      - staging
      x-accepts: application/json
    put:
      description: |
        Link the physical address with the path in lakeFS, creating an uncommitted change.
        The given address can be one generated by getPhysicalAddress, or an address outside the repository's storage namespace.
      operationId: linkPhysicalAddress
      parameters:
      - explode: false
        in: path
        name: repository
        required: true
        schema:
          type: string
        style: simple
      - explode: false
        in: path
        name: branch
        required: true
        schema:
          type: string
        style: simple
      - description: relative to the branch
        explode: true
        in: query
        name: path
        required: true
        schema:
          type: string
        style: form
      - description: Set to "*" to atomically allow the upload only if the key has
          no object yet. Other values are not supported.
        example: '*'
        explode: false
        in: header
        name: If-None-Match
        required: false
        schema:
          type: string
        style: simple
      requestBody:
        content:
          application/json:
            schema:
              $ref: '#/components/schemas/StagingMetadata'
        required: true
      responses:
        "200":
          content:
            application/json:
              schema:
                $ref: '#/components/schemas/ObjectStats'
          description: object metadata
        "400":
          content:
            application/json:
              schema:
                $ref: '#/components/schemas/Error'
          description: Validation Error
        "401":
          content:
            application/json:
              schema:
                $ref: '#/components/schemas/Error'
          description: Unauthorized
        "403":
          content:
            application/json:
              schema:
                $ref: '#/components/schemas/Error'
          description: Forbidden
        "404":
          content:
            application/json:
              schema:
                $ref: '#/components/schemas/Error'
          description: Internal Server Error
        "409":
          content:
            application/json:
              schema:
                $ref: '#/components/schemas/StagingLocation'
          description: conflict with a commit, try here
        "412":
          content:
            application/json:
              schema:
                $ref: '#/components/schemas/Error'
          description: Precondition Failed
        "420":
          description: too many requests
        default:
          content:
            application/json:
              schema:
                $ref: '#/components/schemas/Error'
          description: Internal Server Error
      summary: associate staging on this physical address with a path
      tags:
      - staging
      x-contentType: application/json
      x-accepts: application/json
  /repositories/{repository}/branches/{branch}/import:
    delete:
      operationId: importCancel
      parameters:
      - explode: false
        in: path
        name: repository
        required: true
        schema:
          type: string
        style: simple
      - explode: false
        in: path
        name: branch
        required: true
        schema:
          type: string
        style: simple
      - description: Unique identifier of the import process
        explode: true
        in: query
        name: id
        required: true
        schema:
          type: string
        style: form
      responses:
        "204":
          description: import canceled successfully
        "401":
          content:
            application/json:
              schema:
                $ref: '#/components/schemas/Error'
          description: Unauthorized
        "403":
          content:
            application/json:
              schema:
                $ref: '#/components/schemas/Error'
          description: Forbidden
        "404":
          content:
            application/json:
              schema:
                $ref: '#/components/schemas/Error'
          description: Resource Not Found
        "409":
          content:
            application/json:
              schema:
                $ref: '#/components/schemas/Error'
          description: Resource Conflicts With Target
        "420":
          description: too many requests
        default:
          content:
            application/json:
              schema:
                $ref: '#/components/schemas/Error'
          description: Internal Server Error
      summary: cancel ongoing import
      tags:
      - import
      x-accepts: application/json
    get:
      operationId: importStatus
      parameters:
      - explode: false
        in: path
        name: repository
        required: true
        schema:
          type: string
        style: simple
      - explode: false
        in: path
        name: branch
        required: true
        schema:
          type: string
        style: simple
      - description: Unique identifier of the import process
        explode: true
        in: query
        name: id
        required: true
        schema:
          type: string
        style: form
      responses:
        "200":
          content:
            application/json:
              schema:
                $ref: '#/components/schemas/ImportStatus'
          description: import status
        "401":
          content:
            application/json:
              schema:
                $ref: '#/components/schemas/Error'
          description: Unauthorized
        "404":
          content:
            application/json:
              schema:
                $ref: '#/components/schemas/Error'
          description: Resource Not Found
        "420":
          description: too many requests
        default:
          content:
            application/json:
              schema:
                $ref: '#/components/schemas/Error'
          description: Internal Server Error
      summary: get import status
      tags:
      - import
      x-accepts: application/json
    post:
      operationId: importStart
      parameters:
      - explode: false
        in: path
        name: repository
        required: true
        schema:
          type: string
        style: simple
      - explode: false
        in: path
        name: branch
        required: true
        schema:
          type: string
        style: simple
      requestBody:
        content:
          application/json:
            schema:
              $ref: '#/components/schemas/ImportCreation'
        required: true
      responses:
        "202":
          content:
            application/json:
              schema:
                $ref: '#/components/schemas/ImportCreationResponse'
          description: Import started
        "400":
          content:
            application/json:
              schema:
                $ref: '#/components/schemas/Error'
          description: Validation Error
        "401":
          content:
            application/json:
              schema:
                $ref: '#/components/schemas/Error'
          description: Unauthorized
        "403":
          content:
            application/json:
              schema:
                $ref: '#/components/schemas/Error'
          description: Forbidden
        "404":
          content:
            application/json:
              schema:
                $ref: '#/components/schemas/Error'
          description: Resource Not Found
        "420":
          description: too many requests
        default:
          content:
            application/json:
              schema:
                $ref: '#/components/schemas/Error'
          description: Internal Server Error
      summary: import data from object store
      tags:
      - import
      x-contentType: application/json
      x-accepts: application/json
  /repositories/{repository}/branches/{branch}/objects/stage_allowed:
    get:
      operationId: uploadObjectPreflight
      parameters:
      - explode: false
        in: path
        name: repository
        required: true
        schema:
          type: string
        style: simple
      - explode: false
        in: path
        name: branch
        required: true
        schema:
          type: string
        style: simple
      - description: relative to the branch
        explode: true
        in: query
        name: path
        required: true
        schema:
          type: string
        style: form
      responses:
        "204":
          description: User has permissions to upload this object. This does not guarantee
            that the upload will be successful or even possible. It indicates only
            the permission at the time of calling this endpoint
        "401":
          content:
            application/json:
              schema:
                $ref: '#/components/schemas/Error'
          description: Unauthorized
        "403":
          content:
            application/json:
              schema:
                $ref: '#/components/schemas/Error'
          description: Forbidden
        "404":
          content:
            application/json:
              schema:
                $ref: '#/components/schemas/Error'
          description: Resource Not Found
        "420":
          description: too many requests
        default:
          content:
            application/json:
              schema:
                $ref: '#/components/schemas/Error'
          description: Internal Server Error
      tags:
      - internal
      x-accepts: application/json
  /repositories/{repository}/branches/{branch}/objects:
    delete:
      operationId: deleteObject
      parameters:
      - explode: false
        in: path
        name: repository
        required: true
        schema:
          type: string
        style: simple
      - explode: false
        in: path
        name: branch
        required: true
        schema:
          type: string
        style: simple
      - description: relative to the branch
        explode: true
        in: query
        name: path
        required: true
        schema:
          type: string
        style: form
      - explode: true
        in: query
        name: force
        required: false
        schema:
          default: false
          type: boolean
        style: form
      responses:
        "204":
          description: object deleted successfully
        "401":
          content:
            application/json:
              schema:
                $ref: '#/components/schemas/Error'
          description: Unauthorized
        "403":
          content:
            application/json:
              schema:
                $ref: '#/components/schemas/Error'
          description: Forbidden
        "404":
          content:
            application/json:
              schema:
                $ref: '#/components/schemas/Error'
          description: Resource Not Found
        "420":
          description: too many requests
        default:
          content:
            application/json:
              schema:
                $ref: '#/components/schemas/Error'
          description: Internal Server Error
      summary: delete object. Missing objects will not return a NotFound error.
      tags:
      - objects
      x-accepts: application/json
    post:
      operationId: uploadObject
      parameters:
      - explode: false
        in: path
        name: repository
        required: true
        schema:
          type: string
        style: simple
      - explode: false
        in: path
        name: branch
        required: true
        schema:
          type: string
        style: simple
      - description: relative to the branch
        explode: true
        in: query
        name: path
        required: true
        schema:
          type: string
        style: form
      - description: Set to "*" to atomically allow the upload only if the key has
          no object yet. Other values are not supported.
        example: '*'
        explode: false
        in: header
        name: If-None-Match
        required: false
        schema:
          type: string
        style: simple
      - deprecated: true
        description: Deprecated, this capability will not be supported in future releases.
        explode: true
        in: query
        name: storageClass
        required: false
        schema:
          type: string
        style: form
      - explode: true
        in: query
        name: force
        required: false
        schema:
          default: false
          type: boolean
        style: form
      requestBody:
        $ref: '#/components/requestBodies/inline_object'
        content:
          multipart/form-data:
            schema:
              properties:
                content:
                  description: Only a single file per upload which must be named "content".
                  format: binary
                  type: string
              type: object
          application/octet-stream:
            schema:
              format: binary
              type: string
      responses:
        "201":
          content:
            application/json:
              schema:
                $ref: '#/components/schemas/ObjectStats'
          description: object metadata
        "400":
          content:
            application/json:
              schema:
                $ref: '#/components/schemas/Error'
          description: Validation Error
        "401":
          content:
            application/json:
              schema:
                $ref: '#/components/schemas/Error'
          description: Unauthorized
        "403":
          content:
            application/json:
              schema:
                $ref: '#/components/schemas/Error'
          description: Forbidden
        "404":
          content:
            application/json:
              schema:
                $ref: '#/components/schemas/Error'
          description: Resource Not Found
        "412":
          content:
            application/json:
              schema:
                $ref: '#/components/schemas/Error'
          description: Precondition Failed
        "420":
          description: too many requests
        default:
          content:
            application/json:
              schema:
                $ref: '#/components/schemas/Error'
          description: Internal Server Error
      tags:
      - objects
      x-validation-exclude-body: true
      x-contentType: multipart/form-data
      x-accepts: application/json
    put:
      deprecated: true
      operationId: stageObject
      parameters:
      - explode: false
        in: path
        name: repository
        required: true
        schema:
          type: string
        style: simple
      - explode: false
        in: path
        name: branch
        required: true
        schema:
          type: string
        style: simple
      - description: relative to the branch
        explode: true
        in: query
        name: path
        required: true
        schema:
          type: string
        style: form
      requestBody:
        content:
          application/json:
            schema:
              $ref: '#/components/schemas/ObjectStageCreation'
        required: true
      responses:
        "201":
          content:
            application/json:
              schema:
                $ref: '#/components/schemas/ObjectStats'
          description: object metadata
        "400":
          content:
            application/json:
              schema:
                $ref: '#/components/schemas/Error'
          description: Validation Error
        "401":
          content:
            application/json:
              schema:
                $ref: '#/components/schemas/Error'
          description: Unauthorized
        "403":
          content:
            application/json:
              schema:
                $ref: '#/components/schemas/Error'
          description: Forbidden
        "404":
          content:
            application/json:
              schema:
                $ref: '#/components/schemas/Error'
          description: Resource Not Found
        "420":
          description: too many requests
        default:
          content:
            application/json:
              schema:
                $ref: '#/components/schemas/Error'
          description: Internal Server Error
      summary: stage an object's metadata for the given branch
      tags:
      - internal
      x-contentType: application/json
      x-accepts: application/json
  /repositories/{repository}/branches/{branch}/objects/delete:
    post:
      operationId: deleteObjects
      parameters:
      - explode: false
        in: path
        name: repository
        required: true
        schema:
          type: string
        style: simple
      - explode: false
        in: path
        name: branch
        required: true
        schema:
          type: string
        style: simple
      - explode: true
        in: query
        name: force
        required: false
        schema:
          default: false
          type: boolean
        style: form
      requestBody:
        content:
          application/json:
            schema:
              $ref: '#/components/schemas/PathList'
        required: true
      responses:
        "200":
          content:
            application/json:
              schema:
                $ref: '#/components/schemas/ObjectErrorList'
          description: Delete objects response
        "401":
          content:
            application/json:
              schema:
                $ref: '#/components/schemas/Error'
          description: Unauthorized
        "403":
          content:
            application/json:
              schema:
                $ref: '#/components/schemas/Error'
          description: Forbidden
        "404":
          content:
            application/json:
              schema:
                $ref: '#/components/schemas/Error'
          description: Resource Not Found
        "420":
          description: too many requests
        default:
          content:
            application/json:
              schema:
                $ref: '#/components/schemas/Error'
          description: Internal Server Error
      summary: delete objects. Missing objects will not return a NotFound error.
      tags:
      - objects
      x-contentType: application/json
      x-accepts: application/json
  /repositories/{repository}/branches/{branch}/objects/copy:
    post:
      operationId: copyObject
      parameters:
      - explode: false
        in: path
        name: repository
        required: true
        schema:
          type: string
        style: simple
      - description: destination branch for the copy
        explode: false
        in: path
        name: branch
        required: true
        schema:
          type: string
        style: simple
      - description: destination path relative to the branch
        explode: true
        in: query
        name: dest_path
        required: true
        schema:
          type: string
        style: form
      requestBody:
        content:
          application/json:
            schema:
              $ref: '#/components/schemas/ObjectCopyCreation'
        required: true
      responses:
        "201":
          content:
            application/json:
              schema:
                $ref: '#/components/schemas/ObjectStats'
          description: Copy object response
        "400":
          content:
            application/json:
              schema:
                $ref: '#/components/schemas/Error'
          description: Validation Error
        "401":
          content:
            application/json:
              schema:
                $ref: '#/components/schemas/Error'
          description: Unauthorized
        "403":
          content:
            application/json:
              schema:
                $ref: '#/components/schemas/Error'
          description: Forbidden
        "404":
          content:
            application/json:
              schema:
                $ref: '#/components/schemas/Error'
          description: Resource Not Found
        "420":
          description: too many requests
        default:
          content:
            application/json:
              schema:
                $ref: '#/components/schemas/Error'
          description: Internal Server Error
      summary: create a copy of an object
      tags:
      - objects
      x-contentType: application/json
      x-accepts: application/json
  /repositories/{repository}/refs/{ref}/objects/stat:
    get:
      operationId: statObject
      parameters:
      - explode: false
        in: path
        name: repository
        required: true
        schema:
          type: string
        style: simple
      - description: a reference (could be either a branch or a commit ID)
        explode: false
        in: path
        name: ref
        required: true
        schema:
          type: string
        style: simple
      - description: relative to the branch
        explode: true
        in: query
        name: path
        required: true
        schema:
          type: string
        style: form
      - explode: true
        in: query
        name: user_metadata
        required: false
        schema:
          default: true
          type: boolean
        style: form
      - explode: true
        in: query
        name: presign
        required: false
        schema:
          type: boolean
        style: form
      responses:
        "200":
          content:
            application/json:
              schema:
                $ref: '#/components/schemas/ObjectStats'
          description: object metadata
        "401":
          content:
            application/json:
              schema:
                $ref: '#/components/schemas/Error'
          description: Unauthorized
        "404":
          content:
            application/json:
              schema:
                $ref: '#/components/schemas/Error'
          description: Resource Not Found
        "400":
          content:
            application/json:
              schema:
                $ref: '#/components/schemas/Error'
          description: Bad Request
        "410":
          description: object gone (but partial metadata may be available)
        "420":
          description: too many requests
        default:
          content:
            application/json:
              schema:
                $ref: '#/components/schemas/Error'
          description: Internal Server Error
      summary: get object metadata
      tags:
      - objects
      x-accepts: application/json
  /repositories/{repository}/refs/{ref}/objects/underlyingProperties:
    get:
      operationId: getUnderlyingProperties
      parameters:
      - explode: false
        in: path
        name: repository
        required: true
        schema:
          type: string
        style: simple
      - description: a reference (could be either a branch or a commit ID)
        explode: false
        in: path
        name: ref
        required: true
        schema:
          type: string
        style: simple
      - description: relative to the branch
        explode: true
        in: query
        name: path
        required: true
        schema:
          type: string
        style: form
      responses:
        "200":
          content:
            application/json:
              schema:
                $ref: '#/components/schemas/UnderlyingObjectProperties'
          description: object metadata on underlying storage
        "401":
          content:
            application/json:
              schema:
                $ref: '#/components/schemas/Error'
          description: Unauthorized
        "404":
          content:
            application/json:
              schema:
                $ref: '#/components/schemas/Error'
          description: Resource Not Found
        "420":
          description: too many requests
        default:
          content:
            application/json:
              schema:
                $ref: '#/components/schemas/Error'
          description: Internal Server Error
      summary: get object properties on underlying storage
      tags:
      - objects
      x-accepts: application/json
  /repositories/{repository}/refs/{ref}/objects/ls:
    get:
      operationId: listObjects
      parameters:
      - explode: false
        in: path
        name: repository
        required: true
        schema:
          type: string
        style: simple
      - description: a reference (could be either a branch or a commit ID)
        explode: false
        in: path
        name: ref
        required: true
        schema:
          type: string
        style: simple
      - explode: true
        in: query
        name: user_metadata
        required: false
        schema:
          default: true
          type: boolean
        style: form
      - explode: true
        in: query
        name: presign
        required: false
        schema:
          type: boolean
        style: form
      - description: return items after this value
        explode: true
        in: query
        name: after
        required: false
        schema:
          type: string
        style: form
      - description: how many items to return
        explode: true
        in: query
        name: amount
        required: false
        schema:
          default: 100
          maximum: 1000
          minimum: -1
          type: integer
        style: form
      - description: delimiter used to group common prefixes by
        explode: true
        in: query
        name: delimiter
        required: false
        schema:
          type: string
        style: form
      - description: return items prefixed with this value
        explode: true
        in: query
        name: prefix
        required: false
        schema:
          type: string
        style: form
      responses:
        "200":
          content:
            application/json:
              schema:
                $ref: '#/components/schemas/ObjectStatsList'
          description: object listing
        "401":
          content:
            application/json:
              schema:
                $ref: '#/components/schemas/Error'
          description: Unauthorized
        "404":
          content:
            application/json:
              schema:
                $ref: '#/components/schemas/Error'
          description: Resource Not Found
        "420":
          description: too many requests
        default:
          content:
            application/json:
              schema:
                $ref: '#/components/schemas/Error'
          description: Internal Server Error
      summary: list objects under a given prefix
      tags:
      - objects
      x-accepts: application/json
  /repositories/{repository}/refs/{branch}/symlink:
    post:
      operationId: createSymlinkFile
      parameters:
      - explode: false
        in: path
        name: repository
        required: true
        schema:
          type: string
        style: simple
      - explode: false
        in: path
        name: branch
        required: true
        schema:
          type: string
        style: simple
      - description: path to the table data
        explode: true
        in: query
        name: location
        required: false
        schema:
          type: string
        style: form
      responses:
        "201":
          content:
            application/json:
              schema:
                $ref: '#/components/schemas/StorageURI'
          description: location created
        "401":
          content:
            application/json:
              schema:
                $ref: '#/components/schemas/Error'
          description: Unauthorized
        "404":
          content:
            application/json:
              schema:
                $ref: '#/components/schemas/Error'
          description: Resource Not Found
        "420":
          description: too many requests
        default:
          content:
            application/json:
              schema:
                $ref: '#/components/schemas/Error'
          description: Internal Server Error
      summary: creates symlink files corresponding to the given directory
      tags:
      - internal
      x-accepts: application/json
  /repositories/{repository}/actions/runs:
    get:
      operationId: listRepositoryRuns
      parameters:
      - explode: false
        in: path
        name: repository
        required: true
        schema:
          type: string
        style: simple
      - description: return items after this value
        explode: true
        in: query
        name: after
        required: false
        schema:
          type: string
        style: form
      - description: how many items to return
        explode: true
        in: query
        name: amount
        required: false
        schema:
          default: 100
          maximum: 1000
          minimum: -1
          type: integer
        style: form
      - explode: true
        in: query
        name: branch
        required: false
        schema:
          type: string
        style: form
      - explode: true
        in: query
        name: commit
        required: false
        schema:
          type: string
        style: form
      responses:
        "200":
          content:
            application/json:
              schema:
                $ref: '#/components/schemas/ActionRunList'
          description: list action runs
        "401":
          content:
            application/json:
              schema:
                $ref: '#/components/schemas/Error'
          description: Unauthorized
        "404":
          content:
            application/json:
              schema:
                $ref: '#/components/schemas/Error'
          description: Resource Not Found
        "420":
          description: too many requests
        default:
          content:
            application/json:
              schema:
                $ref: '#/components/schemas/Error'
          description: Internal Server Error
      summary: list runs
      tags:
      - actions
      x-accepts: application/json
  /repositories/{repository}/actions/runs/{run_id}:
    get:
      operationId: getRun
      parameters:
      - explode: false
        in: path
        name: repository
        required: true
        schema:
          type: string
        style: simple
      - explode: false
        in: path
        name: run_id
        required: true
        schema:
          type: string
        style: simple
      responses:
        "200":
          content:
            application/json:
              schema:
                $ref: '#/components/schemas/ActionRun'
          description: action run result
        "401":
          content:
            application/json:
              schema:
                $ref: '#/components/schemas/Error'
          description: Unauthorized
        "404":
          content:
            application/json:
              schema:
                $ref: '#/components/schemas/Error'
          description: Resource Not Found
        "420":
          description: too many requests
        default:
          content:
            application/json:
              schema:
                $ref: '#/components/schemas/Error'
          description: Internal Server Error
      summary: get a run
      tags:
      - actions
      x-accepts: application/json
  /repositories/{repository}/actions/runs/{run_id}/hooks:
    get:
      operationId: listRunHooks
      parameters:
      - explode: false
        in: path
        name: repository
        required: true
        schema:
          type: string
        style: simple
      - explode: false
        in: path
        name: run_id
        required: true
        schema:
          type: string
        style: simple
      - description: return items after this value
        explode: true
        in: query
        name: after
        required: false
        schema:
          type: string
        style: form
      - description: how many items to return
        explode: true
        in: query
        name: amount
        required: false
        schema:
          default: 100
          maximum: 1000
          minimum: -1
          type: integer
        style: form
      responses:
        "200":
          content:
            application/json:
              schema:
                $ref: '#/components/schemas/HookRunList'
          description: list specific run hooks
        "401":
          content:
            application/json:
              schema:
                $ref: '#/components/schemas/Error'
          description: Unauthorized
        "404":
          content:
            application/json:
              schema:
                $ref: '#/components/schemas/Error'
          description: Resource Not Found
        "420":
          description: too many requests
        default:
          content:
            application/json:
              schema:
                $ref: '#/components/schemas/Error'
          description: Internal Server Error
      summary: list run hooks
      tags:
      - actions
      x-accepts: application/json
  /repositories/{repository}/actions/runs/{run_id}/hooks/{hook_run_id}/output:
    get:
      operationId: getRunHookOutput
      parameters:
      - explode: false
        in: path
        name: repository
        required: true
        schema:
          type: string
        style: simple
      - explode: false
        in: path
        name: run_id
        required: true
        schema:
          type: string
        style: simple
      - explode: false
        in: path
        name: hook_run_id
        required: true
        schema:
          type: string
        style: simple
      responses:
        "200":
          content:
            application/octet-stream:
              schema:
                format: binary
                type: string
          description: run hook output
        "401":
          content:
            application/json:
              schema:
                $ref: '#/components/schemas/Error'
          description: Unauthorized
        "404":
          content:
            application/json:
              schema:
                $ref: '#/components/schemas/Error'
          description: Resource Not Found
        "420":
          description: too many requests
        default:
          content:
            application/json:
              schema:
                $ref: '#/components/schemas/Error'
          description: Internal Server Error
      summary: get run hook output
      tags:
      - actions
      x-accepts: application/json
  /repositories/{repository}/metadata/meta_range/{meta_range}:
    get:
      operationId: getMetaRange
      parameters:
      - explode: false
        in: path
        name: repository
        required: true
        schema:
          type: string
        style: simple
      - explode: false
        in: path
        name: meta_range
        required: true
        schema:
          type: string
        style: simple
      responses:
        "200":
          content:
            application/json:
              schema:
                $ref: '#/components/schemas/StorageURI'
          description: meta-range URI
          headers:
            Location:
              description: redirect to S3
              explode: false
              schema:
                type: string
              style: simple
        "401":
          content:
            application/json:
              schema:
                $ref: '#/components/schemas/Error'
          description: Unauthorized
        "404":
          content:
            application/json:
              schema:
                $ref: '#/components/schemas/Error'
          description: Resource Not Found
        "420":
          description: too many requests
        default:
          content:
            application/json:
              schema:
                $ref: '#/components/schemas/Error'
          description: Internal Server Error
      summary: return URI to a meta-range file
      tags:
      - metadata
      x-accepts: application/json
  /repositories/{repository}/metadata/range/{range}:
    get:
      operationId: getRange
      parameters:
      - explode: false
        in: path
        name: repository
        required: true
        schema:
          type: string
        style: simple
      - explode: false
        in: path
        name: range
        required: true
        schema:
          type: string
        style: simple
      responses:
        "200":
          content:
            application/json:
              schema:
                $ref: '#/components/schemas/StorageURI'
          description: range URI
          headers:
            Location:
              description: redirect to S3
              explode: false
              schema:
                type: string
              style: simple
        "401":
          content:
            application/json:
              schema:
                $ref: '#/components/schemas/Error'
          description: Unauthorized
        "404":
          content:
            application/json:
              schema:
                $ref: '#/components/schemas/Error'
          description: Resource Not Found
        "420":
          description: too many requests
        default:
          content:
            application/json:
              schema:
                $ref: '#/components/schemas/Error'
          description: Internal Server Error
      summary: return URI to a range file
      tags:
      - metadata
      x-accepts: application/json
  /repositories/{repository}/gc/rules/set_allowed:
    get:
      operationId: setGarbageCollectionRulesPreflight
      parameters:
      - explode: false
        in: path
        name: repository
        required: true
        schema:
          type: string
        style: simple
      responses:
        "204":
          description: User has permissions to set garbage collection rules on this
            repository
        "401":
          content:
            application/json:
              schema:
                $ref: '#/components/schemas/Error'
          description: Unauthorized
        "404":
          content:
            application/json:
              schema:
                $ref: '#/components/schemas/Error'
          description: Resource Not Found
        "420":
          description: too many requests
        default:
          content:
            application/json:
              schema:
                $ref: '#/components/schemas/Error'
          description: Internal Server Error
      tags:
      - internal
      x-accepts: application/json
  /repositories/{repository}/gc/rules:
    delete:
      deprecated: true
      operationId: internalDeleteGarbageCollectionRules
      parameters:
      - explode: false
        in: path
        name: repository
        required: true
        schema:
          type: string
        style: simple
      responses:
        "204":
          description: deleted garbage collection rules successfully
        "401":
          content:
            application/json:
              schema:
                $ref: '#/components/schemas/Error'
          description: Unauthorized
        "404":
          content:
            application/json:
              schema:
                $ref: '#/components/schemas/Error'
          description: Resource Not Found
        "420":
          description: too many requests
        default:
          content:
            application/json:
              schema:
                $ref: '#/components/schemas/Error'
          description: Internal Server Error
      tags:
      - internal
      x-accepts: application/json
    get:
      deprecated: true
      operationId: internalGetGarbageCollectionRules
      parameters:
      - explode: false
        in: path
        name: repository
        required: true
        schema:
          type: string
        style: simple
      responses:
        "200":
          content:
            application/json:
              schema:
                $ref: '#/components/schemas/GarbageCollectionRules'
          description: gc rule list
        "401":
          content:
            application/json:
              schema:
                $ref: '#/components/schemas/Error'
          description: Unauthorized
        "404":
          content:
            application/json:
              schema:
                $ref: '#/components/schemas/Error'
          description: Resource Not Found
        "420":
          description: too many requests
        default:
          content:
            application/json:
              schema:
                $ref: '#/components/schemas/Error'
          description: Internal Server Error
      tags:
      - internal
      x-accepts: application/json
    post:
      deprecated: true
      operationId: internalSetGarbageCollectionRules
      parameters:
      - explode: false
        in: path
        name: repository
        required: true
        schema:
          type: string
        style: simple
      requestBody:
        content:
          application/json:
            schema:
              $ref: '#/components/schemas/GarbageCollectionRules'
        required: true
      responses:
        "204":
          description: set garbage collection rules successfully
        "401":
          content:
            application/json:
              schema:
                $ref: '#/components/schemas/Error'
          description: Unauthorized
        "404":
          content:
            application/json:
              schema:
                $ref: '#/components/schemas/Error'
          description: Resource Not Found
        "420":
          description: too many requests
        default:
          content:
            application/json:
              schema:
                $ref: '#/components/schemas/Error'
          description: Internal Server Error
      tags:
      - internal
      x-contentType: application/json
      x-accepts: application/json
  /repositories/{repository}/gc/prepare_commits:
    post:
      operationId: prepareGarbageCollectionCommits
      parameters:
      - explode: false
        in: path
        name: repository
        required: true
        schema:
          type: string
        style: simple
      responses:
        "201":
          content:
            application/json:
              schema:
                $ref: '#/components/schemas/GarbageCollectionPrepareResponse'
          description: paths to commit dataset
        "401":
          content:
            application/json:
              schema:
                $ref: '#/components/schemas/Error'
          description: Unauthorized
        "403":
          content:
            application/json:
              schema:
                $ref: '#/components/schemas/Error'
          description: Forbidden
        "404":
          content:
            application/json:
              schema:
                $ref: '#/components/schemas/Error'
          description: Resource Not Found
        "420":
          description: too many requests
        default:
          content:
            application/json:
              schema:
                $ref: '#/components/schemas/Error'
          description: Internal Server Error
      summary: save lists of active commits for garbage collection
      tags:
      - internal
      x-accepts: application/json
  /repositories/{repository}/gc/prepare_uncommited:
    post:
      operationId: prepareGarbageCollectionUncommitted
      parameters:
      - explode: false
        in: path
        name: repository
        required: true
        schema:
          type: string
        style: simple
      requestBody:
        content:
          application/json:
            schema:
              $ref: '#/components/schemas/PrepareGCUncommittedRequest'
      responses:
        "201":
          content:
            application/json:
              schema:
                $ref: '#/components/schemas/PrepareGCUncommittedResponse'
          description: paths to commit dataset
        "400":
          content:
            application/json:
              schema:
                $ref: '#/components/schemas/Error'
          description: Validation Error
        "401":
          content:
            application/json:
              schema:
                $ref: '#/components/schemas/Error'
          description: Unauthorized
        "403":
          content:
            application/json:
              schema:
                $ref: '#/components/schemas/Error'
          description: Forbidden
        "404":
          content:
            application/json:
              schema:
                $ref: '#/components/schemas/Error'
          description: Resource Not Found
        "420":
          description: too many requests
        default:
          content:
            application/json:
              schema:
                $ref: '#/components/schemas/Error'
          description: Internal Server Error
      summary: save repository uncommitted metadata for garbage collection
      tags:
      - internal
      x-contentType: application/json
      x-accepts: application/json
  /repositories/{repository}/branch_protection/set_allowed:
    get:
      operationId: createBranchProtectionRulePreflight
      parameters:
      - explode: false
        in: path
        name: repository
        required: true
        schema:
          type: string
        style: simple
      responses:
        "204":
          description: User has permissions to create a branch protection rule in
            this repository
        "401":
          content:
            application/json:
              schema:
                $ref: '#/components/schemas/Error'
          description: Unauthorized
        "404":
          content:
            application/json:
              schema:
                $ref: '#/components/schemas/Error'
          description: Resource Not Found
        "409":
          content:
            application/json:
              schema:
                $ref: '#/components/schemas/Error'
          description: Resource Conflicts With Target
        "420":
          description: too many requests
        default:
          content:
            application/json:
              schema:
                $ref: '#/components/schemas/Error'
          description: Internal Server Error
      tags:
      - internal
      x-accepts: application/json
  /repositories/{repository}/branch_protection:
    delete:
      deprecated: true
      operationId: internalDeleteBranchProtectionRule
      parameters:
      - explode: false
        in: path
        name: repository
        required: true
        schema:
          type: string
        style: simple
      requestBody:
        $ref: '#/components/requestBodies/inline_object_1'
        content:
          application/json:
            schema:
              properties:
                pattern:
                  type: string
              required:
              - pattern
              type: object
        required: true
      responses:
        "204":
          description: branch protection rule deleted successfully
        "401":
          content:
            application/json:
              schema:
                $ref: '#/components/schemas/Error'
          description: Unauthorized
        "404":
          content:
            application/json:
              schema:
                $ref: '#/components/schemas/Error'
          description: Resource Not Found
        "420":
          description: too many requests
        default:
          content:
            application/json:
              schema:
                $ref: '#/components/schemas/Error'
          description: Internal Server Error
      tags:
      - internal
      x-contentType: application/json
      x-accepts: application/json
    get:
      deprecated: true
      operationId: internalGetBranchProtectionRules
      parameters:
      - explode: false
        in: path
        name: repository
        required: true
        schema:
          type: string
        style: simple
      responses:
        "200":
          content:
            application/json:
              schema:
                items:
                  $ref: '#/components/schemas/BranchProtectionRule'
                type: array
          description: branch protection rules
        "401":
          content:
            application/json:
              schema:
                $ref: '#/components/schemas/Error'
          description: Unauthorized
        "404":
          content:
            application/json:
              schema:
                $ref: '#/components/schemas/Error'
          description: Resource Not Found
        "420":
          description: too many requests
        default:
          content:
            application/json:
              schema:
                $ref: '#/components/schemas/Error'
          description: Internal Server Error
      summary: get branch protection rules
      tags:
      - internal
      x-accepts: application/json
    post:
      deprecated: true
      operationId: internalCreateBranchProtectionRule
      parameters:
      - explode: false
        in: path
        name: repository
        required: true
        schema:
          type: string
        style: simple
      requestBody:
        content:
          application/json:
            schema:
              $ref: '#/components/schemas/BranchProtectionRule'
        required: true
      responses:
        "204":
          description: branch protection rule created successfully
        "401":
          content:
            application/json:
              schema:
                $ref: '#/components/schemas/Error'
          description: Unauthorized
        "404":
          content:
            application/json:
              schema:
                $ref: '#/components/schemas/Error'
          description: Resource Not Found
        "420":
          description: too many requests
        default:
          content:
            application/json:
              schema:
                $ref: '#/components/schemas/Error'
          description: Internal Server Error
      tags:
      - internal
      x-contentType: application/json
      x-accepts: application/json
  /healthcheck:
    get:
      description: check that the API server is up and running
      operationId: healthCheck
      responses:
        "204":
          description: NoContent
      security: []
      tags:
      - healthCheck
      x-accepts: application/json
  /config:
    get:
      description: retrieve lakeFS configuration
      operationId: getConfig
      responses:
        "200":
          content:
            application/json:
              schema:
                $ref: '#/components/schemas/Config'
          description: lakeFS configuration
        "401":
          content:
            application/json:
              schema:
                $ref: '#/components/schemas/Error'
          description: Unauthorized
      tags:
      - config
      x-accepts: application/json
  /config/version:
    get:
      deprecated: true
      description: get version of lakeFS server
      operationId: getLakeFSVersion
      responses:
        "200":
          content:
            application/json:
              schema:
                $ref: '#/components/schemas/VersionConfig'
          description: lakeFS version
        "401":
          content:
            application/json:
              schema:
                $ref: '#/components/schemas/Error'
          description: Unauthorized
      tags:
      - internal
      x-accepts: application/json
  /config/storage:
    get:
      deprecated: true
      description: retrieve lakeFS storage configuration
      operationId: getStorageConfig
      responses:
        "200":
          content:
            application/json:
              schema:
                $ref: '#/components/schemas/StorageConfig'
          description: lakeFS storage configuration
        "401":
          content:
            application/json:
              schema:
                $ref: '#/components/schemas/Error'
          description: Unauthorized
      tags:
      - internal
      x-accepts: application/json
  /config/garbage-collection:
    get:
      description: get information of gc settings
      operationId: getGarbageCollectionConfig
      responses:
        "200":
          content:
            application/json:
              schema:
                $ref: '#/components/schemas/GarbageCollectionConfig'
          description: lakeFS garbage collection config
        "401":
          content:
            application/json:
              schema:
                $ref: '#/components/schemas/Error'
          description: Unauthorized
      tags:
      - internal
      x-accepts: application/json
  /statistics:
    post:
      operationId: postStatsEvents
      requestBody:
        content:
          application/json:
            schema:
              $ref: '#/components/schemas/StatsEventsList'
        required: true
      responses:
        "204":
          description: reported successfully
        "400":
          content:
            application/json:
              schema:
                $ref: '#/components/schemas/Error'
          description: Bad Request
        "401":
          content:
            application/json:
              schema:
                $ref: '#/components/schemas/Error'
          description: Unauthorized
        "420":
          description: too many requests
        default:
          content:
            application/json:
              schema:
                $ref: '#/components/schemas/Error'
          description: Internal Server Error
      summary: post stats events, this endpoint is meant for internal use only
      tags:
      - internal
      x-contentType: application/json
      x-accepts: application/json
  /usage-report/summary:
    get:
      operationId: getUsageReportSummary
      responses:
        "200":
          content:
            application/json:
              schema:
                $ref: '#/components/schemas/InstallationUsageReport'
            application/text:
              schema:
                type: string
          description: Usage report
        "400":
          content:
            application/json:
              schema:
                $ref: '#/components/schemas/Error'
          description: Bad Request
        "401":
          content:
            application/json:
              schema:
                $ref: '#/components/schemas/Error'
          description: Unauthorized
        "404":
          content:
            application/json:
              schema:
                $ref: '#/components/schemas/Error'
          description: Resource Not Found
        "420":
          description: too many requests
        default:
          content:
            application/json:
              schema:
                $ref: '#/components/schemas/Error'
          description: Internal Server Error
      summary: get usage report summary
      tags:
      - internal
      x-accepts: application/json
components:
  parameters:
    PaginationPrefix:
      description: return items prefixed with this value
      explode: true
      in: query
      name: prefix
      required: false
      schema:
        type: string
      style: form
    PaginationAfter:
      description: return items after this value
      explode: true
      in: query
      name: after
      required: false
      schema:
        type: string
      style: form
    PaginationAmount:
      description: how many items to return
      explode: true
      in: query
      name: amount
      required: false
      schema:
        default: 100
        maximum: 1000
        minimum: -1
        type: integer
      style: form
    PaginationDelimiter:
      description: delimiter used to group common prefixes by
      explode: true
      in: query
      name: delimiter
      required: false
      schema:
        type: string
      style: form
    IfNoneMatch:
      description: Set to "*" to atomically allow the upload only if the key has no
        object yet. Other values are not supported.
      example: '*'
      explode: false
      in: header
      name: If-None-Match
      required: false
      schema:
        type: string
      style: simple
  requestBodies:
    inline_object_1:
      content:
        application/json:
          schema:
            $ref: '#/components/schemas/inline_object_1'
      required: true
    inline_object:
      content:
        multipart/form-data:
          schema:
            $ref: '#/components/schemas/inline_object'
        application/octet-stream:
          schema:
            $ref: '#/components/schemas/inline_object'
  responses:
    NotFoundOrNoACL:
      content:
        application/json:
          schema:
            $ref: '#/components/schemas/ErrorNoACL'
      description: Group not found, or group found but has no ACL
    Unauthorized:
      content:
        application/json:
          schema:
            $ref: '#/components/schemas/Error'
      description: Unauthorized
    ServerError:
      content:
        application/json:
          schema:
            $ref: '#/components/schemas/Error'
      description: Internal Server Error
    NotFound:
      content:
        application/json:
          schema:
            $ref: '#/components/schemas/Error'
      description: Resource Not Found
    Conflict:
      content:
        application/json:
          schema:
            $ref: '#/components/schemas/Error'
      description: Resource Conflicts With Target
    PreconditionFailed:
      content:
        application/json:
          schema:
            $ref: '#/components/schemas/Error'
      description: Precondition Failed
    BadRequest:
      content:
        application/json:
          schema:
            $ref: '#/components/schemas/Error'
      description: Bad Request
    Forbidden:
      content:
        application/json:
          schema:
            $ref: '#/components/schemas/Error'
      description: Forbidden
    ValidationError:
      content:
        application/json:
          schema:
            $ref: '#/components/schemas/Error'
      description: Validation Error
  schemas:
    Pagination:
      example:
        max_per_page: 0
        has_more: true
        next_offset: next_offset
        results: 0
      properties:
        has_more:
          description: Next page is available
          type: boolean
        next_offset:
          description: Token used to retrieve the next page
          type: string
        results:
          description: Number of values found in the results
          minimum: 0
          type: integer
        max_per_page:
          description: Maximal number of entries per page
          minimum: 0
          type: integer
      required:
      - has_more
      - max_per_page
      - next_offset
      - results
      type: object
    Repository:
      example:
        read_only: true
        default_branch: default_branch
        id: id
        creation_date: 0
        storage_namespace: storage_namespace
      properties:
        id:
          type: string
        creation_date:
          description: Unix Epoch in seconds
          format: int64
          type: integer
        default_branch:
          type: string
        storage_namespace:
          description: Filesystem URI to store the underlying data in (e.g. "s3://my-bucket/some/path/")
          type: string
        read_only:
          description: Whether the repository is a read-only repository- not relevant
            for bare repositories
          type: boolean
      required:
      - creation_date
      - default_branch
      - id
      - storage_namespace
      type: object
    RepositoryMetadata:
      additionalProperties:
        type: string
      type: object
    RepositoryMetadataSet:
      example:
        metadata:
          key: metadata
      properties:
        metadata:
          additionalProperties:
            type: string
          type: object
      required:
      - metadata
      type: object
    RepositoryMetadataKeys:
      example:
        keys:
        - keys
        - keys
      properties:
        keys:
          items:
            description: metadata key
            type: string
          type: array
      required:
      - keys
      type: object
    RepositoryList:
      example:
        pagination:
          max_per_page: 0
          has_more: true
          next_offset: next_offset
          results: 0
        results:
        - read_only: true
          default_branch: default_branch
          id: id
          creation_date: 0
          storage_namespace: storage_namespace
        - read_only: true
          default_branch: default_branch
          id: id
          creation_date: 0
          storage_namespace: storage_namespace
      properties:
        pagination:
          $ref: '#/components/schemas/Pagination'
        results:
          items:
            $ref: '#/components/schemas/Repository'
          type: array
      required:
      - pagination
      - results
      type: object
    FindMergeBaseResult:
      example:
        destination_commit_id: destination_commit_id
        base_commit_id: base_commit_id
        source_commit_id: source_commit_id
      properties:
        source_commit_id:
          description: The commit ID of the merge source
          type: string
        destination_commit_id:
          description: The commit ID of the merge destination
          type: string
        base_commit_id:
          description: The commit ID of the merge base
          type: string
      required:
      - base_commit_id
      - destination_commit_id
      - source_commit_id
      type: object
    MergeResult:
      example:
        reference: reference
      properties:
        reference:
          type: string
      required:
      - reference
      type: object
    RepositoryCreation:
      example:
        sample_data: true
        read_only: true
        name: name
        default_branch: main
        storage_namespace: s3://example-bucket/
      properties:
        name:
          pattern: ^[a-z0-9][a-z0-9-]{2,62}$
          type: string
        storage_namespace:
          description: Filesystem URI to store the underlying data in (e.g. "s3://my-bucket/some/path/")
          example: s3://example-bucket/
          pattern: ^(s3|gs|https?|mem|local|transient)://.*$
          type: string
        default_branch:
          example: main
          type: string
        sample_data:
          default: false
          example: true
          type: boolean
        read_only:
          default: false
          example: true
          type: boolean
      required:
      - name
      - storage_namespace
      type: object
    PathList:
      example:
        paths:
        - paths
        - paths
      properties:
        paths:
          items:
            description: Object path
            type: string
          type: array
      required:
      - paths
      type: object
    ObjectStats:
      example:
        physical_address: physical_address
        path: path
        metadata:
          key: metadata
        size_bytes: 6
        content_type: content_type
        physical_address_expiry: 0
        checksum: checksum
        path_type: common_prefix
        mtime: 1
      properties:
        path:
          type: string
        path_type:
          enum:
          - common_prefix
          - object
          type: string
        physical_address:
          description: |
            The location of the object on the underlying object store.
            Formatted as a native URI with the object store type as scheme ("s3://...", "gs://...", etc.)
            Or, in the case of presign=true, will be an HTTP URL to be consumed via regular HTTP GET
          type: string
        physical_address_expiry:
          description: |
            If present and nonzero, physical_address is a pre-signed URL and
            will expire at this Unix Epoch time.  This will be shorter than
            the pre-signed URL lifetime if an authentication token is about
            to expire.

            This field is *optional*.
          format: int64
          type: integer
        checksum:
          type: string
        size_bytes:
          format: int64
          type: integer
        mtime:
          description: Unix Epoch in seconds
          format: int64
          type: integer
        metadata:
          additionalProperties:
            type: string
          type: object
        content_type:
          description: Object media type
          type: string
      required:
      - checksum
      - mtime
      - path
      - path_type
      - physical_address
      type: object
    ObjectStatsList:
      example:
        pagination:
          max_per_page: 0
          has_more: true
          next_offset: next_offset
          results: 0
        results:
        - physical_address: physical_address
          path: path
          metadata:
            key: metadata
          size_bytes: 6
          content_type: content_type
          physical_address_expiry: 0
          checksum: checksum
          path_type: common_prefix
          mtime: 1
        - physical_address: physical_address
          path: path
          metadata:
            key: metadata
          size_bytes: 6
          content_type: content_type
          physical_address_expiry: 0
          checksum: checksum
          path_type: common_prefix
          mtime: 1
      properties:
        pagination:
          $ref: '#/components/schemas/Pagination'
        results:
          items:
            $ref: '#/components/schemas/ObjectStats'
          type: array
      required:
      - pagination
      - results
      type: object
    ObjectCopyCreation:
      example:
        force: false
        src_path: src_path
        src_ref: src_ref
      properties:
        src_path:
          description: path of the copied object relative to the ref
          type: string
        src_ref:
          description: a reference, if empty uses the provided branch as ref
          type: string
        force:
          default: false
          type: boolean
      required:
      - src_path
      type: object
    ObjectStageCreation:
      example:
        physical_address: physical_address
        metadata:
          key: metadata
        size_bytes: 0
        content_type: content_type
        checksum: checksum
        force: false
        mtime: 6
      properties:
        physical_address:
          type: string
        checksum:
          type: string
        size_bytes:
          format: int64
          type: integer
        mtime:
          description: Unix Epoch in seconds
          format: int64
          type: integer
        metadata:
          additionalProperties:
            type: string
          type: object
        content_type:
          description: Object media type
          type: string
        force:
          default: false
          type: boolean
      required:
      - checksum
      - physical_address
      - size_bytes
      type: object
    ObjectUserMetadata:
      additionalProperties:
        type: string
      type: object
    UnderlyingObjectProperties:
      example:
        storage_class: storage_class
      properties:
        storage_class:
          nullable: true
          type: string
      type: object
    Ref:
      example:
        id: id
        commit_id: commit_id
      properties:
        id:
          type: string
        commit_id:
          type: string
      required:
      - commit_id
      - id
      type: object
    RefList:
      example:
        pagination:
          max_per_page: 0
          has_more: true
          next_offset: next_offset
          results: 0
        results:
        - id: id
          commit_id: commit_id
        - id: id
          commit_id: commit_id
      properties:
        pagination:
          $ref: '#/components/schemas/Pagination'
        results:
          items:
            $ref: '#/components/schemas/Ref'
          type: array
      required:
      - pagination
      - results
      type: object
    Diff:
      example:
        path: path
        size_bytes: 0
        path_type: common_prefix
        type: added
      properties:
        type:
          enum:
          - added
          - removed
          - changed
          - conflict
          - prefix_changed
          type: string
        path:
          type: string
        path_type:
          enum:
          - common_prefix
          - object
          type: string
        size_bytes:
          description: represents the size of the added/changed/deleted entry
          format: int64
          type: integer
      required:
      - path
      - path_type
      - type
      type: object
    DiffList:
      example:
        pagination:
          max_per_page: 0
          has_more: true
          next_offset: next_offset
          results: 0
        results:
        - path: path
          size_bytes: 0
          path_type: common_prefix
          type: added
        - path: path
          size_bytes: 0
          path_type: common_prefix
          type: added
      properties:
        pagination:
          $ref: '#/components/schemas/Pagination'
        results:
          items:
            $ref: '#/components/schemas/Diff'
          type: array
      required:
      - pagination
      - results
      type: object
    ResetCreation:
      example:
        path: path
        force: false
        type: object
      properties:
        type:
          description: What to reset according to path.
          enum:
          - object
          - common_prefix
          - reset
          type: string
        path:
          type: string
        force:
          default: false
          type: boolean
      required:
      - type
      type: object
    RevertCreation:
      example:
        ref: ref
        parent_number: 0
        force: false
        allow_empty: false
      properties:
        ref:
          description: the commit to revert, given by a ref
          type: string
        parent_number:
          description: when reverting a merge commit, the parent number (starting
            from 1) relative to which to perform the revert.
          type: integer
        force:
          default: false
          type: boolean
        allow_empty:
          default: false
          description: allow empty commit (revert without changes)
          type: boolean
      required:
      - parent_number
      - ref
      type: object
    CherryPickCreation:
      example:
        ref: ref
        parent_number: 0
        force: false
      properties:
        ref:
          description: the commit to cherry-pick, given by a ref
          type: string
        parent_number:
          description: |
            When cherry-picking a merge commit, the parent number (starting from 1) with which to perform the diff.
            The default branch is parent 1.
          type: integer
        force:
          default: false
          type: boolean
      required:
      - ref
      type: object
    Commit:
      example:
        generation: 6
        metadata:
          key: metadata
        committer: committer
        id: id
        creation_date: 0
        meta_range_id: meta_range_id
        message: message
        version: 0
        parents:
        - parents
        - parents
      properties:
        id:
          type: string
        parents:
          items:
            type: string
          type: array
        committer:
          type: string
        message:
          type: string
        creation_date:
          description: Unix Epoch in seconds
          format: int64
          type: integer
        meta_range_id:
          type: string
        metadata:
          additionalProperties:
            type: string
          type: object
        generation:
          format: int64
          type: integer
        version:
          maximum: 1
          minimum: 0
          type: integer
      required:
      - committer
      - creation_date
      - id
      - message
      - meta_range_id
      - parents
      type: object
    CommitList:
      example:
        pagination:
          max_per_page: 0
          has_more: true
          next_offset: next_offset
          results: 0
        results:
        - generation: 6
          metadata:
            key: metadata
          committer: committer
          id: id
          creation_date: 0
          meta_range_id: meta_range_id
          message: message
          version: 0
          parents:
          - parents
          - parents
        - generation: 6
          metadata:
            key: metadata
          committer: committer
          id: id
          creation_date: 0
          meta_range_id: meta_range_id
          message: message
          version: 0
          parents:
          - parents
          - parents
      properties:
        pagination:
          $ref: '#/components/schemas/Pagination'
        results:
          items:
            $ref: '#/components/schemas/Commit'
          type: array
      required:
      - pagination
      - results
      type: object
    CommitCreation:
      example:
        date: 0
        metadata:
          key: metadata
        force: false
        message: message
        allow_empty: false
      properties:
        message:
          type: string
        metadata:
          additionalProperties:
            type: string
          type: object
        date:
          description: set date to override creation date in the commit (Unix Epoch
            in seconds)
          format: int64
          type: integer
        allow_empty:
          default: false
          description: sets whether a commit can contain no changes
          type: boolean
        force:
          default: false
          type: boolean
      required:
      - message
      type: object
    CommitRecordCreation:
      example:
        generation: 1
        metadata:
          key: metadata
        committer: committer
        metarange_id: metarange_id
        force: false
        creation_date: 6
        message: message
        commit_id: commit_id
        version: 0
        parents:
        - parents
        - parents
      properties:
        commit_id:
          description: id of the commit record
          type: string
        version:
          description: version of the commit record
          maximum: 1
          minimum: 0
          type: integer
        committer:
          description: committer of the commit record
          type: string
        message:
          description: message of the commit record
          type: string
        metarange_id:
          description: metarange_id of the commit record
          type: string
        creation_date:
          description: Unix Epoch in seconds
          format: int64
          type: integer
        parents:
          description: parents of the commit record
          items:
            type: string
          type: array
        metadata:
          additionalProperties:
            type: string
          description: metadata of the commit record
          type: object
        generation:
          description: generation of the commit record
          format: int64
          type: integer
        force:
          default: false
          type: boolean
      required:
      - commit_id
      - committer
      - creation_date
      - generation
      - message
      - metarange_id
      - parents
      - version
      type: object
    Merge:
      example:
        metadata:
          key: metadata
        force: false
        message: message
        strategy: strategy
      properties:
        message:
          type: string
        metadata:
          additionalProperties:
            type: string
          type: object
        strategy:
          description: In case of a merge conflict, this option will force the merge
            process to automatically favor changes from the dest branch ('dest-wins')
            or from the source branch('source-wins'). In case no selection is made,
            the merge process will fail in case of a conflict
          type: string
        force:
          default: false
          type: boolean
      type: object
    BranchCreation:
      example:
        name: name
        force: false
        source: source
      properties:
        name:
          type: string
        source:
          type: string
        force:
          default: false
          type: boolean
      required:
      - name
      - source
      type: object
    TagCreation:
      description: Make tag ID point at this REF.
      example:
        ref: ref
        force: false
        id: id
      properties:
        id:
          description: ID of tag to create
          type: string
        ref:
          description: the commit to tag
          type: string
        force:
          default: false
          type: boolean
      required:
      - id
      - ref
      type: object
    TaskInfo:
      example:
        id: id
      properties:
        id:
          description: ID of the task
          type: string
      required:
      - id
      type: object
    RepositoryDumpStatus:
      example:
        update_time: 2000-01-23T04:56:07.000+00:00
        refs:
          tags_meta_range_id: tags_meta_range_id
          branches_meta_range_id: branches_meta_range_id
          commits_meta_range_id: commits_meta_range_id
        id: id
        error: error
        done: true
      properties:
        id:
          description: ID of the task
          type: string
        done:
          type: boolean
        update_time:
          format: date-time
          type: string
        error:
          type: string
        refs:
          $ref: '#/components/schemas/RefsDump'
      required:
      - done
      - id
      - update_time
      type: object
    RepositoryRestoreStatus:
      example:
        update_time: 2000-01-23T04:56:07.000+00:00
        id: id
        error: error
        done: true
      properties:
        id:
          description: ID of the task
          type: string
        done:
          type: boolean
        update_time:
          format: date-time
          type: string
        error:
          type: string
      required:
      - done
      - id
      - update_time
      type: object
    RefsDump:
      example:
        tags_meta_range_id: tags_meta_range_id
        branches_meta_range_id: branches_meta_range_id
        commits_meta_range_id: commits_meta_range_id
      properties:
        commits_meta_range_id:
          type: string
        tags_meta_range_id:
          type: string
        branches_meta_range_id:
          type: string
      required:
      - branches_meta_range_id
      - commits_meta_range_id
      - tags_meta_range_id
      type: object
    RefsRestore:
      example:
        tags_meta_range_id: tags_meta_range_id
        branches_meta_range_id: branches_meta_range_id
        force: false
        commits_meta_range_id: commits_meta_range_id
      properties:
        commits_meta_range_id:
          type: string
        tags_meta_range_id:
          type: string
        branches_meta_range_id:
          type: string
        force:
          default: false
          type: boolean
      required:
      - branches_meta_range_id
      - commits_meta_range_id
      - tags_meta_range_id
      type: object
    StorageURI:
      description: URI to a path in a storage provider (e.g. "s3://bucket1/path/to/object")
      example:
        location: location
      properties:
        location:
          type: string
      required:
      - location
      type: object
    Error:
      example:
        message: message
      properties:
        message:
          description: short message explaining the error
          type: string
      required:
      - message
      type: object
    ObjectError:
      example:
        path: path
        status_code: 0
        message: message
      properties:
        status_code:
          description: HTTP status code associated for operation on path
          type: integer
        message:
          description: short message explaining status_code
          type: string
        path:
          description: affected path
          type: string
      required:
      - message
      - status_code
      type: object
    ObjectErrorList:
      example:
        errors:
        - path: path
          status_code: 0
          message: message
        - path: path
          status_code: 0
          message: message
      properties:
        errors:
          items:
            $ref: '#/components/schemas/ObjectError'
          type: array
      required:
      - errors
      type: object
    ErrorNoACL:
      properties:
        message:
          description: short message explaining the error
          type: string
        no_acl:
          description: true if the group exists but has no ACL
          type: boolean
      required:
      - message
      type: object
    User:
      example:
        friendly_name: friendly_name
        id: id
        creation_date: 0
        email: email
      properties:
        id:
          description: A unique identifier for the user. Cannot be edited.
          type: string
        creation_date:
          description: Unix Epoch in seconds
          format: int64
          type: integer
        friendly_name:
          description: |
            A shorter name for the user than the id. Unlike id it does not identify the user (it
            might not be unique). Used in some places in the UI.
          type: string
        email:
          description: "The email address of the user. If API authentication is enabled,\
            \ this field is mandatory and will be invited to login.\nIf API authentication\
            \ is disabled, this field will be ignored. All current APIAuthenticators\
            \ require the email to be \nlowercase and unique, although custom authenticators\
            \ may not enforce this.\n"
          type: string
      required:
      - creation_date
      - id
      type: object
    CurrentUser:
      example:
        user:
          friendly_name: friendly_name
          id: id
          creation_date: 0
          email: email
      properties:
        user:
          $ref: '#/components/schemas/User'
      required:
      - user
      type: object
    UserCreation:
      example:
        invite_user: true
        id: id
      properties:
        id:
          description: a unique identifier for the user.
          type: string
        invite_user:
          type: boolean
      required:
      - id
      type: object
    LoginConfig:
      example:
        login_failed_message: login_failed_message
        logout_url: logout_url
        login_url: login_url
        RBAC: simplified
        fallback_login_url: fallback_login_url
        login_cookie_names:
        - login_cookie_names
        - login_cookie_names
        fallback_login_label: fallback_login_label
      properties:
        RBAC:
          description: |
            RBAC will remain enabled on GUI if "external".  That only works
            with an external auth service.
          enum:
          - simplified
          - external
          type: string
        login_url:
          description: primary URL to use for login.
          type: string
        login_failed_message:
          description: |
            message to display to users who fail to login; a full sentence that is rendered
            in HTML and may contain a link to a secondary login method
          type: string
        fallback_login_url:
          description: secondary URL to offer users to use for login.
          type: string
        fallback_login_label:
          description: label to place on fallback_login_url.
          type: string
        login_cookie_names:
          description: cookie names used to store JWT
          items:
            type: string
          type: array
        logout_url:
          description: URL to use for logging out.
          type: string
      required:
      - login_cookie_names
      - login_url
      - logout_url
      type: object
    SetupState:
      example:
        login_config:
          login_failed_message: login_failed_message
          logout_url: logout_url
          login_url: login_url
          RBAC: simplified
          fallback_login_url: fallback_login_url
          login_cookie_names:
          - login_cookie_names
          - login_cookie_names
          fallback_login_label: fallback_login_label
        state: initialized
        comm_prefs_missing: true
      properties:
        state:
          enum:
          - initialized
          - not_initialized
          type: string
        comm_prefs_missing:
          description: true if the comm prefs are missing.
          type: boolean
        login_config:
          $ref: '#/components/schemas/LoginConfig'
      type: object
    AccessKeyCredentials:
      example:
        access_key_id: AKIAIOSFODNN7EXAMPLE
        secret_access_key: wJalrXUtnFEMI/K7MDENG/bPxRfiCYEXAMPLEKEY
      properties:
        access_key_id:
          description: access key ID to set for user for use in integration testing.
          example: AKIAIOSFODNN7EXAMPLE
          minLength: 1
          type: string
        secret_access_key:
          description: secret access key to set for user for use in integration testing.
          example: wJalrXUtnFEMI/K7MDENG/bPxRfiCYEXAMPLEKEY
          minLength: 1
          type: string
      required:
      - access_key_id
      - secret_access_key
      type: object
    Setup:
      example:
        key:
          access_key_id: AKIAIOSFODNN7EXAMPLE
          secret_access_key: wJalrXUtnFEMI/K7MDENG/bPxRfiCYEXAMPLEKEY
        username: username
      properties:
        username:
          description: an identifier for the user (e.g. jane.doe)
          type: string
        key:
          $ref: '#/components/schemas/AccessKeyCredentials'
      required:
      - username
      type: object
    CommPrefsInput:
      example:
        featureUpdates: true
        email: email
        securityUpdates: true
      properties:
        email:
          description: the provided email
          type: string
        featureUpdates:
          description: user preference to receive feature updates
          type: boolean
        securityUpdates:
          description: user preference to receive security updates
          type: boolean
      required:
      - featureUpdates
      - securityUpdates
      type: object
    Credentials:
      example:
        access_key_id: access_key_id
        creation_date: 0
      properties:
        access_key_id:
          type: string
        creation_date:
          description: Unix Epoch in seconds
          format: int64
          type: integer
      required:
      - access_key_id
      - creation_date
      type: object
    CredentialsList:
      example:
        pagination:
          max_per_page: 0
          has_more: true
          next_offset: next_offset
          results: 0
        results:
        - access_key_id: access_key_id
          creation_date: 0
        - access_key_id: access_key_id
          creation_date: 0
      properties:
        pagination:
          $ref: '#/components/schemas/Pagination'
        results:
          items:
            $ref: '#/components/schemas/Credentials'
          type: array
      required:
      - pagination
      - results
      type: object
    CredentialsWithSecret:
      example:
        access_key_id: access_key_id
        secret_access_key: secret_access_key
        creation_date: 0
      properties:
        access_key_id:
          type: string
        secret_access_key:
          type: string
        creation_date:
          description: Unix Epoch in seconds
          format: int64
          type: integer
      required:
      - access_key_id
      - creation_date
      - secret_access_key
      type: object
    Group:
      example:
        name: name
        id: id
        creation_date: 0
      properties:
        id:
          type: string
        name:
          type: string
        creation_date:
          description: Unix Epoch in seconds
          format: int64
          type: integer
      required:
      - creation_date
      - id
      type: object
    GroupList:
      example:
        pagination:
          max_per_page: 0
          has_more: true
          next_offset: next_offset
          results: 0
        results:
        - name: name
          id: id
          creation_date: 0
        - name: name
          id: id
          creation_date: 0
      properties:
        pagination:
          $ref: '#/components/schemas/Pagination'
        results:
          items:
            $ref: '#/components/schemas/Group'
          type: array
      required:
      - pagination
      - results
      type: object
    AuthCapabilities:
      example:
        invite_user: true
        forgot_password: true
      properties:
        invite_user:
          type: boolean
        forgot_password:
          type: boolean
      type: object
    UserList:
      example:
        pagination:
          max_per_page: 0
          has_more: true
          next_offset: next_offset
          results: 0
        results:
        - friendly_name: friendly_name
          id: id
          creation_date: 0
          email: email
        - friendly_name: friendly_name
          id: id
          creation_date: 0
          email: email
      properties:
        pagination:
          $ref: '#/components/schemas/Pagination'
        results:
          items:
            $ref: '#/components/schemas/User'
          type: array
      required:
      - pagination
      - results
      type: object
    LoginInformation:
      example:
        access_key_id: access_key_id
        secret_access_key: secret_access_key
      properties:
        access_key_id:
          type: string
        secret_access_key:
          type: string
      required:
      - access_key_id
      - secret_access_key
      type: object
<<<<<<< HEAD
    ExternalLoginInformation:
=======
    StsAuthRequest:
      example:
        code: code
        state: state
        redirect_uri: redirect_uri
      properties:
        code:
          type: string
        state:
          type: string
        redirect_uri:
          type: string
      required:
      - code
      - redirect_uri
      - state
>>>>>>> f5330435
      type: object
    AuthenticationToken:
      example:
        token_expiration: 0
        token: token
      properties:
        token:
          description: a JWT token that could be used to authenticate requests
          type: string
        token_expiration:
          description: Unix Epoch in seconds
          format: int64
          type: integer
      required:
      - token
      type: object
    GroupCreation:
      example:
        id: id
      properties:
        id:
          type: string
      required:
      - id
      type: object
    Statement:
      example:
        resource: resource
        effect: allow
        action:
        - action
        - action
      properties:
        effect:
          enum:
          - allow
          - deny
          type: string
        resource:
          type: string
        action:
          items:
            type: string
          minItems: 1
          type: array
      required:
      - action
      - effect
      - resource
      type: object
    Policy:
      example:
        statement:
        - resource: resource
          effect: allow
          action:
          - action
          - action
        - resource: resource
          effect: allow
          action:
          - action
          - action
        id: id
        creation_date: 0
      properties:
        id:
          type: string
        creation_date:
          description: Unix Epoch in seconds
          format: int64
          type: integer
        statement:
          items:
            $ref: '#/components/schemas/Statement'
          minItems: 1
          type: array
      required:
      - id
      - statement
      type: object
    PolicyList:
      example:
        pagination:
          max_per_page: 0
          has_more: true
          next_offset: next_offset
          results: 0
        results:
        - statement:
          - resource: resource
            effect: allow
            action:
            - action
            - action
          - resource: resource
            effect: allow
            action:
            - action
            - action
          id: id
          creation_date: 0
        - statement:
          - resource: resource
            effect: allow
            action:
            - action
            - action
          - resource: resource
            effect: allow
            action:
            - action
            - action
          id: id
          creation_date: 0
      properties:
        pagination:
          $ref: '#/components/schemas/Pagination'
        results:
          items:
            $ref: '#/components/schemas/Policy'
          type: array
      required:
      - pagination
      - results
      type: object
    ACL:
      example:
        permission: permission
      properties:
        permission:
          description: |
            Permission level to give this ACL.  "Read", "Write", "Super" and
            "Admin" are all supported.
          type: string
      required:
      - permission
      type: object
    StorageConfig:
      example:
        pre_sign_multipart_upload: true
        blockstore_namespace_example: blockstore_namespace_example
        blockstore_namespace_ValidityRegex: blockstore_namespace_ValidityRegex
        blockstore_type: blockstore_type
        pre_sign_support_ui: true
        import_support: true
        import_validity_regex: import_validity_regex
        default_namespace_prefix: default_namespace_prefix
        pre_sign_support: true
      properties:
        blockstore_type:
          type: string
        blockstore_namespace_example:
          type: string
        blockstore_namespace_ValidityRegex:
          type: string
        default_namespace_prefix:
          type: string
        pre_sign_support:
          type: boolean
        pre_sign_support_ui:
          type: boolean
        import_support:
          type: boolean
        import_validity_regex:
          type: string
        pre_sign_multipart_upload:
          type: boolean
      required:
      - blockstore_namespace_ValidityRegex
      - blockstore_namespace_example
      - blockstore_type
      - import_support
      - import_validity_regex
      - pre_sign_support
      - pre_sign_support_ui
      type: object
    Config:
      example:
        storage_config:
          pre_sign_multipart_upload: true
          blockstore_namespace_example: blockstore_namespace_example
          blockstore_namespace_ValidityRegex: blockstore_namespace_ValidityRegex
          blockstore_type: blockstore_type
          pre_sign_support_ui: true
          import_support: true
          import_validity_regex: import_validity_regex
          default_namespace_prefix: default_namespace_prefix
          pre_sign_support: true
        version_config:
          latest_version: latest_version
          version: version
          upgrade_recommended: true
          upgrade_url: upgrade_url
      properties:
        version_config:
          $ref: '#/components/schemas/VersionConfig'
        storage_config:
          $ref: '#/components/schemas/StorageConfig'
      type: object
    VersionConfig:
      example:
        latest_version: latest_version
        version: version
        upgrade_recommended: true
        upgrade_url: upgrade_url
      properties:
        version:
          type: string
        latest_version:
          type: string
        upgrade_recommended:
          type: boolean
        upgrade_url:
          type: string
      type: object
    GarbageCollectionConfig:
      example:
        grace_period: 0
      properties:
        grace_period:
          description: Duration in seconds. Objects created in the recent grace_period
            will not be collected.
          type: integer
      type: object
    ActionRun:
      example:
        start_time: 2000-01-23T04:56:07.000+00:00
        run_id: run_id
        event_type: event_type
        end_time: 2000-01-23T04:56:07.000+00:00
        branch: branch
        commit_id: commit_id
        status: failed
      properties:
        run_id:
          type: string
        branch:
          type: string
        start_time:
          format: date-time
          type: string
        end_time:
          format: date-time
          type: string
        event_type:
          type: string
        status:
          enum:
          - failed
          - completed
          type: string
        commit_id:
          type: string
      required:
      - branch
      - commit_id
      - event_type
      - run_id
      - start_time
      - status
      type: object
    ActionRunList:
      example:
        pagination:
          max_per_page: 0
          has_more: true
          next_offset: next_offset
          results: 0
        results:
        - start_time: 2000-01-23T04:56:07.000+00:00
          run_id: run_id
          event_type: event_type
          end_time: 2000-01-23T04:56:07.000+00:00
          branch: branch
          commit_id: commit_id
          status: failed
        - start_time: 2000-01-23T04:56:07.000+00:00
          run_id: run_id
          event_type: event_type
          end_time: 2000-01-23T04:56:07.000+00:00
          branch: branch
          commit_id: commit_id
          status: failed
      properties:
        pagination:
          $ref: '#/components/schemas/Pagination'
        results:
          items:
            $ref: '#/components/schemas/ActionRun'
          type: array
      required:
      - pagination
      - results
      type: object
    HookRun:
      example:
        start_time: 2000-01-23T04:56:07.000+00:00
        hook_id: hook_id
        end_time: 2000-01-23T04:56:07.000+00:00
        action: action
        hook_run_id: hook_run_id
        status: failed
      properties:
        hook_run_id:
          type: string
        action:
          type: string
        hook_id:
          type: string
        start_time:
          format: date-time
          type: string
        end_time:
          format: date-time
          type: string
        status:
          enum:
          - failed
          - completed
          type: string
      required:
      - action
      - hook_id
      - hook_run_id
      - start_time
      - status
      type: object
    HookRunList:
      example:
        pagination:
          max_per_page: 0
          has_more: true
          next_offset: next_offset
          results: 0
        results:
        - start_time: 2000-01-23T04:56:07.000+00:00
          hook_id: hook_id
          end_time: 2000-01-23T04:56:07.000+00:00
          action: action
          hook_run_id: hook_run_id
          status: failed
        - start_time: 2000-01-23T04:56:07.000+00:00
          hook_id: hook_id
          end_time: 2000-01-23T04:56:07.000+00:00
          action: action
          hook_run_id: hook_run_id
          status: failed
      properties:
        pagination:
          $ref: '#/components/schemas/Pagination'
        results:
          items:
            $ref: '#/components/schemas/HookRun'
          type: array
      required:
      - pagination
      - results
      type: object
    StagingLocation:
      description: location for placing an object when staging it
      example:
        physical_address: physical_address
        presigned_url: presigned_url
        presigned_url_expiry: 0
      properties:
        physical_address:
          type: string
        presigned_url:
          description: if presign=true is passed in the request, this field will contain
            a pre-signed URL to use when uploading
          nullable: true
          type: string
        presigned_url_expiry:
          description: |
            If present and nonzero, physical_address is a pre-signed URL and
            will expire at this Unix Epoch time.  This will be shorter than
            the pre-signed URL lifetime if an authentication token is about
            to expire.

            This field is *optional*.
          format: int64
          type: integer
      type: object
    StagingMetadata:
      description: information about uploaded object
      example:
        size_bytes: 0
        user_metadata:
          key: user_metadata
        content_type: content_type
        checksum: checksum
        force: false
        staging:
          physical_address: physical_address
          presigned_url: presigned_url
          presigned_url_expiry: 0
      properties:
        staging:
          $ref: '#/components/schemas/StagingLocation'
        checksum:
          description: unique identifier of object content on backing store (typically
            ETag)
          type: string
        size_bytes:
          format: int64
          type: integer
        user_metadata:
          additionalProperties:
            type: string
          type: object
        content_type:
          description: Object media type
          type: string
        force:
          default: false
          type: boolean
      required:
      - checksum
      - size_bytes
      - staging
      type: object
    GarbageCollectionPrepareResponse:
      example:
        run_id: 64eaa103-d726-4a33-bcb8-7c0b4abfe09e
        gc_addresses_location: s3://my-storage-namespace/_lakefs/retention/addresses
        gc_commits_location: s3://my-storage-namespace/_lakefs/retention/commits
        gc_commits_presigned_url: gc_commits_presigned_url
      properties:
        run_id:
          description: a unique identifier generated for this GC job
          example: 64eaa103-d726-4a33-bcb8-7c0b4abfe09e
          type: string
        gc_commits_location:
          description: location of the resulting commits csv table (partitioned by
            run_id)
          example: s3://my-storage-namespace/_lakefs/retention/commits
          type: string
        gc_addresses_location:
          description: location to use for expired addresses parquet table (partitioned
            by run_id)
          example: s3://my-storage-namespace/_lakefs/retention/addresses
          type: string
        gc_commits_presigned_url:
          description: a presigned url to download the commits csv
          type: string
      required:
      - gc_addresses_location
      - gc_commits_location
      - run_id
      type: object
    PrepareGCUncommittedRequest:
      example:
        continuation_token: continuation_token
      properties:
        continuation_token:
          type: string
      type: object
    PrepareGCUncommittedResponse:
      example:
        continuation_token: continuation_token
        run_id: run_id
        gc_uncommitted_location: gc_uncommitted_location
      properties:
        run_id:
          type: string
        gc_uncommitted_location:
          description: location of uncommitted information data
          type: string
        continuation_token:
          type: string
      required:
      - gc_uncommitted_location
      - run_id
      type: object
    GarbageCollectionRule:
      example:
        branch_id: branch_id
        retention_days: 6
      properties:
        branch_id:
          type: string
        retention_days:
          type: integer
      required:
      - branch_id
      - retention_days
      type: object
    GarbageCollectionRules:
      example:
        branches:
        - branch_id: branch_id
          retention_days: 6
        - branch_id: branch_id
          retention_days: 6
        default_retention_days: 0
      properties:
        default_retention_days:
          type: integer
        branches:
          items:
            $ref: '#/components/schemas/GarbageCollectionRule'
          type: array
      required:
      - branches
      - default_retention_days
      type: object
    BranchProtectionRule:
      example:
        pattern: stable_*
      properties:
        pattern:
          description: fnmatch pattern for the branch name, supporting * and ? wildcards
          example: stable_*
          minLength: 1
          type: string
      required:
      - pattern
      type: object
    ImportLocation:
      properties:
        type:
          description: Path type, can either be 'common_prefix' or 'object'
          enum:
          - common_prefix
          - object
          type: string
        path:
          description: A source location to a 'common_prefix' or to a single object.
            Must match the lakeFS installation blockstore type.
          example: s3://my-bucket/production/collections/
          type: string
        destination:
          description: |
            Destination for the imported objects on the branch. Must be a relative path to the branch.
            If the type is an 'object', the destination is the exact object name under the branch.
            If the type is a 'common_prefix', the destination is the prefix under the branch.
          example: collections/
          type: string
      required:
      - destination
      - path
      - type
      type: object
    ImportCreation:
      example:
        paths:
        - path: s3://my-bucket/production/collections/
          destination: collections/
          type: common_prefix
        - path: s3://my-bucket/production/collections/file1
          destination: collections/file1
          type: object
      properties:
        paths:
          items:
            $ref: '#/components/schemas/ImportLocation'
          type: array
        commit:
          $ref: '#/components/schemas/CommitCreation'
        force:
          default: false
          type: boolean
      required:
      - commit
      - paths
      type: object
    RangeMetadata:
      properties:
        id:
          description: ID of the range.
          example: 480e19972a6fbe98ab8e81ae5efdfd1a29037587e91244e87abd4adefffdb01c
          type: string
        min_key:
          description: First key in the range.
          example: production/collections/some/file_1.parquet
          type: string
        max_key:
          description: Last key in the range.
          example: production/collections/some/file_8229.parquet
          type: string
        count:
          description: Number of records in the range.
          type: integer
        estimated_size:
          description: Estimated size of the range in bytes
          type: integer
      required:
      - count
      - estimated_size
      - id
      - max_key
      - min_key
      type: object
    ImportStatus:
      example:
        update_time: 2000-01-23T04:56:07.000+00:00
        metarange_id: metarange_id
        ingested_objects: 0
        commit:
          generation: 6
          metadata:
            key: metadata
          committer: committer
          id: id
          creation_date: 0
          meta_range_id: meta_range_id
          message: message
          version: 0
          parents:
          - parents
          - parents
        completed: true
        error:
          message: message
      properties:
        completed:
          type: boolean
        update_time:
          format: date-time
          type: string
        ingested_objects:
          description: Number of objects processed so far
          format: int64
          type: integer
        metarange_id:
          type: string
        commit:
          $ref: '#/components/schemas/Commit'
        error:
          $ref: '#/components/schemas/Error'
      required:
      - completed
      - update_time
      type: object
    ImportCreationResponse:
      example:
        id: id
      properties:
        id:
          description: The id of the import process
          type: string
      required:
      - id
      type: object
    MetaRangeCreation:
      properties:
        ranges:
          items:
            $ref: '#/components/schemas/RangeMetadata'
          minItems: 1
          type: array
      required:
      - ranges
      type: object
    MetaRangeCreationResponse:
      properties:
        id:
          description: The id of the created metarange
          type: string
      type: object
    UpdateToken:
      properties:
        staging_token:
          type: string
      required:
      - staging_token
      type: object
    StatsEvent:
      example:
        name: name
        count: 0
        class: class
      properties:
        class:
          description: stats event class (e.g. "s3_gateway", "openapi_request", "experimental-feature",
            "ui-event")
          type: string
        name:
          description: stats event name (e.g. "put_object", "create_repository", "<experimental-feature-name>")
          type: string
        count:
          description: number of events of the class and name
          type: integer
      required:
      - class
      - count
      - name
      type: object
    StatsEventsList:
      example:
        events:
        - name: name
          count: 0
          class: class
        - name: name
          count: 0
          class: class
      properties:
        events:
          items:
            $ref: '#/components/schemas/StatsEvent'
          type: array
      required:
      - events
      type: object
    PresignMultipartUpload:
      example:
        physical_address: physical_address
        upload_id: upload_id
        presigned_urls:
        - presigned_urls
        - presigned_urls
      properties:
        upload_id:
          type: string
        physical_address:
          type: string
        presigned_urls:
          items:
            type: string
          type: array
      required:
      - physical_address
      - upload_id
      type: object
    UploadPart:
      example:
        part_number: 0
        etag: etag
      properties:
        part_number:
          type: integer
        etag:
          type: string
      required:
      - etag
      - part_number
      type: object
    CompletePresignMultipartUpload:
      example:
        physical_address: physical_address
        user_metadata:
          key: user_metadata
        content_type: content_type
        parts:
        - part_number: 0
          etag: etag
        - part_number: 0
          etag: etag
      properties:
        physical_address:
          type: string
        parts:
          description: List of uploaded parts, should be ordered by ascending part
            number
          items:
            $ref: '#/components/schemas/UploadPart'
          type: array
        user_metadata:
          additionalProperties:
            type: string
          type: object
        content_type:
          description: Object media type
          type: string
      required:
      - parts
      - physical_address
      type: object
    AbortPresignMultipartUpload:
      example:
        physical_address: physical_address
      properties:
        physical_address:
          type: string
      required:
      - physical_address
      type: object
    UsageReport:
      example:
        month: 6
        year: 0
        count: 1
      properties:
        year:
          type: integer
        month:
          type: integer
        count:
          format: int64
          type: integer
      required:
      - count
      - month
      - year
      type: object
    InstallationUsageReport:
      example:
        reports:
        - month: 6
          year: 0
          count: 1
        - month: 6
          year: 0
          count: 1
        installation_id: installation_id
      properties:
        installation_id:
          type: string
        reports:
          items:
            $ref: '#/components/schemas/UsageReport'
          type: array
      required:
      - installation_id
      - reports
      type: object
    ExternalPrincipalList:
      example:
        pagination:
          max_per_page: 0
          has_more: true
          next_offset: next_offset
          results: 0
        results:
        - settings:
          - null
          - null
          user_id: user_id
          id: id
        - settings:
          - null
          - null
          user_id: user_id
          id: id
      properties:
        pagination:
          $ref: '#/components/schemas/Pagination'
        results:
          items:
            $ref: '#/components/schemas/ExternalPrincipal'
          type: array
      required:
      - pagination
      - results
      type: object
    ExternalPrincipalSettings:
      additionalProperties:
        type: string
      description: Additional settings to be consumed by the remote authenticator
      type: object
    ExternalPrincipalCreation:
      example:
        settings:
        - null
        - null
      properties:
        settings:
          items:
            $ref: '#/components/schemas/ExternalPrincipalSettings'
          type: array
      type: object
    ExternalPrincipal:
      example:
        settings:
        - null
        - null
        user_id: user_id
        id: id
      properties:
        id:
          description: A unique identifier for the external principal i.e aws:sts::123:assumed-role/role-name
          type: string
        user_id:
          description: |
            lakeFS user ID to associate with an external principal.
          type: string
        settings:
          items:
            $ref: '#/components/schemas/ExternalPrincipalSettings'
          type: array
      required:
      - id
      - user_id
      type: object
    inline_object:
      properties:
        content:
          description: Only a single file per upload which must be named "content".
          format: binary
          type: string
      type: object
    inline_object_1:
      properties:
        pattern:
          type: string
      required:
      - pattern
      type: object
  securitySchemes:
    basic_auth:
      scheme: basic
      type: http
    jwt_token:
      bearerFormat: JWT
      scheme: bearer
      type: http
    cookie_auth:
      in: cookie
      name: internal_auth_session
      type: apiKey
    oidc_auth:
      in: cookie
      name: oidc_auth_session
      type: apiKey
    saml_auth:
      in: cookie
      name: saml_auth_session
      type: apiKey
<|MERGE_RESOLUTION|>--- conflicted
+++ resolved
@@ -174,53 +174,66 @@
       - auth
       x-contentType: application/json
       x-accepts: application/json
-<<<<<<< HEAD
   /auth/external/login:
     post:
       operationId: externalPrincipalLogin
-=======
-  /sts/login:
-    post:
-      operationId: STSLogin
->>>>>>> f5330435
       requestBody:
         content:
           application/json:
             schema:
-<<<<<<< HEAD
               $ref: '#/components/schemas/ExternalLoginInformation'
-=======
+      responses:
+        "200":
+          content:
+            application/json:
+              schema:
+                $ref: '#/components/schemas/AuthenticationToken'
+          description: successful external login
+        "401":
+          content:
+            application/json:
+              schema:
+                $ref: '#/components/schemas/Error'
+          description: Unauthorized
+        "420":
+          description: too many requests
+        default:
+          content:
+            application/json:
+              schema:
+                $ref: '#/components/schemas/Error'
+          description: Internal Server Error
+      security: []
+      summary: perform a login using an external authenticator
+      tags:
+      - external
+      - experimental
+      x-contentType: application/json
+      x-accepts: application/json
+  /sts/login:
+    post:
+      operationId: STSLogin
+      requestBody:
+        content:
+          application/json:
+            schema:
               $ref: '#/components/schemas/StsAuthRequest'
         required: true
->>>>>>> f5330435
       responses:
         "200":
           content:
             application/json:
               schema:
                 $ref: '#/components/schemas/AuthenticationToken'
-<<<<<<< HEAD
-          description: successful login
-          headers:
-            Set-Cookie:
-              explode: false
-              schema:
-                type: string
-              style: simple
-=======
           description: successful STS login
->>>>>>> f5330435
-        "401":
-          content:
-            application/json:
-              schema:
-                $ref: '#/components/schemas/Error'
-          description: Unauthorized
-<<<<<<< HEAD
-        "420":
-          description: too many requests
-=======
->>>>>>> f5330435
+        "401":
+          content:
+            application/json:
+              schema:
+                $ref: '#/components/schemas/Error'
+          description: Unauthorized
+        "420":
+          description: too many requests
         default:
           content:
             application/json:
@@ -228,15 +241,8 @@
                 $ref: '#/components/schemas/Error'
           description: Internal Server Error
       security: []
-<<<<<<< HEAD
-      summary: perform a login using an external authenticator
-      tags:
-      - auth
-      - external
-=======
       summary: perform a login with STS
       tags:
->>>>>>> f5330435
       - experimental
       x-contentType: application/json
       x-accepts: application/json
@@ -8206,9 +8212,8 @@
       - access_key_id
       - secret_access_key
       type: object
-<<<<<<< HEAD
     ExternalLoginInformation:
-=======
+      type: object
     StsAuthRequest:
       example:
         code: code
@@ -8225,7 +8230,6 @@
       - code
       - redirect_uri
       - state
->>>>>>> f5330435
       type: object
     AuthenticationToken:
       example:
