--- conflicted
+++ resolved
@@ -276,13 +276,9 @@
     <dependencies>
         <dependency>
             <groupId>io.lakefs</groupId>
-<<<<<<< HEAD
+            <!-- TODO(ariels): Publish an actual sdk-client version and use *that*! -->
             <artifactId>sdk-client</artifactId>
             <version>0.1.0-SNAPSHOT</version>
-=======
-            <artifactId>api-client</artifactId>
-            <version>0.109.0</version>
->>>>>>> 77bc0319
         </dependency>
         <dependency>
             <groupId>org.apache.commons</groupId>
