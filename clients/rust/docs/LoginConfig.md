# LoginConfig

## Properties

Name | Type | Description | Notes
------------ | ------------- | ------------- | -------------
**rbac** | Option<**String**> | RBAC will remain enabled on GUI if \"external\".  That only works with an external auth service.  | [optional]
**username_ui_placeholder** | Option<**String**> | Placeholder text to display in the username field of the login form.  | [optional]
**password_ui_placeholder** | Option<**String**> | Placeholder text to display in the password field of the login form.  | [optional]
**login_url** | **String** | Primary URL to use for login. | 
<<<<<<< HEAD
**login_url_method** | Option<**String**> | Defines login behavior when login_url is set. - redirect (default): Auto-redirect to login_url. - select: Show a page to choose between logging in via login_url or with lakeFS credentials. Ignored if login_url is not configured.  | [optional][default to Redirect]
=======
**login_url_method** | Option<**String**> | Defines login behavior when login_url is set. - none: For OSS users. - redirect: Auto-redirect to login_url. - select: Show a page to choose between logging in via login_url or with lakeFS credentials. Ignored if login_url is not configured.  | [optional]
>>>>>>> f340badf
**login_failed_message** | Option<**String**> | Message to display to users who fail to login; a full sentence that is rendered in HTML and may contain a link to a secondary login method  | [optional]
**fallback_login_url** | Option<**String**> | Secondary URL to offer users to use for login. | [optional]
**fallback_login_label** | Option<**String**> | Label to place on fallback_login_url. | [optional]
**login_cookie_names** | **Vec<String>** | Cookie names used to store JWT | 
**logout_url** | **String** | URL to use for logging out. | 

[[Back to Model list]](../README.md#documentation-for-models) [[Back to API list]](../README.md#documentation-for-api-endpoints) [[Back to README]](../README.md)

<|MERGE_RESOLUTION|>--- conflicted
+++ resolved
@@ -8,11 +8,7 @@
 **username_ui_placeholder** | Option<**String**> | Placeholder text to display in the username field of the login form.  | [optional]
 **password_ui_placeholder** | Option<**String**> | Placeholder text to display in the password field of the login form.  | [optional]
 **login_url** | **String** | Primary URL to use for login. | 
-<<<<<<< HEAD
-**login_url_method** | Option<**String**> | Defines login behavior when login_url is set. - redirect (default): Auto-redirect to login_url. - select: Show a page to choose between logging in via login_url or with lakeFS credentials. Ignored if login_url is not configured.  | [optional][default to Redirect]
-=======
 **login_url_method** | Option<**String**> | Defines login behavior when login_url is set. - none: For OSS users. - redirect: Auto-redirect to login_url. - select: Show a page to choose between logging in via login_url or with lakeFS credentials. Ignored if login_url is not configured.  | [optional]
->>>>>>> f340badf
 **login_failed_message** | Option<**String**> | Message to display to users who fail to login; a full sentence that is rendered in HTML and may contain a link to a secondary login method  | [optional]
 **fallback_login_url** | Option<**String**> | Secondary URL to offer users to use for login. | [optional]
 **fallback_login_label** | Option<**String**> | Label to place on fallback_login_url. | [optional]
