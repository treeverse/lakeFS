--- conflicted
+++ resolved
@@ -78,12 +78,9 @@
   val LAKEFS_CONF_GC_DO_MARK = "lakefs.gc.do_mark"
   val LAKEFS_CONF_GC_DO_SWEEP = "lakefs.gc.do_sweep"
   val LAKEFS_CONF_GC_MARK_ID = "lakefs.gc.mark_id"
-<<<<<<< HEAD
-  val LAKEFS_CONF_GC_PREV_RUN_ID = "lakefs.gc.incremental.run_id"
-=======
   val LAKEFS_CONF_GC_S3_MIN_BACKOFF_SECONDS = "lakefs.gc.s3.min_backoff_secs"
   val LAKEFS_CONF_GC_S3_MAX_BACKOFF_SECONDS = "lakefs.gc.s3.max_backoff_secs"
->>>>>>> 48f76d12
+  val LAKEFS_CONF_GC_PREV_RUN_ID = "lakefs.gc.incremental.run_id"
   val LAKEFS_CONF_DEBUG_GC_NO_DELETE_KEY = "lakefs.debug.gc.no_delete"
 
   val MARK_ID_KEY = "mark_id"
