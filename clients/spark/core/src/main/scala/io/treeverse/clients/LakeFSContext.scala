package io.treeverse.clients

import io.treeverse.lakefs.catalog.Entry
import org.apache.commons.lang3.StringUtils
import org.apache.hadoop.conf.Configuration
import org.apache.hadoop.mapred.InvalidJobConfException
import org.apache.spark.SparkContext
import org.apache.spark.rdd.RDD
import org.apache.spark.sql.types._
import org.apache.spark.sql.{DataFrame, Row, SparkSession}

import java.util.concurrent.TimeUnit

object LakeFSContext {
  val LAKEFS_CONF_API_URL_KEY = "lakefs.api.url"
  val LAKEFS_CONF_API_ACCESS_KEY_KEY = "lakefs.api.access_key"
  val LAKEFS_CONF_API_SECRET_KEY_KEY = "lakefs.api.secret_key"
  val LAKEFS_CONF_API_CONNECTION_TIMEOUT_SEC_KEY = "lakefs.api.connection.timeout_seconds"
  val LAKEFS_CONF_API_READ_TIMEOUT_SEC_KEY = "lakefs.api.read.timeout_seconds"
  val LAKEFS_CONF_JOB_REPO_NAME_KEY = "lakefs.job.repo_name"
  val LAKEFS_CONF_JOB_STORAGE_NAMESPACE_KEY = "lakefs.job.storage_namespace"
  val LAKEFS_CONF_JOB_COMMIT_ID_KEY = "lakefs.job.commit_id"
  val LAKEFS_CONF_DEBUG_GC_MAX_COMMIT_ISO_DATETIME_KEY = "lakefs.debug.gc.max_commit_iso_datetime"
  val LAKEFS_CONF_DEBUG_GC_MAX_COMMIT_EPOCH_SECONDS_KEY = "lakefs.debug.gc.max_commit_epoch_seconds"
  val LAKEFS_CONF_DEBUG_GC_NO_DELETE_KEY = "lakefs.debug.gc.no_delete"
<<<<<<< HEAD

  private def newRDD(
=======
  val LAKEFS_CONF_DEBUG_GC_REPRODUCE_RUN_ID_KEY = "lakefs.debug.gc.reproduce_run_id"

  def newRDD(
>>>>>>> 8bc99cc6
      sc: SparkContext,
      repoName: String,
      storageNamespace: String,
      commitID: String,
      inputFormatClass: Class[_ <: LakeFSBaseInputFormat]
  ): RDD[(Array[Byte], WithIdentifier[Entry])] = {
    val conf = new Configuration(sc.hadoopConfiguration)
    conf.set(LAKEFS_CONF_JOB_REPO_NAME_KEY, repoName)
    conf.set(LAKEFS_CONF_JOB_COMMIT_ID_KEY, commitID)
    conf.set(LAKEFS_CONF_JOB_STORAGE_NAMESPACE_KEY, storageNamespace)
    if (StringUtils.isBlank(conf.get(LAKEFS_CONF_API_URL_KEY))) {
      throw new InvalidJobConfException(s"$LAKEFS_CONF_API_URL_KEY must not be empty")
    }
    if (StringUtils.isBlank(conf.get(LAKEFS_CONF_API_ACCESS_KEY_KEY))) {
      throw new InvalidJobConfException(s"$LAKEFS_CONF_API_ACCESS_KEY_KEY must not be empty")
    }
    if (StringUtils.isBlank(conf.get(LAKEFS_CONF_API_SECRET_KEY_KEY))) {
      throw new InvalidJobConfException(s"$LAKEFS_CONF_API_SECRET_KEY_KEY must not be empty")
    }
    sc.newAPIHadoopRDD(
      conf,
      inputFormatClass,
      classOf[Array[Byte]],
      classOf[WithIdentifier[Entry]]
    )
  }

  /** Returns all entries in all ranges of the given commit, as an RDD.
   *  If no commit is given, returns all entries in all ranges of the entire repository.
   *  The same entry may be found in multiple ranges.
   */
  def newRDD(
      sc: SparkContext,
      repoName: String,
      commitID: String = ""
  ): RDD[(Array[Byte], WithIdentifier[Entry])] = {
    val inputFormatClass =
      if (StringUtils.isNotBlank(commitID)) classOf[LakeFSCommitInputFormat]
      else classOf[LakeFSAllRangesInputFormat]

    newRDD(sc, repoName, "", commitID, inputFormatClass)
  }

  private def newDF(
      spark: SparkSession,
      repoName: String,
      storageNamespace: String,
      commitID: String,
      inputFormatClass: Class[_ <: LakeFSBaseInputFormat]
  ): DataFrame = {
    val rdd =
      newRDD(spark.sparkContext, repoName, storageNamespace, commitID, inputFormatClass).map {
        case (k, v) =>
          val entry = v.message
          Row(
            new String(k),
            entry.address,
            entry.eTag,
            new java.sql.Timestamp(TimeUnit.SECONDS.toMillis(entry.getLastModified.seconds)),
            entry.size,
            new String(v.rangeID)
          )
      }
    val schema = new StructType()
      .add(StructField("key", StringType))
      .add(StructField("address", StringType))
      .add(StructField("etag", StringType))
      .add(StructField("last_modified", TimestampType))
      .add(StructField("size", LongType))
      .add(StructField("range_id", StringType))
    spark.createDataFrame(rdd, schema)
  }

  /** Returns all entries in all ranges found in this storage namespace.
   *  The same entry may be found in multiple ranges.
   *
   *  The storage namespace is expected to be a URI accessible by Hadoop.
   */
  def newDF(
      spark: SparkSession,
      storageNamespace: String
  ): DataFrame = {
    newDF(spark, "", storageNamespace, "", classOf[LakeFSAllRangesInputFormat])
  }

  /** Returns all entries in all ranges of the given commit, as a DataFrame.
   *  If no commit is given, returns all entries in all ranges of the entire repository.
   *  The same entry may be found in multiple ranges.
   */
  def newDF(
      spark: SparkSession,
      repoName: String,
      commitID: String = ""
  ): DataFrame = {
    val inputFormatClass =
      if (StringUtils.isNotBlank(commitID)) classOf[LakeFSCommitInputFormat]
      else classOf[LakeFSAllRangesInputFormat]
    newDF(spark, repoName, "", commitID, inputFormatClass)
  }
}<|MERGE_RESOLUTION|>--- conflicted
+++ resolved
@@ -23,14 +23,9 @@
   val LAKEFS_CONF_DEBUG_GC_MAX_COMMIT_ISO_DATETIME_KEY = "lakefs.debug.gc.max_commit_iso_datetime"
   val LAKEFS_CONF_DEBUG_GC_MAX_COMMIT_EPOCH_SECONDS_KEY = "lakefs.debug.gc.max_commit_epoch_seconds"
   val LAKEFS_CONF_DEBUG_GC_NO_DELETE_KEY = "lakefs.debug.gc.no_delete"
-<<<<<<< HEAD
+  val LAKEFS_CONF_DEBUG_GC_REPRODUCE_RUN_ID_KEY = "lakefs.debug.gc.reproduce_run_id"
 
   private def newRDD(
-=======
-  val LAKEFS_CONF_DEBUG_GC_REPRODUCE_RUN_ID_KEY = "lakefs.debug.gc.reproduce_run_id"
-
-  def newRDD(
->>>>>>> 8bc99cc6
       sc: SparkContext,
       repoName: String,
       storageNamespace: String,
