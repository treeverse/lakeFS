--- conflicted
+++ resolved
@@ -1,32 +1,21 @@
 package io.treeverse.gc
 
+import io.treeverse.clients.APIConfigurations
+import io.treeverse.clients.ApiClient
 import io.treeverse.clients.LakeFSContext._
 import io.treeverse.clients._
 import org.apache.commons.lang3.time.DateUtils
 import org.apache.hadoop.fs.Path
 import org.apache.spark.sql.functions._
 import org.apache.spark.sql.{DataFrame, SparkSession}
-<<<<<<< HEAD
 
 import java.util.Date
-import java.util.UUID
 import java.time.format.DateTimeFormatter
 import org.json4s.JsonDSL._
 import org.json4s._
 import org.json4s.native.JsonMethods._
-import org.apache.commons.lang3.time.DateUtils
-import org.apache.spark.sql.functions._
-import io.treeverse.clients.ConfigMapper
-import io.treeverse.clients.HadoopUtils
-import io.treeverse.clients.GarbageCollector
-=======
-import org.json4s.JsonDSL._
-import org.json4s._
-import org.json4s.native.JsonMethods._
-
-import java.time.format.DateTimeFormatter
-import java.util.Date
->>>>>>> fbc73fba
+
+
 
 object UncommittedGarbageCollector {
   final val UNCOMMITTED_GC_SOURCE_NAME = "uncommitted_gc"
@@ -128,7 +117,6 @@
     }
 
     try {
-<<<<<<< HEAD
       if (shouldMark) {
         // Read objects directly from object storage
         val dataDF = listObjects(storageNamespace, cutoffTime)
@@ -136,10 +124,11 @@
         // Process uncommitted
         val uncommittedGCRunInfo =
           new APIUncommittedAddressLister(apiClient).listUncommittedAddresses(spark, repo)
+
         var uncommittedDF =
-          if (uncommittedGCRunInfo.uncommittedLocation != "")
+          if (uncommittedGCRunInfo.uncommittedLocation != "") {
             spark.read.parquet(uncommittedGCRunInfo.uncommittedLocation)
-          else {
+          } else {
             // in case of no uncommitted entries
             spark.emptyDataFrame.withColumn("physical_address", lit(""))
           }
@@ -148,15 +137,18 @@
         runID = uncommittedGCRunInfo.runID
 
         // Process committed
-        val committedDF =
-          new NaiveCommittedAddressLister().listCommittedAddresses(spark, storageNamespace).select("address")
+        val committedDF = new NaiveCommittedAddressLister()
+          .listCommittedAddresses(spark, storageNamespace)
 
         addressesToDelete = dataDF
           .except(committedDF)
           .except(uncommittedDF)
+
         // TODO (niro): not working - need to find the most efficient way to save the first slice
-        val firstFile = dataDF.select(col("address")).first().toString()
-        firstSlice = firstFile.substring(0, firstFile.lastIndexOf("/"))
+        if (!dataDF.isEmpty) {
+          val firstFile = dataDF.select(col("address")).first().toString()
+          firstSlice = firstFile.substring(0, firstFile.lastIndexOf("/"))
+        }
       }
       removed = {
         if (shouldSweep) {
@@ -176,55 +168,12 @@
         } else {
           spark.emptyDataFrame.withColumn("address", lit(""))
         }
-=======
-      // Read objects directly from object storage
-      val dataDF = listObjects(storageNamespace, cutoffTime)
-
-      // Process uncommitted
-      val uncommittedGCRunInfo =
-        new APIUncommittedAddressLister(apiClient).listUncommittedAddresses(spark, repo)
-
-      var uncommittedDF =
-        if (uncommittedGCRunInfo.uncommittedLocation != "") {
-          spark.read.parquet(uncommittedGCRunInfo.uncommittedLocation)
-        } else {
-          // in case of no uncommitted entries
-          spark.emptyDataFrame.withColumn("physical_address", lit(""))
-        }
-
-      uncommittedDF = uncommittedDF.select(uncommittedDF("physical_address").as("address"))
-      runID = uncommittedGCRunInfo.runID
-
-      // Process committed
-      val committedDF = new NaiveCommittedAddressLister()
-        .listCommittedAddresses(spark, storageNamespace)
-
-      addressesToDelete = dataDF
-        .except(committedDF)
-        .except(uncommittedDF)
-
-      // TODO (niro): not working - need to find the most efficient way to save the first slice
-      if (!dataDF.isEmpty) {
-        val firstFile = dataDF.select(col("address")).first().toString()
-        firstSlice = firstFile.substring(0, firstFile.lastIndexOf("/"))
->>>>>>> fbc73fba
       }
     } catch {
       case e: Throwable =>
         success = false
         throw e
     } finally {
-<<<<<<< HEAD
-      writeReports(
-        storageNamespace,
-        runID,
-        firstSlice,
-        startTime,
-        success,
-        addressesToDelete,
-        removed
-      )
-=======
       if (runID.nonEmpty) {
         writeReports(
           storageNamespace,
@@ -232,10 +181,10 @@
           firstSlice,
           startTime,
           success,
-          addressesToDelete
+          addressesToDelete,
+          removed
         )
       }
->>>>>>> fbc73fba
       spark.close()
     }
   }
