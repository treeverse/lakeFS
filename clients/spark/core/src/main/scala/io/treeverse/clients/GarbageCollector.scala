package io.treeverse.clients

import com.amazonaws.services.s3.AmazonS3
import io.lakefs.clients.api.model.GarbageCollectionPrepareResponse
import io.treeverse.clients.LakeFSContext._
import org.apache.hadoop.conf.Configuration
import org.apache.hadoop.fs._
import org.apache.spark.rdd.RDD
import org.apache.spark.sql._
import org.apache.spark.sql.functions._
import org.apache.spark.storage.StorageLevel
import org.apache.spark.sql.types.{StringType, StructField, StructType}
import org.apache.spark.HashPartitioner
import org.json4s.JsonDSL._
import org.json4s._
import org.json4s.native.JsonMethods._

import java.time.format.DateTimeFormatter
import java.time.{LocalDateTime, ZoneOffset}
import java.net.URI
import java.util.UUID
import org.apache.commons.lang3.StringUtils

trait RangeGetter extends Serializable {

  /** @return all rangeIDs in metarange of commitID on repo.
   */
  def getRangeIDs(commitID: String, repo: String): Iterator[String]

  /** @return all object addresses in range rangeID on repo.
   */
  def getRangeEntries(rangeID: String, repo: String): Iterator[io.treeverse.lakefs.catalog.Entry]
}

class LakeFSRangeGetter(val apiConf: APIConfigurations, val configMapper: ConfigMapper)
    extends RangeGetter {
  def getRangeIDs(commitID: String, repo: String): Iterator[String] = {
    val conf = configMapper.configuration
    val apiClient = ApiClient.get(apiConf)
    val commit = apiClient.getCommit(repo, commitID)
    val maxCommitEpochSeconds = conf.getLong(LAKEFS_CONF_DEBUG_GC_MAX_COMMIT_EPOCH_SECONDS_KEY, -1)
    if (maxCommitEpochSeconds > 0 && commit.getCreationDate > maxCommitEpochSeconds) {
      return Iterator.empty
    }
    val location = apiClient.getMetaRangeURL(repo, commit)
    // continue on empty location, empty location is a result of a commit
    // with no metaRangeID (e.g 'Repository created' commit)
    if (location == "") Iterator.empty
    else
      SSTableReader
        .forMetaRange(conf, location)
        .newIterator()
        .map(o => new String(o.id))
  }

  def getRangeEntries(
      rangeID: String,
      repo: String
  ): Iterator[io.treeverse.lakefs.catalog.Entry] = {
    val location = ApiClient
      .get(apiConf)
      .getRangeURL(repo, rangeID)
    SSTableReader
      .forRange(configMapper.configuration, location)
      .newIterator()
      .map(_.message)
  }
}

/** Interface to build an S3 client.  The object
 *  io.treeverse.clients.conditional.S3ClientBuilder -- conditionally
 *  defined in a separate file according to the supported Hadoop version --
 *  implements this trait.  (Scala requires companion objects to be defined
 *  in the same file, so it cannot be a companion.)
 */
trait S3ClientBuilder extends Serializable {

  /** Name of property from which S3A fetches whether to use path-style S3
   *  access or host-style.
   *
   *  org.apache.hadoop.fs.s3a.Constants defines this property only starting
   *  with version 2.8.  Define it here to support earlier versions.
   */
  protected val S3A_PATH_STYLE_ACCESS = "fs.s3a.path.style.access"

  /** Return a configured Amazon S3 client similar to the one S3A would use.
   *  On Hadoop versions >=3, S3A can assume a role, and the returned S3
   *  client will similarly assume that role.
   *
   *  @param hc         (partial) Hadoop configuration of fs.s3a.
   *  @param bucket     that this client will access.
   *  @param region     to find this bucket.
   *  @param numRetries number of times to retry on AWS.
   */
  def build(hc: Configuration, bucket: String, region: String, numRetries: Int): AmazonS3
}

class GarbageCollector(val rangeGetter: RangeGetter) extends Serializable {
  @transient lazy val spark = SparkSession.active

  def getCommitsDF(commitDFLocation: String): Dataset[Row] = {
    spark.read
      .option("header", value = true)
      .option("inferSchema", value = true)
      .csv(commitDFLocation)
  }

  def getRangeIDsForCommits(
      commitIDs: Dataset[(String, Boolean)],
      repo: String
  ): Dataset[(String, Boolean)] = {
    import spark.implicits._

    commitIDs.flatMap({ case (commitID, expire) =>
      rangeGetter
        .getRangeIDs(commitID, repo)
        .map((_, expire))
    })
  }

  def getAddressesToDelete(
      rangeIDs: Dataset[(String, Boolean)],
      repo: String,
      storageNS: String,
      numRangePartitions: Int,
      numAddressPartitions: Int,
      approxNumRangesToSpreadPerPartition: Double,
      sampleFraction: Double
  ): Dataset[String] = {
    import spark.implicits._

    // Filter out addresses outside the storage namespace.
    // Returned addresses are either relative ones, or absolute ones that
    // are under the storage namespace.
    def getOwnedAddresses(rangeID: String): Iterator[String] = {
      println(s"getAddressesToDelete: get addresses for range $rangeID")
      val addresses = rangeGetter
        .getRangeEntries(rangeID, repo)
        .filter(e => e.addressType.isRelative || e.address.startsWith(storageNS))
        .map(e =>
          if (e.addressType.isRelative) e.address
          else StringUtils.removeStart(e.address, storageNS)
        )
      addresses
    }

    def getOwnedAddressesUnion(it: Iterator[(String, Boolean)]): Iterator[(String, Boolean)] = {
      val all = collection.mutable.Set[(String, Boolean)]()
      it.foreach({
        case (rangeID, expire) => {
          all ++= getOwnedAddresses(rangeID).map((x) => (x, expire))
        }
      })
      all.iterator
    }

    def readRanges(ranges: Dataset[(String, Boolean)], name: String): RDD[(String, Boolean)] = {
      val approxNumRows = ranges.cache().rdd.countApprox(10000 /* msecs */, 0.9)
      val numPartitions = (try {
        approxNumRows.getFinalValue.high
      } catch {
        case e: Exception => {
          println(s"readRanges: Approximate count for $name failed, count precisely ($e)")
          ranges.count
        }
      }) / approxNumRangesToSpreadPerPartition
      println(s"readRanges: use $numPartitions partitions for $name")

      val all = ranges
        .repartition(Math.max(1, Math.ceil(numPartitions)).toInt)
        .rdd
        .mapPartitionsWithIndex((index: Int, it: Iterator[(String, Boolean)]) => {
          println(s"get addresses partition ${index}")
          getOwnedAddressesUnion(it)
        })
      if (sampleFraction == 1) all
      else {
        println(s"readRanges: downsample to ${sampleFraction}")
        all.sample(true, sampleFraction)
      }
    }

    // Expire an object _only_ if it is always expired!
    val shouldExpire = (expireA: Boolean, expireB: Boolean) => expireA & expireB

    val dedupedRangeIDs = rangeIDs.rdd
      .aggregateByKey(true, numRangePartitions)(shouldExpire, shouldExpire)
      .toDS

    // TODO(ariels): Does this partitioner really apply only to the _keys_?
    val partitioner = new HashPartitioner(numAddressPartitions)
    val addresses = readRanges(dedupedRangeIDs, "ranges")
      .aggregateByKey(true, partitioner)(shouldExpire, shouldExpire)
      .persist(StorageLevel.MEMORY_AND_DISK_SER)

    // Report some rows on expiry proportions
    addresses.sample(true, 0.01).toDS.show()

    addresses
      .filter({ case (_, expire) => expire })
      .map({ case (toDelete, _) => toDelete })
      .toDS
  }

  def getExpiredAddresses(
      repo: String,
      storageNS: String,
      commitDFLocation: String,
      numRangePartitions: Int,
      numAddressPartitions: Int,
      approxNumRangesToSpreadPerPartition: Double,
      sampleFraction: Double
  ): Dataset[String] = {
    import spark.implicits._

    val commitsDS = getCommitsDF(commitDFLocation)
      .as[(String, Boolean)]
      .repartition(numRangePartitions)
      .persist(StorageLevel.MEMORY_AND_DISK_SER)
    val rangeIDs = getRangeIDsForCommits(commitsDS, repo)

    try {
      getAddressesToDelete(
        rangeIDs,
        repo,
        storageNS,
        numRangePartitions,
        numAddressPartitions,
        approxNumRangesToSpreadPerPartition,
        sampleFraction
      )
    } finally {
      commitsDS.unpersist()
    }
  }
}

object GarbageCollector {
  final val GARBAGE_COLLECTOR_SOURCE_NAME = "gc"

  lazy val spark = SparkSession.builder().appName("GarbageCollector").getOrCreate()

  /** @return a serializable summary of values in hc starting with prefix.
   */
  def getHadoopConfigMapper(hc: Configuration, prefixes: String*): ConfigMapper =
    new ConfigMapper(
      spark.sparkContext.broadcast(HadoopUtils.getHadoopConfigurationValues(hc, prefixes: _*))
    )

  private def validateArgsByStorageType(storageType: String, args: Array[String]) = {
    if (storageType == StorageUtils.StorageTypeS3 && args.length != 2) {
      Console.err.println(
        "Usage: ... <repo_name> <region>"
      )
      System.exit(1)
    } else if (storageType == StorageUtils.StorageTypeAzure && args.length != 1) {
      Console.err.println(
        "Usage: ... <repo_name>"
      )
    }
  }

  /** This function validates that at least one of the mark or sweep flags is true, and that if only sweep is true, then a mark ID is provided.
   *  If 'lakefs.debug.gc.no_delete' is passed or if the above is not true, the function will stop the execution of the GC and exit.
   */
  private def validateRunModeConfigs(
      noDeleteFlag: Boolean,
      shouldMark: Boolean,
      shouldSweep: Boolean,
      markID: String
  ): Unit = {
    if (noDeleteFlag) {
      Console.err.printf("The \"%s\" configuration is deprecated. Use \"%s=false\" instead",
                         LAKEFS_CONF_DEBUG_GC_NO_DELETE_KEY,
                         LAKEFS_CONF_GC_DO_SWEEP
                        )
      System.exit(1)
    }

    if (!shouldMark && !shouldSweep) {
      Console.out.println("Nothing to do, must specify at least one of mark, sweep. Exiting...")
      System.exit(2)
    } else if (!shouldMark && markID.isEmpty) { // Sweep-only mode but no mark ID to sweep
      Console.out.printf("Please provide a mark ID (%s) for sweep-only mode. Exiting...\n",
                         LAKEFS_CONF_GC_MARK_ID
                        )
      System.exit(2)
    }
  }

  def main(args: Array[String]) {
    val hc = spark.sparkContext.hadoopConfiguration

    val apiURL = hc.get(LAKEFS_CONF_API_URL_KEY)
    val accessKey = hc.get(LAKEFS_CONF_API_ACCESS_KEY_KEY)
    val secretKey = hc.get(LAKEFS_CONF_API_SECRET_KEY_KEY)
    val connectionTimeout = hc.get(LAKEFS_CONF_API_CONNECTION_TIMEOUT_SEC_KEY)
    val readTimeout = hc.get(LAKEFS_CONF_API_READ_TIMEOUT_SEC_KEY)
    val maxCommitIsoDatetime = hc.get(LAKEFS_CONF_DEBUG_GC_MAX_COMMIT_ISO_DATETIME_KEY, "")

    val shouldMark = hc.getBoolean(LAKEFS_CONF_GC_DO_MARK, true)
    val shouldSweep = hc.getBoolean(LAKEFS_CONF_GC_DO_SWEEP, true)

    validateRunModeConfigs(hc.getBoolean(LAKEFS_CONF_DEBUG_GC_NO_DELETE_KEY, false),
                           shouldMark,
                           shouldSweep,
                           hc.get(LAKEFS_CONF_GC_MARK_ID, "")
                          )

    val markID = hc.get(LAKEFS_CONF_GC_MARK_ID, UUID.randomUUID().toString)

<<<<<<< HEAD
    if (maxCommitIsoDatetime.nonEmpty) {
=======
    println(s"Got mark_id $markID")

    if (!maxCommitIsoDatetime.isEmpty) {
>>>>>>> 48f76d12
      hc.setLong(
        LAKEFS_CONF_DEBUG_GC_MAX_COMMIT_EPOCH_SECONDS_KEY,
        LocalDateTime
          .parse(hc.get(LAKEFS_CONF_DEBUG_GC_MAX_COMMIT_ISO_DATETIME_KEY),
                 DateTimeFormatter.ISO_DATE_TIME
                )
          .toEpochSecond(ZoneOffset.UTC)
      )
    }
    val apiConf =
      APIConfigurations(apiURL,
                        accessKey,
                        secretKey,
                        connectionTimeout,
                        readTimeout,
                        GARBAGE_COLLECTOR_SOURCE_NAME
                       )
    val apiClient = ApiClient.get(apiConf)
    val storageType = apiClient.getBlockstoreType()

    validateArgsByStorageType(storageType, args)

    val repo = args(0)

    // TODO(ariels): Allow manual configuration.  Read these rules _only_
    //     for metadata, so users might write something else.
    val gcRules: String =
      try {
        apiClient.getGarbageCollectionRules(repo)
      } catch {
        case e: Throwable =>
          e.printStackTrace()
          println("No GC rules found for repository: " + repo)
          // Exiting with a failure status code because users should not really run gc on repos without GC rules.
          sys.exit(2)
      }
    // Spark operators will need to generate configured FileSystems to read
    // ranges and metaranges.  They will not have a JobContext to let them
    // do that.  Transmit (all) Hadoop filesystem configuration values to
    // let them generate a (close-enough) Hadoop configuration to build the
    // needed FileSystems.
    val hcValues =
      spark.sparkContext.broadcast(HadoopUtils.getHadoopConfigurationValues(hc, "fs.", "lakefs."))
    val configMapper = new ConfigMapper(hcValues)
    val gc = new GarbageCollector(new LakeFSRangeGetter(apiConf, configMapper))
    var storageNSForHadoopFS = apiClient.getStorageNamespace(repo, StorageClientType.HadoopFS)
    if (!storageNSForHadoopFS.endsWith("/")) {
      storageNSForHadoopFS += "/"
    }

    var gcAddressesLocation = ""
    var gcCommitsLocation = ""
    var runID = ""
    var expiredAddresses: DataFrame = null
    val storageNSForSdkClient = getStorageNSForSdkClient(apiClient: ApiClient, repo)

    if (shouldMark) {
      val markInfo =
        markAddresses(gc,
                      apiClient,
                      repo,
                      hc,
                      storageType,
                      apiURL,
                      markID,
                      storageNSForSdkClient,
                      storageNSForHadoopFS
                     )
      gcAddressesLocation = markInfo._1
      gcCommitsLocation = markInfo._2
      expiredAddresses = markInfo._3
      runID = markInfo._4
    }

    val schema = StructType(Array(StructField("addresses", StringType, nullable = false)))
    val removed = {
      if (shouldSweep) {
        // If a mark didn't happen in this run, gcAddressesLocation will be empty and expiredAddresses will be null.
        if (gcAddressesLocation.isEmpty) {
          gcAddressesLocation = getAddressesLocation(storageNSForHadoopFS)
        }
        if (expiredAddresses == null) {
          expiredAddresses = readExpiredAddresses(gcAddressesLocation, markID)
        }

        val region = getRegion(args)

        remove(configMapper,
               storageNSForSdkClient,
               gcAddressesLocation,
               expiredAddresses,
               markID,
               region,
               storageType,
               schema
              )
      } else {
        spark.createDataFrame(spark.sparkContext.emptyRDD[Row], schema)
      }
    }

//    It is necessary to fetch the run ID and commit location if we did not mark in this run (sweep-only mode).
    if (!shouldMark) {
      val runIDAndCommitsLocation = populateRunIDAndCommitsLocation(markID, gcAddressesLocation)
      runID = runIDAndCommitsLocation(0)
      gcCommitsLocation = runIDAndCommitsLocation(1)
    }

    val commitsDF = gc.getCommitsDF(gcCommitsLocation)
    writeReports(storageNSForHadoopFS,
                 gcRules,
                 runID,
                 markID,
                 commitsDF,
                 expiredAddresses,
                 removed,
                 configMapper
                )
    spark.close()
  }

  private def markAddresses(
      gc: GarbageCollector,
      apiClient: ApiClient,
      repo: String,
      hc: Configuration,
      storageType: String,
      apiURL: String,
      markID: String,
      storageNS: String,
      storageNSForHadoopFS: String
  ): (String, String, DataFrame, String) = {
    val runIDToReproduce = hc.get(LAKEFS_CONF_DEBUG_GC_REPRODUCE_RUN_ID_KEY, "")
    val previousRunID = hc.get(LAKEFS_CONF_GC_PREV_RUN_ID, "")

    var prepareResult: GarbageCollectionPrepareResponse = null
    var runID = ""
    var gcCommitsLocation = ""
    var gcAddressesLocation = ""
    if (runIDToReproduce == "") {
      prepareResult = apiClient.prepareGarbageCollectionCommits(repo, previousRunID)
      runID = prepareResult.getRunId
      gcCommitsLocation = hc.get(
        "debug.gc.commits",
        ApiClient.translateURI(new URI(prepareResult.getGcCommitsLocation), storageType).toString
      )
      println("gcCommitsLocation: " + gcCommitsLocation)
      gcAddressesLocation = hc.get(
        "debug.gc.addresses",
        ApiClient.translateURI(new URI(prepareResult.getGcAddressesLocation), storageType).toString
      )
      println("gcAddressesLocation: " + gcAddressesLocation)
    } else {
      // reproducing a previous run
      // TODO(johnnyaug): the server should generate these paths
      runID = UUID.randomUUID().toString
      gcCommitsLocation =
        s"${storageNSForHadoopFS.stripSuffix("/")}/_lakefs/retention/gc/commits/run_id=$runIDToReproduce/commits.csv"
      gcAddressesLocation =
        s"${storageNSForHadoopFS.stripSuffix("/")}/_lakefs/retention/gc/addresses/"
    }
    println("apiURL: " + apiURL)

    val numCommitPartitions =
      hc.getInt(LAKEFS_CONF_GC_NUM_COMMIT_PARTITIONS, DEFAULT_LAKEFS_CONF_GC_NUM_COMMIT_PARTITIONS)
    val numRangePartitions =
      hc.getInt(LAKEFS_CONF_GC_NUM_RANGE_PARTITIONS, DEFAULT_LAKEFS_CONF_GC_NUM_RANGE_PARTITIONS)
    val numAddressPartitions = hc.getInt(LAKEFS_CONF_GC_NUM_ADDRESS_PARTITIONS,
                                         DEFAULT_LAKEFS_CONF_GC_NUM_ADDRESS_PARTITIONS
                                        )
    val approxNumRangesToSpreadPerPartition = hc.getDouble(
      LAKEFS_CONF_GC_APPROX_NUM_RANGES_PER_PARTITION,
      DEFAULT_LAKEFS_CONF_GC_APPROX_NUM_RANGES_PER_PARTITION
    )
    val sampleFraction = hc.getDouble(LAKEFS_CONF_DEBUG_GC_SAMPLE_FRACTION, 1.0)

    val expiredAddresses = gc
      .getExpiredAddresses(repo,
                           storageNS,
                           gcCommitsLocation,
                           numRangePartitions,
                           numAddressPartitions,
                           approxNumRangesToSpreadPerPartition,
                           sampleFraction
                          )
      .toDF("address")
      .withColumn(MARK_ID_KEY, lit(markID))
      .persist(StorageLevel.MEMORY_AND_DISK_SER)

    spark.conf.set("spark.sql.sources.partitionOverwriteMode", "dynamic")
    expiredAddresses.write
      .partitionBy(MARK_ID_KEY)
      .mode(SaveMode.Overwrite)
      .parquet(gcAddressesLocation)

    println(f"Total expired addresses: ${expiredAddresses.count()}")
    println("Expired addresses:")
    expiredAddresses.show()

    if (hc.getBoolean(LAKEFS_CONF_GC_WRITE_EXPIRED_AS_TEXT, true)) {
      // Enable source for rclone backup and resource
      // write expired addresses as text - output to '.../addresses_path+".text"'
      val gcAddressesPath = new Path(gcAddressesLocation)
      val gcTextAddressesPath =
        new Path(gcAddressesPath.getParent, gcAddressesPath.getName + ".text")
      expiredAddresses.write
        .partitionBy(MARK_ID_KEY)
        .mode(SaveMode.Overwrite)
        .text(gcTextAddressesPath.toString)
    }

    writeAddressesMarkMetadata(runID, markID, gcAddressesLocation, gcCommitsLocation)

    (gcAddressesLocation, gcCommitsLocation, expiredAddresses, runID)
  }

  def getStorageNSForSdkClient(apiClient: ApiClient, repo: String): String = {
    // The remove operation uses an SDK client to directly access the underlying storage, and therefore does not need
    // a translated storage namespace that triggers processing by Hadoop FileSystems.
    var storageNSForSdkClient = apiClient.getStorageNamespace(repo, StorageClientType.SDKClient)
    if (!storageNSForSdkClient.endsWith("/")) {
      storageNSForSdkClient += "/"
    }
    storageNSForSdkClient
  }

  def getRegion(args: Array[String]): String = {
    if (args.length == 2) args(1) else null
  }

  private def readExpiredAddresses(addressesLocation: String, markID: String): DataFrame = {
    spark.read
      .parquet(s"$addressesLocation/$MARK_ID_KEY=$markID")
      .withColumn(MARK_ID_KEY, lit(markID))
  }

  private def writeReports(
      storageNSForHadoopFS: String,
      gcRules: String,
      runID: String,
      markID: String,
      commitsDF: DataFrame,
      expiredAddresses: DataFrame,
      removed: DataFrame,
      configMapper: ConfigMapper
  ) = {
    val reportLogsDst = concatToGCLogsPrefix(storageNSForHadoopFS, "summary")
    val deletedObjectsDst = concatToGCLogsPrefix(storageNSForHadoopFS, "deleted_objects")

    val time = DateTimeFormatter.ISO_INSTANT.format(java.time.Clock.systemUTC.instant())
    writeParquetReport(commitsDF, reportLogsDst, time, "commits.parquet")

    val removedCount = removed.count()
    println(s"Total objects to delete (some may already have been deleted): ${removedCount}")
    writeJsonSummary(configMapper, reportLogsDst, removedCount, gcRules, time)
    removed
      .withColumn(MARK_ID_KEY, lit(markID))
      .withColumn(RUN_ID_KEY, lit(runID))
      .write
      .partitionBy(MARK_ID_KEY, RUN_ID_KEY)
      .mode(SaveMode.Overwrite)
      .parquet(f"${deletedObjectsDst}/dt=$time")
  }

  private def concatToGCLogsPrefix(storageNameSpace: String, key: String): String = {
    val strippedKey = key.stripPrefix("/")
    s"${storageNameSpace}_lakefs/logs/gc/$strippedKey"
  }

  private def repartitionBySize(df: DataFrame, maxSize: Int, column: String): DataFrame = {
    val nRows = df.count()
    val nPartitions = math.max(1, math.ceil(nRows / maxSize)).toInt
    df.repartitionByRange(nPartitions, col(column))
  }

  def bulkRemove(
      configMapper: ConfigMapper,
      readKeysDF: DataFrame,
      storageNamespace: String,
      region: String,
      storageType: String
  ): Dataset[String] = {
    import spark.implicits._
    val bulkRemover =
      BulkRemoverFactory(storageType, configMapper.configuration, storageNamespace, region)
    val bulkSize = bulkRemover.getMaxBulkSize()
    val repartitionedKeys = repartitionBySize(readKeysDF, bulkSize, "address")
    val bulkedKeyStrings = repartitionedKeys
      .select("address")
      .map(_.getString(0)) // get address as string (address is in index 0 of row)

    bulkedKeyStrings
      .mapPartitions(iter => {
        // mapPartitions lambda executions are sent over to Spark executors, the executors don't have access to the
        // bulkRemover created above because it was created on the driver and it is not a serializable object. Therefore,
        // we create new bulkRemovers.
        val bulkRemover =
          BulkRemoverFactory(storageType, configMapper.configuration, storageNamespace, region)
        iter
          .grouped(bulkSize)
          .flatMap(bulkRemover.deleteObjects(_, storageNamespace))
      })
  }

  def remove(
      configMapper: ConfigMapper,
      storageNamespace: String,
      addressDFLocation: String,
      expiredAddresses: Dataset[Row],
      markID: String,
      region: String,
      storageType: String,
      schema: StructType
  ) = {
    println("addressDFLocation: " + addressDFLocation)

    val df = expiredAddresses.where(col(MARK_ID_KEY) === markID)
    bulkRemove(configMapper, df.orderBy("address"), storageNamespace, region, storageType)
      .toDF(schema.fieldNames: _*)
  }

  private def getMetadataMarkLocation(markId: String, gcAddressesLocation: String) = {
    s"$gcAddressesLocation/$markId.meta"
  }

  private def getMarkMetadata(markId: String, gcAddressesLocation: String): DataFrame = {
    val addressesMarkMetadataLocation = getMetadataMarkLocation(markId, gcAddressesLocation)
    spark.read.json(addressesMarkMetadataLocation)
  }

  private def populateRunIDAndCommitsLocation(
      markID: String,
      gcAddressesLocation: String
  ): Array[String] = {
    import spark.implicits._
    val markMetadataDF = getMarkMetadata(markID, gcAddressesLocation)
    markMetadataDF
      .select(RUN_ID_KEY, COMMITS_LOCATION_KEY)
      .map(row => {
        var arr = Array[String]()
        for (i <- 0 until row.length) {
          arr = arr :+ row.getString(i)
        }
        arr
      })
      .first()
  }

  private def generateMarkMetadataDataframe(runId: String, commitsLocation: String): DataFrame = {
    val metadata = Seq((runId, commitsLocation))
    val fields = Array(
      StructField(RUN_ID_KEY, StringType, nullable = false),
      StructField(COMMITS_LOCATION_KEY, StringType, nullable = false)
    )
    val schema = StructType(fields)
    spark.createDataFrame(metadata).toDF(schema.fieldNames: _*)
  }

  private def writeAddressesMarkMetadata(
      runID: String,
      markId: String,
      gcAddressesLocation: String,
      gcCommitsLocation: String
  ) = {
    generateMarkMetadataDataframe(runID, gcCommitsLocation).write
      .mode(SaveMode.Overwrite)
      .json(getMetadataMarkLocation(markId, gcAddressesLocation))
  }

  private def getAddressesLocation(storageNSForHadoopFS: String): String = {
    // TODO(jonathan): the server should generate this path
    s"${storageNSForHadoopFS.stripSuffix("/")}/_lakefs/retention/gc/addresses/"
  }

  private def writeParquetReport(
      df: DataFrame,
      dstRoot: String,
      time: String,
      suffix: String = ""
  ) = {
    val dstPath = s"${dstRoot}/dt=${time}/${suffix}"
    df.write.parquet(dstPath)
  }

  private def writeJsonSummary(
      configMapper: ConfigMapper,
      dstRoot: String,
      numDeletedObjects: Long,
      gcRules: String,
      time: String
  ) = {
    val dstPath = new Path(s"${dstRoot}/dt=${time}/summary.json")
    val dstFS = dstPath.getFileSystem(configMapper.configuration)
    val jsonSummary = JObject("gc_rules" -> gcRules, "num_deleted_objects" -> numDeletedObjects)

    val stream = dstFS.create(dstPath)
    try {
      val bytes = compact(render(jsonSummary)).getBytes("UTF-8")
      stream.write(bytes)
    } finally {
      stream.close()
    }
  }

  def writeJsonSummaryForTesting = writeJsonSummary _
}<|MERGE_RESOLUTION|>--- conflicted
+++ resolved
@@ -309,13 +309,9 @@
 
     val markID = hc.get(LAKEFS_CONF_GC_MARK_ID, UUID.randomUUID().toString)
 
-<<<<<<< HEAD
+    println(s"Got mark_id $markID")
+
     if (maxCommitIsoDatetime.nonEmpty) {
-=======
-    println(s"Got mark_id $markID")
-
-    if (!maxCommitIsoDatetime.isEmpty) {
->>>>>>> 48f76d12
       hc.setLong(
         LAKEFS_CONF_DEBUG_GC_MAX_COMMIT_EPOCH_SECONDS_KEY,
         LocalDateTime
