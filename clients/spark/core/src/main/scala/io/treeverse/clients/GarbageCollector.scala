package io.treeverse.clients

import com.amazonaws.services.s3.AmazonS3
import io.lakefs.clients.api.model.GarbageCollectionPrepareResponse
import io.treeverse.clients.LakeFSContext._
import org.apache.hadoop.conf.Configuration
import org.apache.hadoop.fs._
import org.apache.spark.broadcast.Broadcast
import org.apache.spark.sql._
import org.apache.spark.sql.functions._
import org.apache.spark.sql.types.{StringType, StructField, StructType}
import org.apache.spark.{HashPartitioner, Partitioner}
import org.json4s.JsonDSL._
import org.json4s._
import org.json4s.native.JsonMethods._

import java.net.URI
import java.time.{LocalDateTime, ZoneOffset}
import java.time.format.DateTimeFormatter
import java.util.UUID
import scala.collection.JavaConverters._

class ConfigMapper(val hcValues: Broadcast[Array[(String, String)]]) extends Serializable {
  @transient lazy val configuration = {
    val conf = new Configuration()
    hcValues.value.foreach({ case (k, v) => conf.set(k, v) })
    conf
  }
}

trait RangeGetter extends Serializable {

  /** @return all rangeIDs in metarange of commitID on repo.
   */
  def getRangeIDs(commitID: String, repo: String): Iterator[String]

  /** @return all object addresses in range rangeID on repo
   */
  def getRangeAddresses(rangeID: String, repo: String): Iterator[String]
}

class LakeFSRangeGetter(val apiConf: APIConfigurations, val configMapper: ConfigMapper)
    extends RangeGetter {
  def getRangeIDs(commitID: String, repo: String): Iterator[String] = {
    val conf = configMapper.configuration
    val apiClient = ApiClient.get(apiConf)
    val commit = apiClient.getCommit(repo, commitID)
    val maxCommitEpochSeconds = conf.getLong(LAKEFS_CONF_DEBUG_GC_MAX_COMMIT_EPOCH_SECONDS_KEY, -1)
    if (maxCommitEpochSeconds > 0 && commit.getCreationDate > maxCommitEpochSeconds) {
      return Iterator.empty
    }
    val location = apiClient.getMetaRangeURL(repo, commit)
    // continue on empty location, empty location is a result of a commit
    // with no metaRangeID (e.g 'Repository created' commit)
    if (location == "") Iterator.empty
    else
      SSTableReader
        .forMetaRange(conf, location)
        .newIterator()
        .map(o => new String(o.id))
  }

  def getRangeAddresses(rangeID: String, repo: String): Iterator[String] = {
    val location = ApiClient
      .get(apiConf)
      .getRangeURL(repo, rangeID)
    SSTableReader
      .forRange(configMapper.configuration, location)
      .newIterator()
      .filter(_.message.addressType.isRelative)
      .map(a => a.message.address)
  }
}

/** Interface to build an S3 client.  The object
 *  io.treeverse.clients.conditional.S3ClientBuilder -- conditionally
 *  defined in a separate file according to the supported Hadoop version --
 *  implements this trait.  (Scala requires companion objects to be defined
 *  in the same file, so it cannot be a companion.)
 */
trait S3ClientBuilder extends Serializable {

  /** Return a configured Amazon S3 client similar to the one S3A would use.
   *  On Hadoop versions >=3, S3A can assume a role, and the returned S3
   *  client will similarly assume that role.
   *
   *  @param hc         (partial) Hadoop configuration of fs.s3a.
   *  @param bucket     that this client will access.
   *  @param region     to find this bucket.
   *  @param numRetries number of times to retry on AWS.
   */
  def build(hc: Configuration, bucket: String, region: String, numRetries: Int): AmazonS3
}

class GarbageCollector(val rangeGetter: RangeGetter, configMap: ConfigMapper) extends Serializable {
  @transient lazy val spark = SparkSession.active

  def getCommitsDF(runID: String, commitDFLocation: String): Dataset[Row] = {
    spark.read
      .option("header", value = true)
      .option("inferSchema", value = true)
      .csv(commitDFLocation)
  }

  def getRangeIDsForCommits(commitIDs: Dataset[String], repo: String): Dataset[String] = {
    import spark.implicits._

    commitIDs.flatMap(rangeGetter.getRangeIDs(_, repo))
  }

  val bitwiseOR = (a: Int, b: Int) => a | b

  /** Compute a distinct antijoin using  partitioner.  This is the same as
   *
   *  <pre>
   *     left.distinct.except(right.distinct)
   *  </pre>
   *
   *  but forces our plan.  Useful when Spark is unable to predict the
   *  structure and/or size of either argument.
   *
   *  @return all elements in left that are not in right.
   */
  def minus(
      left: Dataset[String],
      right: Dataset[String],
      partitioner: Partitioner
  ): Dataset[String] = {
    import spark.implicits._
    def mark(f: Int) = (p: Any) => p match { case (t: String) => (t, f) }
    val both = left.map(mark(1)).union(right.map(mark(2)))
    // For every potential output element in left.union(right), compute the
    // bitwise OR of its values in both.  This will be:
    //
    //     1 if it appears only on left;
    //     2 if it appears only on right;
    //     3 if it appears on both left and right;
    val reduced = both.rdd.reduceByKey(partitioner, bitwiseOR)
    reduced
      .filter({ case (_, y) => y == 1 })
      .map({ case (x, _) => x })
      .toDS
  }

  def getAddressesToDelete(
      expiredRangeIDs: Dataset[String],
      keepRangeIDs: Dataset[String],
      repo: String,
      numRangePartitions: Int,
      numAddressPartitions: Int
  ): Dataset[String] = {
    import spark.implicits._

    // TODO(ariels): Still appears to run on too few executors.  Might
    // repartition ahead of time.
    println(s"getAddressesToDelete: use $numRangePartitions partitions for ranges")
    val rangePartitioner = new HashPartitioner(numRangePartitions)

    // If a rangeID is exactly "kept", it need not be expanded!
    val cleanExpiredRangeIDs = minus(expiredRangeIDs, keepRangeIDs, rangePartitioner)

    val expiredAddresses = cleanExpiredRangeIDs
      .repartition(numAddressPartitions)
      .flatMap(rangeGetter.getRangeAddresses(_, repo))

    val keepAddresses =
      keepRangeIDs.repartition(numAddressPartitions).flatMap(rangeGetter.getRangeAddresses(_, repo))

    println(s"getAddressesToDelete: use $numAddressPartitions partitions for addresses")
    val addressPartitioner = new HashPartitioner(numAddressPartitions)
    minus(expiredAddresses, keepAddresses, addressPartitioner)
  }

  def getExpiredAddresses(
      repo: String,
      runID: String,
      commitDFLocation: String,
      numRangePartitions: Int,
      numAddressPartitions: Int
  ): Dataset[String] = {
    import spark.implicits._

    val commitsDF = getCommitsDF(runID, commitDFLocation)

    val keepCommitsDF = commitsDF.where("!expired").select("commit_id").as[String]
    val expiredCommitsDF = commitsDF.where("expired").select("commit_id").as[String]

    val keepRangeIDsDF = getRangeIDsForCommits(keepCommitsDF, repo)
    val expiredRangeIDsDF = getRangeIDsForCommits(expiredCommitsDF, repo)

    getAddressesToDelete(expiredRangeIDsDF,
                         keepRangeIDsDF,
                         repo,
                         numRangePartitions,
                         numAddressPartitions
                        )
  }
}

object GarbageCollector {
  lazy val spark = SparkSession.builder().appName("GarbageCollector").getOrCreate()

  def getHadoopConfigurationValues(hc: Configuration, prefixes: String*) =
    hc.iterator.asScala
      .filter(c => prefixes.exists(c.getKey.startsWith))
      .map(entry => (entry.getKey, entry.getValue))
      .toArray

  /** @return a serializable summary of values in hc starting with prefix.
   */
  def getHadoopConfigMapper(hc: Configuration, prefixes: String*): ConfigMapper =
    new ConfigMapper(spark.sparkContext.broadcast(getHadoopConfigurationValues(hc, prefixes: _*)))

  def main(args: Array[String]) {
    val hc = spark.sparkContext.hadoopConfiguration

    val apiURL = hc.get(LAKEFS_CONF_API_URL_KEY)
    val accessKey = hc.get(LAKEFS_CONF_API_ACCESS_KEY_KEY)
    val secretKey = hc.get(LAKEFS_CONF_API_SECRET_KEY_KEY)
    val connectionTimeout = hc.get(LAKEFS_CONF_API_CONNECTION_TIMEOUT_SEC_KEY)
    val readTimeout = hc.get(LAKEFS_CONF_API_READ_TIMEOUT_SEC_KEY)
    val maxCommitIsoDatetime = hc.get(LAKEFS_CONF_DEBUG_GC_MAX_COMMIT_ISO_DATETIME_KEY, "")
    val runIDToReproduce = hc.get(LAKEFS_CONF_DEBUG_GC_REPRODUCE_RUN_ID_KEY, "")

<<<<<<< HEAD
    val markID = hc.get(LAKEFS_CONF_GC_MARK_ID, UUID.randomUUID().toString)
=======
    if(hc.getBoolean(LAKEFS_CONF_DEBUG_GC_NO_DELETE_KEY, false)) {
      Console.err.printf("The \"%s\" configuration is deprecated. Use \"%s=false\" instead", LAKEFS_CONF_DEBUG_GC_NO_DELETE_KEY, LAKEFS_CONF_GC_DO_SWEEP)
      System.exit(1)
    }

    val markId = hc.get(LAKEFS_CONF_GC_MARK_ID, UUID.randomUUID().toString)
>>>>>>> 3d11d44a
    val shouldMark = hc.getBoolean(LAKEFS_CONF_GC_DO_MARK, true)
    val shouldSweep = hc.getBoolean(LAKEFS_CONF_GC_DO_SWEEP, true)

    if (!shouldMark && !shouldSweep) {
      Console.out.println("Nothing to do, must specify at least one of mark, sweep. Exiting...")
      System.exit(0)
    }

    if (!maxCommitIsoDatetime.isEmpty) {
      hc.setLong(
        LAKEFS_CONF_DEBUG_GC_MAX_COMMIT_EPOCH_SECONDS_KEY,
        LocalDateTime
          .parse(hc.get(LAKEFS_CONF_DEBUG_GC_MAX_COMMIT_ISO_DATETIME_KEY),
                 DateTimeFormatter.ISO_DATE_TIME
                )
          .toEpochSecond(ZoneOffset.UTC)
      )
    }
    val apiConf = APIConfigurations(apiURL, accessKey, secretKey, connectionTimeout, readTimeout)
    val apiClient = ApiClient.get(apiConf)
    val storageType = apiClient.getBlockstoreType()

    if (storageType == StorageUtils.StorageTypeS3 && args.length != 2) {
      Console.err.println(
        "Usage: ... <repo_name> <region>"
      )
      System.exit(1)
    } else if (storageType == StorageUtils.StorageTypeAzure && args.length != 1) {
      Console.err.println(
        "Usage: ... <repo_name>"
      )
    }

    val repo = args(0)
    val region = if (args.length == 2) args(1) else null
    val previousRunID =
      "" //args(2) // TODO(Guys): get previous runID from arguments or from storage

    // Spark operators will need to generate configured FileSystems to read
    // ranges and metaranges.  They will not have a JobContext to let them
    // do that.  Transmit (all) Hadoop filesystem configuration values to
    // let them generate a (close-enough) Hadoop configuration to build the
    // needed FileSystems.
    val hcValues = spark.sparkContext.broadcast(getHadoopConfigurationValues(hc, "fs.", "lakefs."))

    val gcRules: String =
      try {
        apiClient.getGarbageCollectionRules(repo)
      } catch {
        case e: Throwable =>
          e.printStackTrace()
          println("No GC rules found for repository: " + repo)
          // Exiting with a failure status code because users should not really run gc on repos without GC rules.
          sys.exit(2)
      }
    var storageNSForHadoopFS = apiClient.getStorageNamespace(repo, StorageClientType.HadoopFS)
    if (!storageNSForHadoopFS.endsWith("/")) {
      storageNSForHadoopFS += "/"
    }
    var prepareResult: GarbageCollectionPrepareResponse = null
    var runID = ""
    var gcCommitsLocation = ""
    var gcAddressesLocation = ""
    if (runIDToReproduce == "") {
      prepareResult = apiClient.prepareGarbageCollectionCommits(repo, previousRunID)
      runID = prepareResult.getRunId
      gcCommitsLocation =
        ApiClient.translateURI(new URI(prepareResult.getGcCommitsLocation), storageType).toString
      println("gcCommitsLocation: " + gcCommitsLocation)
      gcAddressesLocation =
        ApiClient.translateURI(new URI(prepareResult.getGcAddressesLocation), storageType).toString
      println("gcAddressesLocation: " + gcAddressesLocation)
    } else {
      // reproducing a previous run
      // TODO(johnnyaug): the server should generate these paths
      runID = UUID.randomUUID().toString
      gcCommitsLocation =
        s"${storageNSForHadoopFS.stripSuffix("/")}/_lakefs/retention/gc/commits/run_id=$runIDToReproduce/commits.csv"
      gcAddressesLocation =
        s"${storageNSForHadoopFS.stripSuffix("/")}/_lakefs/retention/gc/addresses/"
    }
    println("apiURL: " + apiURL)

    val configMapper = new ConfigMapper(hcValues)
    val gc = new GarbageCollector(new LakeFSRangeGetter(apiConf, configMapper), configMapper)

    val numRangePartitions =
      hc.getInt(LAKEFS_CONF_GC_NUM_RANGE_PARTITIONS, DEFAULT_LAKEFS_CONF_GC_NUM_RANGE_PARTITIONS)
    val numAddressPartitions = hc.getInt(LAKEFS_CONF_GC_NUM_ADDRESS_PARTITIONS,
                                         DEFAULT_LAKEFS_CONF_GC_NUM_ADDRESS_PARTITIONS
                                        )

    val expiredAddresses = gc
      .getExpiredAddresses(repo, runID, gcCommitsLocation, numRangePartitions, numAddressPartitions)
      .toDF("address")
      .withColumn(MARK_ID_KEY, lit(markID))

    spark.conf.set("spark.sql.sources.partitionOverwriteMode", "dynamic")
    expiredAddresses.write
      .partitionBy(MARK_ID_KEY)
      .mode(SaveMode.Overwrite)
      .parquet(gcAddressesLocation)

    writeAddressesMarkMetadata(runID, markID, gcAddressesLocation)

    println("Expired addresses:")
    expiredAddresses.show()

    // The remove operation uses an SDK client to directly access the underlying storage, and therefore does not need
    // a translated storage namespace that triggers processing by Hadoop FileSystems.
    var storageNSForSdkClient = apiClient.getStorageNamespace(repo, StorageClientType.SDKClient)
    if (!storageNSForSdkClient.endsWith("/")) {
      storageNSForSdkClient += "/"
    }

    val schema = StructType(Array(StructField("addresses", StringType, nullable = false)))
    val removed = {
      if (shouldSweep) {
        remove(configMapper,
               storageNSForSdkClient,
               gcAddressesLocation,
               expiredAddresses,
               markID,
               region,
               storageType,
               schema
              )
      } else {
        spark.createDataFrame(spark.sparkContext.emptyRDD[Row], schema)
      }
    }

    val commitsDF = gc.getCommitsDF(runID, gcCommitsLocation)
    writeReports(storageNSForHadoopFS,
                 gcAddressesLocation,
                 gcRules,
                 markID,
                 commitsDF,
                 expiredAddresses,
                 removed,
                 configMapper
                )

    spark.close()
  }

  private def writeReports(
      storageNSForHadoopFS: String,
      gcAddressesLocation: String,
      gcRules: String,
      markId: String,
      commitsDF: DataFrame,
      expiredAddresses: DataFrame,
      removed: DataFrame,
      configMapper: ConfigMapper
  ) = {
    val reportLogsDst = concatToGCLogsPrefix(storageNSForHadoopFS, "summary")
    val reportExpiredDst = concatToGCLogsPrefix(storageNSForHadoopFS, "expired_addresses")
    val addressesMarkMetadataLocation = getMetadataMarkLocation(markId, gcAddressesLocation)
    val addressesMarkMetadataDF = spark.read.json(addressesMarkMetadataLocation)
    val time = DateTimeFormatter.ISO_INSTANT.format(java.time.Clock.systemUTC.instant())
    writeParquetReport(commitsDF, reportLogsDst, time, "commits.parquet")
    writeParquetReport(expiredAddresses, reportExpiredDst, time)
    writeJsonSummary(configMapper, reportLogsDst, removed.count(), gcRules, time)

    import spark.implicits._
    val metadataArray = addressesMarkMetadataDF
      .select(RUN_ID_KEY)
      .map(_.getString(0))
      .collect

    val runID = metadataArray(0)

    removed
      .withColumn(MARK_ID_KEY, lit(markId))
      .withColumn(RUN_ID_KEY, lit(runID))
      .write
      .partitionBy(MARK_ID_KEY, RUN_ID_KEY)
      .mode(SaveMode.Overwrite)
      .parquet(
        concatToGCLogsPrefix(storageNSForHadoopFS, s"deleted_objects/$time/deleted.parquet")
      )
  }

  private def concatToGCLogsPrefix(storageNameSpace: String, key: String): String = {
    val strippedKey = key.stripPrefix("/")
    s"${storageNameSpace}_lakefs/logs/gc/$strippedKey"
  }

  private def repartitionBySize(df: DataFrame, maxSize: Int, column: String): DataFrame = {
    val nRows = df.count()
    val nPartitions = math.max(1, math.ceil(nRows / maxSize)).toInt
    df.repartitionByRange(nPartitions, col(column))
  }

  def bulkRemove(
      configMapper: ConfigMapper,
      readKeysDF: DataFrame,
      storageNamespace: String,
      region: String,
      storageType: String
  ): Dataset[String] = {
    import spark.implicits._
    val bulkRemover =
      BulkRemoverFactory(storageType, configMapper.configuration, storageNamespace, region)
    val bulkSize = bulkRemover.getMaxBulkSize()
    val repartitionedKeys = repartitionBySize(readKeysDF, bulkSize, "address")
    val bulkedKeyStrings = repartitionedKeys
      .select("address")
      .map(_.getString(0)) // get address as string (address is in index 0 of row)

    bulkedKeyStrings
      .mapPartitions(iter => {
        // mapPartitions lambda executions are sent over to Spark executors, the executors don't have access to the
        // bulkRemover created above because it was created on the driver and it is not a serializeable object. Therefore,
        // we create new bulkRemovers.
        val bulkRemover =
          BulkRemoverFactory(storageType, configMapper.configuration, storageNamespace, region)
        iter
          .grouped(bulkSize)
          .flatMap(bulkRemover.deleteObjects(_, storageNamespace))
      })
  }

  def remove(
      configMapper: ConfigMapper,
      storageNamespace: String,
      addressDFLocation: String,
      expiredAddresses: Dataset[Row],
      markID: String,
      region: String,
      storageType: String,
      schema: StructType
  ) = {
    println("addressDFLocation: " + addressDFLocation)

    val df = expiredAddresses.where(col(MARK_ID_KEY) === markID)
    bulkRemove(configMapper, df, storageNamespace, region, storageType).toDF(schema.fieldNames: _*)
  }

  private def getMetadataMarkLocation(markId: String, gcAddressesLocation: String) = {
    s"$gcAddressesLocation/$markId.meta"
  }

  private def generateMarkMetadataDataframe(runId: String): DataFrame = {
    val metadata = List(runId).map(Tuple1(_))
    val fields = Array(StructField(RUN_ID_KEY, StringType, nullable = false))
    val schema = StructType(fields)
    spark.createDataFrame(metadata).toDF(schema.fieldNames: _*)
  }

  private def writeAddressesMarkMetadata(
      runID: String,
      markId: String,
      gcAddressesLocation: String
  ) = {
    generateMarkMetadataDataframe(runID).write
      .mode(SaveMode.Overwrite)
      .json(getMetadataMarkLocation(markId, gcAddressesLocation))
  }

  private def writeParquetReport(
      df: DataFrame,
      dstRoot: String,
      time: String,
      suffix: String = ""
  ) = {
    val dstPath = s"${dstRoot}/dt=${time}/${suffix}"
    df.write.parquet(dstPath)
  }

  private def writeJsonSummary(
      configMapper: ConfigMapper,
      dstRoot: String,
      numDeletedObjects: Long,
      gcRules: String,
      time: String
  ) = {
    val dstPath = new Path(s"${dstRoot}/dt=${time}/summary.json")
    val dstFS = dstPath.getFileSystem(configMapper.configuration)
    val jsonSummary = JObject("gc_rules" -> gcRules, "num_deleted_objects" -> numDeletedObjects)

    val stream = dstFS.create(dstPath)
    try {
      stream.writeChars(compact(render(jsonSummary)))
    } finally {
      stream.close()
    }
  }
}<|MERGE_RESOLUTION|>--- conflicted
+++ resolved
@@ -222,16 +222,12 @@
     val maxCommitIsoDatetime = hc.get(LAKEFS_CONF_DEBUG_GC_MAX_COMMIT_ISO_DATETIME_KEY, "")
     val runIDToReproduce = hc.get(LAKEFS_CONF_DEBUG_GC_REPRODUCE_RUN_ID_KEY, "")
 
-<<<<<<< HEAD
-    val markID = hc.get(LAKEFS_CONF_GC_MARK_ID, UUID.randomUUID().toString)
-=======
     if(hc.getBoolean(LAKEFS_CONF_DEBUG_GC_NO_DELETE_KEY, false)) {
       Console.err.printf("The \"%s\" configuration is deprecated. Use \"%s=false\" instead", LAKEFS_CONF_DEBUG_GC_NO_DELETE_KEY, LAKEFS_CONF_GC_DO_SWEEP)
       System.exit(1)
     }
 
-    val markId = hc.get(LAKEFS_CONF_GC_MARK_ID, UUID.randomUUID().toString)
->>>>>>> 3d11d44a
+    val markID = hc.get(LAKEFS_CONF_GC_MARK_ID, UUID.randomUUID().toString)
     val shouldMark = hc.getBoolean(LAKEFS_CONF_GC_DO_MARK, true)
     val shouldSweep = hc.getBoolean(LAKEFS_CONF_GC_DO_SWEEP, true)
 
