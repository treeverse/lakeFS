lazy val baseName = "lakefs-spark"

lazy val projectVersion = "0.1.0-SNAPSHOT.5"
isSnapshot := true

// Spark versions 2.4.7 and 3.0.1 use different Scala versions.  Changing this is a deep
// change, so key the Spark distinction by the Scala distinction.  sbt doesn't appear to
// support other ways of changing emitted Scala binary versions using the same compiler.

// SO https://stackoverflow.com/a/60177627/192263 hints that we cannot use 2.11 here before
// this version
lazy val scala211Version = "2.11.12"
lazy val scala212Version = "2.12.12"

def settingsToCompileIn(dir: String) = {
  Seq(
    Compile / scalaSource := (ThisBuild / baseDirectory).value / dir / "src" / "main" / "scala",
    Test / scalaSource := (ThisBuild / baseDirectory).value / dir / "src" / "test" / "scala",
    Compile / resourceDirectory := (ThisBuild / baseDirectory).value / dir / "src" / "main" / "resources",
    Compile / PB.includePaths += (Compile / resourceDirectory).value,
    Compile / PB.protoSources += (Compile / resourceDirectory).value,
  )
}

lazy val core =
  (project in file(s"core"))
    .settings(
      name := "lakefs-spark-client",
      sharedSettings,
      settingsToCompileIn("core"),
      PB.targets := Seq(
        scalapb.gen() -> (Compile / sourceManaged).value / "scalapb",
      ),
      libraryDependencies ++= Seq(
        "org.rocksdb" % "rocksdbjni" % "6.6.4",
        "commons-codec" % "commons-codec" % "1.15",
        "com.thesamet.scalapb" %% "scalapb-runtime" % scalapb.compiler.Version.scalapbVersion % "protobuf",
        "org.apache.hadoop" % "hadoop-aws" % "2.7.7",
        "org.apache.hadoop" % "hadoop-common" % "2.7.7",
        "org.scalaj" %% "scalaj-http" % "2.4.2",
        "org.json4s" %% "json4s-native" % "3.7.0-M8",
        "com.google.guava" % "guava" % "16.0.1",
        "com.google.guava" % "failureaccess" % "1.0.1",
      ),
    )

lazy val examples =
  (project in file(s"examples"))
    .settings(
      name := "lakefs-spark-example",
      sharedSettings,
      settingsToCompileIn("examples"),
<<<<<<< HEAD
      mainClass in assembly := Some("io.treeverse.examples.List"),
    ).dependsOn(core)
=======
      scalaVersion := buildType.scalaVersion,
      libraryDependencies += "org.apache.spark" %% "spark-sql" % buildType.sparkVersion % "provided",
      assembly / mainClass := Some("io.treeverse.examples.List"),
    )

lazy val spark2Type = new BuildType("247", scala211Version, "2.4.7", "0.9.8", "2.7.7")
lazy val spark3Type = new BuildType("301", scala212Version, "3.0.1", "0.10.11", "2.7.7")
>>>>>>> d28f82ec

//lazy val core3 = generateCoreProject(spark3Type)
//lazy val examples3 = generateExamplesProject(spark3Type).dependsOn(core3)

lazy val root = (project in file(".")).aggregate(core, examples)

// Use an older JDK to be Spark compatible
javacOptions ++= Seq("-source", "1.8", "-target", "1.8")
scalacOptions ++= Seq("-release", "8", "-target:jvm-1.8")

lazy val assemblySettings = Seq(
  assembly / assemblyMergeStrategy := (_ => MergeStrategy.first),
  assembly / assemblyShadeRules := Seq(
    ShadeRule.rename("org.apache.http.**" -> "org.apache.httpShaded@1").inAll,
    ShadeRule.rename("com.google.protobuf.**" -> "shadeproto.@1").inAll,
    ShadeRule
      .rename("com.google.common.**" -> "shadegooglecommon.@1")
      .inLibrary(
        "com.google.guava" % "guava" % "30.1-jre",
        "com.google.guava" % "failureaccess" % "1.0.1",
      )
      .inProject,
    ShadeRule.rename("scala.collection.compat.**" -> "shadecompat.@1").inAll,
  ),
)

// Don't publish root project
root / publish / skip := true

lazy val commonSettings = Seq(
  version := projectVersion,
  crossScalaVersions := Seq(scala211Version, scala212Version),
  libraryDependencies ++= {
    CrossVersion.partialVersion(scalaVersion.value) match {
      case Some((2, scalaMajor)) if scalaMajor >= 12 =>
        Seq(
          "org.apache.spark" %% "spark-sql" % "3.0.1" % "provided"
        )
      case Some((2, scalaMajor)) if scalaMajor >= 11 =>
        libraryDependencies.value ++ Seq(
          "org.apache.spark" %% "spark-sql" % "2.4.7" % "provided"
        )
    }
  },
)

lazy val publishSettings = Seq(
  publishTo := {
    val nexus = "https://s01.oss.sonatype.org/"
    if (isSnapshot.value)
      Some("snapshots" at nexus + "content/repositories/snapshots")
    else Some("releases" at nexus + "service/local/staging/deploy/maven2")
  },
  // Remove all additional repository other than Maven Central from POM
  pomIncludeRepository := { _ => false },
)

lazy val sharedSettings = commonSettings ++ assemblySettings ++ publishSettings

ThisBuild / scmInfo := Some(
  ScmInfo(
    url("https://github.com/treeverse/lakeFS/clients/spark"),
    "scm:git@github.com:treeverse/lakeFS.git",
  ),
)
ThisBuild / developers := List(
  Developer(
    id = "ariels",
    name = "Ariel Shaqed (Scolnicov)",
    email = "ariels@treeverse.io",
    url = url("https://github.com/arielshaqed"),
  ),
  Developer(
    id = "baraktr",
    name = "B. A.",
    email = "barak.amar@treeverse.io",
    url = url("https://github.com/nopcoder"),
  ),
  Developer(
    id = "ozkatz",
    name = "Oz Katz",
    email = "oz.katz@treeverse.io",
    url = url("https://github.com/ozkatz"),
  ),
  Developer(
    id = "johnnyaug",
    name = "J. A.",
    email = "yoni.augarten@treeverse.io",
    url = url("https://github.com/johnnyaug"),
  ),
)

credentials ++= Seq(
  Credentials(Path.userHome / ".sbt" / "credentials"),
  Credentials(Path.userHome / ".sbt" / "sonatype_credentials"),
)

ThisBuild / versionScheme := Some("early-semver")
ThisBuild / organization := "io.treeverse"
ThisBuild / organizationName := "Treeverse Labs"
ThisBuild / organizationHomepage := Some(url("http://treeverse.io"))
ThisBuild / description := "Spark client for lakeFS object metadata."
ThisBuild / licenses := List(
  "Apache 2" -> new URL("http://www.apache.org/licenses/LICENSE-2.0.txt"),
)
ThisBuild / homepage := Some(url("https://github.com/treeverse/spark-client"))<|MERGE_RESOLUTION|>--- conflicted
+++ resolved
@@ -50,18 +50,8 @@
       name := "lakefs-spark-example",
       sharedSettings,
       settingsToCompileIn("examples"),
-<<<<<<< HEAD
-      mainClass in assembly := Some("io.treeverse.examples.List"),
+      assembly / mainClass := Some("io.treeverse.examples.List"),
     ).dependsOn(core)
-=======
-      scalaVersion := buildType.scalaVersion,
-      libraryDependencies += "org.apache.spark" %% "spark-sql" % buildType.sparkVersion % "provided",
-      assembly / mainClass := Some("io.treeverse.examples.List"),
-    )
-
-lazy val spark2Type = new BuildType("247", scala211Version, "2.4.7", "0.9.8", "2.7.7")
-lazy val spark3Type = new BuildType("301", scala212Version, "3.0.1", "0.10.11", "2.7.7")
->>>>>>> d28f82ec
 
 //lazy val core3 = generateCoreProject(spark3Type)
 //lazy val examples3 = generateExamplesProject(spark3Type).dependsOn(core3)
