--- conflicted
+++ resolved
@@ -736,16 +736,9 @@
 **400** | Validation Error |  -  |
 **401** | Unauthorized |  -  |
 **403** | Forbidden |  -  |
-<<<<<<< HEAD
-**404** | Not Found |  -  |
-**409** | Conflict |  -  |
-**410** | Operation Expired |  -  |
-**412** | precondition failed (e.g. a pre-merge hook returned a failure) |  -  |
-=======
 **404** | Resource Not Found |  -  |
 **409** | Resource Conflicts With Target |  -  |
 **412** | Precondition Failed (e.g. a pre-commit hook returned a failure) |  -  |
->>>>>>> 5ac8c9ab
 **429** | too many requests |  -  |
 **501** | Not Implemented |  -  |
 **0** | Internal Server Error |  -  |
