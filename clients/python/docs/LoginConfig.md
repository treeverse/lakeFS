# LoginConfig


## Properties

Name | Type | Description | Notes
------------ | ------------- | ------------- | -------------
**rbac** | **str** | RBAC will remain enabled on GUI if \&quot;external\&quot;.  That only works with an external auth service.  | [optional] 
**username_ui_placeholder** | **str** | Placeholder text to display in the username field of the login form.  | [optional] 
**password_ui_placeholder** | **str** | Placeholder text to display in the password field of the login form.  | [optional] 
**login_url** | **str** | Primary URL to use for login. | 
<<<<<<< HEAD
**login_url_method** | **str** | Defines login behavior when login_url is set. - redirect (default): Auto-redirect to login_url. - select: Show a page to choose between logging in via login_url or with lakeFS credentials. Ignored if login_url is not configured.  | [optional] [default to 'redirect']
=======
**login_url_method** | **str** | Defines login behavior when login_url is set. - none: For OSS users. - redirect: Auto-redirect to login_url. - select: Show a page to choose between logging in via login_url or with lakeFS credentials. Ignored if login_url is not configured.  | [optional] 
>>>>>>> f340badf
**login_failed_message** | **str** | Message to display to users who fail to login; a full sentence that is rendered in HTML and may contain a link to a secondary login method  | [optional] 
**fallback_login_url** | **str** | Secondary URL to offer users to use for login. | [optional] 
**fallback_login_label** | **str** | Label to place on fallback_login_url. | [optional] 
**login_cookie_names** | **List[str]** | Cookie names used to store JWT | 
**logout_url** | **str** | URL to use for logging out. | 

## Example

```python
from lakefs_sdk.models.login_config import LoginConfig

# TODO update the JSON string below
json = "{}"
# create an instance of LoginConfig from a JSON string
login_config_instance = LoginConfig.from_json(json)
# print the JSON string representation of the object
print LoginConfig.to_json()

# convert the object into a dict
login_config_dict = login_config_instance.to_dict()
# create an instance of LoginConfig from a dict
login_config_form_dict = login_config.from_dict(login_config_dict)
```
[[Back to Model list]](../README.md#documentation-for-models) [[Back to API list]](../README.md#documentation-for-api-endpoints) [[Back to README]](../README.md)

<|MERGE_RESOLUTION|>--- conflicted
+++ resolved
@@ -9,11 +9,7 @@
 **username_ui_placeholder** | **str** | Placeholder text to display in the username field of the login form.  | [optional] 
 **password_ui_placeholder** | **str** | Placeholder text to display in the password field of the login form.  | [optional] 
 **login_url** | **str** | Primary URL to use for login. | 
-<<<<<<< HEAD
-**login_url_method** | **str** | Defines login behavior when login_url is set. - redirect (default): Auto-redirect to login_url. - select: Show a page to choose between logging in via login_url or with lakeFS credentials. Ignored if login_url is not configured.  | [optional] [default to 'redirect']
-=======
 **login_url_method** | **str** | Defines login behavior when login_url is set. - none: For OSS users. - redirect: Auto-redirect to login_url. - select: Show a page to choose between logging in via login_url or with lakeFS credentials. Ignored if login_url is not configured.  | [optional] 
->>>>>>> f340badf
 **login_failed_message** | **str** | Message to display to users who fail to login; a full sentence that is rendered in HTML and may contain a link to a secondary login method  | [optional] 
 **fallback_login_url** | **str** | Secondary URL to offer users to use for login. | [optional] 
 **fallback_login_label** | **str** | Label to place on fallback_login_url. | [optional] 
