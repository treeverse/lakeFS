# lakefs_client.ConfigApi

All URIs are relative to *http://localhost/api/v1*

Method | HTTP request | Description
------------- | ------------- | -------------
<<<<<<< HEAD
[**get_lake_fs_version**](ConfigApi.md#get_lake_fs_version) | **GET** /config/version | 
[**get_storage_config**](ConfigApi.md#get_storage_config) | **GET** /config/storage | 


# **get_lake_fs_version**
> VersionConfig get_lake_fs_version()



get version of lakeFS server
=======
[**get_config**](ConfigApi.md#get_config) | **GET** /config | 
[**get_garbage_collection_config**](ConfigApi.md#get_garbage_collection_config) | **GET** /config/garbage-collection | 


# **get_config**
> Config get_config()



retrieve lakeFS configuration
>>>>>>> e47b687b

### Example

* Basic Authentication (basic_auth):
* Api Key Authentication (cookie_auth):
* Bearer (JWT) Authentication (jwt_token):
* Api Key Authentication (oidc_auth):
* Api Key Authentication (saml_auth):

```python
import time
import lakefs_client
from lakefs_client.api import config_api
from lakefs_client.model.config import Config
from lakefs_client.model.error import Error
from pprint import pprint
# Defining the host is optional and defaults to http://localhost/api/v1
# See configuration.py for a list of all supported configuration parameters.
configuration = lakefs_client.Configuration(
    host = "http://localhost/api/v1"
)

# The client must configure the authentication and authorization parameters
# in accordance with the API server security policy.
# Examples for each auth method are provided below, use the example that
# satisfies your auth use case.

# Configure HTTP basic authorization: basic_auth
configuration = lakefs_client.Configuration(
    username = 'YOUR_USERNAME',
    password = 'YOUR_PASSWORD'
)

# Configure API key authorization: cookie_auth
configuration.api_key['cookie_auth'] = 'YOUR_API_KEY'

# Uncomment below to setup prefix (e.g. Bearer) for API key, if needed
# configuration.api_key_prefix['cookie_auth'] = 'Bearer'

# Configure Bearer authorization (JWT): jwt_token
configuration = lakefs_client.Configuration(
    access_token = 'YOUR_BEARER_TOKEN'
)

# Configure API key authorization: oidc_auth
configuration.api_key['oidc_auth'] = 'YOUR_API_KEY'

# Uncomment below to setup prefix (e.g. Bearer) for API key, if needed
# configuration.api_key_prefix['oidc_auth'] = 'Bearer'

# Configure API key authorization: saml_auth
configuration.api_key['saml_auth'] = 'YOUR_API_KEY'

# Uncomment below to setup prefix (e.g. Bearer) for API key, if needed
# configuration.api_key_prefix['saml_auth'] = 'Bearer'

# Enter a context with an instance of the API client
with lakefs_client.ApiClient(configuration) as api_client:
    # Create an instance of the API class
    api_instance = config_api.ConfigApi(api_client)

    # example, this endpoint has no required or optional parameters
    try:
        api_response = api_instance.get_config()
        pprint(api_response)
    except lakefs_client.ApiException as e:
        print("Exception when calling ConfigApi->get_config: %s\n" % e)
```


### Parameters
This endpoint does not need any parameter.

### Return type

[**Config**](Config.md)

### Authorization

[basic_auth](../README.md#basic_auth), [cookie_auth](../README.md#cookie_auth), [jwt_token](../README.md#jwt_token), [oidc_auth](../README.md#oidc_auth), [saml_auth](../README.md#saml_auth)

### HTTP request headers

 - **Content-Type**: Not defined
 - **Accept**: application/json


### HTTP response details

| Status code | Description | Response headers |
|-------------|-------------|------------------|
**200** | lakeFS configuration |  -  |
**401** | Unauthorized |  -  |

[[Back to top]](#) [[Back to API list]](../README.md#documentation-for-api-endpoints) [[Back to Model list]](../README.md#documentation-for-models) [[Back to README]](../README.md)

# **get_garbage_collection_config**
> GarbageCollectionConfig get_garbage_collection_config()



get information of gc settings

### Example

* Basic Authentication (basic_auth):
* Api Key Authentication (cookie_auth):
* Bearer (JWT) Authentication (jwt_token):
* Api Key Authentication (oidc_auth):
* Api Key Authentication (saml_auth):

```python
import time
import lakefs_client
from lakefs_client.api import config_api
from lakefs_client.model.garbage_collection_config import GarbageCollectionConfig
from lakefs_client.model.error import Error
from pprint import pprint
# Defining the host is optional and defaults to http://localhost/api/v1
# See configuration.py for a list of all supported configuration parameters.
configuration = lakefs_client.Configuration(
    host = "http://localhost/api/v1"
)

# The client must configure the authentication and authorization parameters
# in accordance with the API server security policy.
# Examples for each auth method are provided below, use the example that
# satisfies your auth use case.

# Configure HTTP basic authorization: basic_auth
configuration = lakefs_client.Configuration(
    username = 'YOUR_USERNAME',
    password = 'YOUR_PASSWORD'
)

# Configure API key authorization: cookie_auth
configuration.api_key['cookie_auth'] = 'YOUR_API_KEY'

# Uncomment below to setup prefix (e.g. Bearer) for API key, if needed
# configuration.api_key_prefix['cookie_auth'] = 'Bearer'

# Configure Bearer authorization (JWT): jwt_token
configuration = lakefs_client.Configuration(
    access_token = 'YOUR_BEARER_TOKEN'
)

# Configure API key authorization: oidc_auth
configuration.api_key['oidc_auth'] = 'YOUR_API_KEY'

# Uncomment below to setup prefix (e.g. Bearer) for API key, if needed
# configuration.api_key_prefix['oidc_auth'] = 'Bearer'

# Configure API key authorization: saml_auth
configuration.api_key['saml_auth'] = 'YOUR_API_KEY'

# Uncomment below to setup prefix (e.g. Bearer) for API key, if needed
# configuration.api_key_prefix['saml_auth'] = 'Bearer'

# Enter a context with an instance of the API client
with lakefs_client.ApiClient(configuration) as api_client:
    # Create an instance of the API class
    api_instance = config_api.ConfigApi(api_client)

    # example, this endpoint has no required or optional parameters
    try:
        api_response = api_instance.get_garbage_collection_config()
        pprint(api_response)
    except lakefs_client.ApiException as e:
        print("Exception when calling ConfigApi->get_garbage_collection_config: %s\n" % e)
```


### Parameters
This endpoint does not need any parameter.

### Return type

[**GarbageCollectionConfig**](GarbageCollectionConfig.md)

### Authorization

[basic_auth](../README.md#basic_auth), [cookie_auth](../README.md#cookie_auth), [jwt_token](../README.md#jwt_token), [oidc_auth](../README.md#oidc_auth), [saml_auth](../README.md#saml_auth)

### HTTP request headers

 - **Content-Type**: Not defined
 - **Accept**: application/json


### HTTP response details

| Status code | Description | Response headers |
|-------------|-------------|------------------|
**200** | lakeFS garbage collection config |  -  |
**401** | Unauthorized |  -  |

[[Back to top]](#) [[Back to API list]](../README.md#documentation-for-api-endpoints) [[Back to Model list]](../README.md#documentation-for-models) [[Back to README]](../README.md)
<|MERGE_RESOLUTION|>--- conflicted
+++ resolved
@@ -4,18 +4,6 @@
 
 Method | HTTP request | Description
 ------------- | ------------- | -------------
-<<<<<<< HEAD
-[**get_lake_fs_version**](ConfigApi.md#get_lake_fs_version) | **GET** /config/version | 
-[**get_storage_config**](ConfigApi.md#get_storage_config) | **GET** /config/storage | 
-
-
-# **get_lake_fs_version**
-> VersionConfig get_lake_fs_version()
-
-
-
-get version of lakeFS server
-=======
 [**get_config**](ConfigApi.md#get_config) | **GET** /config | 
 [**get_garbage_collection_config**](ConfigApi.md#get_garbage_collection_config) | **GET** /config/garbage-collection | 
 
@@ -26,7 +14,6 @@
 
 
 retrieve lakeFS configuration
->>>>>>> e47b687b
 
 ### Example
 
