# coding: utf-8

"""
    lakeFS API

    lakeFS HTTP API

    The version of the OpenAPI document: 1.0.0
    Contact: services@treeverse.io
    Generated by OpenAPI Generator (https://openapi-generator.tech)

    Do not edit the class manually.
"""  # noqa: E501


import unittest
import datetime

from lakefs_sdk.models.setup_state import SetupState  # noqa: E501

class TestSetupState(unittest.TestCase):
    """SetupState unit test stubs"""

    def setUp(self):
        pass

    def tearDown(self):
        pass

    def make_instance(self, include_optional) -> SetupState:
        """Test SetupState
            include_option is a boolean, when False only required
            params are included, when True both required and
            optional params are included """
        # uncomment below to create an instance of `SetupState`
        """
        model = SetupState()  # noqa: E501
        if include_optional:
            return SetupState(
                state = 'initialized',
                comm_prefs_missing = True,
                login_config = lakefs_sdk.models.login_config.LoginConfig(
                    rbac = 'none', 
                    username_ui_placeholder = '', 
                    password_ui_placeholder = '', 
                    login_url = '', 
<<<<<<< HEAD
                    login_url_method = 'redirect', 
=======
                    login_url_method = 'none', 
>>>>>>> f340badf
                    login_failed_message = '', 
                    fallback_login_url = '', 
                    fallback_login_label = '', 
                    login_cookie_names = [
                        ''
                        ], 
                    logout_url = '', )
            )
        else:
            return SetupState(
        )
        """

    def testSetupState(self):
        """Test SetupState"""
        # inst_req_only = self.make_instance(include_optional=False)
        # inst_req_and_optional = self.make_instance(include_optional=True)

if __name__ == '__main__':
    unittest.main()<|MERGE_RESOLUTION|>--- conflicted
+++ resolved
@@ -44,11 +44,7 @@
                     username_ui_placeholder = '', 
                     password_ui_placeholder = '', 
                     login_url = '', 
-<<<<<<< HEAD
-                    login_url_method = 'redirect', 
-=======
                     login_url_method = 'none', 
->>>>>>> f340badf
                     login_failed_message = '', 
                     fallback_login_url = '', 
                     fallback_login_label = '', 
