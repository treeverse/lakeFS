openapi: 3.0.0
info:
  description: lakeFS HTTP API
  license:
    name: Apache 2.0
    url: https://www.apache.org/licenses/LICENSE-2.0.html
  title: lakeFS API
  version: 1.0.0
servers:
- description: lakeFS server endpoint
  url: /api/v1
security:
- jwt_token: []
- basic_auth: []
- cookie_auth: []
- oidc_auth: []
- saml_auth: []
paths:
  /setup_comm_prefs:
    post:
      operationId: setupCommPrefs
      requestBody:
        content:
          application/json:
            schema:
              $ref: '#/components/schemas/CommPrefsInput'
        required: true
      responses:
        "200":
          description: communication preferences saved successfully
        "400":
          content:
            application/json:
              schema:
                $ref: '#/components/schemas/Error'
          description: Bad Request
        "409":
          content:
            application/json:
              schema:
                $ref: '#/components/schemas/Error'
          description: setup was already completed
        "412":
          content:
            application/json:
              schema:
                $ref: '#/components/schemas/Error'
          description: wrong setup state for this operation
        "429":
          description: too many requests
        default:
          content:
            application/json:
              schema:
                $ref: '#/components/schemas/Error'
          description: Internal Server Error
      security: []
      summary: setup communications preferences
      tags:
      - internal
      x-content-type: application/json
      x-accepts: application/json
  /setup_lakefs:
    get:
      operationId: getSetupState
      responses:
        "200":
          content:
            application/json:
              schema:
                $ref: '#/components/schemas/SetupState'
          description: lakeFS setup state
        "429":
          description: too many requests
        default:
          content:
            application/json:
              schema:
                $ref: '#/components/schemas/Error'
          description: Internal Server Error
      security: []
      summary: check if the lakeFS installation is already set up
      tags:
      - internal
      x-accepts: application/json
    post:
      operationId: setup
      requestBody:
        content:
          application/json:
            schema:
              $ref: '#/components/schemas/Setup'
        required: true
      responses:
        "200":
          content:
            application/json:
              schema:
                $ref: '#/components/schemas/CredentialsWithSecret'
          description: user created successfully
        "400":
          content:
            application/json:
              schema:
                $ref: '#/components/schemas/Error'
          description: Bad Request
        "409":
          content:
            application/json:
              schema:
                $ref: '#/components/schemas/Error'
          description: setup was already called
        "429":
          description: too many requests
        default:
          content:
            application/json:
              schema:
                $ref: '#/components/schemas/Error'
          description: Internal Server Error
      security: []
      summary: setup lakeFS and create a first user
      tags:
      - internal
      x-content-type: application/json
      x-accepts: application/json
  /user:
    get:
      operationId: getCurrentUser
      responses:
        "200":
          content:
            application/json:
              schema:
                $ref: '#/components/schemas/CurrentUser'
          description: user
      summary: get current user
      tags:
      - auth
      x-accepts: application/json
  /auth/login:
    post:
      operationId: login
      requestBody:
        content:
          application/json:
            schema:
              $ref: '#/components/schemas/LoginInformation'
      responses:
        "200":
          content:
            application/json:
              schema:
                $ref: '#/components/schemas/AuthenticationToken'
          description: successful login
          headers:
            Set-Cookie:
              explode: false
              schema:
                example: access_token=abcde12356; Path=/; HttpOnly
                type: string
              style: simple
        "400":
          content:
            application/json:
              schema:
                $ref: '#/components/schemas/Error'
          description: Bad Request
        "401":
          content:
            application/json:
              schema:
                $ref: '#/components/schemas/Error'
          description: Unauthorized
        "429":
          description: too many requests
        default:
          content:
            application/json:
              schema:
                $ref: '#/components/schemas/Error'
          description: Internal Server Error
      security: []
      summary: perform a login
      tags:
      - auth
      x-content-type: application/json
      x-accepts: application/json
  /auth/external/principal/login:
    post:
      operationId: externalPrincipalLogin
      requestBody:
        content:
          application/json:
            schema:
              $ref: '#/components/schemas/ExternalLoginInformation'
      responses:
        "200":
          content:
            application/json:
              schema:
                $ref: '#/components/schemas/AuthenticationToken'
          description: successful external login
        "400":
          content:
            application/json:
              schema:
                $ref: '#/components/schemas/Error'
          description: Bad Request
        "401":
          content:
            application/json:
              schema:
                $ref: '#/components/schemas/Error'
          description: Unauthorized
        "403":
          content:
            application/json:
              schema:
                $ref: '#/components/schemas/Error'
          description: Forbidden
        "404":
          content:
            application/json:
              schema:
                $ref: '#/components/schemas/Error'
          description: Resource Not Found
        "429":
          description: too many requests
        default:
          content:
            application/json:
              schema:
                $ref: '#/components/schemas/Error'
          description: Internal Server Error
      security: []
      summary: perform a login using an external authenticator
      tags:
      - external
      - experimental
      - auth
      x-content-type: application/json
      x-accepts: application/json
  /sts/login:
    post:
      operationId: stsLogin
      requestBody:
        content:
          application/json:
            schema:
              $ref: '#/components/schemas/StsAuthRequest'
        required: true
      responses:
        "200":
          content:
            application/json:
              schema:
                $ref: '#/components/schemas/AuthenticationToken'
          description: successful STS login
        "400":
          content:
            application/json:
              schema:
                $ref: '#/components/schemas/Error'
          description: Bad Request
        "401":
          content:
            application/json:
              schema:
                $ref: '#/components/schemas/Error'
          description: Unauthorized
        "429":
          description: too many requests
        default:
          content:
            application/json:
              schema:
                $ref: '#/components/schemas/Error'
          description: Internal Server Error
      security: []
      summary: perform a login with STS
      tags:
      - experimental
      x-content-type: application/json
      x-accepts: application/json
  /auth/capabilities:
    get:
      operationId: getAuthCapabilities
      responses:
        "200":
          content:
            application/json:
              schema:
                $ref: '#/components/schemas/AuthCapabilities'
          description: auth capabilities
        "429":
          description: too many requests
        default:
          content:
            application/json:
              schema:
                $ref: '#/components/schemas/Error'
          description: Internal Server Error
      security: []
      summary: list authentication capabilities supported
      tags:
      - internal
      x-accepts: application/json
  /auth/users:
    get:
      operationId: listUsers
      parameters:
      - allowEmptyValue: true
        description: return items prefixed with this value
        explode: true
        in: query
        name: prefix
        required: false
        schema:
          type: string
        style: form
      - allowEmptyValue: true
        description: return items after this value
        explode: true
        in: query
        name: after
        required: false
        schema:
          type: string
        style: form
      - description: how many items to return
        explode: true
        in: query
        name: amount
        required: false
        schema:
          default: 100
          maximum: 1000
          minimum: -1
          type: integer
        style: form
      responses:
        "200":
          content:
            application/json:
              schema:
                $ref: '#/components/schemas/UserList'
          description: user list
        "400":
          content:
            application/json:
              schema:
                $ref: '#/components/schemas/Error'
          description: Bad Request
        "401":
          content:
            application/json:
              schema:
                $ref: '#/components/schemas/Error'
          description: Unauthorized
        "429":
          description: too many requests
        default:
          content:
            application/json:
              schema:
                $ref: '#/components/schemas/Error'
          description: Internal Server Error
      summary: list users
      tags:
      - auth
      x-accepts: application/json
    post:
      operationId: createUser
      requestBody:
        content:
          application/json:
            schema:
              $ref: '#/components/schemas/UserCreation'
      responses:
        "201":
          content:
            application/json:
              schema:
                $ref: '#/components/schemas/User'
          description: user
        "400":
          content:
            application/json:
              schema:
                $ref: '#/components/schemas/Error'
          description: validation error
        "401":
          content:
            application/json:
              schema:
                $ref: '#/components/schemas/Error'
          description: Unauthorized
        "409":
          content:
            application/json:
              schema:
                $ref: '#/components/schemas/Error'
          description: Resource Conflicts With Target
        "429":
          description: too many requests
        default:
          content:
            application/json:
              schema:
                $ref: '#/components/schemas/Error'
          description: Internal Server Error
      summary: create user
      tags:
      - auth
      x-content-type: application/json
      x-accepts: application/json
  /auth/users/{userId}:
    delete:
      operationId: deleteUser
      parameters:
      - explode: false
        in: path
        name: userId
        required: true
        schema:
          type: string
        style: simple
      responses:
        "204":
          description: user deleted successfully
        "400":
          content:
            application/json:
              schema:
                $ref: '#/components/schemas/Error'
          description: Bad Request
        "401":
          content:
            application/json:
              schema:
                $ref: '#/components/schemas/Error'
          description: Unauthorized
        "404":
          content:
            application/json:
              schema:
                $ref: '#/components/schemas/Error'
          description: Resource Not Found
        "429":
          description: too many requests
        default:
          content:
            application/json:
              schema:
                $ref: '#/components/schemas/Error'
          description: Internal Server Error
      summary: delete user
      tags:
      - auth
      x-accepts: application/json
    get:
      operationId: getUser
      parameters:
      - explode: false
        in: path
        name: userId
        required: true
        schema:
          type: string
        style: simple
      responses:
        "200":
          content:
            application/json:
              schema:
                $ref: '#/components/schemas/User'
          description: user
        "400":
          content:
            application/json:
              schema:
                $ref: '#/components/schemas/Error'
          description: Bad Request
        "401":
          content:
            application/json:
              schema:
                $ref: '#/components/schemas/Error'
          description: Unauthorized
        "404":
          content:
            application/json:
              schema:
                $ref: '#/components/schemas/Error'
          description: Resource Not Found
        "429":
          description: too many requests
        default:
          content:
            application/json:
              schema:
                $ref: '#/components/schemas/Error'
          description: Internal Server Error
      summary: get user
      tags:
      - auth
      x-accepts: application/json
  /auth/groups:
    get:
      operationId: listGroups
      parameters:
      - allowEmptyValue: true
        description: return items prefixed with this value
        explode: true
        in: query
        name: prefix
        required: false
        schema:
          type: string
        style: form
      - allowEmptyValue: true
        description: return items after this value
        explode: true
        in: query
        name: after
        required: false
        schema:
          type: string
        style: form
      - description: how many items to return
        explode: true
        in: query
        name: amount
        required: false
        schema:
          default: 100
          maximum: 1000
          minimum: -1
          type: integer
        style: form
      responses:
        "200":
          content:
            application/json:
              schema:
                $ref: '#/components/schemas/GroupList'
          description: group list
        "400":
          content:
            application/json:
              schema:
                $ref: '#/components/schemas/Error'
          description: Bad Request
        "401":
          content:
            application/json:
              schema:
                $ref: '#/components/schemas/Error'
          description: Unauthorized
        "429":
          description: too many requests
        default:
          content:
            application/json:
              schema:
                $ref: '#/components/schemas/Error'
          description: Internal Server Error
      summary: list groups
      tags:
      - auth
      x-accepts: application/json
    post:
      operationId: createGroup
      requestBody:
        content:
          application/json:
            schema:
              $ref: '#/components/schemas/GroupCreation'
      responses:
        "201":
          content:
            application/json:
              schema:
                $ref: '#/components/schemas/Group'
          description: group
        "400":
          content:
            application/json:
              schema:
                $ref: '#/components/schemas/Error'
          description: Bad Request
        "401":
          content:
            application/json:
              schema:
                $ref: '#/components/schemas/Error'
          description: Unauthorized
        "404":
          content:
            application/json:
              schema:
                $ref: '#/components/schemas/Error'
          description: Resource Not Found
        "429":
          description: too many requests
        default:
          content:
            application/json:
              schema:
                $ref: '#/components/schemas/Error'
          description: Internal Server Error
      summary: create group
      tags:
      - auth
      x-content-type: application/json
      x-accepts: application/json
  /auth/groups/{groupId}:
    delete:
      operationId: deleteGroup
      parameters:
      - explode: false
        in: path
        name: groupId
        required: true
        schema:
          type: string
        style: simple
      responses:
        "204":
          description: group deleted successfully
        "400":
          content:
            application/json:
              schema:
                $ref: '#/components/schemas/Error'
          description: Bad Request
        "401":
          content:
            application/json:
              schema:
                $ref: '#/components/schemas/Error'
          description: Unauthorized
        "404":
          content:
            application/json:
              schema:
                $ref: '#/components/schemas/Error'
          description: Resource Not Found
        "429":
          description: too many requests
        default:
          content:
            application/json:
              schema:
                $ref: '#/components/schemas/Error'
          description: Internal Server Error
      summary: delete group
      tags:
      - auth
      x-accepts: application/json
    get:
      operationId: getGroup
      parameters:
      - explode: false
        in: path
        name: groupId
        required: true
        schema:
          type: string
        style: simple
      responses:
        "200":
          content:
            application/json:
              schema:
                $ref: '#/components/schemas/Group'
          description: group
        "400":
          content:
            application/json:
              schema:
                $ref: '#/components/schemas/Error'
          description: Bad Request
        "401":
          content:
            application/json:
              schema:
                $ref: '#/components/schemas/Error'
          description: Unauthorized
        "404":
          content:
            application/json:
              schema:
                $ref: '#/components/schemas/Error'
          description: Resource Not Found
        "429":
          description: too many requests
        default:
          content:
            application/json:
              schema:
                $ref: '#/components/schemas/Error'
          description: Internal Server Error
      summary: get group
      tags:
      - auth
      x-accepts: application/json
  /auth/policies:
    get:
      operationId: listPolicies
      parameters:
      - allowEmptyValue: true
        description: return items prefixed with this value
        explode: true
        in: query
        name: prefix
        required: false
        schema:
          type: string
        style: form
      - allowEmptyValue: true
        description: return items after this value
        explode: true
        in: query
        name: after
        required: false
        schema:
          type: string
        style: form
      - description: how many items to return
        explode: true
        in: query
        name: amount
        required: false
        schema:
          default: 100
          maximum: 1000
          minimum: -1
          type: integer
        style: form
      responses:
        "200":
          content:
            application/json:
              schema:
                $ref: '#/components/schemas/PolicyList'
          description: policy list
        "400":
          content:
            application/json:
              schema:
                $ref: '#/components/schemas/Error'
          description: Bad Request
        "401":
          content:
            application/json:
              schema:
                $ref: '#/components/schemas/Error'
          description: Unauthorized
        "429":
          description: too many requests
        default:
          content:
            application/json:
              schema:
                $ref: '#/components/schemas/Error'
          description: Internal Server Error
      summary: list policies
      tags:
      - auth
      x-accepts: application/json
    post:
      operationId: createPolicy
      requestBody:
        content:
          application/json:
            schema:
              $ref: '#/components/schemas/Policy'
        required: true
      responses:
        "201":
          content:
            application/json:
              schema:
                $ref: '#/components/schemas/Policy'
          description: policy
        "400":
          content:
            application/json:
              schema:
                $ref: '#/components/schemas/Error'
          description: Validation Error
        "401":
          content:
            application/json:
              schema:
                $ref: '#/components/schemas/Error'
          description: Unauthorized
        "409":
          content:
            application/json:
              schema:
                $ref: '#/components/schemas/Error'
          description: Resource Conflicts With Target
        "429":
          description: too many requests
        default:
          content:
            application/json:
              schema:
                $ref: '#/components/schemas/Error'
          description: Internal Server Error
      summary: create policy
      tags:
      - auth
      x-content-type: application/json
      x-accepts: application/json
  /auth/policies/{policyId}:
    delete:
      operationId: deletePolicy
      parameters:
      - explode: false
        in: path
        name: policyId
        required: true
        schema:
          type: string
        style: simple
      responses:
        "204":
          description: policy deleted successfully
        "400":
          content:
            application/json:
              schema:
                $ref: '#/components/schemas/Error'
          description: Bad Request
        "401":
          content:
            application/json:
              schema:
                $ref: '#/components/schemas/Error'
          description: Unauthorized
        "404":
          content:
            application/json:
              schema:
                $ref: '#/components/schemas/Error'
          description: Resource Not Found
        "429":
          description: too many requests
        default:
          content:
            application/json:
              schema:
                $ref: '#/components/schemas/Error'
          description: Internal Server Error
      summary: delete policy
      tags:
      - auth
      x-accepts: application/json
    get:
      operationId: getPolicy
      parameters:
      - explode: false
        in: path
        name: policyId
        required: true
        schema:
          type: string
        style: simple
      responses:
        "200":
          content:
            application/json:
              schema:
                $ref: '#/components/schemas/Policy'
          description: policy
        "400":
          content:
            application/json:
              schema:
                $ref: '#/components/schemas/Error'
          description: Bad Request
        "401":
          content:
            application/json:
              schema:
                $ref: '#/components/schemas/Error'
          description: Unauthorized
        "404":
          content:
            application/json:
              schema:
                $ref: '#/components/schemas/Error'
          description: Resource Not Found
        "429":
          description: too many requests
        default:
          content:
            application/json:
              schema:
                $ref: '#/components/schemas/Error'
          description: Internal Server Error
      summary: get policy
      tags:
      - auth
      x-accepts: application/json
    put:
      operationId: updatePolicy
      parameters:
      - explode: false
        in: path
        name: policyId
        required: true
        schema:
          type: string
        style: simple
      requestBody:
        content:
          application/json:
            schema:
              $ref: '#/components/schemas/Policy'
        required: true
      responses:
        "200":
          content:
            application/json:
              schema:
                $ref: '#/components/schemas/Policy'
          description: policy
        "400":
          content:
            application/json:
              schema:
                $ref: '#/components/schemas/Error'
          description: Validation Error
        "401":
          content:
            application/json:
              schema:
                $ref: '#/components/schemas/Error'
          description: Unauthorized
        "404":
          content:
            application/json:
              schema:
                $ref: '#/components/schemas/Error'
          description: Resource Not Found
        "429":
          description: too many requests
        default:
          content:
            application/json:
              schema:
                $ref: '#/components/schemas/Error'
          description: Internal Server Error
      summary: update policy
      tags:
      - auth
      x-content-type: application/json
      x-accepts: application/json
  /auth/groups/{groupId}/members:
    get:
      operationId: listGroupMembers
      parameters:
      - explode: false
        in: path
        name: groupId
        required: true
        schema:
          type: string
        style: simple
      - allowEmptyValue: true
        description: return items prefixed with this value
        explode: true
        in: query
        name: prefix
        required: false
        schema:
          type: string
        style: form
      - allowEmptyValue: true
        description: return items after this value
        explode: true
        in: query
        name: after
        required: false
        schema:
          type: string
        style: form
      - description: how many items to return
        explode: true
        in: query
        name: amount
        required: false
        schema:
          default: 100
          maximum: 1000
          minimum: -1
          type: integer
        style: form
      responses:
        "200":
          content:
            application/json:
              schema:
                $ref: '#/components/schemas/UserList'
          description: group member list
        "400":
          content:
            application/json:
              schema:
                $ref: '#/components/schemas/Error'
          description: Bad Request
        "401":
          content:
            application/json:
              schema:
                $ref: '#/components/schemas/Error'
          description: Unauthorized
        "429":
          description: too many requests
        default:
          content:
            application/json:
              schema:
                $ref: '#/components/schemas/Error'
          description: Internal Server Error
      summary: list group members
      tags:
      - auth
      x-accepts: application/json
  /auth/groups/{groupId}/members/{userId}:
    delete:
      operationId: deleteGroupMembership
      parameters:
      - explode: false
        in: path
        name: groupId
        required: true
        schema:
          type: string
        style: simple
      - explode: false
        in: path
        name: userId
        required: true
        schema:
          type: string
        style: simple
      responses:
        "204":
          description: membership deleted successfully
        "400":
          content:
            application/json:
              schema:
                $ref: '#/components/schemas/Error'
          description: Bad Request
        "401":
          content:
            application/json:
              schema:
                $ref: '#/components/schemas/Error'
          description: Unauthorized
        "404":
          content:
            application/json:
              schema:
                $ref: '#/components/schemas/Error'
          description: Resource Not Found
        "429":
          description: too many requests
        default:
          content:
            application/json:
              schema:
                $ref: '#/components/schemas/Error'
          description: Internal Server Error
      summary: delete group membership
      tags:
      - auth
      x-accepts: application/json
    put:
      operationId: addGroupMembership
      parameters:
      - explode: false
        in: path
        name: groupId
        required: true
        schema:
          type: string
        style: simple
      - explode: false
        in: path
        name: userId
        required: true
        schema:
          type: string
        style: simple
      responses:
        "201":
          description: membership added successfully
        "400":
          content:
            application/json:
              schema:
                $ref: '#/components/schemas/Error'
          description: Bad Request
        "401":
          content:
            application/json:
              schema:
                $ref: '#/components/schemas/Error'
          description: Unauthorized
        "404":
          content:
            application/json:
              schema:
                $ref: '#/components/schemas/Error'
          description: Resource Not Found
        "429":
          description: too many requests
        default:
          content:
            application/json:
              schema:
                $ref: '#/components/schemas/Error'
          description: Internal Server Error
      summary: add group membership
      tags:
      - auth
      x-accepts: application/json
  /auth/users/{userId}/credentials:
    get:
      operationId: listUserCredentials
      parameters:
      - explode: false
        in: path
        name: userId
        required: true
        schema:
          type: string
        style: simple
      - allowEmptyValue: true
        description: return items prefixed with this value
        explode: true
        in: query
        name: prefix
        required: false
        schema:
          type: string
        style: form
      - allowEmptyValue: true
        description: return items after this value
        explode: true
        in: query
        name: after
        required: false
        schema:
          type: string
        style: form
      - description: how many items to return
        explode: true
        in: query
        name: amount
        required: false
        schema:
          default: 100
          maximum: 1000
          minimum: -1
          type: integer
        style: form
      responses:
        "200":
          content:
            application/json:
              schema:
                $ref: '#/components/schemas/CredentialsList'
          description: credential list
        "400":
          content:
            application/json:
              schema:
                $ref: '#/components/schemas/Error'
          description: Bad Request
        "401":
          content:
            application/json:
              schema:
                $ref: '#/components/schemas/Error'
          description: Unauthorized
        "404":
          content:
            application/json:
              schema:
                $ref: '#/components/schemas/Error'
          description: Resource Not Found
        "429":
          description: too many requests
        default:
          content:
            application/json:
              schema:
                $ref: '#/components/schemas/Error'
          description: Internal Server Error
      summary: list user credentials
      tags:
      - auth
      x-accepts: application/json
    post:
      operationId: createCredentials
      parameters:
      - explode: false
        in: path
        name: userId
        required: true
        schema:
          type: string
        style: simple
      responses:
        "201":
          content:
            application/json:
              schema:
                $ref: '#/components/schemas/CredentialsWithSecret'
          description: credentials
        "400":
          content:
            application/json:
              schema:
                $ref: '#/components/schemas/Error'
          description: Bad Request
        "401":
          content:
            application/json:
              schema:
                $ref: '#/components/schemas/Error'
          description: Unauthorized
        "404":
          content:
            application/json:
              schema:
                $ref: '#/components/schemas/Error'
          description: Resource Not Found
        "429":
          description: too many requests
        default:
          content:
            application/json:
              schema:
                $ref: '#/components/schemas/Error'
          description: Internal Server Error
      summary: create credentials
      tags:
      - auth
      x-accepts: application/json
  /auth/users/{userId}/credentials/{accessKeyId}:
    delete:
      operationId: deleteCredentials
      parameters:
      - explode: false
        in: path
        name: userId
        required: true
        schema:
          type: string
        style: simple
      - explode: false
        in: path
        name: accessKeyId
        required: true
        schema:
          type: string
        style: simple
      responses:
        "204":
          description: credentials deleted successfully
        "400":
          content:
            application/json:
              schema:
                $ref: '#/components/schemas/Error'
          description: Bad Request
        "401":
          content:
            application/json:
              schema:
                $ref: '#/components/schemas/Error'
          description: Unauthorized
        "404":
          content:
            application/json:
              schema:
                $ref: '#/components/schemas/Error'
          description: Resource Not Found
        "429":
          description: too many requests
        default:
          content:
            application/json:
              schema:
                $ref: '#/components/schemas/Error'
          description: Internal Server Error
      summary: delete credentials
      tags:
      - auth
      x-accepts: application/json
    get:
      operationId: getCredentials
      parameters:
      - explode: false
        in: path
        name: userId
        required: true
        schema:
          type: string
        style: simple
      - explode: false
        in: path
        name: accessKeyId
        required: true
        schema:
          type: string
        style: simple
      responses:
        "200":
          content:
            application/json:
              schema:
                $ref: '#/components/schemas/Credentials'
          description: credentials
        "400":
          content:
            application/json:
              schema:
                $ref: '#/components/schemas/Error'
          description: Bad Request
        "401":
          content:
            application/json:
              schema:
                $ref: '#/components/schemas/Error'
          description: Unauthorized
        "404":
          content:
            application/json:
              schema:
                $ref: '#/components/schemas/Error'
          description: Resource Not Found
        "429":
          description: too many requests
        default:
          content:
            application/json:
              schema:
                $ref: '#/components/schemas/Error'
          description: Internal Server Error
      summary: get credentials
      tags:
      - auth
      x-accepts: application/json
  /auth/users/{userId}/groups:
    get:
      operationId: listUserGroups
      parameters:
      - explode: false
        in: path
        name: userId
        required: true
        schema:
          type: string
        style: simple
      - allowEmptyValue: true
        description: return items prefixed with this value
        explode: true
        in: query
        name: prefix
        required: false
        schema:
          type: string
        style: form
      - allowEmptyValue: true
        description: return items after this value
        explode: true
        in: query
        name: after
        required: false
        schema:
          type: string
        style: form
      - description: how many items to return
        explode: true
        in: query
        name: amount
        required: false
        schema:
          default: 100
          maximum: 1000
          minimum: -1
          type: integer
        style: form
      responses:
        "200":
          content:
            application/json:
              schema:
                $ref: '#/components/schemas/GroupList'
          description: group list
        "400":
          content:
            application/json:
              schema:
                $ref: '#/components/schemas/Error'
          description: Bad Request
        "401":
          content:
            application/json:
              schema:
                $ref: '#/components/schemas/Error'
          description: Unauthorized
        "404":
          content:
            application/json:
              schema:
                $ref: '#/components/schemas/Error'
          description: Resource Not Found
        "429":
          description: too many requests
        default:
          content:
            application/json:
              schema:
                $ref: '#/components/schemas/Error'
          description: Internal Server Error
      summary: list user groups
      tags:
      - auth
      x-accepts: application/json
  /auth/users/{userId}/policies:
    get:
      operationId: listUserPolicies
      parameters:
      - explode: false
        in: path
        name: userId
        required: true
        schema:
          type: string
        style: simple
      - allowEmptyValue: true
        description: return items prefixed with this value
        explode: true
        in: query
        name: prefix
        required: false
        schema:
          type: string
        style: form
      - allowEmptyValue: true
        description: return items after this value
        explode: true
        in: query
        name: after
        required: false
        schema:
          type: string
        style: form
      - description: how many items to return
        explode: true
        in: query
        name: amount
        required: false
        schema:
          default: 100
          maximum: 1000
          minimum: -1
          type: integer
        style: form
      - description: will return all distinct policies attached to the user or any
          of its groups
        explode: true
        in: query
        name: effective
        required: false
        schema:
          default: false
          type: boolean
        style: form
      responses:
        "200":
          content:
            application/json:
              schema:
                $ref: '#/components/schemas/PolicyList'
          description: policy list
        "400":
          content:
            application/json:
              schema:
                $ref: '#/components/schemas/Error'
          description: Bad Request
        "401":
          content:
            application/json:
              schema:
                $ref: '#/components/schemas/Error'
          description: Unauthorized
        "404":
          content:
            application/json:
              schema:
                $ref: '#/components/schemas/Error'
          description: Resource Not Found
        "429":
          description: too many requests
        default:
          content:
            application/json:
              schema:
                $ref: '#/components/schemas/Error'
          description: Internal Server Error
      summary: list user policies
      tags:
      - auth
      x-accepts: application/json
  /auth/users/{userId}/policies/{policyId}:
    delete:
      operationId: detachPolicyFromUser
      parameters:
      - explode: false
        in: path
        name: userId
        required: true
        schema:
          type: string
        style: simple
      - explode: false
        in: path
        name: policyId
        required: true
        schema:
          type: string
        style: simple
      responses:
        "204":
          description: policy detached successfully
        "400":
          content:
            application/json:
              schema:
                $ref: '#/components/schemas/Error'
          description: Bad Request
        "401":
          content:
            application/json:
              schema:
                $ref: '#/components/schemas/Error'
          description: Unauthorized
        "404":
          content:
            application/json:
              schema:
                $ref: '#/components/schemas/Error'
          description: Resource Not Found
        "429":
          description: too many requests
        default:
          content:
            application/json:
              schema:
                $ref: '#/components/schemas/Error'
          description: Internal Server Error
      summary: detach policy from user
      tags:
      - auth
      x-accepts: application/json
    put:
      operationId: attachPolicyToUser
      parameters:
      - explode: false
        in: path
        name: userId
        required: true
        schema:
          type: string
        style: simple
      - explode: false
        in: path
        name: policyId
        required: true
        schema:
          type: string
        style: simple
      responses:
        "201":
          description: policy attached successfully
        "400":
          content:
            application/json:
              schema:
                $ref: '#/components/schemas/Error'
          description: Bad Request
        "401":
          content:
            application/json:
              schema:
                $ref: '#/components/schemas/Error'
          description: Unauthorized
        "404":
          content:
            application/json:
              schema:
                $ref: '#/components/schemas/Error'
          description: Resource Not Found
        "429":
          description: too many requests
        default:
          content:
            application/json:
              schema:
                $ref: '#/components/schemas/Error'
          description: Internal Server Error
      summary: attach policy to user
      tags:
      - auth
      x-accepts: application/json
  /auth/users/{userId}/external/principals:
    delete:
      operationId: deleteUserExternalPrincipal
      parameters:
      - explode: false
        in: path
        name: userId
        required: true
        schema:
          type: string
        style: simple
      - explode: true
        in: query
        name: principalId
        required: true
        schema:
          type: string
        style: form
      responses:
        "204":
          description: external principal detached successfully
        "400":
          content:
            application/json:
              schema:
                $ref: '#/components/schemas/Error'
          description: Bad Request
        "401":
          content:
            application/json:
              schema:
                $ref: '#/components/schemas/Error'
          description: Unauthorized
        "404":
          content:
            application/json:
              schema:
                $ref: '#/components/schemas/Error'
          description: Resource Not Found
        "429":
          description: too many requests
        default:
          content:
            application/json:
              schema:
                $ref: '#/components/schemas/Error'
          description: Internal Server Error
      summary: delete external principal from user
      tags:
      - auth
      - external
      - experimental
      x-accepts: application/json
    post:
      operationId: createUserExternalPrincipal
      parameters:
      - explode: false
        in: path
        name: userId
        required: true
        schema:
          type: string
        style: simple
      - explode: true
        in: query
        name: principalId
        required: true
        schema:
          type: string
        style: form
      requestBody:
        content:
          application/json:
            schema:
              $ref: '#/components/schemas/ExternalPrincipalCreation'
        required: false
      responses:
        "201":
          description: external principal attached successfully
        "400":
          content:
            application/json:
              schema:
                $ref: '#/components/schemas/Error'
          description: Bad Request
        "401":
          content:
            application/json:
              schema:
                $ref: '#/components/schemas/Error'
          description: Unauthorized
        "404":
          content:
            application/json:
              schema:
                $ref: '#/components/schemas/Error'
          description: Resource Not Found
        "409":
          content:
            application/json:
              schema:
                $ref: '#/components/schemas/Error'
          description: Resource Conflicts With Target
        "429":
          description: too many requests
        default:
          content:
            application/json:
              schema:
                $ref: '#/components/schemas/Error'
          description: Internal Server Error
      summary: attach external principal to user
      tags:
      - auth
      - external
      - experimental
      x-content-type: application/json
      x-accepts: application/json
  /auth/users/{userId}/external/principals/ls:
    get:
      operationId: listUserExternalPrincipals
      parameters:
      - explode: false
        in: path
        name: userId
        required: true
        schema:
          type: string
        style: simple
      - allowEmptyValue: true
        description: return items prefixed with this value
        explode: true
        in: query
        name: prefix
        required: false
        schema:
          type: string
        style: form
      - allowEmptyValue: true
        description: return items after this value
        explode: true
        in: query
        name: after
        required: false
        schema:
          type: string
        style: form
      - description: how many items to return
        explode: true
        in: query
        name: amount
        required: false
        schema:
          default: 100
          maximum: 1000
          minimum: -1
          type: integer
        style: form
      responses:
        "200":
          content:
            application/json:
              schema:
                $ref: '#/components/schemas/ExternalPrincipalList'
          description: external principals list
        "400":
          content:
            application/json:
              schema:
                $ref: '#/components/schemas/Error'
          description: Bad Request
        "401":
          content:
            application/json:
              schema:
                $ref: '#/components/schemas/Error'
          description: Unauthorized
        "404":
          content:
            application/json:
              schema:
                $ref: '#/components/schemas/Error'
          description: Resource Not Found
        "429":
          description: too many requests
        default:
          content:
            application/json:
              schema:
                $ref: '#/components/schemas/Error'
          description: Internal Server Error
      summary: list user external policies attached to a user
      tags:
      - auth
      - external
      - experimental
      x-accepts: application/json
  /auth/external/principals:
    get:
      operationId: getExternalPrincipal
      parameters:
      - explode: true
        in: query
        name: principalId
        required: true
        schema:
          type: string
        style: form
      responses:
        "200":
          content:
            application/json:
              schema:
                $ref: '#/components/schemas/ExternalPrincipal'
          description: external principal
        "400":
          content:
            application/json:
              schema:
                $ref: '#/components/schemas/Error'
          description: Bad Request
        "401":
          content:
            application/json:
              schema:
                $ref: '#/components/schemas/Error'
          description: Unauthorized
        "404":
          content:
            application/json:
              schema:
                $ref: '#/components/schemas/Error'
          description: Resource Not Found
        "429":
          description: too many requests
        default:
          content:
            application/json:
              schema:
                $ref: '#/components/schemas/Error'
          description: Internal Server Error
      summary: describe external principal by id
      tags:
      - auth
      - external
      - experimental
      x-accepts: application/json
  /auth/groups/{groupId}/policies:
    get:
      operationId: listGroupPolicies
      parameters:
      - explode: false
        in: path
        name: groupId
        required: true
        schema:
          type: string
        style: simple
      - allowEmptyValue: true
        description: return items prefixed with this value
        explode: true
        in: query
        name: prefix
        required: false
        schema:
          type: string
        style: form
      - allowEmptyValue: true
        description: return items after this value
        explode: true
        in: query
        name: after
        required: false
        schema:
          type: string
        style: form
      - description: how many items to return
        explode: true
        in: query
        name: amount
        required: false
        schema:
          default: 100
          maximum: 1000
          minimum: -1
          type: integer
        style: form
      responses:
        "200":
          content:
            application/json:
              schema:
                $ref: '#/components/schemas/PolicyList'
          description: policy list
        "400":
          content:
            application/json:
              schema:
                $ref: '#/components/schemas/Error'
          description: Bad Request
        "401":
          content:
            application/json:
              schema:
                $ref: '#/components/schemas/Error'
          description: Unauthorized
        "404":
          content:
            application/json:
              schema:
                $ref: '#/components/schemas/Error'
          description: Resource Not Found
        "429":
          description: too many requests
        default:
          content:
            application/json:
              schema:
                $ref: '#/components/schemas/Error'
          description: Internal Server Error
      summary: list group policies
      tags:
      - auth
      x-accepts: application/json
  /auth/groups/{groupId}/policies/{policyId}:
    delete:
      operationId: detachPolicyFromGroup
      parameters:
      - explode: false
        in: path
        name: groupId
        required: true
        schema:
          type: string
        style: simple
      - explode: false
        in: path
        name: policyId
        required: true
        schema:
          type: string
        style: simple
      responses:
        "204":
          description: policy detached successfully
        "400":
          content:
            application/json:
              schema:
                $ref: '#/components/schemas/Error'
          description: Bad Request
        "401":
          content:
            application/json:
              schema:
                $ref: '#/components/schemas/Error'
          description: Unauthorized
        "404":
          content:
            application/json:
              schema:
                $ref: '#/components/schemas/Error'
          description: Resource Not Found
        "429":
          description: too many requests
        default:
          content:
            application/json:
              schema:
                $ref: '#/components/schemas/Error'
          description: Internal Server Error
      summary: detach policy from group
      tags:
      - auth
      x-accepts: application/json
    put:
      operationId: attachPolicyToGroup
      parameters:
      - explode: false
        in: path
        name: groupId
        required: true
        schema:
          type: string
        style: simple
      - explode: false
        in: path
        name: policyId
        required: true
        schema:
          type: string
        style: simple
      responses:
        "201":
          description: policy attached successfully
        "400":
          content:
            application/json:
              schema:
                $ref: '#/components/schemas/Error'
          description: Bad Request
        "401":
          content:
            application/json:
              schema:
                $ref: '#/components/schemas/Error'
          description: Unauthorized
        "404":
          content:
            application/json:
              schema:
                $ref: '#/components/schemas/Error'
          description: Resource Not Found
        "429":
          description: too many requests
        default:
          content:
            application/json:
              schema:
                $ref: '#/components/schemas/Error'
          description: Internal Server Error
      summary: attach policy to group
      tags:
      - auth
      x-accepts: application/json
  /auth/groups/{groupId}/acl:
    get:
      operationId: getGroupACL
      parameters:
      - explode: false
        in: path
        name: groupId
        required: true
        schema:
          type: string
        style: simple
      responses:
        "200":
          content:
            application/json:
              schema:
                $ref: '#/components/schemas/ACL'
          description: ACL of group
        "400":
          content:
            application/json:
              schema:
                $ref: '#/components/schemas/Error'
          description: Bad Request
        "401":
          content:
            application/json:
              schema:
                $ref: '#/components/schemas/Error'
          description: Unauthorized
        "404":
          content:
            application/json:
              schema:
                $ref: '#/components/schemas/ErrorNoACL'
          description: "Group not found, or group found but has no ACL"
        "429":
          description: too many requests
        default:
          content:
            application/json:
              schema:
                $ref: '#/components/schemas/Error'
          description: Internal Server Error
      summary: get ACL of group
      tags:
      - auth
      x-accepts: application/json
    post:
      operationId: setGroupACL
      parameters:
      - explode: false
        in: path
        name: groupId
        required: true
        schema:
          type: string
        style: simple
      requestBody:
        content:
          application/json:
            schema:
              $ref: '#/components/schemas/ACL'
        required: true
      responses:
        "201":
          description: ACL successfully changed
        "400":
          content:
            application/json:
              schema:
                $ref: '#/components/schemas/Error'
          description: Bad Request
        "401":
          content:
            application/json:
              schema:
                $ref: '#/components/schemas/Error'
          description: Unauthorized
        "404":
          content:
            application/json:
              schema:
                $ref: '#/components/schemas/Error'
          description: Resource Not Found
        "429":
          description: too many requests
        default:
          content:
            application/json:
              schema:
                $ref: '#/components/schemas/Error'
          description: Internal Server Error
      summary: set ACL of group
      tags:
      - auth
      x-content-type: application/json
      x-accepts: application/json
  /auth/get-token/start:
    get:
      operationId: getTokenRedirect
      responses:
        "303":
          description: "login on this page, await results on the mailbox URL"
          headers:
            Location:
              description: open this URL on the browser
              explode: false
              schema:
                type: string
              style: simple
            X-LakeFS-Mailbox:
              description: GET the token from this mailbox.  Keep the mailbox SECRET!
              explode: false
              schema:
                type: string
              style: simple
        "401":
          content:
            application/json:
              schema:
                $ref: '#/components/schemas/Error'
          description: Unauthorized
        "429":
          description: too many requests
        "501":
          content:
            application/json:
              schema:
                $ref: '#/components/schemas/Error'
          description: Not Implemented
        default:
          content:
            application/json:
              schema:
                $ref: '#/components/schemas/Error'
          description: Internal Server Error
      security: []
      summary: start acquiring a token by logging in on a browser
      tags:
      - auth
      - experimental
      x-accepts: application/json
  /auth/get-token/mailboxes/{mailbox}:
    get:
      operationId: getTokenFromMailbox
      parameters:
      - description: mailbox returned by getTokenRedirect
        explode: false
        in: path
        name: mailbox
        required: true
        schema:
          type: string
        style: simple
      responses:
        "200":
          content:
            application/json:
              schema:
                $ref: '#/components/schemas/AuthenticationToken'
          description: user successfully logged in
        "400":
          content:
            application/json:
              schema:
                $ref: '#/components/schemas/Error'
          description: Bad Request
        "401":
          content:
            application/json:
              schema:
                $ref: '#/components/schemas/Error'
          description: Unauthorized
        "404":
          content:
            application/json:
              schema:
                $ref: '#/components/schemas/Error'
          description: Resource Not Found
        "429":
          description: too many requests
        "501":
          content:
            application/json:
              schema:
                $ref: '#/components/schemas/Error'
          description: Not Implemented
        default:
          content:
            application/json:
              schema:
                $ref: '#/components/schemas/Error'
          description: Internal Server Error
      security: []
      summary: receive the token after user has authenticated on redirect URL.
      tags:
      - auth
      - experimental
      x-accepts: application/json
  /auth/get-token/release-token/{loginRequestToken}:
    get:
      operationId: releaseTokenToMailbox
      parameters:
      - description: login request token returned by getTokenRedirect.
        explode: false
        in: path
        name: loginRequestToken
        required: true
        schema:
          maxLength: 1024
          type: string
        style: simple
      responses:
        "204":
          description: token released
        "401":
          content:
            application/json:
              schema:
                $ref: '#/components/schemas/Error'
          description: Unauthorized
        "429":
          description: too many requests
        "501":
          content:
            application/json:
              schema:
                $ref: '#/components/schemas/Error'
          description: Not Implemented
        default:
          content:
            application/json:
              schema:
                $ref: '#/components/schemas/Error'
          description: Internal Server Error
      summary: release a token for the current (authenticated) user to the mailbox
        of this login request.
      tags:
      - auth
      - experimental
      x-accepts: application/json
  /repositories:
    get:
      operationId: listRepositories
      parameters:
      - allowEmptyValue: true
        description: return items prefixed with this value
        explode: true
        in: query
        name: prefix
        required: false
        schema:
          type: string
        style: form
      - allowEmptyValue: true
        description: return items after this value
        explode: true
        in: query
        name: after
        required: false
        schema:
          type: string
        style: form
      - description: how many items to return
        explode: true
        in: query
        name: amount
        required: false
        schema:
          default: 100
          maximum: 1000
          minimum: -1
          type: integer
        style: form
      - allowEmptyValue: true
        description: string for searching relevant entries
        explode: true
        in: query
        name: search
        required: false
        schema:
          type: string
        style: form
      responses:
        "200":
          content:
            application/json:
              schema:
                $ref: '#/components/schemas/RepositoryList'
          description: repository list
        "400":
          content:
            application/json:
              schema:
                $ref: '#/components/schemas/Error'
          description: Bad Request
        "401":
          content:
            application/json:
              schema:
                $ref: '#/components/schemas/Error'
          description: Unauthorized
        "429":
          description: too many requests
        default:
          content:
            application/json:
              schema:
                $ref: '#/components/schemas/Error'
          description: Internal Server Error
      summary: list repositories
      tags:
      - repositories
      x-accepts: application/json
    post:
      operationId: createRepository
      parameters:
      - description: "If true, create a bare repository with no initial commit and\
          \ branch"
        explode: true
        in: query
        name: bare
        required: false
        schema:
          default: false
          type: boolean
        style: form
      requestBody:
        content:
          application/json:
            schema:
              $ref: '#/components/schemas/RepositoryCreation'
        required: true
      responses:
        "201":
          content:
            application/json:
              schema:
                $ref: '#/components/schemas/Repository'
          description: repository
        "400":
          content:
            application/json:
              schema:
                $ref: '#/components/schemas/Error'
          description: Validation Error
        "401":
          content:
            application/json:
              schema:
                $ref: '#/components/schemas/Error'
          description: Unauthorized
        "409":
          content:
            application/json:
              schema:
                $ref: '#/components/schemas/Error'
          description: Resource Conflicts With Target
        "429":
          description: too many requests
        default:
          content:
            application/json:
              schema:
                $ref: '#/components/schemas/Error'
          description: Internal Server Error
      summary: create repository
      tags:
      - repositories
      x-content-type: application/json
      x-accepts: application/json
  /repositories/{repository}:
    delete:
      operationId: deleteRepository
      parameters:
      - explode: false
        in: path
        name: repository
        required: true
        schema:
          type: string
        style: simple
      - description: Bypass read-only protection and delete the repository
        explode: true
        in: query
        name: force
        required: false
        schema:
          default: false
          type: boolean
        style: form
      responses:
        "204":
          description: repository deleted successfully
        "400":
          content:
            application/json:
              schema:
                $ref: '#/components/schemas/Error'
          description: Bad Request
        "401":
          content:
            application/json:
              schema:
                $ref: '#/components/schemas/Error'
          description: Unauthorized
        "404":
          content:
            application/json:
              schema:
                $ref: '#/components/schemas/Error'
          description: Resource Not Found
        "429":
          description: too many requests
        default:
          content:
            application/json:
              schema:
                $ref: '#/components/schemas/Error'
          description: Internal Server Error
      summary: delete repository
      tags:
      - repositories
      x-accepts: application/json
    get:
      operationId: getRepository
      parameters:
      - explode: false
        in: path
        name: repository
        required: true
        schema:
          type: string
        style: simple
      responses:
        "200":
          content:
            application/json:
              schema:
                $ref: '#/components/schemas/Repository'
          description: repository
        "400":
          content:
            application/json:
              schema:
                $ref: '#/components/schemas/Error'
          description: Validation Error
        "401":
          content:
            application/json:
              schema:
                $ref: '#/components/schemas/Error'
          description: Unauthorized
        "404":
          content:
            application/json:
              schema:
                $ref: '#/components/schemas/Error'
          description: Resource Not Found
        "429":
          description: too many requests
        default:
          content:
            application/json:
              schema:
                $ref: '#/components/schemas/Error'
          description: Internal Server Error
      summary: get repository
      tags:
      - repositories
      x-accepts: application/json
  /repositories/{repository}/metadata:
    delete:
      description: |
        Delete specified keys from the repository's metadata.
      operationId: deleteRepositoryMetadata
      parameters:
      - explode: false
        in: path
        name: repository
        required: true
        schema:
          type: string
        style: simple
      requestBody:
        content:
          application/json:
            schema:
              $ref: '#/components/schemas/RepositoryMetadataKeys'
        required: true
      responses:
        "204":
          description: repository metadata keys deleted successfully
        "400":
          content:
            application/json:
              schema:
                $ref: '#/components/schemas/Error'
          description: Bad Request
        "401":
          content:
            application/json:
              schema:
                $ref: '#/components/schemas/Error'
          description: Unauthorized
        "429":
          description: too many requests
        default:
          content:
            application/json:
              schema:
                $ref: '#/components/schemas/Error'
          description: Internal Server Error
      summary: delete repository metadata
      tags:
      - internal
      x-content-type: application/json
      x-accepts: application/json
    get:
      operationId: getRepositoryMetadata
      parameters:
      - explode: false
        in: path
        name: repository
        required: true
        schema:
          type: string
        style: simple
      responses:
        "200":
          content:
            application/json:
              schema:
                $ref: '#/components/schemas/RepositoryMetadata'
          description: repository metadata
        "400":
          content:
            application/json:
              schema:
                $ref: '#/components/schemas/Error'
          description: Bad Request
        "401":
          content:
            application/json:
              schema:
                $ref: '#/components/schemas/Error'
          description: Unauthorized
        "404":
          content:
            application/json:
              schema:
                $ref: '#/components/schemas/Error'
          description: Resource Not Found
        "429":
          description: too many requests
        default:
          content:
            application/json:
              schema:
                $ref: '#/components/schemas/Error'
          description: Internal Server Error
      summary: get repository metadata
      tags:
      - repositories
      x-accepts: application/json
    post:
      description: |
        Set repository metadata. This will only add or update the provided keys, and will not remove any existing keys.
      operationId: setRepositoryMetadata
      parameters:
      - explode: false
        in: path
        name: repository
        required: true
        schema:
          type: string
        style: simple
      requestBody:
        content:
          application/json:
            schema:
              $ref: '#/components/schemas/RepositoryMetadataSet'
        required: true
      responses:
        "204":
          description: repository metadata set successfully
        "400":
          content:
            application/json:
              schema:
                $ref: '#/components/schemas/Error'
          description: Bad Request
        "401":
          content:
            application/json:
              schema:
                $ref: '#/components/schemas/Error'
          description: Unauthorized
        "404":
          content:
            application/json:
              schema:
                $ref: '#/components/schemas/Error'
          description: Resource Not Found
        "429":
          description: too many requests
        default:
          content:
            application/json:
              schema:
                $ref: '#/components/schemas/Error'
          description: Internal Server Error
      summary: set repository metadata
      tags:
      - internal
      x-content-type: application/json
      x-accepts: application/json
  /repositories/{repository}/settings/gc_rules:
    delete:
      operationId: deleteGCRules
      parameters:
      - explode: false
        in: path
        name: repository
        required: true
        schema:
          type: string
        style: simple
      responses:
        "204":
          description: deleted garbage collection rules successfully
        "400":
          content:
            application/json:
              schema:
                $ref: '#/components/schemas/Error'
          description: Bad Request
        "401":
          content:
            application/json:
              schema:
                $ref: '#/components/schemas/Error'
          description: Unauthorized
        "403":
          content:
            application/json:
              schema:
                $ref: '#/components/schemas/Error'
          description: Forbidden
        "404":
          content:
            application/json:
              schema:
                $ref: '#/components/schemas/Error'
          description: Resource Not Found
        "429":
          description: too many requests
        default:
          content:
            application/json:
              schema:
                $ref: '#/components/schemas/Error'
          description: Internal Server Error
      tags:
      - repositories
      x-accepts: application/json
    get:
      operationId: getGCRules
      parameters:
      - explode: false
        in: path
        name: repository
        required: true
        schema:
          type: string
        style: simple
      responses:
        "200":
          content:
            application/json:
              schema:
                $ref: '#/components/schemas/GarbageCollectionRules'
          description: repository GC rules
        "400":
          content:
            application/json:
              schema:
                $ref: '#/components/schemas/Error'
          description: Bad Request
        "401":
          content:
            application/json:
              schema:
                $ref: '#/components/schemas/Error'
          description: Unauthorized
        "404":
          content:
            application/json:
              schema:
                $ref: '#/components/schemas/Error'
          description: Resource Not Found
        "429":
          description: too many requests
        default:
          content:
            application/json:
              schema:
                $ref: '#/components/schemas/Error'
          description: Internal Server Error
      summary: get repository GC rules
      tags:
      - repositories
      x-accepts: application/json
    put:
      operationId: setGCRules
      parameters:
      - explode: false
        in: path
        name: repository
        required: true
        schema:
          type: string
        style: simple
      requestBody:
        content:
          application/json:
            schema:
              $ref: '#/components/schemas/GarbageCollectionRules'
        required: true
      responses:
        "204":
          description: set garbage collection rules successfully
        "400":
          content:
            application/json:
              schema:
                $ref: '#/components/schemas/Error'
          description: Bad Request
        "401":
          content:
            application/json:
              schema:
                $ref: '#/components/schemas/Error'
          description: Unauthorized
        "403":
          content:
            application/json:
              schema:
                $ref: '#/components/schemas/Error'
          description: Forbidden
        "404":
          content:
            application/json:
              schema:
                $ref: '#/components/schemas/Error'
          description: Resource Not Found
        "429":
          description: too many requests
        default:
          content:
            application/json:
              schema:
                $ref: '#/components/schemas/Error'
          description: Internal Server Error
      tags:
      - repositories
      x-content-type: application/json
      x-accepts: application/json
  /repositories/{repository}/settings/branch_protection:
    get:
      operationId: getBranchProtectionRules
      parameters:
      - explode: false
        in: path
        name: repository
        required: true
        schema:
          type: string
        style: simple
      responses:
        "200":
          content:
            application/json:
              schema:
                items:
                  $ref: '#/components/schemas/BranchProtectionRule'
                type: array
          description: branch protection rules
          headers:
            ETag:
              explode: false
              schema:
                description: ETag of the branch protection rules
                type: string
              style: simple
        "400":
          content:
            application/json:
              schema:
                $ref: '#/components/schemas/Error'
          description: Bad Request
        "401":
          content:
            application/json:
              schema:
                $ref: '#/components/schemas/Error'
          description: Unauthorized
        "404":
          content:
            application/json:
              schema:
                $ref: '#/components/schemas/Error'
          description: Resource Not Found
        "429":
          description: too many requests
        default:
          content:
            application/json:
              schema:
                $ref: '#/components/schemas/Error'
          description: Internal Server Error
      summary: get branch protection rules
      tags:
      - repositories
      x-accepts: application/json
    put:
      operationId: setBranchProtectionRules
      parameters:
      - explode: false
        in: path
        name: repository
        required: true
        schema:
          type: string
        style: simple
      - description: "if provided, the branch protection rules will be updated only\
          \ if the current ETag match the provided value"
        explode: false
        in: header
        name: If-Match
        required: false
        schema:
          type: string
        style: simple
      requestBody:
        content:
          application/json:
            schema:
              items:
                $ref: '#/components/schemas/BranchProtectionRule'
              type: array
        required: true
      responses:
        "204":
          description: branch protection rule created successfully
        "400":
          content:
            application/json:
              schema:
                $ref: '#/components/schemas/Error'
          description: Bad Request
        "401":
          content:
            application/json:
              schema:
                $ref: '#/components/schemas/Error'
          description: Unauthorized
        "403":
          content:
            application/json:
              schema:
                $ref: '#/components/schemas/Error'
          description: Forbidden
        "404":
          content:
            application/json:
              schema:
                $ref: '#/components/schemas/Error'
          description: Resource Not Found
        "412":
          content:
            application/json:
              schema:
                $ref: '#/components/schemas/Error'
          description: Precondition Failed
        "429":
          description: too many requests
        default:
          content:
            application/json:
              schema:
                $ref: '#/components/schemas/Error'
          description: Internal Server Error
      tags:
      - repositories
      x-content-type: application/json
      x-accepts: application/json
  /repositories/{repository}/refs/dump:
    put:
      operationId: dumpRefs
      parameters:
      - explode: false
        in: path
        name: repository
        required: true
        schema:
          type: string
        style: simple
      responses:
        "201":
          content:
            application/json:
              schema:
                $ref: '#/components/schemas/RefsDump'
          description: refs dump
        "400":
          content:
            application/json:
              schema:
                $ref: '#/components/schemas/Error'
          description: Validation Error
        "401":
          content:
            application/json:
              schema:
                $ref: '#/components/schemas/Error'
          description: Unauthorized
        "404":
          content:
            application/json:
              schema:
                $ref: '#/components/schemas/Error'
          description: Resource Not Found
        "429":
          description: too many requests
        default:
          content:
            application/json:
              schema:
                $ref: '#/components/schemas/Error'
          description: Internal Server Error
      summary: |
        Dump repository refs (tags, commits, branches) to object store
        Deprecated: a new API will introduce long running operations
      tags:
      - internal
      x-accepts: application/json
  /repositories/{repository}/refs/restore:
    put:
      operationId: restoreRefs
      parameters:
      - explode: false
        in: path
        name: repository
        required: true
        schema:
          type: string
        style: simple
      requestBody:
        content:
          application/json:
            schema:
              $ref: '#/components/schemas/RefsRestore'
        required: true
      responses:
        "200":
          description: refs successfully loaded
        "400":
          content:
            application/json:
              schema:
                $ref: '#/components/schemas/Error'
          description: Validation Error
        "401":
          content:
            application/json:
              schema:
                $ref: '#/components/schemas/Error'
          description: Unauthorized
        "404":
          content:
            application/json:
              schema:
                $ref: '#/components/schemas/Error'
          description: Resource Not Found
        "429":
          description: too many requests
        default:
          content:
            application/json:
              schema:
                $ref: '#/components/schemas/Error'
          description: Internal Server Error
      summary: |
        Restore repository refs (tags, commits, branches) from object store.
        Deprecated: a new API will introduce long running operations
      tags:
      - internal
      x-content-type: application/json
      x-accepts: application/json
  /repositories/{repository}/dump:
    get:
      operationId: dumpStatus
      parameters:
      - explode: false
        in: path
        name: repository
        required: true
        schema:
          type: string
        style: simple
      - explode: true
        in: query
        name: task_id
        required: true
        schema:
          type: string
        style: form
      responses:
        "200":
          content:
            application/json:
              schema:
                $ref: '#/components/schemas/RepositoryDumpStatus'
          description: dump task status
        "400":
          content:
            application/json:
              schema:
                $ref: '#/components/schemas/Error'
          description: Validation Error
        "401":
          content:
            application/json:
              schema:
                $ref: '#/components/schemas/Error'
          description: Unauthorized
        "404":
          content:
            application/json:
              schema:
                $ref: '#/components/schemas/Error'
          description: Resource Not Found
        "429":
          description: too many requests
        default:
          content:
            application/json:
              schema:
                $ref: '#/components/schemas/Error'
          description: Internal Server Error
      summary: Status of a repository dump task
      tags:
      - repositories
      x-accepts: application/json
    post:
      operationId: dumpSubmit
      parameters:
      - explode: false
        in: path
        name: repository
        required: true
        schema:
          type: string
        style: simple
      responses:
        "202":
          content:
            application/json:
              schema:
                $ref: '#/components/schemas/TaskInfo'
          description: dump task information
        "400":
          content:
            application/json:
              schema:
                $ref: '#/components/schemas/Error'
          description: Validation Error
        "401":
          content:
            application/json:
              schema:
                $ref: '#/components/schemas/Error'
          description: Unauthorized
        "404":
          content:
            application/json:
              schema:
                $ref: '#/components/schemas/Error'
          description: Resource Not Found
        default:
          content:
            application/json:
              schema:
                $ref: '#/components/schemas/Error'
          description: Internal Server Error
      summary: "Backup the repository metadata (tags, commits, branches) and save\
        \ the backup to the object store."
      tags:
      - repositories
      x-accepts: application/json
  /repositories/{repository}/restore:
    get:
      operationId: restoreStatus
      parameters:
      - explode: false
        in: path
        name: repository
        required: true
        schema:
          type: string
        style: simple
      - explode: true
        in: query
        name: task_id
        required: true
        schema:
          type: string
        style: form
      responses:
        "200":
          content:
            application/json:
              schema:
                $ref: '#/components/schemas/RepositoryRestoreStatus'
          description: restore task status
        "400":
          content:
            application/json:
              schema:
                $ref: '#/components/schemas/Error'
          description: Validation Error
        "401":
          content:
            application/json:
              schema:
                $ref: '#/components/schemas/Error'
          description: Unauthorized
        "404":
          content:
            application/json:
              schema:
                $ref: '#/components/schemas/Error'
          description: Resource Not Found
        "429":
          description: too many requests
        default:
          content:
            application/json:
              schema:
                $ref: '#/components/schemas/Error'
          description: Internal Server Error
      summary: Status of a restore request
      tags:
      - repositories
      x-accepts: application/json
    post:
      operationId: restoreSubmit
      parameters:
      - explode: false
        in: path
        name: repository
        required: true
        schema:
          type: string
        style: simple
      requestBody:
        content:
          application/json:
            schema:
              $ref: '#/components/schemas/RefsRestore'
        required: true
      responses:
        "202":
          content:
            application/json:
              schema:
                $ref: '#/components/schemas/TaskInfo'
          description: restore task created
        "400":
          content:
            application/json:
              schema:
                $ref: '#/components/schemas/Error'
          description: Validation Error
        "403":
          content:
            application/json:
              schema:
                $ref: '#/components/schemas/Error'
          description: Forbidden
        "401":
          content:
            application/json:
              schema:
                $ref: '#/components/schemas/Error'
          description: Unauthorized
        "404":
          content:
            application/json:
              schema:
                $ref: '#/components/schemas/Error'
          description: Resource Not Found
        default:
          content:
            application/json:
              schema:
                $ref: '#/components/schemas/Error'
          description: Internal Server Error
      summary: Restore repository from a dump in the object store
      tags:
      - repositories
      x-content-type: application/json
      x-accepts: application/json
  /repositories/{repository}/tags:
    get:
      operationId: listTags
      parameters:
      - explode: false
        in: path
        name: repository
        required: true
        schema:
          type: string
        style: simple
      - allowEmptyValue: true
        description: return items prefixed with this value
        explode: true
        in: query
        name: prefix
        required: false
        schema:
          type: string
        style: form
      - allowEmptyValue: true
        description: return items after this value
        explode: true
        in: query
        name: after
        required: false
        schema:
          type: string
        style: form
      - description: how many items to return
        explode: true
        in: query
        name: amount
        required: false
        schema:
          default: 100
          maximum: 1000
          minimum: -1
          type: integer
        style: form
      responses:
        "200":
          content:
            application/json:
              schema:
                $ref: '#/components/schemas/RefList'
          description: tag list
        "400":
          content:
            application/json:
              schema:
                $ref: '#/components/schemas/Error'
          description: Bad Request
        "401":
          content:
            application/json:
              schema:
                $ref: '#/components/schemas/Error'
          description: Unauthorized
        "404":
          content:
            application/json:
              schema:
                $ref: '#/components/schemas/Error'
          description: Resource Not Found
        "429":
          description: too many requests
        default:
          content:
            application/json:
              schema:
                $ref: '#/components/schemas/Error'
          description: Internal Server Error
      summary: list tags
      tags:
      - tags
      x-accepts: application/json
    post:
      operationId: createTag
      parameters:
      - explode: false
        in: path
        name: repository
        required: true
        schema:
          type: string
        style: simple
      requestBody:
        content:
          application/json:
            schema:
              $ref: '#/components/schemas/TagCreation'
        required: true
      responses:
        "201":
          content:
            application/json:
              schema:
                $ref: '#/components/schemas/Ref'
          description: tag
        "400":
          content:
            application/json:
              schema:
                $ref: '#/components/schemas/Error'
          description: Validation Error
        "401":
          content:
            application/json:
              schema:
                $ref: '#/components/schemas/Error'
          description: Unauthorized
        "403":
          content:
            application/json:
              schema:
                $ref: '#/components/schemas/Error'
          description: Forbidden
        "404":
          content:
            application/json:
              schema:
                $ref: '#/components/schemas/Error'
          description: Resource Not Found
        "409":
          content:
            application/json:
              schema:
                $ref: '#/components/schemas/Error'
          description: Resource Conflicts With Target
        "429":
          description: too many requests
        default:
          content:
            application/json:
              schema:
                $ref: '#/components/schemas/Error'
          description: Internal Server Error
      summary: create tag
      tags:
      - tags
      x-content-type: application/json
      x-accepts: application/json
  /repositories/{repository}/tags/{tag}:
    delete:
      operationId: deleteTag
      parameters:
      - explode: false
        in: path
        name: repository
        required: true
        schema:
          type: string
        style: simple
      - explode: false
        in: path
        name: tag
        required: true
        schema:
          type: string
        style: simple
      - explode: true
        in: query
        name: force
        required: false
        schema:
          type: boolean
        style: form
      responses:
        "204":
          description: tag deleted successfully
        "400":
          content:
            application/json:
              schema:
                $ref: '#/components/schemas/Error'
          description: Bad Request
        "401":
          content:
            application/json:
              schema:
                $ref: '#/components/schemas/Error'
          description: Unauthorized
        "403":
          content:
            application/json:
              schema:
                $ref: '#/components/schemas/Error'
          description: Forbidden
        "404":
          content:
            application/json:
              schema:
                $ref: '#/components/schemas/Error'
          description: Resource Not Found
        "429":
          description: too many requests
        default:
          content:
            application/json:
              schema:
                $ref: '#/components/schemas/Error'
          description: Internal Server Error
      summary: delete tag
      tags:
      - tags
      x-accepts: application/json
    get:
      operationId: getTag
      parameters:
      - explode: false
        in: path
        name: repository
        required: true
        schema:
          type: string
        style: simple
      - explode: false
        in: path
        name: tag
        required: true
        schema:
          type: string
        style: simple
      responses:
        "200":
          content:
            application/json:
              schema:
                $ref: '#/components/schemas/Ref'
          description: tag
        "400":
          content:
            application/json:
              schema:
                $ref: '#/components/schemas/Error'
          description: Bad Request
        "401":
          content:
            application/json:
              schema:
                $ref: '#/components/schemas/Error'
          description: Unauthorized
        "404":
          content:
            application/json:
              schema:
                $ref: '#/components/schemas/Error'
          description: Resource Not Found
        "429":
          description: too many requests
        default:
          content:
            application/json:
              schema:
                $ref: '#/components/schemas/Error'
          description: Internal Server Error
      summary: get tag
      tags:
      - tags
      x-accepts: application/json
  /repositories/{repository}/branches:
    get:
      operationId: listBranches
      parameters:
      - explode: false
        in: path
        name: repository
        required: true
        schema:
          type: string
        style: simple
      - allowEmptyValue: true
        description: return items prefixed with this value
        explode: true
        in: query
        name: prefix
        required: false
        schema:
          type: string
        style: form
      - allowEmptyValue: true
        description: return items after this value
        explode: true
        in: query
        name: after
        required: false
        schema:
          type: string
        style: form
      - description: how many items to return
        explode: true
        in: query
        name: amount
        required: false
        schema:
          default: 100
          maximum: 1000
          minimum: -1
          type: integer
        style: form
      - explode: true
        in: query
        name: show_hidden
        required: false
        schema:
          default: false
          description: When set - list all branches including hidden branches. *EXPERIMENTAL*
          type: boolean
        style: form
      responses:
        "200":
          content:
            application/json:
              schema:
                $ref: '#/components/schemas/RefList'
          description: branch list
        "400":
          content:
            application/json:
              schema:
                $ref: '#/components/schemas/Error'
          description: Bad Request
        "401":
          content:
            application/json:
              schema:
                $ref: '#/components/schemas/Error'
          description: Unauthorized
        "404":
          content:
            application/json:
              schema:
                $ref: '#/components/schemas/Error'
          description: Resource Not Found
        "429":
          description: too many requests
        default:
          content:
            application/json:
              schema:
                $ref: '#/components/schemas/Error'
          description: Internal Server Error
      summary: list branches
      tags:
      - branches
      x-accepts: application/json
    post:
      operationId: createBranch
      parameters:
      - explode: false
        in: path
        name: repository
        required: true
        schema:
          type: string
        style: simple
      requestBody:
        content:
          application/json:
            schema:
              $ref: '#/components/schemas/BranchCreation'
        required: true
      responses:
        "201":
          content:
            text/html:
              schema:
                type: string
          description: reference
        "400":
          content:
            application/json:
              schema:
                $ref: '#/components/schemas/Error'
          description: Validation Error
        "401":
          content:
            application/json:
              schema:
                $ref: '#/components/schemas/Error'
          description: Unauthorized
        "403":
          content:
            application/json:
              schema:
                $ref: '#/components/schemas/Error'
          description: Forbidden
        "404":
          content:
            application/json:
              schema:
                $ref: '#/components/schemas/Error'
          description: Resource Not Found
        "409":
          content:
            application/json:
              schema:
                $ref: '#/components/schemas/Error'
          description: Resource Conflicts With Target
        "429":
          description: too many requests
        default:
          content:
            application/json:
              schema:
                $ref: '#/components/schemas/Error'
          description: Internal Server Error
      summary: create branch
      tags:
      - branches
      x-content-type: application/json
      x-accepts: application/json
  /repositories/{repository}/refs/{ref}/commits:
    get:
      operationId: logCommits
      parameters:
      - explode: false
        in: path
        name: repository
        required: true
        schema:
          type: string
        style: simple
      - explode: false
        in: path
        name: ref
        required: true
        schema:
          type: string
        style: simple
      - allowEmptyValue: true
        description: return items after this value
        explode: true
        in: query
        name: after
        required: false
        schema:
          type: string
        style: form
      - description: how many items to return
        explode: true
        in: query
        name: amount
        required: false
        schema:
          default: 100
          maximum: 1000
          minimum: -1
          type: integer
        style: form
      - description: "list of paths, each element is a path of a specific object"
        explode: true
        in: query
        name: objects
        required: false
        schema:
          items:
            type: string
          type: array
        style: form
      - description: "list of paths, each element is a path of a prefix"
        explode: true
        in: query
        name: prefixes
        required: false
        schema:
          items:
            type: string
          type: array
        style: form
      - description: limit the number of items in return to 'amount'. Without further
          indication on actual number of items.
        explode: true
        in: query
        name: limit
        required: false
        schema:
          type: boolean
        style: form
      - description: "if set to true, follow only the first parent upon reaching a\
          \ merge commit"
        explode: true
        in: query
        name: first_parent
        required: false
        schema:
          type: boolean
        style: form
      - allowEmptyValue: true
        description: "Show commits more recent than a specific date-time. In case\
          \ used with stop_at parameter, will stop at the first commit that meets\
          \ any of the conditions."
        explode: true
        in: query
        name: since
        required: false
        schema:
          format: date-time
          type: string
        style: form
      - allowEmptyValue: true
        description: "A reference to stop at. In case used with since parameter, will\
          \ stop at the first commit that meets any of the conditions."
        explode: true
        in: query
        name: stop_at
        required: false
        schema:
          type: string
        style: form
      responses:
        "200":
          content:
            application/json:
              schema:
                $ref: '#/components/schemas/CommitList'
          description: commit log
        "400":
          content:
            application/json:
              schema:
                $ref: '#/components/schemas/Error'
          description: Bad Request
        "401":
          content:
            application/json:
              schema:
                $ref: '#/components/schemas/Error'
          description: Unauthorized
        "404":
          content:
            application/json:
              schema:
                $ref: '#/components/schemas/Error'
          description: Resource Not Found
        "429":
          description: too many requests
        default:
          content:
            application/json:
              schema:
                $ref: '#/components/schemas/Error'
          description: Internal Server Error
      summary: "get commit log from ref. If both objects and prefixes are empty, return\
        \ all commits."
      tags:
      - refs
      x-accepts: application/json
  /repositories/{repository}/branches/{branch}/commits:
    post:
      operationId: commit
      parameters:
      - explode: false
        in: path
        name: repository
        required: true
        schema:
          type: string
        style: simple
      - explode: false
        in: path
        name: branch
        required: true
        schema:
          type: string
        style: simple
      - description: The source metarange to commit. Branch must not have uncommitted
          changes.
        explode: true
        in: query
        name: source_metarange
        required: false
        schema:
          type: string
        style: form
      requestBody:
        content:
          application/json:
            schema:
              $ref: '#/components/schemas/CommitCreation'
        required: true
      responses:
        "201":
          content:
            application/json:
              schema:
                $ref: '#/components/schemas/Commit'
          description: commit
        "400":
          content:
            application/json:
              schema:
                $ref: '#/components/schemas/Error'
          description: Validation Error
        "401":
          content:
            application/json:
              schema:
                $ref: '#/components/schemas/Error'
          description: Unauthorized
        "403":
          content:
            application/json:
              schema:
                $ref: '#/components/schemas/Error'
          description: Forbidden
        "404":
          content:
            application/json:
              schema:
                $ref: '#/components/schemas/Error'
          description: Resource Not Found
        "409":
          content:
            application/json:
              schema:
                $ref: '#/components/schemas/Error'
          description: Resource Conflicts With Target
        "412":
          content:
            application/json:
              schema:
                $ref: '#/components/schemas/Error'
          description: Precondition Failed (e.g. a pre-commit hook returned a failure)
        "429":
          description: too many requests
        default:
          content:
            application/json:
              schema:
                $ref: '#/components/schemas/Error'
          description: Internal Server Error
      summary: create commit
      tags:
      - commits
      x-content-type: application/json
      x-accepts: application/json
  /repositories/{repository}/branches/{branch}/commits/async:
    post:
      operationId: commitAsync
      parameters:
      - explode: false
        in: path
        name: repository
        required: true
        schema:
          type: string
        style: simple
      - explode: false
        in: path
        name: branch
        required: true
        schema:
          type: string
        style: simple
      - description: The source metarange to commit. Branch must not have uncommitted
          changes.
        explode: true
        in: query
        name: source_metarange
        required: false
        schema:
          type: string
        style: form
      requestBody:
        content:
          application/json:
            schema:
              $ref: '#/components/schemas/CommitCreation'
        required: true
      responses:
        "202":
          content:
            application/json:
              schema:
                $ref: '#/components/schemas/TaskCreation'
          description: commit task started
        "400":
          content:
            application/json:
              schema:
                $ref: '#/components/schemas/Error'
          description: Validation Error
        "401":
          content:
            application/json:
              schema:
                $ref: '#/components/schemas/Error'
          description: Unauthorized
        "403":
          content:
            application/json:
              schema:
                $ref: '#/components/schemas/Error'
          description: Forbidden
        "404":
          content:
            application/json:
              schema:
                $ref: '#/components/schemas/Error'
          description: Resource Not Found
        "429":
          description: too many requests
        "501":
          content:
            application/json:
              schema:
                $ref: '#/components/schemas/Error'
          description: Not Implemented
        default:
          content:
            application/json:
              schema:
                $ref: '#/components/schemas/Error'
          description: Internal Server Error
      summary: create commit asynchronously
      tags:
      - commits
      x-content-type: application/json
      x-accepts: application/json
  /repositories/{repository}/branches/{branch}/commits/status:
    get:
      operationId: commitStatus
      parameters:
      - explode: false
        in: path
        name: repository
        required: true
        schema:
          type: string
        style: simple
      - explode: false
        in: path
        name: branch
        required: true
        schema:
          type: string
        style: simple
      - description: Unique identifier of the commit task
        explode: true
        in: query
        name: id
        required: true
        schema:
          type: string
        style: form
      responses:
        "200":
          content:
            application/json:
              schema:
                $ref: '#/components/schemas/CommitStatus'
          description: commit task status
        "400":
          content:
            application/json:
              schema:
                $ref: '#/components/schemas/CommitStatus'
          description: Validation Error
        "401":
          content:
            application/json:
              schema:
                $ref: '#/components/schemas/CommitStatus'
          description: Unauthorized
        "403":
          content:
            application/json:
              schema:
                $ref: '#/components/schemas/CommitStatus'
          description: Forbidden
        "404":
          content:
            application/json:
              schema:
                $ref: '#/components/schemas/CommitStatus'
          description: Not Found
        "409":
          content:
            application/json:
              schema:
<<<<<<< HEAD
                $ref: '#/components/schemas/Error'
          description: Resource Conflicts With Target
        "410":
          content:
            application/json:
              schema:
                $ref: '#/components/schemas/Error'
          description: task status expired
=======
                $ref: '#/components/schemas/CommitStatus'
          description: Conflict
>>>>>>> f5433421
        "412":
          content:
            application/json:
              schema:
                $ref: '#/components/schemas/CommitStatus'
          description: Precondition Failed (e.g. a pre-commit hook returned a failure)
        "429":
          content:
            application/json:
              schema:
                $ref: '#/components/schemas/CommitStatus'
          description: too many requests
        "501":
          content:
            application/json:
              schema:
                $ref: '#/components/schemas/CommitStatus'
          description: Not Implemented
        default:
          content:
            application/json:
              schema:
                $ref: '#/components/schemas/CommitStatus'
          description: Internal Server Error
      summary: get status of async commit operation
      tags:
      - commits
      x-accepts: application/json
  /repositories/{repository}/commits:
    post:
      operationId: CreateCommitRecord
      parameters:
      - explode: false
        in: path
        name: repository
        required: true
        schema:
          type: string
        style: simple
      requestBody:
        content:
          application/json:
            schema:
              $ref: '#/components/schemas/CommitRecordCreation'
        required: true
      responses:
        "204":
          description: commit record created
        "400":
          content:
            application/json:
              schema:
                $ref: '#/components/schemas/Error'
          description: Validation Error
        "401":
          content:
            application/json:
              schema:
                $ref: '#/components/schemas/Error'
          description: Unauthorized
        "403":
          content:
            application/json:
              schema:
                $ref: '#/components/schemas/Error'
          description: Forbidden
        "404":
          content:
            application/json:
              schema:
                $ref: '#/components/schemas/Error'
          description: Resource Not Found
        "429":
          description: too many requests
        default:
          content:
            application/json:
              schema:
                $ref: '#/components/schemas/Error'
          description: Internal Server Error
      summary: create commit record
      tags:
      - internal
      x-content-type: application/json
      x-accepts: application/json
  /repositories/{repository}/branches/{branch}:
    delete:
      operationId: deleteBranch
      parameters:
      - explode: false
        in: path
        name: repository
        required: true
        schema:
          type: string
        style: simple
      - explode: false
        in: path
        name: branch
        required: true
        schema:
          type: string
        style: simple
      - explode: true
        in: query
        name: force
        required: false
        schema:
          default: false
          type: boolean
        style: form
      responses:
        "204":
          description: branch deleted successfully
        "400":
          content:
            application/json:
              schema:
                $ref: '#/components/schemas/Error'
          description: Bad Request
        "401":
          content:
            application/json:
              schema:
                $ref: '#/components/schemas/Error'
          description: Unauthorized
        "403":
          content:
            application/json:
              schema:
                $ref: '#/components/schemas/Error'
          description: Forbidden
        "404":
          content:
            application/json:
              schema:
                $ref: '#/components/schemas/Error'
          description: Resource Not Found
        "429":
          description: too many requests
        default:
          content:
            application/json:
              schema:
                $ref: '#/components/schemas/Error'
          description: Internal Server Error
      summary: delete branch
      tags:
      - branches
      x-accepts: application/json
    get:
      operationId: getBranch
      parameters:
      - explode: false
        in: path
        name: repository
        required: true
        schema:
          type: string
        style: simple
      - explode: false
        in: path
        name: branch
        required: true
        schema:
          type: string
        style: simple
      responses:
        "200":
          content:
            application/json:
              schema:
                $ref: '#/components/schemas/Ref'
          description: branch
        "400":
          content:
            application/json:
              schema:
                $ref: '#/components/schemas/Error'
          description: Bad Request
        "401":
          content:
            application/json:
              schema:
                $ref: '#/components/schemas/Error'
          description: Unauthorized
        "404":
          content:
            application/json:
              schema:
                $ref: '#/components/schemas/Error'
          description: Resource Not Found
        "429":
          description: too many requests
        default:
          content:
            application/json:
              schema:
                $ref: '#/components/schemas/Error'
          description: Internal Server Error
      summary: get branch
      tags:
      - branches
      x-accepts: application/json
    put:
      operationId: resetBranch
      parameters:
      - explode: false
        in: path
        name: repository
        required: true
        schema:
          type: string
        style: simple
      - explode: false
        in: path
        name: branch
        required: true
        schema:
          type: string
        style: simple
      requestBody:
        content:
          application/json:
            schema:
              $ref: '#/components/schemas/ResetCreation'
        required: true
      responses:
        "204":
          description: reset successful
        "400":
          content:
            application/json:
              schema:
                $ref: '#/components/schemas/Error'
          description: Bad Request
        "401":
          content:
            application/json:
              schema:
                $ref: '#/components/schemas/Error'
          description: Unauthorized
        "403":
          content:
            application/json:
              schema:
                $ref: '#/components/schemas/Error'
          description: Forbidden
        "404":
          content:
            application/json:
              schema:
                $ref: '#/components/schemas/Error'
          description: Resource Not Found
        "429":
          description: too many requests
        default:
          content:
            application/json:
              schema:
                $ref: '#/components/schemas/Error'
          description: Internal Server Error
      summary: reset branch
      tags:
      - branches
      x-content-type: application/json
      x-accepts: application/json
  /repositories/{repository}/branches/{branch}/hard_reset:
    put:
      description: Relocate branch to refer to ref.  Branch must not contain uncommitted
        data.
      operationId: hardResetBranch
      parameters:
      - explode: false
        in: path
        name: repository
        required: true
        schema:
          type: string
        style: simple
      - explode: false
        in: path
        name: branch
        required: true
        schema:
          type: string
        style: simple
      - description: "After reset, branch will point at this reference."
        explode: true
        in: query
        name: ref
        required: true
        schema:
          type: string
        style: form
      - explode: true
        in: query
        name: force
        required: false
        schema:
          default: false
          type: boolean
        style: form
      responses:
        "204":
          description: reset successful
        "400":
          content:
            application/json:
              schema:
                $ref: '#/components/schemas/Error'
          description: Bad Request
        "401":
          content:
            application/json:
              schema:
                $ref: '#/components/schemas/Error'
          description: Unauthorized
        "403":
          content:
            application/json:
              schema:
                $ref: '#/components/schemas/Error'
          description: Forbidden
        "404":
          content:
            application/json:
              schema:
                $ref: '#/components/schemas/Error'
          description: Resource Not Found
        "429":
          description: too many requests
        default:
          content:
            application/json:
              schema:
                $ref: '#/components/schemas/Error'
          description: Internal Server Error
      summary: hard reset branch
      tags:
      - experimental
      x-accepts: application/json
  /repositories/{repository}/branches/{branch}/revert:
    post:
      operationId: revertBranch
      parameters:
      - explode: false
        in: path
        name: repository
        required: true
        schema:
          type: string
        style: simple
      - explode: false
        in: path
        name: branch
        required: true
        schema:
          type: string
        style: simple
      requestBody:
        content:
          application/json:
            schema:
              $ref: '#/components/schemas/RevertCreation'
        required: true
      responses:
        "204":
          description: revert successful
        "400":
          content:
            application/json:
              schema:
                $ref: '#/components/schemas/Error'
          description: Validation Error
        "401":
          content:
            application/json:
              schema:
                $ref: '#/components/schemas/Error'
          description: Unauthorized
        "403":
          content:
            application/json:
              schema:
                $ref: '#/components/schemas/Error'
          description: Forbidden
        "404":
          content:
            application/json:
              schema:
                $ref: '#/components/schemas/Error'
          description: Resource Not Found
        "409":
          content:
            application/json:
              schema:
                $ref: '#/components/schemas/Error'
          description: Conflict Found
        "429":
          description: too many requests
        default:
          content:
            application/json:
              schema:
                $ref: '#/components/schemas/Error'
          description: Internal Server Error
      summary: revert
      tags:
      - branches
      x-content-type: application/json
      x-accepts: application/json
  /repositories/{repository}/branches/{branch}/cherry-pick:
    post:
      operationId: cherryPick
      parameters:
      - explode: false
        in: path
        name: repository
        required: true
        schema:
          type: string
        style: simple
      - explode: false
        in: path
        name: branch
        required: true
        schema:
          type: string
        style: simple
      requestBody:
        content:
          application/json:
            schema:
              $ref: '#/components/schemas/CherryPickCreation'
        required: true
      responses:
        "201":
          content:
            application/json:
              schema:
                $ref: '#/components/schemas/Commit'
          description: the cherry-pick commit
        "400":
          content:
            application/json:
              schema:
                $ref: '#/components/schemas/Error'
          description: Validation Error
        "401":
          content:
            application/json:
              schema:
                $ref: '#/components/schemas/Error'
          description: Unauthorized
        "403":
          content:
            application/json:
              schema:
                $ref: '#/components/schemas/Error'
          description: Forbidden
        "404":
          content:
            application/json:
              schema:
                $ref: '#/components/schemas/Error'
          description: Resource Not Found
        "409":
          content:
            application/json:
              schema:
                $ref: '#/components/schemas/Error'
          description: Conflict Found
        "429":
          description: too many requests
        default:
          content:
            application/json:
              schema:
                $ref: '#/components/schemas/Error'
          description: Internal Server Error
      summary: Replay the changes from the given commit on the branch
      tags:
      - branches
      x-content-type: application/json
      x-accepts: application/json
  /repositories/{repository}/refs/{sourceRef}/merge/{destinationBranch}:
    get:
      operationId: findMergeBase
      parameters:
      - explode: false
        in: path
        name: repository
        required: true
        schema:
          type: string
        style: simple
      - description: source ref
        explode: false
        in: path
        name: sourceRef
        required: true
        schema:
          type: string
        style: simple
      - description: destination branch name
        explode: false
        in: path
        name: destinationBranch
        required: true
        schema:
          type: string
        style: simple
      responses:
        "200":
          content:
            application/json:
              schema:
                $ref: '#/components/schemas/FindMergeBaseResult'
          description: Found the merge base
        "400":
          content:
            application/json:
              schema:
                $ref: '#/components/schemas/Error'
          description: Validation Error
        "401":
          content:
            application/json:
              schema:
                $ref: '#/components/schemas/Error'
          description: Unauthorized
        "404":
          content:
            application/json:
              schema:
                $ref: '#/components/schemas/Error'
          description: Resource Not Found
        "429":
          description: too many requests
        default:
          content:
            application/json:
              schema:
                $ref: '#/components/schemas/Error'
          description: Internal Server Error
      summary: find the merge base for 2 references
      tags:
      - refs
      x-accepts: application/json
    post:
      operationId: mergeIntoBranch
      parameters:
      - explode: false
        in: path
        name: repository
        required: true
        schema:
          type: string
        style: simple
      - description: source ref
        explode: false
        in: path
        name: sourceRef
        required: true
        schema:
          type: string
        style: simple
      - description: destination branch name
        explode: false
        in: path
        name: destinationBranch
        required: true
        schema:
          type: string
        style: simple
      requestBody:
        content:
          application/json:
            schema:
              $ref: '#/components/schemas/Merge'
      responses:
        "200":
          content:
            application/json:
              schema:
                $ref: '#/components/schemas/MergeResult'
          description: merge completed
        "400":
          content:
            application/json:
              schema:
                $ref: '#/components/schemas/Error'
          description: Validation Error
        "401":
          content:
            application/json:
              schema:
                $ref: '#/components/schemas/Error'
          description: Unauthorized
        "403":
          content:
            application/json:
              schema:
                $ref: '#/components/schemas/Error'
          description: Forbidden
        "404":
          content:
            application/json:
              schema:
                $ref: '#/components/schemas/Error'
          description: Resource Not Found
        "409":
          content:
            application/json:
              schema:
                $ref: '#/components/schemas/MergeResult'
          description: |
            Conflict
            Deprecated: content schema will return Error format and not an empty MergeResult
        "412":
          content:
            application/json:
              schema:
                $ref: '#/components/schemas/Error'
          description: precondition failed (e.g. a pre-merge hook returned a failure)
        "429":
          description: too many requests
        default:
          content:
            application/json:
              schema:
                $ref: '#/components/schemas/Error'
          description: Internal Server Error
      summary: merge references
      tags:
      - refs
      x-content-type: application/json
      x-accepts: application/json
  /repositories/{repository}/refs/{sourceRef}/merge/{destinationBranch}/async:
    post:
      operationId: mergeIntoBranchAsync
      parameters:
      - explode: false
        in: path
        name: repository
        required: true
        schema:
          type: string
        style: simple
      - description: source ref
        explode: false
        in: path
        name: sourceRef
        required: true
        schema:
          type: string
        style: simple
      - description: destination branch name
        explode: false
        in: path
        name: destinationBranch
        required: true
        schema:
          type: string
        style: simple
      requestBody:
        content:
          application/json:
            schema:
              $ref: '#/components/schemas/Merge'
      responses:
        "202":
          content:
            application/json:
              schema:
                $ref: '#/components/schemas/TaskCreation'
          description: merge task started
        "400":
          content:
            application/json:
              schema:
                $ref: '#/components/schemas/Error'
          description: Validation Error
        "401":
          content:
            application/json:
              schema:
                $ref: '#/components/schemas/Error'
          description: Unauthorized
        "403":
          content:
            application/json:
              schema:
                $ref: '#/components/schemas/Error'
          description: Forbidden
        "404":
          content:
            application/json:
              schema:
                $ref: '#/components/schemas/Error'
          description: Resource Not Found
        "429":
          description: too many requests
        "501":
          content:
            application/json:
              schema:
                $ref: '#/components/schemas/Error'
          description: Not Implemented
        default:
          content:
            application/json:
              schema:
                $ref: '#/components/schemas/Error'
          description: Internal Server Error
      summary: merge references asynchronously
      tags:
      - refs
      x-content-type: application/json
      x-accepts: application/json
  /repositories/{repository}/refs/{sourceRef}/merge/{destinationBranch}/status:
    get:
      operationId: mergeIntoBranchStatus
      parameters:
      - explode: false
        in: path
        name: repository
        required: true
        schema:
          type: string
        style: simple
      - description: source ref
        explode: false
        in: path
        name: sourceRef
        required: true
        schema:
          type: string
        style: simple
      - description: destination branch name
        explode: false
        in: path
        name: destinationBranch
        required: true
        schema:
          type: string
        style: simple
      - description: Unique identifier of the merge task
        explode: true
        in: query
        name: id
        required: true
        schema:
          type: string
        style: form
      responses:
        "200":
          content:
            application/json:
              schema:
                $ref: '#/components/schemas/MergeStatus'
          description: merge task status
        "400":
          content:
            application/json:
              schema:
                $ref: '#/components/schemas/MergeStatus'
          description: Validation Error
        "401":
          content:
            application/json:
              schema:
                $ref: '#/components/schemas/MergeStatus'
          description: Unauthorized
        "403":
          content:
            application/json:
              schema:
                $ref: '#/components/schemas/MergeStatus'
          description: Forbidden
        "404":
          content:
            application/json:
              schema:
                $ref: '#/components/schemas/MergeStatus'
          description: Not Found
        "409":
          content:
            application/json:
              schema:
                $ref: '#/components/schemas/MergeStatus'
          description: Conflict
        "410":
          content:
            application/json:
              schema:
                $ref: '#/components/schemas/Error'
          description: task status expired
        "412":
          content:
            application/json:
              schema:
                $ref: '#/components/schemas/MergeStatus'
          description: precondition failed (e.g. a pre-merge hook returned a failure)
        "429":
          content:
            application/json:
              schema:
                $ref: '#/components/schemas/MergeStatus'
          description: too many requests
        "501":
          content:
            application/json:
              schema:
                $ref: '#/components/schemas/MergeStatus'
          description: Not Implemented
        default:
          content:
            application/json:
              schema:
                $ref: '#/components/schemas/MergeStatus'
          description: Internal Server Error
      summary: get status of async merge operation
      tags:
      - refs
      x-accepts: application/json
  /repositories/{repository}/branches/{branch}/diff:
    get:
      operationId: diffBranch
      parameters:
      - allowEmptyValue: true
        description: return items after this value
        explode: true
        in: query
        name: after
        required: false
        schema:
          type: string
        style: form
      - description: how many items to return
        explode: true
        in: query
        name: amount
        required: false
        schema:
          default: 100
          maximum: 1000
          minimum: -1
          type: integer
        style: form
      - allowEmptyValue: true
        description: return items prefixed with this value
        explode: true
        in: query
        name: prefix
        required: false
        schema:
          type: string
        style: form
      - allowEmptyValue: true
        description: delimiter used to group common prefixes by
        explode: true
        in: query
        name: delimiter
        required: false
        schema:
          type: string
        style: form
      - explode: false
        in: path
        name: repository
        required: true
        schema:
          type: string
        style: simple
      - explode: false
        in: path
        name: branch
        required: true
        schema:
          type: string
        style: simple
      responses:
        "200":
          content:
            application/json:
              schema:
                $ref: '#/components/schemas/DiffList'
          description: diff of branch uncommitted changes
        "400":
          content:
            application/json:
              schema:
                $ref: '#/components/schemas/Error'
          description: Bad Request
        "401":
          content:
            application/json:
              schema:
                $ref: '#/components/schemas/Error'
          description: Unauthorized
        "404":
          content:
            application/json:
              schema:
                $ref: '#/components/schemas/Error'
          description: Resource Not Found
        "429":
          description: too many requests
        default:
          content:
            application/json:
              schema:
                $ref: '#/components/schemas/Error'
          description: Internal Server Error
      summary: diff branch
      tags:
      - branches
      x-accepts: application/json
  /repositories/{repository}/refs/{leftRef}/diff/{rightRef}:
    get:
      operationId: diffRefs
      parameters:
      - explode: false
        in: path
        name: repository
        required: true
        schema:
          type: string
        style: simple
      - description: a reference (could be either a branch or a commit ID)
        explode: false
        in: path
        name: leftRef
        required: true
        schema:
          type: string
        style: simple
      - description: a reference (could be either a branch or a commit ID) to compare
          against
        explode: false
        in: path
        name: rightRef
        required: true
        schema:
          type: string
        style: simple
      - allowEmptyValue: true
        description: return items after this value
        explode: true
        in: query
        name: after
        required: false
        schema:
          type: string
        style: form
      - description: how many items to return
        explode: true
        in: query
        name: amount
        required: false
        schema:
          default: 100
          maximum: 1000
          minimum: -1
          type: integer
        style: form
      - allowEmptyValue: true
        description: return items prefixed with this value
        explode: true
        in: query
        name: prefix
        required: false
        schema:
          type: string
        style: form
      - allowEmptyValue: true
        description: delimiter used to group common prefixes by
        explode: true
        in: query
        name: delimiter
        required: false
        schema:
          type: string
        style: form
      - explode: true
        in: query
        name: type
        required: false
        schema:
          default: three_dot
          enum:
          - two_dot
          - three_dot
          type: string
        style: form
      - description: "If set to true, the diff will include right-side object stats.\
          \ *EXPERIMENTAL*"
        explode: true
        in: query
        name: include_right_stats
        required: false
        schema:
          default: false
          type: boolean
        style: form
      responses:
        "200":
          content:
            application/json:
              schema:
                $ref: '#/components/schemas/DiffList'
          description: diff between refs
        "400":
          content:
            application/json:
              schema:
                $ref: '#/components/schemas/Error'
          description: Bad Request
        "401":
          content:
            application/json:
              schema:
                $ref: '#/components/schemas/Error'
          description: Unauthorized
        "404":
          content:
            application/json:
              schema:
                $ref: '#/components/schemas/Error'
          description: Resource Not Found
        "429":
          description: too many requests
        default:
          content:
            application/json:
              schema:
                $ref: '#/components/schemas/Error'
          description: Internal Server Error
      summary: diff references
      tags:
      - refs
      x-accepts: application/json
  /repositories/{repository}/commits/{commitId}:
    get:
      operationId: getCommit
      parameters:
      - explode: false
        in: path
        name: repository
        required: true
        schema:
          type: string
        style: simple
      - explode: false
        in: path
        name: commitId
        required: true
        schema:
          type: string
        style: simple
      responses:
        "200":
          content:
            application/json:
              schema:
                $ref: '#/components/schemas/Commit'
          description: commit
        "400":
          content:
            application/json:
              schema:
                $ref: '#/components/schemas/Error'
          description: Bad Request
        "401":
          content:
            application/json:
              schema:
                $ref: '#/components/schemas/Error'
          description: Unauthorized
        "404":
          content:
            application/json:
              schema:
                $ref: '#/components/schemas/Error'
          description: Resource Not Found
        "429":
          description: too many requests
        default:
          content:
            application/json:
              schema:
                $ref: '#/components/schemas/Error'
          description: Internal Server Error
      summary: get commit
      tags:
      - commits
      x-accepts: application/json
  /repositories/{repository}/refs/{ref}/objects:
    get:
      operationId: getObject
      parameters:
      - explode: false
        in: path
        name: repository
        required: true
        schema:
          type: string
        style: simple
      - description: a reference (could be either a branch or a commit ID)
        explode: false
        in: path
        name: ref
        required: true
        schema:
          type: string
        style: simple
      - description: relative to the ref
        explode: true
        in: query
        name: path
        required: true
        schema:
          type: string
        style: form
      - description: Byte range to retrieve
        example: bytes=0-1023
        explode: false
        in: header
        name: Range
        required: false
        schema:
          pattern: "^bytes=((\\d*-\\d*,? ?)+)$"
          type: string
        style: simple
      - description: Returns response only if the object does not have a matching
          ETag
        example: 33a64df551425fcc55e4d42a148795d9f25f89d4
        explode: false
        in: header
        name: If-None-Match
        required: false
        schema:
          type: string
        style: simple
      - explode: true
        in: query
        name: presign
        required: false
        schema:
          type: boolean
        style: form
      responses:
        "200":
          content:
            application/octet-stream:
              schema:
                format: binary
                type: string
          description: object content
          headers:
            Content-Length:
              explode: false
              schema:
                format: int64
                type: integer
              style: simple
            Last-Modified:
              explode: false
              schema:
                type: string
              style: simple
            ETag:
              explode: false
              schema:
                type: string
              style: simple
        "206":
          content:
            application/octet-stream:
              schema:
                format: binary
                type: string
          description: partial object content
          headers:
            Content-Length:
              explode: false
              schema:
                format: int64
                type: integer
              style: simple
            Content-Range:
              explode: false
              schema:
                pattern: "^bytes=((\\d*-\\d*,? ?)+)$"
                type: string
              style: simple
            Last-Modified:
              explode: false
              schema:
                type: string
              style: simple
            ETag:
              explode: false
              schema:
                type: string
              style: simple
        "302":
          description: Redirect to a pre-signed URL for the object
          headers:
            Location:
              explode: false
              schema:
                type: string
              style: simple
        "304":
          description: Content not modified
        "400":
          content:
            application/json:
              schema:
                $ref: '#/components/schemas/Error'
          description: Bad Request
        "401":
          content:
            application/json:
              schema:
                $ref: '#/components/schemas/Error'
          description: Unauthorized
        "404":
          content:
            application/json:
              schema:
                $ref: '#/components/schemas/Error'
          description: Resource Not Found
        "410":
          content:
            application/json:
              schema:
                $ref: '#/components/schemas/Error'
          description: object expired
        "416":
          content:
            application/json:
              schema:
                $ref: '#/components/schemas/Error'
          description: Requested Range Not Satisfiable
        "429":
          description: too many requests
        default:
          content:
            application/json:
              schema:
                $ref: '#/components/schemas/Error'
          description: Internal Server Error
      summary: get object content
      tags:
      - objects
      x-accepts: application/json
    head:
      operationId: headObject
      parameters:
      - explode: false
        in: path
        name: repository
        required: true
        schema:
          type: string
        style: simple
      - description: a reference (could be either a branch or a commit ID)
        explode: false
        in: path
        name: ref
        required: true
        schema:
          type: string
        style: simple
      - description: relative to the ref
        explode: true
        in: query
        name: path
        required: true
        schema:
          type: string
        style: form
      - description: Byte range to retrieve
        example: bytes=0-1023
        explode: false
        in: header
        name: Range
        required: false
        schema:
          pattern: "^bytes=((\\d*-\\d*,? ?)+)$"
          type: string
        style: simple
      responses:
        "200":
          description: object exists
          headers:
            Content-Length:
              explode: false
              schema:
                format: int64
                type: integer
              style: simple
            Last-Modified:
              explode: false
              schema:
                type: string
              style: simple
            ETag:
              explode: false
              schema:
                type: string
              style: simple
        "206":
          description: partial object content info
          headers:
            Content-Length:
              explode: false
              schema:
                format: int64
                type: integer
              style: simple
            Content-Range:
              explode: false
              schema:
                pattern: "^bytes=((\\d*-\\d*,? ?)+)$"
                type: string
              style: simple
            Last-Modified:
              explode: false
              schema:
                type: string
              style: simple
            ETag:
              explode: false
              schema:
                type: string
              style: simple
        "400":
          description: Bad Request
        "401":
          description: Unauthorized
        "404":
          description: object not found
        "410":
          description: object expired
        "416":
          description: Requested Range Not Satisfiable
        "429":
          description: too many requests
        default:
          description: internal server error
      summary: check if object exists
      tags:
      - objects
      x-accepts: application/json
  /repositories/{repository}/branches/{branch}/staging/pmpu:
    post:
      description: |
        Initiates a multipart upload and returns an upload ID with presigned URLs for each part (optional).
        Part numbers starts with 1. Each part except the last one has minimum size depends on the underlying blockstore implementation.
        For example working with S3 blockstore, minimum size is 5MB (excluding the last part).
      operationId: createPresignMultipartUpload
      parameters:
      - explode: false
        in: path
        name: repository
        required: true
        schema:
          type: string
        style: simple
      - explode: false
        in: path
        name: branch
        required: true
        schema:
          type: string
        style: simple
      - description: relative to the branch
        explode: true
        in: query
        name: path
        required: true
        schema:
          type: string
        style: form
      - description: number of presigned URL parts required to upload
        explode: true
        in: query
        name: parts
        required: false
        schema:
          type: integer
        style: form
      responses:
        "201":
          content:
            application/json:
              schema:
                $ref: '#/components/schemas/PresignMultipartUpload'
          description: Presign multipart upload initiated
        "400":
          content:
            application/json:
              schema:
                $ref: '#/components/schemas/Error'
          description: Bad Request
        "401":
          content:
            application/json:
              schema:
                $ref: '#/components/schemas/Error'
          description: Unauthorized
        "404":
          content:
            application/json:
              schema:
                $ref: '#/components/schemas/Error'
          description: Resource Not Found
        "429":
          description: too many requests
        default:
          content:
            application/json:
              schema:
                $ref: '#/components/schemas/Error'
          description: Internal Server Error
      summary: Initiate a multipart upload
      tags:
      - experimental
      x-accepts: application/json
  /repositories/{repository}/branches/{branch}/staging/pmpu/{uploadId}:
    delete:
      description: Aborts a presign multipart upload.
      operationId: abortPresignMultipartUpload
      parameters:
      - explode: false
        in: path
        name: repository
        required: true
        schema:
          type: string
        style: simple
      - explode: false
        in: path
        name: branch
        required: true
        schema:
          type: string
        style: simple
      - explode: false
        in: path
        name: uploadId
        required: true
        schema:
          type: string
        style: simple
      - description: relative to the branch
        explode: true
        in: query
        name: path
        required: true
        schema:
          type: string
        style: form
      requestBody:
        content:
          application/json:
            schema:
              $ref: '#/components/schemas/AbortPresignMultipartUpload'
      responses:
        "204":
          description: Presign multipart upload aborted
        "400":
          content:
            application/json:
              schema:
                $ref: '#/components/schemas/Error'
          description: Bad Request
        "401":
          content:
            application/json:
              schema:
                $ref: '#/components/schemas/Error'
          description: Unauthorized
        "404":
          content:
            application/json:
              schema:
                $ref: '#/components/schemas/Error'
          description: Resource Not Found
        "429":
          description: too many requests
        default:
          content:
            application/json:
              schema:
                $ref: '#/components/schemas/Error'
          description: Internal Server Error
      summary: Abort a presign multipart upload
      tags:
      - experimental
      x-content-type: application/json
      x-accepts: application/json
    put:
      description: Completes a presign multipart upload by assembling the uploaded
        parts.
      operationId: completePresignMultipartUpload
      parameters:
      - explode: false
        in: path
        name: repository
        required: true
        schema:
          type: string
        style: simple
      - explode: false
        in: path
        name: branch
        required: true
        schema:
          type: string
        style: simple
      - explode: false
        in: path
        name: uploadId
        required: true
        schema:
          type: string
        style: simple
      - description: relative to the branch
        explode: true
        in: query
        name: path
        required: true
        schema:
          type: string
        style: form
      requestBody:
        content:
          application/json:
            schema:
              $ref: '#/components/schemas/CompletePresignMultipartUpload'
      responses:
        "200":
          content:
            application/json:
              schema:
                $ref: '#/components/schemas/ObjectStats'
          description: Presign multipart upload completed
        "400":
          content:
            application/json:
              schema:
                $ref: '#/components/schemas/Error'
          description: Bad Request
        "401":
          content:
            application/json:
              schema:
                $ref: '#/components/schemas/Error'
          description: Unauthorized
        "404":
          content:
            application/json:
              schema:
                $ref: '#/components/schemas/Error'
          description: Resource Not Found
        "409":
          content:
            application/json:
              schema:
                $ref: '#/components/schemas/StagingLocation'
          description: "conflict with a commit, try here"
        "429":
          description: too many requests
        default:
          content:
            application/json:
              schema:
                $ref: '#/components/schemas/Error'
          description: Internal Server Error
      summary: Complete a presign multipart upload request
      tags:
      - experimental
      x-content-type: application/json
      x-accepts: application/json
  /repositories/{repository}/branches/{branch}/staging/pmpu/{uploadId}/parts/{partNumber}:
    put:
      description: Return a presigned URL to upload into a presigned multipart upload.
      operationId: uploadPart
      parameters:
      - explode: false
        in: path
        name: repository
        required: true
        schema:
          type: string
        style: simple
      - explode: false
        in: path
        name: branch
        required: true
        schema:
          type: string
        style: simple
      - explode: false
        in: path
        name: uploadId
        required: true
        schema:
          type: string
        style: simple
      - explode: true
        in: query
        name: path
        required: true
        schema:
          type: string
        style: form
      - explode: false
        in: path
        name: partNumber
        required: true
        schema:
          maximum: 1000
          minimum: 1
          type: integer
        style: simple
      requestBody:
        content:
          application/json:
            schema:
              $ref: '#/components/schemas/UploadPartFrom'
        required: true
      responses:
        "200":
          content:
            application/json:
              schema:
                $ref: '#/components/schemas/UploadTo'
          description: presigned URL to use for upload
        "400":
          content:
            application/json:
              schema:
                $ref: '#/components/schemas/Error'
          description: Bad Request
        "401":
          content:
            application/json:
              schema:
                $ref: '#/components/schemas/Error'
          description: Unauthorized
        "404":
          content:
            application/json:
              schema:
                $ref: '#/components/schemas/Error'
          description: Resource Not Found
        "429":
          description: too many requests
        default:
          content:
            application/json:
              schema:
                $ref: '#/components/schemas/Error'
          description: Internal Server Error
      tags:
      - experimental
      x-content-type: application/json
      x-accepts: application/json
  /repositories/{repository}/branches/{branch}/staging/pmpu/{uploadId}/parts/{partNumber}/copy:
    put:
      description: Upload a part by copying part of another object.
      operationId: uploadPartCopy
      parameters:
      - explode: false
        in: path
        name: repository
        required: true
        schema:
          type: string
        style: simple
      - explode: false
        in: path
        name: branch
        required: true
        schema:
          type: string
        style: simple
      - explode: false
        in: path
        name: uploadId
        required: true
        schema:
          type: string
        style: simple
      - explode: true
        in: query
        name: path
        required: true
        schema:
          type: string
        style: form
      - explode: false
        in: path
        name: partNumber
        required: true
        schema:
          maximum: 1000
          minimum: 1
          type: integer
        style: simple
      requestBody:
        content:
          application/json:
            schema:
              $ref: '#/components/schemas/UploadPartCopyFrom'
        required: true
      responses:
        "204":
          description: part copied
          headers:
            ETag:
              explode: false
              schema:
                description: "ETag of the uploaded part, pass in completion"
                type: string
              style: simple
        "400":
          content:
            application/json:
              schema:
                $ref: '#/components/schemas/Error'
          description: Bad Request
        "401":
          content:
            application/json:
              schema:
                $ref: '#/components/schemas/Error'
          description: Unauthorized
        "404":
          content:
            application/json:
              schema:
                $ref: '#/components/schemas/Error'
          description: Resource Not Found
        "429":
          description: too many requests
        default:
          content:
            application/json:
              schema:
                $ref: '#/components/schemas/Error'
          description: Internal Server Error
      tags:
      - experimental
      x-content-type: application/json
      x-accepts: application/json
  /repositories/{repository}/branches/{branch}/staging/backing:
    get:
      operationId: getPhysicalAddress
      parameters:
      - explode: false
        in: path
        name: repository
        required: true
        schema:
          type: string
        style: simple
      - explode: false
        in: path
        name: branch
        required: true
        schema:
          type: string
        style: simple
      - description: relative to the branch
        explode: true
        in: query
        name: path
        required: true
        schema:
          type: string
        style: form
      - explode: true
        in: query
        name: presign
        required: false
        schema:
          type: boolean
        style: form
      responses:
        "200":
          content:
            application/json:
              schema:
                $ref: '#/components/schemas/StagingLocation'
          description: physical address for staging area
        "400":
          content:
            application/json:
              schema:
                $ref: '#/components/schemas/Error'
          description: Bad Request
        "401":
          content:
            application/json:
              schema:
                $ref: '#/components/schemas/Error'
          description: Unauthorized
        "404":
          content:
            application/json:
              schema:
                $ref: '#/components/schemas/Error'
          description: Resource Not Found
        "429":
          description: too many requests
        default:
          content:
            application/json:
              schema:
                $ref: '#/components/schemas/Error'
          description: Internal Server Error
      summary: generate an address to which the client can upload an object
      tags:
      - staging
      x-accepts: application/json
    put:
      description: |
        Link the physical address with the path in lakeFS, creating an uncommitted change.
        The given address can be one generated by getPhysicalAddress, or an address outside the repository's storage namespace.
      operationId: linkPhysicalAddress
      parameters:
      - explode: false
        in: path
        name: repository
        required: true
        schema:
          type: string
        style: simple
      - explode: false
        in: path
        name: branch
        required: true
        schema:
          type: string
        style: simple
      - description: relative to the branch
        explode: true
        in: query
        name: path
        required: true
        schema:
          type: string
        style: form
      - description: Set to "*" to atomically allow the upload only if the key has
          no object yet. Other values are not supported.
        example: '*'
        explode: false
        in: header
        name: If-None-Match
        required: false
        schema:
          type: string
        style: simple
      - description: Set to the object's ETag to atomically allow operations only
          if the object's current ETag matches the provided value.
        example: 2e9ec317e197e02e4264d128c2e7e681
        explode: false
        in: header
        name: If-Match
        required: false
        schema:
          type: string
        style: simple
      requestBody:
        content:
          application/json:
            schema:
              $ref: '#/components/schemas/StagingMetadata'
        required: true
      responses:
        "200":
          content:
            application/json:
              schema:
                $ref: '#/components/schemas/ObjectStats'
          description: object metadata
        "400":
          content:
            application/json:
              schema:
                $ref: '#/components/schemas/Error'
          description: Validation Error
        "401":
          content:
            application/json:
              schema:
                $ref: '#/components/schemas/Error'
          description: Unauthorized
        "403":
          content:
            application/json:
              schema:
                $ref: '#/components/schemas/Error'
          description: Forbidden
        "404":
          content:
            application/json:
              schema:
                $ref: '#/components/schemas/Error'
          description: Internal Server Error
        "409":
          content:
            application/json:
              schema:
                $ref: '#/components/schemas/StagingLocation'
          description: "conflict with a commit, try here"
        "412":
          content:
            application/json:
              schema:
                $ref: '#/components/schemas/Error'
          description: Precondition Failed
        "429":
          description: too many requests
        "501":
          content:
            application/json:
              schema:
                $ref: '#/components/schemas/Error'
          description: Not Implemented
        default:
          content:
            application/json:
              schema:
                $ref: '#/components/schemas/Error'
          description: Internal Server Error
      summary: associate staging on this physical address with a path
      tags:
      - staging
      x-content-type: application/json
      x-accepts: application/json
  /repositories/{repository}/branches/{branch}/import:
    delete:
      operationId: importCancel
      parameters:
      - explode: false
        in: path
        name: repository
        required: true
        schema:
          type: string
        style: simple
      - explode: false
        in: path
        name: branch
        required: true
        schema:
          type: string
        style: simple
      - description: Unique identifier of the import process
        explode: true
        in: query
        name: id
        required: true
        schema:
          type: string
        style: form
      responses:
        "204":
          description: import canceled successfully
        "400":
          content:
            application/json:
              schema:
                $ref: '#/components/schemas/Error'
          description: Bad Request
        "401":
          content:
            application/json:
              schema:
                $ref: '#/components/schemas/Error'
          description: Unauthorized
        "403":
          content:
            application/json:
              schema:
                $ref: '#/components/schemas/Error'
          description: Forbidden
        "404":
          content:
            application/json:
              schema:
                $ref: '#/components/schemas/Error'
          description: Resource Not Found
        "409":
          content:
            application/json:
              schema:
                $ref: '#/components/schemas/Error'
          description: Resource Conflicts With Target
        "429":
          description: too many requests
        default:
          content:
            application/json:
              schema:
                $ref: '#/components/schemas/Error'
          description: Internal Server Error
      summary: cancel ongoing import
      tags:
      - import
      x-accepts: application/json
    get:
      operationId: importStatus
      parameters:
      - explode: false
        in: path
        name: repository
        required: true
        schema:
          type: string
        style: simple
      - explode: false
        in: path
        name: branch
        required: true
        schema:
          type: string
        style: simple
      - description: Unique identifier of the import process
        explode: true
        in: query
        name: id
        required: true
        schema:
          type: string
        style: form
      responses:
        "200":
          content:
            application/json:
              schema:
                $ref: '#/components/schemas/ImportStatus'
          description: import status
        "400":
          content:
            application/json:
              schema:
                $ref: '#/components/schemas/Error'
          description: Bad Request
        "401":
          content:
            application/json:
              schema:
                $ref: '#/components/schemas/Error'
          description: Unauthorized
        "404":
          content:
            application/json:
              schema:
                $ref: '#/components/schemas/Error'
          description: Resource Not Found
        "429":
          description: too many requests
        default:
          content:
            application/json:
              schema:
                $ref: '#/components/schemas/Error'
          description: Internal Server Error
      summary: get import status
      tags:
      - import
      x-accepts: application/json
    post:
      operationId: importStart
      parameters:
      - explode: false
        in: path
        name: repository
        required: true
        schema:
          type: string
        style: simple
      - explode: false
        in: path
        name: branch
        required: true
        schema:
          type: string
        style: simple
      requestBody:
        content:
          application/json:
            schema:
              $ref: '#/components/schemas/ImportCreation'
        required: true
      responses:
        "202":
          content:
            application/json:
              schema:
                $ref: '#/components/schemas/ImportCreationResponse'
          description: Import started
        "400":
          content:
            application/json:
              schema:
                $ref: '#/components/schemas/Error'
          description: Validation Error
        "401":
          content:
            application/json:
              schema:
                $ref: '#/components/schemas/Error'
          description: Unauthorized
        "403":
          content:
            application/json:
              schema:
                $ref: '#/components/schemas/Error'
          description: Forbidden
        "404":
          content:
            application/json:
              schema:
                $ref: '#/components/schemas/Error'
          description: Resource Not Found
        "429":
          description: too many requests
        default:
          content:
            application/json:
              schema:
                $ref: '#/components/schemas/Error'
          description: Internal Server Error
      summary: import data from object store
      tags:
      - import
      x-content-type: application/json
      x-accepts: application/json
  /repositories/{repository}/branches/{branch}/objects/stage_allowed:
    get:
      operationId: uploadObjectPreflight
      parameters:
      - explode: false
        in: path
        name: repository
        required: true
        schema:
          type: string
        style: simple
      - explode: false
        in: path
        name: branch
        required: true
        schema:
          type: string
        style: simple
      - description: relative to the branch
        explode: true
        in: query
        name: path
        required: true
        schema:
          type: string
        style: form
      responses:
        "204":
          description: User has permissions to upload this object. This does not guarantee
            that the upload will be successful or even possible. It indicates only
            the permission at the time of calling this endpoint
        "400":
          content:
            application/json:
              schema:
                $ref: '#/components/schemas/Error'
          description: Bad Request
        "401":
          content:
            application/json:
              schema:
                $ref: '#/components/schemas/Error'
          description: Unauthorized
        "403":
          content:
            application/json:
              schema:
                $ref: '#/components/schemas/Error'
          description: Forbidden
        "404":
          content:
            application/json:
              schema:
                $ref: '#/components/schemas/Error'
          description: Resource Not Found
        "429":
          description: too many requests
        default:
          content:
            application/json:
              schema:
                $ref: '#/components/schemas/Error'
          description: Internal Server Error
      tags:
      - internal
      x-accepts: application/json
  /repositories/{repository}/branches/{branch}/objects:
    delete:
      operationId: deleteObject
      parameters:
      - explode: false
        in: path
        name: repository
        required: true
        schema:
          type: string
        style: simple
      - explode: false
        in: path
        name: branch
        required: true
        schema:
          type: string
        style: simple
      - description: relative to the branch
        explode: true
        in: query
        name: path
        required: true
        schema:
          type: string
        style: form
      - explode: true
        in: query
        name: force
        required: false
        schema:
          default: false
          type: boolean
        style: form
      - description: delete entry without tombstone when possible *EXPERIMENTAL*
        explode: true
        in: query
        name: no_tombstone
        required: false
        schema:
          default: false
          type: boolean
        style: form
      responses:
        "204":
          description: object deleted successfully
        "400":
          content:
            application/json:
              schema:
                $ref: '#/components/schemas/Error'
          description: Bad Request
        "401":
          content:
            application/json:
              schema:
                $ref: '#/components/schemas/Error'
          description: Unauthorized
        "403":
          content:
            application/json:
              schema:
                $ref: '#/components/schemas/Error'
          description: Forbidden
        "404":
          content:
            application/json:
              schema:
                $ref: '#/components/schemas/Error'
          description: Resource Not Found
        "429":
          description: too many requests
        default:
          content:
            application/json:
              schema:
                $ref: '#/components/schemas/Error'
          description: Internal Server Error
      summary: delete object. Missing objects will not return a NotFound error.
      tags:
      - objects
      x-accepts: application/json
    post:
      operationId: uploadObject
      parameters:
      - explode: false
        in: path
        name: repository
        required: true
        schema:
          type: string
        style: simple
      - explode: false
        in: path
        name: branch
        required: true
        schema:
          type: string
        style: simple
      - description: relative to the branch
        explode: true
        in: query
        name: path
        required: true
        schema:
          type: string
        style: form
      - description: Set to "*" to atomically allow the upload only if the key has
          no object yet. Other values are not supported.
        example: '*'
        explode: false
        in: header
        name: If-None-Match
        required: false
        schema:
          type: string
        style: simple
      - description: Set to the object's ETag to atomically allow operations only
          if the object's current ETag matches the provided value.
        example: 2e9ec317e197e02e4264d128c2e7e681
        explode: false
        in: header
        name: If-Match
        required: false
        schema:
          type: string
        style: simple
      - deprecated: true
        description: "Deprecated, this capability will not be supported in future\
          \ releases."
        explode: true
        in: query
        name: storageClass
        required: false
        schema:
          type: string
        style: form
      - explode: true
        in: query
        name: force
        required: false
        schema:
          default: false
          type: boolean
        style: form
      requestBody:
        content:
          multipart/form-data:
            schema:
              $ref: '#/components/schemas/uploadObject_request'
          application/octet-stream:
            schema:
              format: binary
              type: string
      responses:
        "201":
          content:
            application/json:
              schema:
                $ref: '#/components/schemas/ObjectStats'
          description: object metadata
        "400":
          content:
            application/json:
              schema:
                $ref: '#/components/schemas/Error'
          description: Validation Error
        "401":
          content:
            application/json:
              schema:
                $ref: '#/components/schemas/Error'
          description: Unauthorized
        "403":
          content:
            application/json:
              schema:
                $ref: '#/components/schemas/Error'
          description: Forbidden
        "404":
          content:
            application/json:
              schema:
                $ref: '#/components/schemas/Error'
          description: Resource Not Found
        "412":
          content:
            application/json:
              schema:
                $ref: '#/components/schemas/Error'
          description: Precondition Failed
        "429":
          description: too many requests
        "501":
          content:
            application/json:
              schema:
                $ref: '#/components/schemas/Error'
          description: Not Implemented
        default:
          content:
            application/json:
              schema:
                $ref: '#/components/schemas/Error'
          description: Internal Server Error
      tags:
      - objects
      x-validation-exclude-body: true
      x-content-type: multipart/form-data
      x-accepts: application/json
    put:
      deprecated: true
      operationId: stageObject
      parameters:
      - explode: false
        in: path
        name: repository
        required: true
        schema:
          type: string
        style: simple
      - explode: false
        in: path
        name: branch
        required: true
        schema:
          type: string
        style: simple
      - description: relative to the branch
        explode: true
        in: query
        name: path
        required: true
        schema:
          type: string
        style: form
      requestBody:
        content:
          application/json:
            schema:
              $ref: '#/components/schemas/ObjectStageCreation'
        required: true
      responses:
        "201":
          content:
            application/json:
              schema:
                $ref: '#/components/schemas/ObjectStats'
          description: object metadata
        "400":
          content:
            application/json:
              schema:
                $ref: '#/components/schemas/Error'
          description: Validation Error
        "401":
          content:
            application/json:
              schema:
                $ref: '#/components/schemas/Error'
          description: Unauthorized
        "403":
          content:
            application/json:
              schema:
                $ref: '#/components/schemas/Error'
          description: Forbidden
        "404":
          content:
            application/json:
              schema:
                $ref: '#/components/schemas/Error'
          description: Resource Not Found
        "429":
          description: too many requests
        default:
          content:
            application/json:
              schema:
                $ref: '#/components/schemas/Error'
          description: Internal Server Error
      summary: stage an object's metadata for the given branch
      tags:
      - internal
      x-content-type: application/json
      x-accepts: application/json
  /repositories/{repository}/branches/{branch}/objects/delete:
    post:
      operationId: deleteObjects
      parameters:
      - explode: false
        in: path
        name: repository
        required: true
        schema:
          type: string
        style: simple
      - explode: false
        in: path
        name: branch
        required: true
        schema:
          type: string
        style: simple
      - explode: true
        in: query
        name: force
        required: false
        schema:
          default: false
          type: boolean
        style: form
      - description: delete entry without tombstone when possible *EXPERIMENTAL*
        explode: true
        in: query
        name: no_tombstone
        required: false
        schema:
          default: false
          type: boolean
        style: form
      requestBody:
        content:
          application/json:
            schema:
              $ref: '#/components/schemas/PathList'
        required: true
      responses:
        "200":
          content:
            application/json:
              schema:
                $ref: '#/components/schemas/ObjectErrorList'
          description: Delete objects response
        "400":
          content:
            application/json:
              schema:
                $ref: '#/components/schemas/Error'
          description: Bad Request
        "401":
          content:
            application/json:
              schema:
                $ref: '#/components/schemas/Error'
          description: Unauthorized
        "403":
          content:
            application/json:
              schema:
                $ref: '#/components/schemas/Error'
          description: Forbidden
        "404":
          content:
            application/json:
              schema:
                $ref: '#/components/schemas/Error'
          description: Resource Not Found
        "429":
          description: too many requests
        default:
          content:
            application/json:
              schema:
                $ref: '#/components/schemas/Error'
          description: Internal Server Error
      summary: delete objects. Missing objects will not return a NotFound error.
      tags:
      - objects
      x-content-type: application/json
      x-accepts: application/json
  /repositories/{repository}/branches/{branch}/objects/copy:
    post:
      operationId: copyObject
      parameters:
      - explode: false
        in: path
        name: repository
        required: true
        schema:
          type: string
        style: simple
      - description: destination branch for the copy
        explode: false
        in: path
        name: branch
        required: true
        schema:
          type: string
        style: simple
      - description: destination path relative to the branch
        explode: true
        in: query
        name: dest_path
        required: true
        schema:
          type: string
        style: form
      requestBody:
        content:
          application/json:
            schema:
              $ref: '#/components/schemas/ObjectCopyCreation'
        required: true
      responses:
        "201":
          content:
            application/json:
              schema:
                $ref: '#/components/schemas/ObjectStats'
          description: Copy object response
        "400":
          content:
            application/json:
              schema:
                $ref: '#/components/schemas/Error'
          description: Validation Error
        "401":
          content:
            application/json:
              schema:
                $ref: '#/components/schemas/Error'
          description: Unauthorized
        "403":
          content:
            application/json:
              schema:
                $ref: '#/components/schemas/Error'
          description: Forbidden
        "404":
          content:
            application/json:
              schema:
                $ref: '#/components/schemas/Error'
          description: Resource Not Found
        "429":
          description: too many requests
        default:
          content:
            application/json:
              schema:
                $ref: '#/components/schemas/Error'
          description: Internal Server Error
      summary: create a copy of an object
      tags:
      - objects
      x-content-type: application/json
      x-accepts: application/json
  /repositories/{repository}/refs/{ref}/objects/stat:
    get:
      operationId: statObject
      parameters:
      - explode: false
        in: path
        name: repository
        required: true
        schema:
          type: string
        style: simple
      - description: a reference (could be either a branch or a commit ID)
        explode: false
        in: path
        name: ref
        required: true
        schema:
          type: string
        style: simple
      - description: relative to the branch
        explode: true
        in: query
        name: path
        required: true
        schema:
          type: string
        style: form
      - explode: true
        in: query
        name: user_metadata
        required: false
        schema:
          default: true
          type: boolean
        style: form
      - explode: true
        in: query
        name: presign
        required: false
        schema:
          type: boolean
        style: form
      responses:
        "200":
          content:
            application/json:
              schema:
                $ref: '#/components/schemas/ObjectStats'
          description: object metadata
        "401":
          content:
            application/json:
              schema:
                $ref: '#/components/schemas/Error'
          description: Unauthorized
        "404":
          content:
            application/json:
              schema:
                $ref: '#/components/schemas/Error'
          description: Resource Not Found
        "400":
          content:
            application/json:
              schema:
                $ref: '#/components/schemas/Error'
          description: Bad Request
        "410":
          description: object gone (but partial metadata may be available)
        "429":
          description: too many requests
        default:
          content:
            application/json:
              schema:
                $ref: '#/components/schemas/Error'
          description: Internal Server Error
      summary: get object metadata
      tags:
      - objects
      x-accepts: application/json
  /repositories/{repository}/branches/{branch}/objects/stat/user_metadata:
    put:
      operationId: updateObjectUserMetadata
      parameters:
      - explode: false
        in: path
        name: repository
        required: true
        schema:
          type: string
        style: simple
      - description: branch to update
        explode: false
        in: path
        name: branch
        required: true
        schema:
          type: string
        style: simple
      - description: path to object relative to the branch
        explode: true
        in: query
        name: path
        required: true
        schema:
          type: string
        style: form
      requestBody:
        content:
          application/json:
            schema:
              $ref: '#/components/schemas/UpdateObjectUserMetadata'
        required: true
      responses:
        "201":
          description: User metadata updated
        "401":
          content:
            application/json:
              schema:
                $ref: '#/components/schemas/Error'
          description: Unauthorized
        "404":
          content:
            application/json:
              schema:
                $ref: '#/components/schemas/Error'
          description: Resource Not Found
        "400":
          content:
            application/json:
              schema:
                $ref: '#/components/schemas/Error'
          description: Bad Request
        "429":
          description: too many requests
        default:
          content:
            application/json:
              schema:
                $ref: '#/components/schemas/Error'
          description: Internal Server Error
      summary: rewrite (all) object metadata
      tags:
      - objects
      - experimental
      x-content-type: application/json
      x-accepts: application/json
  /repositories/{repository}/refs/{ref}/objects/underlyingProperties:
    get:
      operationId: getUnderlyingProperties
      parameters:
      - explode: false
        in: path
        name: repository
        required: true
        schema:
          type: string
        style: simple
      - description: a reference (could be either a branch or a commit ID)
        explode: false
        in: path
        name: ref
        required: true
        schema:
          type: string
        style: simple
      - description: relative to the branch
        explode: true
        in: query
        name: path
        required: true
        schema:
          type: string
        style: form
      responses:
        "200":
          content:
            application/json:
              schema:
                $ref: '#/components/schemas/UnderlyingObjectProperties'
          description: object metadata on underlying storage
        "400":
          content:
            application/json:
              schema:
                $ref: '#/components/schemas/Error'
          description: Bad Request
        "401":
          content:
            application/json:
              schema:
                $ref: '#/components/schemas/Error'
          description: Unauthorized
        "404":
          content:
            application/json:
              schema:
                $ref: '#/components/schemas/Error'
          description: Resource Not Found
        "429":
          description: too many requests
        default:
          content:
            application/json:
              schema:
                $ref: '#/components/schemas/Error'
          description: Internal Server Error
      summary: get object properties on underlying storage
      tags:
      - objects
      x-accepts: application/json
  /repositories/{repository}/refs/{ref}/objects/ls:
    get:
      operationId: listObjects
      parameters:
      - explode: false
        in: path
        name: repository
        required: true
        schema:
          type: string
        style: simple
      - description: a reference (could be either a branch or a commit ID)
        explode: false
        in: path
        name: ref
        required: true
        schema:
          type: string
        style: simple
      - explode: true
        in: query
        name: user_metadata
        required: false
        schema:
          default: true
          type: boolean
        style: form
      - explode: true
        in: query
        name: presign
        required: false
        schema:
          type: boolean
        style: form
      - allowEmptyValue: true
        description: return items after this value
        explode: true
        in: query
        name: after
        required: false
        schema:
          type: string
        style: form
      - description: how many items to return
        explode: true
        in: query
        name: amount
        required: false
        schema:
          default: 100
          maximum: 1000
          minimum: -1
          type: integer
        style: form
      - allowEmptyValue: true
        description: delimiter used to group common prefixes by
        explode: true
        in: query
        name: delimiter
        required: false
        schema:
          type: string
        style: form
      - allowEmptyValue: true
        description: return items prefixed with this value
        explode: true
        in: query
        name: prefix
        required: false
        schema:
          type: string
        style: form
      responses:
        "200":
          content:
            application/json:
              schema:
                $ref: '#/components/schemas/ObjectStatsList'
          description: object listing
        "400":
          content:
            application/json:
              schema:
                $ref: '#/components/schemas/Error'
          description: Bad Request
        "401":
          content:
            application/json:
              schema:
                $ref: '#/components/schemas/Error'
          description: Unauthorized
        "404":
          content:
            application/json:
              schema:
                $ref: '#/components/schemas/Error'
          description: Resource Not Found
        "429":
          description: too many requests
        default:
          content:
            application/json:
              schema:
                $ref: '#/components/schemas/Error'
          description: Internal Server Error
      summary: list objects under a given prefix
      tags:
      - objects
      x-accepts: application/json
  /repositories/{repository}/refs/{branch}/symlink:
    post:
      operationId: createSymlinkFile
      parameters:
      - explode: false
        in: path
        name: repository
        required: true
        schema:
          type: string
        style: simple
      - explode: false
        in: path
        name: branch
        required: true
        schema:
          type: string
        style: simple
      - description: path to the table data
        explode: true
        in: query
        name: location
        required: false
        schema:
          type: string
        style: form
      responses:
        "201":
          content:
            application/json:
              schema:
                $ref: '#/components/schemas/StorageURI'
          description: location created
        "400":
          content:
            application/json:
              schema:
                $ref: '#/components/schemas/Error'
          description: Bad Request
        "401":
          content:
            application/json:
              schema:
                $ref: '#/components/schemas/Error'
          description: Unauthorized
        "404":
          content:
            application/json:
              schema:
                $ref: '#/components/schemas/Error'
          description: Resource Not Found
        "429":
          description: too many requests
        default:
          content:
            application/json:
              schema:
                $ref: '#/components/schemas/Error'
          description: Internal Server Error
      summary: creates symlink files corresponding to the given directory
      tags:
      - internal
      x-accepts: application/json
  /repositories/{repository}/actions/runs:
    get:
      operationId: listRepositoryRuns
      parameters:
      - explode: false
        in: path
        name: repository
        required: true
        schema:
          type: string
        style: simple
      - allowEmptyValue: true
        description: return items after this value
        explode: true
        in: query
        name: after
        required: false
        schema:
          type: string
        style: form
      - description: how many items to return
        explode: true
        in: query
        name: amount
        required: false
        schema:
          default: 100
          maximum: 1000
          minimum: -1
          type: integer
        style: form
      - allowEmptyValue: true
        explode: true
        in: query
        name: branch
        required: false
        schema:
          type: string
        style: form
      - allowEmptyValue: true
        explode: true
        in: query
        name: commit
        required: false
        schema:
          type: string
        style: form
      responses:
        "200":
          content:
            application/json:
              schema:
                $ref: '#/components/schemas/ActionRunList'
          description: list action runs
        "400":
          content:
            application/json:
              schema:
                $ref: '#/components/schemas/Error'
          description: Bad Request
        "401":
          content:
            application/json:
              schema:
                $ref: '#/components/schemas/Error'
          description: Unauthorized
        "404":
          content:
            application/json:
              schema:
                $ref: '#/components/schemas/Error'
          description: Resource Not Found
        "429":
          description: too many requests
        default:
          content:
            application/json:
              schema:
                $ref: '#/components/schemas/Error'
          description: Internal Server Error
      summary: list runs
      tags:
      - actions
      x-accepts: application/json
  /repositories/{repository}/actions/runs/{run_id}:
    get:
      operationId: getRun
      parameters:
      - explode: false
        in: path
        name: repository
        required: true
        schema:
          type: string
        style: simple
      - explode: false
        in: path
        name: run_id
        required: true
        schema:
          type: string
        style: simple
      responses:
        "200":
          content:
            application/json:
              schema:
                $ref: '#/components/schemas/ActionRun'
          description: action run result
        "400":
          content:
            application/json:
              schema:
                $ref: '#/components/schemas/Error'
          description: Bad Request
        "401":
          content:
            application/json:
              schema:
                $ref: '#/components/schemas/Error'
          description: Unauthorized
        "404":
          content:
            application/json:
              schema:
                $ref: '#/components/schemas/Error'
          description: Resource Not Found
        "429":
          description: too many requests
        default:
          content:
            application/json:
              schema:
                $ref: '#/components/schemas/Error'
          description: Internal Server Error
      summary: get a run
      tags:
      - actions
      x-accepts: application/json
  /repositories/{repository}/actions/runs/{run_id}/hooks:
    get:
      operationId: listRunHooks
      parameters:
      - explode: false
        in: path
        name: repository
        required: true
        schema:
          type: string
        style: simple
      - explode: false
        in: path
        name: run_id
        required: true
        schema:
          type: string
        style: simple
      - allowEmptyValue: true
        description: return items after this value
        explode: true
        in: query
        name: after
        required: false
        schema:
          type: string
        style: form
      - description: how many items to return
        explode: true
        in: query
        name: amount
        required: false
        schema:
          default: 100
          maximum: 1000
          minimum: -1
          type: integer
        style: form
      responses:
        "200":
          content:
            application/json:
              schema:
                $ref: '#/components/schemas/HookRunList'
          description: list specific run hooks
        "400":
          content:
            application/json:
              schema:
                $ref: '#/components/schemas/Error'
          description: Bad Request
        "401":
          content:
            application/json:
              schema:
                $ref: '#/components/schemas/Error'
          description: Unauthorized
        "404":
          content:
            application/json:
              schema:
                $ref: '#/components/schemas/Error'
          description: Resource Not Found
        "429":
          description: too many requests
        default:
          content:
            application/json:
              schema:
                $ref: '#/components/schemas/Error'
          description: Internal Server Error
      summary: list run hooks
      tags:
      - actions
      x-accepts: application/json
  /repositories/{repository}/actions/runs/{run_id}/hooks/{hook_run_id}/output:
    get:
      operationId: getRunHookOutput
      parameters:
      - explode: false
        in: path
        name: repository
        required: true
        schema:
          type: string
        style: simple
      - explode: false
        in: path
        name: run_id
        required: true
        schema:
          type: string
        style: simple
      - explode: false
        in: path
        name: hook_run_id
        required: true
        schema:
          type: string
        style: simple
      responses:
        "200":
          content:
            application/octet-stream:
              schema:
                format: binary
                type: string
          description: run hook output
        "400":
          content:
            application/json:
              schema:
                $ref: '#/components/schemas/Error'
          description: Bad Request
        "401":
          content:
            application/json:
              schema:
                $ref: '#/components/schemas/Error'
          description: Unauthorized
        "404":
          content:
            application/json:
              schema:
                $ref: '#/components/schemas/Error'
          description: Resource Not Found
        "429":
          description: too many requests
        default:
          content:
            application/json:
              schema:
                $ref: '#/components/schemas/Error'
          description: Internal Server Error
      summary: get run hook output
      tags:
      - actions
      x-accepts: application/json
  /repositories/{repository}/metadata/object/{type}/{object_id}:
    get:
      operationId: getMetadataObject
      parameters:
      - explode: false
        in: path
        name: repository
        required: true
        schema:
          type: string
        style: simple
      - explode: false
        in: path
        name: object_id
        required: true
        schema:
          type: string
        style: simple
      - explode: false
        in: path
        name: type
        required: true
        schema:
          enum:
          - range
          - meta_range
          type: string
        style: simple
      - explode: true
        in: query
        name: presign
        required: false
        schema:
          type: boolean
        style: form
      responses:
        "200":
          content:
            application/octet-stream:
              schema:
                format: binary
                type: string
          description: object content
          headers:
            Content-Length:
              explode: false
              schema:
                format: int64
                type: integer
              style: simple
        "302":
          description: Redirect to a pre-signed URL for the object
          headers:
            Location:
              explode: false
              schema:
                type: string
              style: simple
        "400":
          content:
            application/json:
              schema:
                $ref: '#/components/schemas/Error'
          description: Bad Request
        "401":
          content:
            application/json:
              schema:
                $ref: '#/components/schemas/Error'
          description: Unauthorized
        "404":
          content:
            application/json:
              schema:
                $ref: '#/components/schemas/Error'
          description: Resource Not Found
        "429":
          description: too many requests
        default:
          content:
            application/json:
              schema:
                $ref: '#/components/schemas/Error'
          description: Internal Server Error
      summary: return a lakeFS metadata object by ID
      tags:
      - internal
      x-accepts: application/json
  /repositories/{repository}/metadata/meta_range/{meta_range}:
    get:
      operationId: getMetaRange
      parameters:
      - explode: false
        in: path
        name: repository
        required: true
        schema:
          type: string
        style: simple
      - explode: false
        in: path
        name: meta_range
        required: true
        schema:
          type: string
        style: simple
      responses:
        "200":
          content:
            application/json:
              schema:
                $ref: '#/components/schemas/StorageURI'
          description: meta-range URI
          headers:
            Location:
              description: redirect to S3
              explode: false
              schema:
                type: string
              style: simple
        "400":
          content:
            application/json:
              schema:
                $ref: '#/components/schemas/Error'
          description: Bad Request
        "401":
          content:
            application/json:
              schema:
                $ref: '#/components/schemas/Error'
          description: Unauthorized
        "404":
          content:
            application/json:
              schema:
                $ref: '#/components/schemas/Error'
          description: Resource Not Found
        "429":
          description: too many requests
        default:
          content:
            application/json:
              schema:
                $ref: '#/components/schemas/Error'
          description: Internal Server Error
      summary: return URI to a meta-range file
      tags:
      - metadata
      x-accepts: application/json
  /repositories/{repository}/metadata/range/{range}:
    get:
      operationId: getRange
      parameters:
      - explode: false
        in: path
        name: repository
        required: true
        schema:
          type: string
        style: simple
      - explode: false
        in: path
        name: range
        required: true
        schema:
          type: string
        style: simple
      responses:
        "200":
          content:
            application/json:
              schema:
                $ref: '#/components/schemas/StorageURI'
          description: range URI
          headers:
            Location:
              description: redirect to S3
              explode: false
              schema:
                type: string
              style: simple
        "400":
          content:
            application/json:
              schema:
                $ref: '#/components/schemas/Error'
          description: Bad Request
        "401":
          content:
            application/json:
              schema:
                $ref: '#/components/schemas/Error'
          description: Unauthorized
        "404":
          content:
            application/json:
              schema:
                $ref: '#/components/schemas/Error'
          description: Resource Not Found
        "429":
          description: too many requests
        default:
          content:
            application/json:
              schema:
                $ref: '#/components/schemas/Error'
          description: Internal Server Error
      summary: return URI to a range file
      tags:
      - metadata
      x-accepts: application/json
  /repositories/{repository}/gc/rules/set_allowed:
    get:
      operationId: setGarbageCollectionRulesPreflight
      parameters:
      - explode: false
        in: path
        name: repository
        required: true
        schema:
          type: string
        style: simple
      responses:
        "204":
          description: User has permissions to set garbage collection rules on this
            repository
        "400":
          content:
            application/json:
              schema:
                $ref: '#/components/schemas/Error'
          description: Bad Request
        "401":
          content:
            application/json:
              schema:
                $ref: '#/components/schemas/Error'
          description: Unauthorized
        "404":
          content:
            application/json:
              schema:
                $ref: '#/components/schemas/Error'
          description: Resource Not Found
        "429":
          description: too many requests
        default:
          content:
            application/json:
              schema:
                $ref: '#/components/schemas/Error'
          description: Internal Server Error
      tags:
      - internal
      x-accepts: application/json
  /repositories/{repository}/gc/rules:
    delete:
      deprecated: true
      description: Deprecated; use deleteGCRules.
      operationId: internalDeleteGarbageCollectionRules
      parameters:
      - explode: false
        in: path
        name: repository
        required: true
        schema:
          type: string
        style: simple
      responses:
        "204":
          description: deleted garbage collection rules successfully
        "400":
          content:
            application/json:
              schema:
                $ref: '#/components/schemas/Error'
          description: Bad Request
        "401":
          content:
            application/json:
              schema:
                $ref: '#/components/schemas/Error'
          description: Unauthorized
        "404":
          content:
            application/json:
              schema:
                $ref: '#/components/schemas/Error'
          description: Resource Not Found
        "429":
          description: too many requests
        default:
          content:
            application/json:
              schema:
                $ref: '#/components/schemas/Error'
          description: Internal Server Error
      tags:
      - internal
      x-accepts: application/json
    get:
      deprecated: true
      description: Deprecated; use getGCRules.
      operationId: internalGetGarbageCollectionRules
      parameters:
      - explode: false
        in: path
        name: repository
        required: true
        schema:
          type: string
        style: simple
      responses:
        "200":
          content:
            application/json:
              schema:
                $ref: '#/components/schemas/GarbageCollectionRules'
          description: gc rule list
        "400":
          content:
            application/json:
              schema:
                $ref: '#/components/schemas/Error'
          description: Bad Request
        "401":
          content:
            application/json:
              schema:
                $ref: '#/components/schemas/Error'
          description: Unauthorized
        "404":
          content:
            application/json:
              schema:
                $ref: '#/components/schemas/Error'
          description: Resource Not Found
        "429":
          description: too many requests
        default:
          content:
            application/json:
              schema:
                $ref: '#/components/schemas/Error'
          description: Internal Server Error
      tags:
      - internal
      x-accepts: application/json
    post:
      deprecated: true
      description: Deprecated; use setGCRules.
      operationId: internalSetGarbageCollectionRules
      parameters:
      - explode: false
        in: path
        name: repository
        required: true
        schema:
          type: string
        style: simple
      requestBody:
        content:
          application/json:
            schema:
              $ref: '#/components/schemas/GarbageCollectionRules'
        required: true
      responses:
        "204":
          description: set garbage collection rules successfully
        "400":
          content:
            application/json:
              schema:
                $ref: '#/components/schemas/Error'
          description: Bad Request
        "401":
          content:
            application/json:
              schema:
                $ref: '#/components/schemas/Error'
          description: Unauthorized
        "404":
          content:
            application/json:
              schema:
                $ref: '#/components/schemas/Error'
          description: Resource Not Found
        "429":
          description: too many requests
        default:
          content:
            application/json:
              schema:
                $ref: '#/components/schemas/Error'
          description: Internal Server Error
      tags:
      - internal
      x-content-type: application/json
      x-accepts: application/json
  /repositories/{repository}/gc/prepare_commits:
    post:
      operationId: prepareGarbageCollectionCommits
      parameters:
      - explode: false
        in: path
        name: repository
        required: true
        schema:
          type: string
        style: simple
      responses:
        "201":
          content:
            application/json:
              schema:
                $ref: '#/components/schemas/GarbageCollectionPrepareResponse'
          description: paths to commit dataset
        "400":
          content:
            application/json:
              schema:
                $ref: '#/components/schemas/Error'
          description: Bad Request
        "401":
          content:
            application/json:
              schema:
                $ref: '#/components/schemas/Error'
          description: Unauthorized
        "403":
          content:
            application/json:
              schema:
                $ref: '#/components/schemas/Error'
          description: Forbidden
        "404":
          content:
            application/json:
              schema:
                $ref: '#/components/schemas/Error'
          description: Resource Not Found
        "429":
          description: too many requests
        default:
          content:
            application/json:
              schema:
                $ref: '#/components/schemas/Error'
          description: Internal Server Error
      summary: save lists of active commits for garbage collection
      tags:
      - internal
      x-accepts: application/json
  /repositories/{repository}/gc/prepare_commits/async:
    post:
      operationId: prepareGarbageCollectionCommitsAsync
      parameters:
      - explode: false
        in: path
        name: repository
        required: true
        schema:
          type: string
        style: simple
      responses:
        "202":
          content:
            application/json:
              schema:
                $ref: '#/components/schemas/TaskCreation'
          description: GC prepare task started
        "400":
          content:
            application/json:
              schema:
                $ref: '#/components/schemas/Error'
          description: Validation Error
        "401":
          content:
            application/json:
              schema:
                $ref: '#/components/schemas/Error'
          description: Unauthorized
        "403":
          content:
            application/json:
              schema:
                $ref: '#/components/schemas/Error'
          description: Forbidden
        "404":
          content:
            application/json:
              schema:
                $ref: '#/components/schemas/Error'
          description: Resource Not Found
        "429":
          description: too many requests
        default:
          content:
            application/json:
              schema:
                $ref: '#/components/schemas/Error'
          description: Internal Server Error
      summary: prepare gc commits
      tags:
      - internal
      x-accepts: application/json
  /repositories/{repository}/gc/prepare_commits/status:
    get:
      operationId: prepareGarbageCollectionCommitsStatus
      parameters:
      - explode: false
        in: path
        name: repository
        required: true
        schema:
          type: string
        style: simple
      - description: Unique identifier of the prepare GC commits task
        explode: true
        in: query
        name: id
        required: true
        schema:
          type: string
        style: form
      responses:
        "200":
          content:
            application/json:
              schema:
                $ref: '#/components/schemas/PrepareGarbageCollectionCommitsStatus'
          description: prepare GC commits task status
        "400":
          content:
            application/json:
              schema:
                $ref: '#/components/schemas/Error'
          description: Bad Request
        "401":
          content:
            application/json:
              schema:
                $ref: '#/components/schemas/Error'
          description: Unauthorized
        "403":
          content:
            application/json:
              schema:
                $ref: '#/components/schemas/Error'
          description: Forbidden
        "404":
          content:
            application/json:
              schema:
                $ref: '#/components/schemas/Error'
          description: Resource Not Found
        "429":
          description: too many requests
        default:
          content:
            application/json:
              schema:
                $ref: '#/components/schemas/Error'
          description: Internal Server Error
      summary: get status of prepare gc commits operation
      tags:
      - internal
      x-accepts: application/json
  /repositories/{repository}/gc/prepare_uncommited:
    post:
      operationId: prepareGarbageCollectionUncommitted
      parameters:
      - explode: false
        in: path
        name: repository
        required: true
        schema:
          type: string
        style: simple
      requestBody:
        content:
          application/json:
            schema:
              $ref: '#/components/schemas/PrepareGCUncommittedRequest'
      responses:
        "201":
          content:
            application/json:
              schema:
                $ref: '#/components/schemas/PrepareGCUncommittedResponse'
          description: paths to commit dataset
        "400":
          content:
            application/json:
              schema:
                $ref: '#/components/schemas/Error'
          description: Validation Error
        "401":
          content:
            application/json:
              schema:
                $ref: '#/components/schemas/Error'
          description: Unauthorized
        "403":
          content:
            application/json:
              schema:
                $ref: '#/components/schemas/Error'
          description: Forbidden
        "404":
          content:
            application/json:
              schema:
                $ref: '#/components/schemas/Error'
          description: Resource Not Found
        "429":
          description: too many requests
        default:
          content:
            application/json:
              schema:
                $ref: '#/components/schemas/Error'
          description: Internal Server Error
      summary: save repository uncommitted metadata for garbage collection
      tags:
      - internal
      x-content-type: application/json
      x-accepts: application/json
  /repositories/{repository}/branch_protection/set_allowed:
    get:
      operationId: createBranchProtectionRulePreflight
      parameters:
      - explode: false
        in: path
        name: repository
        required: true
        schema:
          type: string
        style: simple
      responses:
        "204":
          description: User has permissions to create a branch protection rule in
            this repository
        "400":
          content:
            application/json:
              schema:
                $ref: '#/components/schemas/Error'
          description: Bad Request
        "401":
          content:
            application/json:
              schema:
                $ref: '#/components/schemas/Error'
          description: Unauthorized
        "404":
          content:
            application/json:
              schema:
                $ref: '#/components/schemas/Error'
          description: Resource Not Found
        "409":
          content:
            application/json:
              schema:
                $ref: '#/components/schemas/Error'
          description: Resource Conflicts With Target
        "429":
          description: too many requests
        default:
          content:
            application/json:
              schema:
                $ref: '#/components/schemas/Error'
          description: Internal Server Error
      tags:
      - internal
      x-accepts: application/json
  /repositories/{repository}/branch_protection:
    delete:
      deprecated: true
      operationId: internalDeleteBranchProtectionRule
      parameters:
      - explode: false
        in: path
        name: repository
        required: true
        schema:
          type: string
        style: simple
      requestBody:
        content:
          application/json:
            schema:
              $ref: '#/components/schemas/internalDeleteBranchProtectionRule_request'
        required: true
      responses:
        "204":
          description: branch protection rule deleted successfully
        "400":
          content:
            application/json:
              schema:
                $ref: '#/components/schemas/Error'
          description: Bad Request
        "401":
          content:
            application/json:
              schema:
                $ref: '#/components/schemas/Error'
          description: Unauthorized
        "404":
          content:
            application/json:
              schema:
                $ref: '#/components/schemas/Error'
          description: Resource Not Found
        "429":
          description: too many requests
        default:
          content:
            application/json:
              schema:
                $ref: '#/components/schemas/Error'
          description: Internal Server Error
      tags:
      - internal
      x-content-type: application/json
      x-accepts: application/json
    get:
      deprecated: true
      operationId: internalGetBranchProtectionRules
      parameters:
      - explode: false
        in: path
        name: repository
        required: true
        schema:
          type: string
        style: simple
      responses:
        "200":
          content:
            application/json:
              schema:
                items:
                  $ref: '#/components/schemas/BranchProtectionRule'
                type: array
          description: branch protection rules
        "400":
          content:
            application/json:
              schema:
                $ref: '#/components/schemas/Error'
          description: Bad Request
        "401":
          content:
            application/json:
              schema:
                $ref: '#/components/schemas/Error'
          description: Unauthorized
        "404":
          content:
            application/json:
              schema:
                $ref: '#/components/schemas/Error'
          description: Resource Not Found
        "429":
          description: too many requests
        default:
          content:
            application/json:
              schema:
                $ref: '#/components/schemas/Error'
          description: Internal Server Error
      summary: get branch protection rules
      tags:
      - internal
      x-accepts: application/json
    post:
      deprecated: true
      operationId: internalCreateBranchProtectionRule
      parameters:
      - explode: false
        in: path
        name: repository
        required: true
        schema:
          type: string
        style: simple
      requestBody:
        content:
          application/json:
            schema:
              $ref: '#/components/schemas/BranchProtectionRule'
        required: true
      responses:
        "204":
          description: branch protection rule created successfully
        "400":
          content:
            application/json:
              schema:
                $ref: '#/components/schemas/Error'
          description: Bad Request
        "401":
          content:
            application/json:
              schema:
                $ref: '#/components/schemas/Error'
          description: Unauthorized
        "404":
          content:
            application/json:
              schema:
                $ref: '#/components/schemas/Error'
          description: Resource Not Found
        "429":
          description: too many requests
        default:
          content:
            application/json:
              schema:
                $ref: '#/components/schemas/Error'
          description: Internal Server Error
      tags:
      - internal
      x-content-type: application/json
      x-accepts: application/json
  /repositories/{repository}/pulls:
    get:
      operationId: listPullRequests
      parameters:
      - explode: false
        in: path
        name: repository
        required: true
        schema:
          type: string
        style: simple
      - allowEmptyValue: true
        description: return items prefixed with this value
        explode: true
        in: query
        name: prefix
        required: false
        schema:
          type: string
        style: form
      - allowEmptyValue: true
        description: return items after this value
        explode: true
        in: query
        name: after
        required: false
        schema:
          type: string
        style: form
      - description: how many items to return
        explode: true
        in: query
        name: amount
        required: false
        schema:
          default: 100
          maximum: 1000
          minimum: -1
          type: integer
        style: form
      - explode: true
        in: query
        name: status
        required: false
        schema:
          default: all
          description: filter pull requests by status
          enum:
          - open
          - closed
          - all
          type: string
        style: form
      responses:
        "200":
          content:
            application/json:
              schema:
                $ref: '#/components/schemas/PullRequestsList'
          description: list of pull requests
        "400":
          content:
            application/json:
              schema:
                $ref: '#/components/schemas/Error'
          description: Bad Request
        "401":
          content:
            application/json:
              schema:
                $ref: '#/components/schemas/Error'
          description: Unauthorized
        "404":
          content:
            application/json:
              schema:
                $ref: '#/components/schemas/Error'
          description: Resource Not Found
        "429":
          description: too many requests
        default:
          content:
            application/json:
              schema:
                $ref: '#/components/schemas/Error'
          description: Internal Server Error
      summary: list pull requests
      tags:
      - pulls
      - experimental
      x-accepts: application/json
    post:
      operationId: createPullRequest
      parameters:
      - explode: false
        in: path
        name: repository
        required: true
        schema:
          type: string
        style: simple
      requestBody:
        content:
          application/json:
            schema:
              $ref: '#/components/schemas/PullRequestCreation'
        required: true
      responses:
        "201":
          content:
            application/json:
              schema:
                $ref: '#/components/schemas/PullRequestCreationResponse'
          description: pull request created
        "400":
          content:
            application/json:
              schema:
                $ref: '#/components/schemas/Error'
          description: Validation Error
        "401":
          content:
            application/json:
              schema:
                $ref: '#/components/schemas/Error'
          description: Unauthorized
        "403":
          content:
            application/json:
              schema:
                $ref: '#/components/schemas/Error'
          description: Forbidden
        "404":
          content:
            application/json:
              schema:
                $ref: '#/components/schemas/Error'
          description: Resource Not Found
        "409":
          content:
            application/json:
              schema:
                $ref: '#/components/schemas/Error'
          description: Resource Conflicts With Target
        "429":
          description: too many requests
        default:
          content:
            application/json:
              schema:
                $ref: '#/components/schemas/Error'
          description: Internal Server Error
      summary: create pull request
      tags:
      - pulls
      - experimental
      x-content-type: application/json
      x-accepts: application/json
  /repositories/{repository}/pulls/{pull_request}:
    get:
      operationId: getPullRequest
      parameters:
      - explode: false
        in: path
        name: repository
        required: true
        schema:
          type: string
        style: simple
      - description: pull request id
        explode: false
        in: path
        name: pull_request
        required: true
        schema:
          type: string
        style: simple
      responses:
        "200":
          content:
            application/json:
              schema:
                $ref: '#/components/schemas/PullRequest'
          description: pull request
        "400":
          content:
            application/json:
              schema:
                $ref: '#/components/schemas/Error'
          description: Validation Error
        "401":
          content:
            application/json:
              schema:
                $ref: '#/components/schemas/Error'
          description: Unauthorized
        "404":
          content:
            application/json:
              schema:
                $ref: '#/components/schemas/Error'
          description: Resource Not Found
        "429":
          description: too many requests
        default:
          content:
            application/json:
              schema:
                $ref: '#/components/schemas/Error'
          description: Internal Server Error
      summary: get pull request
      tags:
      - pulls
      - experimental
      x-accepts: application/json
    patch:
      operationId: updatePullRequest
      parameters:
      - explode: false
        in: path
        name: repository
        required: true
        schema:
          type: string
        style: simple
      - description: pull request id
        explode: false
        in: path
        name: pull_request
        required: true
        schema:
          type: string
        style: simple
      requestBody:
        content:
          application/json:
            schema:
              $ref: '#/components/schemas/PullRequestBasic'
        required: true
      responses:
        "200":
          description: pull request updated successfully
        "400":
          content:
            application/json:
              schema:
                $ref: '#/components/schemas/Error'
          description: Validation Error
        "401":
          content:
            application/json:
              schema:
                $ref: '#/components/schemas/Error'
          description: Unauthorized
        "403":
          content:
            application/json:
              schema:
                $ref: '#/components/schemas/Error'
          description: Forbidden
        "404":
          content:
            application/json:
              schema:
                $ref: '#/components/schemas/Error'
          description: Resource Not Found
        "429":
          description: too many requests
        default:
          content:
            application/json:
              schema:
                $ref: '#/components/schemas/Error'
          description: Internal Server Error
      summary: update pull request
      tags:
      - pulls
      - experimental
      x-content-type: application/json
      x-accepts: application/json
  /repositories/{repository}/pulls/{pull_request}/merge:
    put:
      operationId: mergePullRequest
      parameters:
      - explode: false
        in: path
        name: repository
        required: true
        schema:
          type: string
        style: simple
      - description: pull request id
        explode: false
        in: path
        name: pull_request
        required: true
        schema:
          type: string
        style: simple
      responses:
        "200":
          content:
            application/json:
              schema:
                $ref: '#/components/schemas/MergeResult'
          description: merge completed
        "400":
          content:
            application/json:
              schema:
                $ref: '#/components/schemas/Error'
          description: Validation Error
        "401":
          content:
            application/json:
              schema:
                $ref: '#/components/schemas/Error'
          description: Unauthorized
        "403":
          content:
            application/json:
              schema:
                $ref: '#/components/schemas/Error'
          description: Forbidden
        "404":
          content:
            application/json:
              schema:
                $ref: '#/components/schemas/Error'
          description: Resource Not Found
        "409":
          content:
            application/json:
              schema:
                $ref: '#/components/schemas/MergeResult'
          description: |
            Conflict
            Deprecated: content schema will return Error format and not an empty MergeResult
        "412":
          content:
            application/json:
              schema:
                $ref: '#/components/schemas/Error'
          description: precondition failed (e.g. a pre-merge hook returned a failure)
        "429":
          description: too many requests
        default:
          content:
            application/json:
              schema:
                $ref: '#/components/schemas/Error'
          description: Internal Server Error
      summary: merge pull request
      tags:
      - pulls
      - experimental
      x-accepts: application/json
  /healthcheck:
    get:
      description: check that the API server is up and running
      operationId: healthCheck
      responses:
        "204":
          description: NoContent
      security: []
      tags:
      - healthCheck
      x-accepts: application/json
  /config:
    get:
      description: retrieve lakeFS configuration
      operationId: getConfig
      responses:
        "200":
          content:
            application/json:
              schema:
                $ref: '#/components/schemas/Config'
          description: lakeFS configuration
        "401":
          content:
            application/json:
              schema:
                $ref: '#/components/schemas/Error'
          description: Unauthorized
      tags:
      - config
      x-accepts: application/json
  /config/version:
    get:
      deprecated: true
      description: get version of lakeFS server
      operationId: getLakeFSVersion
      responses:
        "200":
          content:
            application/json:
              schema:
                $ref: '#/components/schemas/VersionConfig'
          description: lakeFS version
        "401":
          content:
            application/json:
              schema:
                $ref: '#/components/schemas/Error'
          description: Unauthorized
      tags:
      - internal
      x-accepts: application/json
  /config/storage:
    get:
      deprecated: true
      description: retrieve lakeFS storage configuration
      operationId: getStorageConfig
      responses:
        "200":
          content:
            application/json:
              schema:
                $ref: '#/components/schemas/StorageConfig'
          description: lakeFS storage configuration
        "401":
          content:
            application/json:
              schema:
                $ref: '#/components/schemas/Error'
          description: Unauthorized
      tags:
      - internal
      x-accepts: application/json
  /config/garbage-collection:
    get:
      description: get information of gc settings
      operationId: getGarbageCollectionConfig
      responses:
        "200":
          content:
            application/json:
              schema:
                $ref: '#/components/schemas/GarbageCollectionConfig'
          description: lakeFS garbage collection config
        "401":
          content:
            application/json:
              schema:
                $ref: '#/components/schemas/Error'
          description: Unauthorized
      tags:
      - internal
      x-accepts: application/json
  /statistics:
    post:
      operationId: postStatsEvents
      requestBody:
        content:
          application/json:
            schema:
              $ref: '#/components/schemas/StatsEventsList'
        required: true
      responses:
        "204":
          description: reported successfully
        "400":
          content:
            application/json:
              schema:
                $ref: '#/components/schemas/Error'
          description: Bad Request
        "401":
          content:
            application/json:
              schema:
                $ref: '#/components/schemas/Error'
          description: Unauthorized
        "429":
          description: too many requests
        default:
          content:
            application/json:
              schema:
                $ref: '#/components/schemas/Error'
          description: Internal Server Error
      summary: "post stats events, this endpoint is meant for internal use only"
      tags:
      - internal
      x-content-type: application/json
      x-accepts: application/json
  /usage-report/summary:
    get:
      operationId: getUsageReportSummary
      responses:
        "200":
          content:
            application/json:
              schema:
                $ref: '#/components/schemas/InstallationUsageReport'
            application/text:
              schema:
                type: string
          description: Usage report
        "401":
          content:
            application/json:
              schema:
                $ref: '#/components/schemas/Error'
          description: Unauthorized
        "404":
          content:
            application/json:
              schema:
                $ref: '#/components/schemas/Error'
          description: Resource Not Found
        "429":
          description: too many requests
        default:
          content:
            application/json:
              schema:
                $ref: '#/components/schemas/Error'
          description: Internal Server Error
      summary: get usage report summary
      tags:
      - internal
      x-accepts: application/json
  /license:
    get:
      description: retrieve lakeFS license information
      operationId: getLicense
      responses:
        "200":
          content:
            application/json:
              schema:
                $ref: '#/components/schemas/License'
          description: lakeFS configuration
        "401":
          content:
            application/json:
              schema:
                $ref: '#/components/schemas/Error'
          description: Unauthorized
        "501":
          content:
            application/json:
              schema:
                $ref: '#/components/schemas/Error'
          description: Not Implemented
        default:
          content:
            application/json:
              schema:
                $ref: '#/components/schemas/Error'
          description: Internal Server Error
      tags:
      - license
      - experimental
      x-accepts: application/json
  /oidc/callback:
    get:
      operationId: oauthCallback
      responses:
        "302":
          description: successfully got token
        "401":
          description: failed to exchange authorization code for token
        default:
          content:
            application/json:
              schema:
                $ref: '#/components/schemas/Error'
          description: Internal Server Error
      security: []
      tags:
      - auth
      x-accepts: application/json
  /iceberg/remotes/{catalog}/push:
    post:
      operationId: pushIcebergTable
      parameters:
      - explode: false
        in: path
        name: catalog
        required: true
        schema:
          type: string
        style: simple
      requestBody:
        content:
          application/json:
            schema:
              $ref: '#/components/schemas/IcebergPushRequest'
      responses:
        "204":
          description: successfully pushed table to remote
        "400":
          content:
            application/json:
              schema:
                $ref: '#/components/schemas/Error'
          description: Bad Request
        "401":
          content:
            application/json:
              schema:
                $ref: '#/components/schemas/Error'
          description: Unauthorized
        "404":
          content:
            application/json:
              schema:
                $ref: '#/components/schemas/Error'
          description: Resource Not Found
        default:
          content:
            application/json:
              schema:
                $ref: '#/components/schemas/Error'
          description: Internal Server Error
      summary: register existing lakeFS table in remote catalog
      tags:
      - remotes
      x-content-type: application/json
      x-accepts: application/json
  /iceberg/remotes/{catalog}/pull:
    post:
      operationId: pullIcebergTable
      parameters:
      - explode: false
        in: path
        name: catalog
        required: true
        schema:
          type: string
        style: simple
      requestBody:
        content:
          application/json:
            schema:
              $ref: '#/components/schemas/IcebergPullRequest'
      responses:
        "204":
          description: successfully pulled table from remote
        "400":
          content:
            application/json:
              schema:
                $ref: '#/components/schemas/Error'
          description: Bad Request
        "401":
          content:
            application/json:
              schema:
                $ref: '#/components/schemas/Error'
          description: Unauthorized
        "404":
          content:
            application/json:
              schema:
                $ref: '#/components/schemas/Error'
          description: Resource Not Found
        default:
          content:
            application/json:
              schema:
                $ref: '#/components/schemas/Error'
          description: Internal Server Error
      summary: "take a table previously pushed from lakeFS into a remote catalog,\
        \ and pull its state back into the originating lakeFS repository"
      tags:
      - remotes
      x-content-type: application/json
      x-accepts: application/json
components:
  parameters:
    PaginationPrefix:
      allowEmptyValue: true
      description: return items prefixed with this value
      explode: true
      in: query
      name: prefix
      required: false
      schema:
        type: string
      style: form
    PaginationAfter:
      allowEmptyValue: true
      description: return items after this value
      explode: true
      in: query
      name: after
      required: false
      schema:
        type: string
      style: form
    PaginationAmount:
      description: how many items to return
      explode: true
      in: query
      name: amount
      required: false
      schema:
        default: 100
        maximum: 1000
        minimum: -1
        type: integer
      style: form
    PaginationDelimiter:
      allowEmptyValue: true
      description: delimiter used to group common prefixes by
      explode: true
      in: query
      name: delimiter
      required: false
      schema:
        type: string
      style: form
    SearchString:
      allowEmptyValue: true
      description: string for searching relevant entries
      explode: true
      in: query
      name: search
      required: false
      schema:
        type: string
      style: form
    IfNoneMatch:
      description: Set to "*" to atomically allow the upload only if the key has no
        object yet. Other values are not supported.
      example: '*'
      explode: false
      in: header
      name: If-None-Match
      required: false
      schema:
        type: string
      style: simple
    IfMatch:
      description: Set to the object's ETag to atomically allow operations only if
        the object's current ETag matches the provided value.
      example: 2e9ec317e197e02e4264d128c2e7e681
      explode: false
      in: header
      name: If-Match
      required: false
      schema:
        type: string
      style: simple
    NoTombstone:
      description: delete entry without tombstone when possible *EXPERIMENTAL*
      explode: true
      in: query
      name: no_tombstone
      required: false
      schema:
        default: false
        type: boolean
      style: form
  responses:
    NotFoundOrNoACL:
      content:
        application/json:
          schema:
            $ref: '#/components/schemas/ErrorNoACL'
      description: "Group not found, or group found but has no ACL"
    Unauthorized:
      content:
        application/json:
          schema:
            $ref: '#/components/schemas/Error'
      description: Unauthorized
    ServerError:
      content:
        application/json:
          schema:
            $ref: '#/components/schemas/Error'
      description: Internal Server Error
    NotFound:
      content:
        application/json:
          schema:
            $ref: '#/components/schemas/Error'
      description: Resource Not Found
    Conflict:
      content:
        application/json:
          schema:
            $ref: '#/components/schemas/Error'
      description: Resource Conflicts With Target
    PreconditionFailed:
      content:
        application/json:
          schema:
            $ref: '#/components/schemas/Error'
      description: Precondition Failed
    BadRequest:
      content:
        application/json:
          schema:
            $ref: '#/components/schemas/Error'
      description: Bad Request
    Forbidden:
      content:
        application/json:
          schema:
            $ref: '#/components/schemas/Error'
      description: Forbidden
    ValidationError:
      content:
        application/json:
          schema:
            $ref: '#/components/schemas/Error'
      description: Validation Error
    NotImplemented:
      content:
        application/json:
          schema:
            $ref: '#/components/schemas/Error'
      description: Not Implemented
  schemas:
    Pagination:
      example:
        max_per_page: 0
        has_more: true
        next_offset: next_offset
        results: 0
      properties:
        has_more:
          description: Next page is available
          type: boolean
        next_offset:
          description: Token used to retrieve the next page
          type: string
        results:
          description: Number of values found in the results
          minimum: 0
          type: integer
        max_per_page:
          description: Maximal number of entries per page
          minimum: 0
          type: integer
      required:
      - has_more
      - max_per_page
      - next_offset
      - results
      type: object
    Repository:
      example:
        read_only: true
        storage_id: storage_id
        default_branch: default_branch
        id: id
        creation_date: 0
        storage_namespace: storage_namespace
      properties:
        id:
          type: string
        creation_date:
          description: Unix Epoch in seconds
          format: int64
          type: integer
        default_branch:
          type: string
        storage_id:
          description: Unique identifier of the underlying data store. *EXPERIMENTAL*
          type: string
        storage_namespace:
          description: Filesystem URI to store the underlying data in (e.g. "s3://my-bucket/some/path/")
          type: string
        read_only:
          description: Whether the repository is a read-only repository- not relevant
            for bare repositories
          type: boolean
      required:
      - creation_date
      - default_branch
      - id
      - storage_namespace
      type: object
    RepositoryMetadata:
      additionalProperties:
        type: string
      type: object
    RepositoryMetadataSet:
      example:
        metadata:
          key: metadata
      properties:
        metadata:
          additionalProperties:
            type: string
          type: object
      required:
      - metadata
      type: object
    RepositoryMetadataKeys:
      example:
        keys:
        - keys
        - keys
      properties:
        keys:
          items:
            description: metadata key
            type: string
          type: array
      required:
      - keys
      type: object
    RepositoryList:
      example:
        pagination:
          max_per_page: 0
          has_more: true
          next_offset: next_offset
          results: 0
        results:
        - read_only: true
          storage_id: storage_id
          default_branch: default_branch
          id: id
          creation_date: 0
          storage_namespace: storage_namespace
        - read_only: true
          storage_id: storage_id
          default_branch: default_branch
          id: id
          creation_date: 0
          storage_namespace: storage_namespace
      properties:
        pagination:
          $ref: '#/components/schemas/Pagination'
        results:
          items:
            $ref: '#/components/schemas/Repository'
          type: array
      required:
      - pagination
      - results
      type: object
    FindMergeBaseResult:
      example:
        destination_commit_id: destination_commit_id
        base_commit_id: base_commit_id
        source_commit_id: source_commit_id
      properties:
        source_commit_id:
          description: The commit ID of the merge source
          type: string
        destination_commit_id:
          description: The commit ID of the merge destination
          type: string
        base_commit_id:
          description: The commit ID of the merge base
          type: string
      required:
      - base_commit_id
      - destination_commit_id
      - source_commit_id
      type: object
    MergeResult:
      example:
        reference: reference
      properties:
        reference:
          type: string
      required:
      - reference
      type: object
    RepositoryCreation:
      example:
        sample_data: true
        read_only: true
        storage_id: storage_id
        name: name
        default_branch: main
        storage_namespace: s3://example-bucket/
      properties:
        name:
          pattern: "^[a-z0-9][a-z0-9-]{2,62}$"
          type: string
        storage_id:
          description: Unique identifier of the underlying data store. *EXPERIMENTAL*
          type: string
        storage_namespace:
          description: Filesystem URI to store the underlying data in (e.g. "s3://my-bucket/some/path/")
          example: s3://example-bucket/
          pattern: ^(s3|gs|https?|mem|local|transient)://.*$
          type: string
        default_branch:
          example: main
          type: string
        sample_data:
          default: false
          example: true
          type: boolean
        read_only:
          default: false
          example: true
          type: boolean
      required:
      - name
      - storage_namespace
      type: object
    PathList:
      example:
        paths:
        - paths
        - paths
      properties:
        paths:
          items:
            description: Object path
            type: string
          type: array
      required:
      - paths
      type: object
    DiffObjectStat:
      example:
        metadata:
          key: metadata
        content_type: content_type
        checksum: checksum
        mtime: 6
      properties:
        checksum:
          type: string
        mtime:
          description: Unix Epoch in seconds
          format: int64
          type: integer
        content_type:
          description: Object media type
          type: string
        metadata:
          additionalProperties:
            type: string
          type: object
      required:
      - checksum
      - content_type
      - mtime
      type: object
    ObjectStats:
      example:
        physical_address: physical_address
        path: path
        metadata:
          key: metadata
        size_bytes: 6
        content_type: content_type
        physical_address_expiry: 0
        checksum: checksum
        path_type: common_prefix
        mtime: 1
      properties:
        path:
          type: string
        path_type:
          enum:
          - common_prefix
          - object
          type: string
        physical_address:
          description: |
            The location of the object on the underlying object store.
            Formatted as a native URI with the object store type as scheme ("s3://...", "gs://...", etc.)
            Or, in the case of presign=true, will be an HTTP URL to be consumed via regular HTTP GET
          type: string
        physical_address_expiry:
          description: |
            If present and nonzero, physical_address is a pre-signed URL and
            will expire at this Unix Epoch time.  This will be shorter than
            the pre-signed URL lifetime if an authentication token is about
            to expire.

            This field is *optional*.
          format: int64
          type: integer
        checksum:
          type: string
        size_bytes:
          description: |
            The number of bytes in the object.  lakeFS always populates this
            field when returning ObjectStats.  This field is optional _for
            the client_ to supply, for instance on upload.
          format: int64
          type: integer
        mtime:
          description: Unix Epoch in seconds
          format: int64
          type: integer
        metadata:
          additionalProperties:
            type: string
          type: object
        content_type:
          description: Object media type
          type: string
      required:
      - checksum
      - mtime
      - path
      - path_type
      - physical_address
      type: object
    ObjectStatsList:
      example:
        pagination:
          max_per_page: 0
          has_more: true
          next_offset: next_offset
          results: 0
        results:
        - physical_address: physical_address
          path: path
          metadata:
            key: metadata
          size_bytes: 6
          content_type: content_type
          physical_address_expiry: 0
          checksum: checksum
          path_type: common_prefix
          mtime: 1
        - physical_address: physical_address
          path: path
          metadata:
            key: metadata
          size_bytes: 6
          content_type: content_type
          physical_address_expiry: 0
          checksum: checksum
          path_type: common_prefix
          mtime: 1
      properties:
        pagination:
          $ref: '#/components/schemas/Pagination'
        results:
          items:
            $ref: '#/components/schemas/ObjectStats'
          type: array
      required:
      - pagination
      - results
      type: object
    UpdateObjectUserMetadata:
      example:
        set:
          key: set
      properties:
        set:
          additionalProperties:
            type: string
          type: object
      required:
      - set
      type: object
    ObjectCopyCreation:
      example:
        force: false
        src_path: src_path
        src_ref: src_ref
      properties:
        src_path:
          description: path of the copied object relative to the ref
          type: string
        src_ref:
          description: "a reference, if empty uses the provided branch as ref"
          type: string
        force:
          default: false
          type: boolean
      required:
      - src_path
      type: object
    ObjectStageCreation:
      example:
        physical_address: physical_address
        metadata:
          key: metadata
        size_bytes: 0
        content_type: content_type
        checksum: checksum
        force: false
        mtime: 6
      properties:
        physical_address:
          type: string
        checksum:
          type: string
        size_bytes:
          format: int64
          type: integer
        mtime:
          description: Unix Epoch in seconds
          format: int64
          type: integer
        metadata:
          additionalProperties:
            type: string
          type: object
        content_type:
          description: Object media type
          type: string
        force:
          default: false
          type: boolean
      required:
      - checksum
      - physical_address
      - size_bytes
      type: object
    ObjectUserMetadata:
      additionalProperties:
        type: string
      type: object
    UnderlyingObjectProperties:
      example:
        storage_class: storage_class
      properties:
        storage_class:
          nullable: true
          type: string
      type: object
    Ref:
      example:
        id: id
        commit_id: commit_id
      properties:
        id:
          type: string
        commit_id:
          type: string
      required:
      - commit_id
      - id
      type: object
    RefList:
      example:
        pagination:
          max_per_page: 0
          has_more: true
          next_offset: next_offset
          results: 0
        results:
        - id: id
          commit_id: commit_id
        - id: id
          commit_id: commit_id
      properties:
        pagination:
          $ref: '#/components/schemas/Pagination'
        results:
          items:
            $ref: '#/components/schemas/Ref'
          type: array
      required:
      - pagination
      - results
      type: object
    Diff:
      example:
        path: path
        size_bytes: 0
        path_type: common_prefix
        right:
          metadata:
            key: metadata
          content_type: content_type
          checksum: checksum
          mtime: 6
        type: added
      properties:
        type:
          enum:
          - added
          - removed
          - changed
          - conflict
          - prefix_changed
          type: string
        path:
          type: string
        path_type:
          enum:
          - common_prefix
          - object
          type: string
        size_bytes:
          description: represents the size of the added/changed/deleted entry
          format: int64
          type: integer
        right:
          $ref: '#/components/schemas/DiffObjectStat'
      required:
      - path
      - path_type
      - type
      type: object
    DiffList:
      example:
        pagination:
          max_per_page: 0
          has_more: true
          next_offset: next_offset
          results: 0
        results:
        - path: path
          size_bytes: 0
          path_type: common_prefix
          right:
            metadata:
              key: metadata
            content_type: content_type
            checksum: checksum
            mtime: 6
          type: added
        - path: path
          size_bytes: 0
          path_type: common_prefix
          right:
            metadata:
              key: metadata
            content_type: content_type
            checksum: checksum
            mtime: 6
          type: added
      properties:
        pagination:
          $ref: '#/components/schemas/Pagination'
        results:
          items:
            $ref: '#/components/schemas/Diff'
          type: array
      required:
      - pagination
      - results
      type: object
    ResetCreation:
      example:
        path: path
        force: false
        type: object
      properties:
        type:
          description: What to reset according to path.
          enum:
          - object
          - common_prefix
          - reset
          type: string
        path:
          type: string
        force:
          default: false
          type: boolean
      required:
      - type
      type: object
    CommitOverrides:
      example:
        metadata:
          key: metadata
        message: message
      properties:
        message:
          description: replace the commit message
          type: string
        metadata:
          additionalProperties:
            type: string
          description: replace the metadata of the commit
          type: object
      type: object
    RevertCreation:
      example:
        commit_overrides:
          metadata:
            key: metadata
          message: message
        ref: ref
        parent_number: 0
        force: false
        allow_empty: false
      properties:
        ref:
          description: "the commit to revert, given by a ref"
          type: string
        commit_overrides:
          $ref: '#/components/schemas/CommitOverrides'
        parent_number:
          description: "when reverting a merge commit, the parent number (starting\
            \ from 1) relative to which to perform the revert."
          type: integer
        force:
          default: false
          type: boolean
        allow_empty:
          default: false
          description: allow empty commit (revert without changes)
          type: boolean
      required:
      - parent_number
      - ref
      type: object
    CherryPickCreation:
      example:
        commit_overrides:
          metadata:
            key: metadata
          message: message
        ref: ref
        parent_number: 0
        force: false
      properties:
        ref:
          description: "the commit to cherry-pick, given by a ref"
          type: string
        parent_number:
          description: |
            When cherry-picking a merge commit, the parent number (starting from 1) with which to perform the diff.
            The default branch is parent 1.
          type: integer
        commit_overrides:
          $ref: '#/components/schemas/CommitOverrides'
        force:
          default: false
          type: boolean
      required:
      - ref
      type: object
    Commit:
      example:
        generation: 6
        metadata:
          key: metadata
        committer: committer
        id: id
        creation_date: 0
        meta_range_id: meta_range_id
        message: message
        version: 0
        parents:
        - parents
        - parents
      properties:
        id:
          type: string
        parents:
          items:
            type: string
          type: array
        committer:
          type: string
        message:
          type: string
        creation_date:
          description: Unix Epoch in seconds
          format: int64
          type: integer
        meta_range_id:
          type: string
        metadata:
          additionalProperties:
            type: string
          type: object
        generation:
          format: int64
          type: integer
        version:
          maximum: 1
          minimum: 0
          type: integer
      required:
      - committer
      - creation_date
      - id
      - message
      - meta_range_id
      - parents
      type: object
    CommitList:
      example:
        pagination:
          max_per_page: 0
          has_more: true
          next_offset: next_offset
          results: 0
        results:
        - generation: 6
          metadata:
            key: metadata
          committer: committer
          id: id
          creation_date: 0
          meta_range_id: meta_range_id
          message: message
          version: 0
          parents:
          - parents
          - parents
        - generation: 6
          metadata:
            key: metadata
          committer: committer
          id: id
          creation_date: 0
          meta_range_id: meta_range_id
          message: message
          version: 0
          parents:
          - parents
          - parents
      properties:
        pagination:
          $ref: '#/components/schemas/Pagination'
        results:
          items:
            $ref: '#/components/schemas/Commit'
          type: array
      required:
      - pagination
      - results
      type: object
    CommitCreation:
      example:
        date: 0
        metadata:
          key: metadata
        force: false
        message: message
        allow_empty: false
      properties:
        message:
          type: string
        metadata:
          additionalProperties:
            type: string
          type: object
        date:
          description: set date to override creation date in the commit (Unix Epoch
            in seconds)
          format: int64
          type: integer
        allow_empty:
          default: false
          description: sets whether a commit can contain no changes
          type: boolean
        force:
          default: false
          type: boolean
      required:
      - message
      type: object
    CommitRecordCreation:
      example:
        generation: 1
        metadata:
          key: metadata
        committer: committer
        metarange_id: metarange_id
        force: false
        creation_date: 6
        message: message
        commit_id: commit_id
        version: 0
        parents:
        - parents
        - parents
      properties:
        commit_id:
          description: id of the commit record
          type: string
        version:
          description: version of the commit record
          maximum: 1
          minimum: 0
          type: integer
        committer:
          description: committer of the commit record
          type: string
        message:
          description: message of the commit record
          type: string
        metarange_id:
          description: metarange_id of the commit record
          type: string
        creation_date:
          description: Unix Epoch in seconds
          format: int64
          type: integer
        parents:
          description: parents of the commit record
          items:
            type: string
          type: array
        metadata:
          additionalProperties:
            type: string
          description: metadata of the commit record
          type: object
        generation:
          description: generation of the commit record
          format: int64
          type: integer
        force:
          default: false
          type: boolean
      required:
      - commit_id
      - committer
      - creation_date
      - generation
      - message
      - metarange_id
      - parents
      - version
      type: object
    Merge:
      example:
        metadata:
          key: metadata
        squash_merge: false
        force: false
        message: message
        strategy: strategy
        allow_empty: false
      properties:
        message:
          type: string
        metadata:
          additionalProperties:
            type: string
          type: object
        strategy:
          description: "In case of a merge conflict, this option will force the merge\
            \ process to automatically favor changes from the dest branch ('dest-wins')\
            \ or from the source branch('source-wins'). In case no selection is made,\
            \ the merge process will fail in case of a conflict"
          type: string
        force:
          default: false
          description: Allow merge into a read-only branch or into a branch with the
            same content
          type: boolean
        allow_empty:
          default: false
          description: Allow merge when the branches have the same content
          type: boolean
        squash_merge:
          default: false
          description: |
            If set, set only the destination branch as a parent, which "squashes" the merge to
            appear as a single commit on the destination branch.  The source commit is no longer
            a part of the merge commit; consider adding it to the 'metadata' or 'message'
            fields.  This behaves like a GitHub or GitLab "squash merge", or in Git terms 'git
            merge --squash; git commit ...'.
          type: boolean
      type: object
    BranchCreation:
      example:
        hidden: false
        name: name
        force: false
        source: source
      properties:
        name:
          type: string
        source:
          type: string
        force:
          default: false
          type: boolean
        hidden:
          default: false
          description: "When set, branch will not show up when listing branches by\
            \ default. *EXPERIMENTAL*"
          type: boolean
      required:
      - name
      - source
      type: object
    TagCreation:
      description: Make tag ID point at this REF.
      example:
        ref: ref
        force: false
        id: id
      properties:
        id:
          description: ID of tag to create
          type: string
        ref:
          description: the commit to tag
          type: string
        force:
          default: false
          type: boolean
      required:
      - id
      - ref
      type: object
    TaskInfo:
      example:
        id: id
      properties:
        id:
          description: ID of the task
          type: string
      required:
      - id
      type: object
    RepositoryDumpStatus:
      example:
        update_time: 2000-01-23T04:56:07.000+00:00
        refs:
          tags_meta_range_id: tags_meta_range_id
          branches_meta_range_id: branches_meta_range_id
          commits_meta_range_id: commits_meta_range_id
        id: id
        error: error
        done: true
      properties:
        id:
          description: ID of the task
          type: string
        done:
          type: boolean
        update_time:
          format: date-time
          type: string
        error:
          type: string
        refs:
          $ref: '#/components/schemas/RefsDump'
      required:
      - done
      - id
      - update_time
      type: object
    RepositoryRestoreStatus:
      example:
        update_time: 2000-01-23T04:56:07.000+00:00
        id: id
        error: error
        done: true
      properties:
        id:
          description: ID of the task
          type: string
        done:
          type: boolean
        update_time:
          format: date-time
          type: string
        error:
          type: string
      required:
      - done
      - id
      - update_time
      type: object
    RefsDump:
      example:
        tags_meta_range_id: tags_meta_range_id
        branches_meta_range_id: branches_meta_range_id
        commits_meta_range_id: commits_meta_range_id
      properties:
        commits_meta_range_id:
          type: string
        tags_meta_range_id:
          type: string
        branches_meta_range_id:
          type: string
      required:
      - branches_meta_range_id
      - commits_meta_range_id
      - tags_meta_range_id
      type: object
    RefsRestore:
      example:
        tags_meta_range_id: tags_meta_range_id
        branches_meta_range_id: branches_meta_range_id
        force: false
        commits_meta_range_id: commits_meta_range_id
      properties:
        commits_meta_range_id:
          type: string
        tags_meta_range_id:
          type: string
        branches_meta_range_id:
          type: string
        force:
          default: false
          type: boolean
      required:
      - branches_meta_range_id
      - commits_meta_range_id
      - tags_meta_range_id
      type: object
    StorageURI:
      description: URI to a path in a storage provider (e.g. "s3://bucket1/path/to/object")
      example:
        location: location
      properties:
        location:
          type: string
      required:
      - location
      type: object
    Error:
      example:
        message: message
      properties:
        message:
          description: short message explaining the error
          type: string
      required:
      - message
      type: object
    ObjectError:
      example:
        path: path
        status_code: 0
        message: message
      properties:
        status_code:
          description: HTTP status code associated for operation on path
          type: integer
        message:
          description: short message explaining status_code
          type: string
        path:
          description: affected path
          type: string
      required:
      - message
      - status_code
      type: object
    ObjectErrorList:
      example:
        errors:
        - path: path
          status_code: 0
          message: message
        - path: path
          status_code: 0
          message: message
      properties:
        errors:
          items:
            $ref: '#/components/schemas/ObjectError'
          type: array
      required:
      - errors
      type: object
    ErrorNoACL:
      properties:
        message:
          description: short message explaining the error
          type: string
        no_acl:
          description: true if the group exists but has no ACL
          type: boolean
      required:
      - message
      type: object
    User:
      example:
        friendly_name: friendly_name
        id: id
        creation_date: 0
        email: email
      properties:
        id:
          description: A unique identifier for the user. Cannot be edited.
          type: string
        creation_date:
          description: Unix Epoch in seconds
          format: int64
          type: integer
        friendly_name:
          description: |
            A shorter name for the user than the id. Unlike id it does not identify the user (it
            might not be unique). Used in some places in the UI.
          type: string
        email:
          description: "The email address of the user. If API authentication is enabled,\
            \ this field is mandatory and will be invited to login.\nIf API authentication\
            \ is disabled, this field will be ignored. All current APIAuthenticators\
            \ require the email to be \nlowercase and unique, although custom authenticators\
            \ may not enforce this.\n"
          type: string
      required:
      - creation_date
      - id
      type: object
    CurrentUser:
      example:
        user:
          friendly_name: friendly_name
          id: id
          creation_date: 0
          email: email
      properties:
        user:
          $ref: '#/components/schemas/User'
      required:
      - user
      type: object
    UserCreation:
      example:
        invite_user: true
        id: id
      properties:
        id:
          description: a unique identifier for the user.
          type: string
        invite_user:
          type: boolean
      required:
      - id
      type: object
    LoginConfig:
      example:
        username_ui_placeholder: username_ui_placeholder
        login_failed_message: login_failed_message
        logout_url: logout_url
        login_url: login_url
        RBAC: none
        password_ui_placeholder: password_ui_placeholder
        fallback_login_url: fallback_login_url
        login_cookie_names:
        - login_cookie_names
        - login_cookie_names
        fallback_login_label: fallback_login_label
        login_url_method: none
      properties:
        RBAC:
          description: |
            RBAC will remain enabled on GUI if "external".  That only works
            with an external auth service.
          enum:
          - none
          - simplified
          - internal
          - external
          type: string
        username_ui_placeholder:
          description: |
            Placeholder text to display in the username field of the login form.
          type: string
        password_ui_placeholder:
          description: |
            Placeholder text to display in the password field of the login form.
          type: string
        login_url:
          description: Primary URL to use for login.
          type: string
        login_url_method:
          description: |
            Defines login behavior when login_url is set.
            - none: For OSS users.
            - redirect: Auto-redirect to login_url.
            - select: Show a page to choose between logging in via login_url or with lakeFS credentials.
            Ignored if login_url is not configured.
          enum:
          - none
          - redirect
          - select
          type: string
        login_failed_message:
          description: |
            Message to display to users who fail to login; a full sentence that is rendered
            in HTML and may contain a link to a secondary login method
          type: string
        fallback_login_url:
          description: Secondary URL to offer users to use for login.
          type: string
        fallback_login_label:
          description: Label to place on fallback_login_url.
          type: string
        login_cookie_names:
          description: Cookie names used to store JWT
          items:
            type: string
          type: array
        logout_url:
          description: URL to use for logging out.
          type: string
      required:
      - login_cookie_names
      - login_url
      - logout_url
      type: object
    SetupState:
      example:
        login_config:
          username_ui_placeholder: username_ui_placeholder
          login_failed_message: login_failed_message
          logout_url: logout_url
          login_url: login_url
          RBAC: none
          password_ui_placeholder: password_ui_placeholder
          fallback_login_url: fallback_login_url
          login_cookie_names:
          - login_cookie_names
          - login_cookie_names
          fallback_login_label: fallback_login_label
          login_url_method: none
        state: initialized
        comm_prefs_missing: true
      properties:
        state:
          enum:
          - initialized
          - not_initialized
          type: string
        comm_prefs_missing:
          description: true if the comm prefs are missing.
          type: boolean
        login_config:
          $ref: '#/components/schemas/LoginConfig'
      type: object
    AccessKeyCredentials:
      example:
        access_key_id: AKIAIOSFODNN7EXAMPLE
        secret_access_key: wJalrXUtnFEMI/K7MDENG/bPxRfiCYEXAMPLEKEY
      properties:
        access_key_id:
          description: access key ID to set for user for use in integration testing.
          example: AKIAIOSFODNN7EXAMPLE
          minLength: 1
          type: string
        secret_access_key:
          description: secret access key to set for user for use in integration testing.
          example: wJalrXUtnFEMI/K7MDENG/bPxRfiCYEXAMPLEKEY
          minLength: 1
          type: string
      required:
      - access_key_id
      - secret_access_key
      type: object
    Setup:
      example:
        key:
          access_key_id: AKIAIOSFODNN7EXAMPLE
          secret_access_key: wJalrXUtnFEMI/K7MDENG/bPxRfiCYEXAMPLEKEY
        username: username
      properties:
        username:
          description: an identifier for the user (e.g. jane.doe)
          type: string
        key:
          $ref: '#/components/schemas/AccessKeyCredentials'
      required:
      - username
      type: object
    CommPrefsInput:
      example:
        featureUpdates: true
        email: email
        securityUpdates: true
      properties:
        email:
          description: the provided email
          type: string
        featureUpdates:
          description: user preference to receive feature updates
          type: boolean
        securityUpdates:
          description: user preference to receive security updates
          type: boolean
      required:
      - featureUpdates
      - securityUpdates
      type: object
    Credentials:
      example:
        access_key_id: access_key_id
        creation_date: 0
      properties:
        access_key_id:
          type: string
        creation_date:
          description: Unix Epoch in seconds
          format: int64
          type: integer
      required:
      - access_key_id
      - creation_date
      type: object
    CredentialsList:
      example:
        pagination:
          max_per_page: 0
          has_more: true
          next_offset: next_offset
          results: 0
        results:
        - access_key_id: access_key_id
          creation_date: 0
        - access_key_id: access_key_id
          creation_date: 0
      properties:
        pagination:
          $ref: '#/components/schemas/Pagination'
        results:
          items:
            $ref: '#/components/schemas/Credentials'
          type: array
      required:
      - pagination
      - results
      type: object
    CredentialsWithSecret:
      example:
        access_key_id: access_key_id
        secret_access_key: secret_access_key
        creation_date: 0
      properties:
        access_key_id:
          type: string
        secret_access_key:
          type: string
        creation_date:
          description: Unix Epoch in seconds
          format: int64
          type: integer
      required:
      - access_key_id
      - creation_date
      - secret_access_key
      type: object
    Group:
      example:
        name: name
        description: description
        id: id
        creation_date: 0
      properties:
        id:
          type: string
        name:
          type: string
        description:
          type: string
        creation_date:
          description: Unix Epoch in seconds
          format: int64
          type: integer
      required:
      - creation_date
      - id
      type: object
    GroupList:
      example:
        pagination:
          max_per_page: 0
          has_more: true
          next_offset: next_offset
          results: 0
        results:
        - name: name
          description: description
          id: id
          creation_date: 0
        - name: name
          description: description
          id: id
          creation_date: 0
      properties:
        pagination:
          $ref: '#/components/schemas/Pagination'
        results:
          items:
            $ref: '#/components/schemas/Group'
          type: array
      required:
      - pagination
      - results
      type: object
    AuthCapabilities:
      example:
        invite_user: true
        forgot_password: true
      properties:
        invite_user:
          type: boolean
        forgot_password:
          type: boolean
      type: object
    UserList:
      example:
        pagination:
          max_per_page: 0
          has_more: true
          next_offset: next_offset
          results: 0
        results:
        - friendly_name: friendly_name
          id: id
          creation_date: 0
          email: email
        - friendly_name: friendly_name
          id: id
          creation_date: 0
          email: email
      properties:
        pagination:
          $ref: '#/components/schemas/Pagination'
        results:
          items:
            $ref: '#/components/schemas/User'
          type: array
      required:
      - pagination
      - results
      type: object
    LoginInformation:
      example:
        access_key_id: access_key_id
        secret_access_key: secret_access_key
      properties:
        access_key_id:
          type: string
        secret_access_key:
          type: string
      required:
      - access_key_id
      - secret_access_key
      type: object
    ExternalLoginInformation:
      example:
        identityRequest: "{}"
        token_expiration_duration: 0
      properties:
        token_expiration_duration:
          type: integer
        identityRequest:
          type: object
      required:
      - identityRequest
      type: object
    StsAuthRequest:
      example:
        code: code
        ttl_seconds: 0
        state: state
        redirect_uri: redirect_uri
      properties:
        code:
          type: string
        state:
          type: string
        redirect_uri:
          type: string
        ttl_seconds:
          description: |
            The time-to-live for the generated token in seconds.  The default
            value is 3600 seconds (1 hour) maximum time allowed is 12 hours.
          format: int64
          type: integer
      required:
      - code
      - redirect_uri
      - state
      type: object
    AuthenticationToken:
      example:
        token_expiration: 0
        token: token
      properties:
        token:
          description: a JWT token that could be used to authenticate requests
          type: string
        token_expiration:
          description: Unix Epoch in seconds
          format: int64
          type: integer
      required:
      - token
      type: object
    GroupCreation:
      example:
        description: description
        id: id
      properties:
        id:
          type: string
        description:
          type: string
      required:
      - id
      type: object
    PolicyCondition:
      additionalProperties:
        items:
          type: string
        type: array
      description: "Condition operator (e.g., IpAddress)"
      example:
        IpAddress:
        - 192.168.0.1/32
        - 192.168.0.2/32
      type: object
    Statement:
      example:
        condition:
          key:
            IpAddress:
            - 192.168.0.1/32
            - 192.168.0.2/32
        resource: resource
        effect: allow
        action:
        - action
        - action
      properties:
        effect:
          enum:
          - allow
          - deny
          type: string
        resource:
          type: string
        action:
          items:
            type: string
          minItems: 1
          type: array
        condition:
          additionalProperties:
            $ref: '#/components/schemas/PolicyCondition'
          description: Optional conditions for when this statement applies.
          type: object
      required:
      - action
      - effect
      - resource
      type: object
    Policy:
      example:
        statement:
        - condition:
            key:
              IpAddress:
              - 192.168.0.1/32
              - 192.168.0.2/32
          resource: resource
          effect: allow
          action:
          - action
          - action
        - condition:
            key:
              IpAddress:
              - 192.168.0.1/32
              - 192.168.0.2/32
          resource: resource
          effect: allow
          action:
          - action
          - action
        id: id
        creation_date: 0
      properties:
        id:
          type: string
        creation_date:
          description: Unix Epoch in seconds
          format: int64
          type: integer
        statement:
          items:
            $ref: '#/components/schemas/Statement'
          minItems: 1
          type: array
      required:
      - id
      - statement
      type: object
    PolicyList:
      example:
        pagination:
          max_per_page: 0
          has_more: true
          next_offset: next_offset
          results: 0
        results:
        - statement:
          - condition:
              key:
                IpAddress:
                - 192.168.0.1/32
                - 192.168.0.2/32
            resource: resource
            effect: allow
            action:
            - action
            - action
          - condition:
              key:
                IpAddress:
                - 192.168.0.1/32
                - 192.168.0.2/32
            resource: resource
            effect: allow
            action:
            - action
            - action
          id: id
          creation_date: 0
        - statement:
          - condition:
              key:
                IpAddress:
                - 192.168.0.1/32
                - 192.168.0.2/32
            resource: resource
            effect: allow
            action:
            - action
            - action
          - condition:
              key:
                IpAddress:
                - 192.168.0.1/32
                - 192.168.0.2/32
            resource: resource
            effect: allow
            action:
            - action
            - action
          id: id
          creation_date: 0
      properties:
        pagination:
          $ref: '#/components/schemas/Pagination'
        results:
          items:
            $ref: '#/components/schemas/Policy'
          type: array
      required:
      - pagination
      - results
      type: object
    ACL:
      example:
        permission: permission
      properties:
        permission:
          description: |
            Permission level to give this ACL.  "Read", "Write", "Super" and
            "Admin" are all supported.
          type: string
      required:
      - permission
      type: object
    StorageConfig:
      example:
        blockstore_description: blockstore_description
        pre_sign_multipart_upload: true
        blockstore_namespace_example: blockstore_namespace_example
        blockstore_namespace_ValidityRegex: blockstore_namespace_ValidityRegex
        blockstore_id: blockstore_id
        blockstore_type: blockstore_type
        pre_sign_support_ui: true
        import_support: true
        import_validity_regex: import_validity_regex
        default_namespace_prefix: default_namespace_prefix
        pre_sign_support: true
      properties:
        blockstore_type:
          type: string
        blockstore_namespace_example:
          type: string
        blockstore_namespace_ValidityRegex:
          type: string
        default_namespace_prefix:
          type: string
        pre_sign_support:
          type: boolean
        pre_sign_support_ui:
          type: boolean
        import_support:
          type: boolean
        import_validity_regex:
          type: string
        pre_sign_multipart_upload:
          type: boolean
        blockstore_id:
          type: string
        blockstore_description:
          type: string
      required:
      - blockstore_namespace_ValidityRegex
      - blockstore_namespace_example
      - blockstore_type
      - import_support
      - import_validity_regex
      - pre_sign_support
      - pre_sign_support_ui
      type: object
    StorageConfigList:
      items:
        $ref: '#/components/schemas/StorageConfig'
      type: array
    Config:
      example:
        storage_config_list:
        - blockstore_description: blockstore_description
          pre_sign_multipart_upload: true
          blockstore_namespace_example: blockstore_namespace_example
          blockstore_namespace_ValidityRegex: blockstore_namespace_ValidityRegex
          blockstore_id: blockstore_id
          blockstore_type: blockstore_type
          pre_sign_support_ui: true
          import_support: true
          import_validity_regex: import_validity_regex
          default_namespace_prefix: default_namespace_prefix
          pre_sign_support: true
        - blockstore_description: blockstore_description
          pre_sign_multipart_upload: true
          blockstore_namespace_example: blockstore_namespace_example
          blockstore_namespace_ValidityRegex: blockstore_namespace_ValidityRegex
          blockstore_id: blockstore_id
          blockstore_type: blockstore_type
          pre_sign_support_ui: true
          import_support: true
          import_validity_regex: import_validity_regex
          default_namespace_prefix: default_namespace_prefix
          pre_sign_support: true
        storage_config:
          blockstore_description: blockstore_description
          pre_sign_multipart_upload: true
          blockstore_namespace_example: blockstore_namespace_example
          blockstore_namespace_ValidityRegex: blockstore_namespace_ValidityRegex
          blockstore_id: blockstore_id
          blockstore_type: blockstore_type
          pre_sign_support_ui: true
          import_support: true
          import_validity_regex: import_validity_regex
          default_namespace_prefix: default_namespace_prefix
          pre_sign_support: true
        version_config:
          latest_version: latest_version
          version_context: version_context
          version: version
          upgrade_recommended: true
          upgrade_url: upgrade_url
        ui_config:
          custom_viewers:
          - extensions:
            - extensions
            - extensions
            name: name
            content_types:
            - content_types
            - content_types
            url: url
          - extensions:
            - extensions
            - extensions
            name: name
            content_types:
            - content_types
            - content_types
            url: url
      properties:
        version_config:
          $ref: '#/components/schemas/VersionConfig'
        storage_config:
          $ref: '#/components/schemas/StorageConfig'
        storage_config_list:
          items:
            $ref: '#/components/schemas/StorageConfig'
          type: array
        ui_config:
          $ref: '#/components/schemas/UIConfig'
      type: object
    VersionConfig:
      example:
        latest_version: latest_version
        version_context: version_context
        version: version
        upgrade_recommended: true
        upgrade_url: upgrade_url
      properties:
        version:
          type: string
        version_context:
          type: string
        latest_version:
          type: string
        upgrade_recommended:
          type: boolean
        upgrade_url:
          type: string
      type: object
    UIConfig:
      example:
        custom_viewers:
        - extensions:
          - extensions
          - extensions
          name: name
          content_types:
          - content_types
          - content_types
          url: url
        - extensions:
          - extensions
          - extensions
          name: name
          content_types:
          - content_types
          - content_types
          url: url
      properties:
        custom_viewers:
          items:
            $ref: '#/components/schemas/CustomViewer'
          type: array
      type: object
    CustomViewer:
      example:
        extensions:
        - extensions
        - extensions
        name: name
        content_types:
        - content_types
        - content_types
        url: url
      properties:
        name:
          type: string
        url:
          type: string
        extensions:
          items:
            type: string
          type: array
        content_types:
          items:
            type: string
          type: array
      required:
      - name
      - url
      type: object
    GarbageCollectionConfig:
      example:
        grace_period: 0
      properties:
        grace_period:
          description: Duration in seconds. Objects created in the recent grace_period
            will not be collected.
          type: integer
      type: object
    ActionRun:
      example:
        start_time: 2000-01-23T04:56:07.000+00:00
        run_id: run_id
        event_type: event_type
        end_time: 2000-01-23T04:56:07.000+00:00
        branch: branch
        commit_id: commit_id
        status: failed
      properties:
        run_id:
          type: string
        branch:
          type: string
        start_time:
          format: date-time
          type: string
        end_time:
          format: date-time
          type: string
        event_type:
          type: string
        status:
          enum:
          - failed
          - completed
          type: string
        commit_id:
          type: string
      required:
      - branch
      - commit_id
      - event_type
      - run_id
      - start_time
      - status
      type: object
    ActionRunList:
      example:
        pagination:
          max_per_page: 0
          has_more: true
          next_offset: next_offset
          results: 0
        results:
        - start_time: 2000-01-23T04:56:07.000+00:00
          run_id: run_id
          event_type: event_type
          end_time: 2000-01-23T04:56:07.000+00:00
          branch: branch
          commit_id: commit_id
          status: failed
        - start_time: 2000-01-23T04:56:07.000+00:00
          run_id: run_id
          event_type: event_type
          end_time: 2000-01-23T04:56:07.000+00:00
          branch: branch
          commit_id: commit_id
          status: failed
      properties:
        pagination:
          $ref: '#/components/schemas/Pagination'
        results:
          items:
            $ref: '#/components/schemas/ActionRun'
          type: array
      required:
      - pagination
      - results
      type: object
    HookRun:
      example:
        start_time: 2000-01-23T04:56:07.000+00:00
        hook_id: hook_id
        end_time: 2000-01-23T04:56:07.000+00:00
        action: action
        hook_run_id: hook_run_id
        status: failed
      properties:
        hook_run_id:
          type: string
        action:
          type: string
        hook_id:
          type: string
        start_time:
          format: date-time
          type: string
        end_time:
          format: date-time
          type: string
        status:
          enum:
          - failed
          - completed
          type: string
      required:
      - action
      - hook_id
      - hook_run_id
      - start_time
      - status
      type: object
    HookRunList:
      example:
        pagination:
          max_per_page: 0
          has_more: true
          next_offset: next_offset
          results: 0
        results:
        - start_time: 2000-01-23T04:56:07.000+00:00
          hook_id: hook_id
          end_time: 2000-01-23T04:56:07.000+00:00
          action: action
          hook_run_id: hook_run_id
          status: failed
        - start_time: 2000-01-23T04:56:07.000+00:00
          hook_id: hook_id
          end_time: 2000-01-23T04:56:07.000+00:00
          action: action
          hook_run_id: hook_run_id
          status: failed
      properties:
        pagination:
          $ref: '#/components/schemas/Pagination'
        results:
          items:
            $ref: '#/components/schemas/HookRun'
          type: array
      required:
      - pagination
      - results
      type: object
    StagingLocation:
      description: location for placing an object when staging it
      example:
        physical_address: physical_address
        presigned_url: presigned_url
        presigned_url_expiry: 0
      properties:
        physical_address:
          type: string
        presigned_url:
          description: "if presign=true is passed in the request, this field will\
            \ contain a pre-signed URL to use when uploading"
          nullable: true
          type: string
        presigned_url_expiry:
          description: |
            If present and nonzero, physical_address is a pre-signed URL and
            will expire at this Unix Epoch time.  This will be shorter than
            the pre-signed URL lifetime if an authentication token is about
            to expire.

            This field is *optional*.
          format: int64
          type: integer
      type: object
    StagingMetadata:
      description: information about uploaded object
      example:
        size_bytes: 0
        user_metadata:
          key: user_metadata
        content_type: content_type
        checksum: checksum
        force: false
        mtime: 6
        staging:
          physical_address: physical_address
          presigned_url: presigned_url
          presigned_url_expiry: 0
      properties:
        staging:
          $ref: '#/components/schemas/StagingLocation'
        checksum:
          description: unique identifier of object content on backing store (typically
            ETag)
          type: string
        size_bytes:
          format: int64
          type: integer
        user_metadata:
          additionalProperties:
            type: string
          type: object
        content_type:
          description: Object media type
          type: string
        mtime:
          description: Unix Epoch in seconds.  May be ignored by server.
          format: int64
          type: integer
        force:
          default: false
          type: boolean
      required:
      - checksum
      - size_bytes
      - staging
      type: object
    GarbageCollectionPrepareResponse:
      example:
        run_id: 64eaa103-d726-4a33-bcb8-7c0b4abfe09e
        gc_addresses_location: s3://my-storage-namespace/_lakefs/retention/addresses
        gc_commits_location: s3://my-storage-namespace/_lakefs/retention/commits
        gc_commits_presigned_url: gc_commits_presigned_url
      properties:
        run_id:
          description: a unique identifier generated for this GC job
          example: 64eaa103-d726-4a33-bcb8-7c0b4abfe09e
          type: string
        gc_commits_location:
          description: location of the resulting commits csv table (partitioned by
            run_id)
          example: s3://my-storage-namespace/_lakefs/retention/commits
          type: string
        gc_addresses_location:
          description: location to use for expired addresses parquet table (partitioned
            by run_id)
          example: s3://my-storage-namespace/_lakefs/retention/addresses
          type: string
        gc_commits_presigned_url:
          description: a presigned url to download the commits csv
          type: string
      required:
      - gc_addresses_location
      - gc_commits_location
      - run_id
      type: object
    PrepareGarbageCollectionCommitsStatus:
      example:
        result:
          run_id: 64eaa103-d726-4a33-bcb8-7c0b4abfe09e
          gc_addresses_location: s3://my-storage-namespace/_lakefs/retention/addresses
          gc_commits_location: s3://my-storage-namespace/_lakefs/retention/commits
          gc_commits_presigned_url: gc_commits_presigned_url
        update_time: 2000-01-23T04:56:07.000+00:00
        task_id: task_id
        completed: true
        error:
          message: message
      properties:
        task_id:
          description: the id of the task preparing the GC commits
          type: string
        completed:
          description: true if the task has completed (either successfully or with
            an error)
          type: boolean
        update_time:
          description: last time the task status was updated
          format: date-time
          type: string
        result:
          $ref: '#/components/schemas/GarbageCollectionPrepareResponse'
        error:
          $ref: '#/components/schemas/Error'
      required:
      - completed
      - task_id
      - update_time
      type: object
    MergeStatus:
      example:
        result:
          reference: reference
        update_time: 2000-01-23T04:56:07.000+00:00
        task_id: task_id
        completed: true
        error:
          message: message
      properties:
        task_id:
          description: the id of the async merge task
          type: string
        completed:
          description: true if the task has completed (either successfully or with
            an error)
          type: boolean
        update_time:
          description: last time the task status was updated
          format: date-time
          type: string
        result:
          $ref: '#/components/schemas/MergeResult'
        error:
          $ref: '#/components/schemas/Error'
      required:
      - completed
      - task_id
      - update_time
      type: object
    CommitStatus:
      example:
        result:
          generation: 6
          metadata:
            key: metadata
          committer: committer
          id: id
          creation_date: 0
          meta_range_id: meta_range_id
          message: message
          version: 0
          parents:
          - parents
          - parents
        update_time: 2000-01-23T04:56:07.000+00:00
        task_id: task_id
        completed: true
        error:
          message: message
      properties:
        task_id:
          description: the id of the async commit task
          type: string
        completed:
          description: true if the task has completed (either successfully or with
            an error)
          type: boolean
        update_time:
          description: last time the task status was updated
          format: date-time
          type: string
        result:
          $ref: '#/components/schemas/Commit'
        error:
          $ref: '#/components/schemas/Error'
      required:
      - completed
      - task_id
      - update_time
      type: object
    PrepareGCUncommittedRequest:
      example:
        continuation_token: continuation_token
      properties:
        continuation_token:
          type: string
      type: object
    PrepareGCUncommittedResponse:
      example:
        continuation_token: continuation_token
        run_id: run_id
        gc_uncommitted_location: gc_uncommitted_location
      properties:
        run_id:
          type: string
        gc_uncommitted_location:
          description: location of uncommitted information data
          type: string
        continuation_token:
          type: string
      required:
      - gc_uncommitted_location
      - run_id
      type: object
    GarbageCollectionRule:
      example:
        branch_id: branch_id
        retention_days: 6
      properties:
        branch_id:
          type: string
        retention_days:
          type: integer
      required:
      - branch_id
      - retention_days
      type: object
    GarbageCollectionRules:
      example:
        branches:
        - branch_id: branch_id
          retention_days: 6
        - branch_id: branch_id
          retention_days: 6
        default_retention_days: 0
      properties:
        default_retention_days:
          type: integer
        branches:
          items:
            $ref: '#/components/schemas/GarbageCollectionRule'
          type: array
      required:
      - branches
      - default_retention_days
      type: object
    BranchProtectionRule:
      example:
        pattern: stable_*
      properties:
        pattern:
          description: "fnmatch pattern for the branch name, supporting * and ? wildcards"
          example: stable_*
          minLength: 1
          type: string
      required:
      - pattern
      type: object
    ImportLocation:
      properties:
        type:
          description: "Path type, can either be 'common_prefix' or 'object'"
          enum:
          - common_prefix
          - object
          type: string
        path:
          description: A source location to a 'common_prefix' or to a single object.
            Must match the lakeFS installation blockstore type.
          example: s3://my-bucket/production/collections/
          type: string
        destination:
          description: |
            Destination for the imported objects on the branch. Must be a relative path to the branch.
            If the type is an 'object', the destination is the exact object name under the branch.
            If the type is a 'common_prefix', the destination is the prefix under the branch.
          example: collections/
          type: string
      required:
      - destination
      - path
      - type
      type: object
    ImportCreation:
      example:
        commit:
          message: Importing collections from S3
        paths:
        - path: s3://my-bucket/production/collections/
          destination: collections/
          type: common_prefix
        - path: s3://my-bucket/production/collections/file1
          destination: collections/file1
          type: object
      properties:
        paths:
          items:
            $ref: '#/components/schemas/ImportLocation'
          type: array
        commit:
          $ref: '#/components/schemas/CommitCreation'
        force:
          default: false
          type: boolean
      required:
      - commit
      - paths
      type: object
    RangeMetadata:
      properties:
        id:
          description: ID of the range.
          example: 480e19972a6fbe98ab8e81ae5efdfd1a29037587e91244e87abd4adefffdb01c
          type: string
        min_key:
          description: First key in the range.
          example: production/collections/some/file_1.parquet
          type: string
        max_key:
          description: Last key in the range.
          example: production/collections/some/file_8229.parquet
          type: string
        count:
          description: Number of records in the range.
          type: integer
        estimated_size:
          description: Estimated size of the range in bytes
          type: integer
      required:
      - count
      - estimated_size
      - id
      - max_key
      - min_key
      type: object
    ImportStatus:
      example:
        update_time: 2000-01-23T04:56:07.000+00:00
        metarange_id: metarange_id
        ingested_objects: 0
        commit:
          generation: 6
          metadata:
            key: metadata
          committer: committer
          id: id
          creation_date: 0
          meta_range_id: meta_range_id
          message: message
          version: 0
          parents:
          - parents
          - parents
        completed: true
        error:
          message: message
      properties:
        completed:
          type: boolean
        update_time:
          format: date-time
          type: string
        ingested_objects:
          description: Number of objects processed so far
          format: int64
          type: integer
        metarange_id:
          type: string
        commit:
          $ref: '#/components/schemas/Commit'
        error:
          $ref: '#/components/schemas/Error'
      required:
      - completed
      - update_time
      type: object
    ImportCreationResponse:
      example:
        id: id
      properties:
        id:
          description: The id of the import process
          type: string
      required:
      - id
      type: object
    TaskCreation:
      example:
        id: id
      properties:
        id:
          description: The id of the new task
          type: string
      required:
      - id
      type: object
    MetaRangeCreation:
      properties:
        ranges:
          items:
            $ref: '#/components/schemas/RangeMetadata'
          minItems: 1
          type: array
      required:
      - ranges
      type: object
    MetaRangeCreationResponse:
      properties:
        id:
          description: The id of the created metarange
          type: string
      type: object
    UpdateToken:
      properties:
        staging_token:
          type: string
      required:
      - staging_token
      type: object
    StatsEvent:
      example:
        name: name
        count: 0
        class: class
      properties:
        class:
          description: "stats event class (e.g. \"s3_gateway\", \"openapi_request\"\
            , \"experimental-feature\", \"ui-event\")"
          type: string
        name:
          description: "stats event name (e.g. \"put_object\", \"create_repository\"\
            , \"<experimental-feature-name>\")"
          type: string
        count:
          description: number of events of the class and name
          type: integer
      required:
      - class
      - count
      - name
      type: object
    StatsEventsList:
      example:
        events:
        - name: name
          count: 0
          class: class
        - name: name
          count: 0
          class: class
      properties:
        events:
          items:
            $ref: '#/components/schemas/StatsEvent'
          type: array
      required:
      - events
      type: object
    PresignMultipartUpload:
      example:
        physical_address: physical_address
        upload_id: upload_id
        presigned_urls:
        - presigned_urls
        - presigned_urls
      properties:
        upload_id:
          type: string
        physical_address:
          type: string
        presigned_urls:
          items:
            type: string
          type: array
      required:
      - physical_address
      - upload_id
      type: object
    UploadPart:
      example:
        part_number: 0
        etag: etag
      properties:
        part_number:
          type: integer
        etag:
          type: string
      required:
      - etag
      - part_number
      type: object
    UploadPartFrom:
      example:
        physical_address: physical_address
      properties:
        physical_address:
          description: |
            The physical address (of the entire intended object) returned from
            createPresignMultipartUpload.
          type: string
      required:
      - physical_address
      type: object
    CopyPartSource:
      properties:
        repository:
          type: string
        ref:
          type: string
        path:
          type: string
        range:
          description: Range of bytes to copy
          pattern: "^bytes=((\\d*-\\d*,? ?)+)$"
          type: string
      required:
      - path
      - ref
      - repository
      type: object
    UploadPartCopyFrom:
      allOf:
      - $ref: '#/components/schemas/UploadPartFrom'
      - properties:
          copy_source:
            $ref: '#/components/schemas/CopyPartSource'
        required:
        - copy_source
        type: object
    UploadTo:
      example:
        presigned_url: presigned_url
      properties:
        presigned_url:
          type: string
      required:
      - presigned_url
      type: object
    CompletePresignMultipartUpload:
      example:
        physical_address: physical_address
        user_metadata:
          key: user_metadata
        content_type: content_type
        parts:
        - part_number: 0
          etag: etag
        - part_number: 0
          etag: etag
      properties:
        physical_address:
          type: string
        parts:
          description: "List of uploaded parts, should be ordered by ascending part\
            \ number"
          items:
            $ref: '#/components/schemas/UploadPart'
          type: array
        user_metadata:
          additionalProperties:
            type: string
          type: object
        content_type:
          description: Object media type
          type: string
      required:
      - parts
      - physical_address
      type: object
    AbortPresignMultipartUpload:
      example:
        physical_address: physical_address
      properties:
        physical_address:
          type: string
      required:
      - physical_address
      type: object
    UsageReport:
      example:
        month: 6
        year: 0
        count: 1
      properties:
        year:
          type: integer
        month:
          type: integer
        count:
          format: int64
          type: integer
      required:
      - count
      - month
      - year
      type: object
    InstallationUsageReport:
      example:
        reports:
        - month: 6
          year: 0
          count: 1
        - month: 6
          year: 0
          count: 1
        installation_id: installation_id
      properties:
        installation_id:
          type: string
        reports:
          items:
            $ref: '#/components/schemas/UsageReport'
          type: array
      required:
      - installation_id
      - reports
      type: object
    ExternalPrincipalList:
      example:
        pagination:
          max_per_page: 0
          has_more: true
          next_offset: next_offset
          results: 0
        results:
        - settings:
          - null
          - null
          user_id: user_id
          id: id
        - settings:
          - null
          - null
          user_id: user_id
          id: id
      properties:
        pagination:
          $ref: '#/components/schemas/Pagination'
        results:
          items:
            $ref: '#/components/schemas/ExternalPrincipal'
          type: array
      required:
      - pagination
      - results
      type: object
    ExternalPrincipalSettings:
      additionalProperties:
        type: string
      description: Additional settings to be consumed by the remote authenticator
      type: object
    ExternalPrincipalCreation:
      example:
        settings:
        - null
        - null
      properties:
        settings:
          items:
            $ref: '#/components/schemas/ExternalPrincipalSettings'
          type: array
      type: object
    ExternalPrincipal:
      example:
        settings:
        - null
        - null
        user_id: user_id
        id: id
      properties:
        id:
          description: A unique identifier for the external principal i.e aws:sts::123:assumed-role/role-name
          type: string
        user_id:
          description: |
            lakeFS user ID to associate with an external principal.
          type: string
        settings:
          items:
            $ref: '#/components/schemas/ExternalPrincipalSettings'
          type: array
      required:
      - id
      - user_id
      type: object
    PullRequestBasic:
      example:
        description: description
        title: title
        status: open
      properties:
        status:
          enum:
          - open
          - closed
          - merged
          type: string
        title:
          type: string
        description:
          type: string
      type: object
    PullRequest:
      allOf:
      - $ref: '#/components/schemas/PullRequestBasic'
      - required:
        - description
        - status
        - title
      - properties:
          id:
            type: string
          creation_date:
            format: date-time
            type: string
          author:
            type: string
          source_branch:
            type: string
          destination_branch:
            type: string
          merged_commit_id:
            description: the commit id of merged PRs
            type: string
          closed_date:
            format: date-time
            type: string
        required:
        - author
        - creation_date
        - destination_branch
        - id
        - source_branch
        type: object
    PullRequestsList:
      example:
        pagination:
          max_per_page: 0
          has_more: true
          next_offset: next_offset
          results: 0
        results:
        - null
        - null
      properties:
        pagination:
          $ref: '#/components/schemas/Pagination'
        results:
          items:
            $ref: '#/components/schemas/PullRequest'
          type: array
      required:
      - pagination
      - results
      type: object
    PullRequestCreation:
      example:
        destination_branch: destination_branch
        description: description
        title: title
        source_branch: source_branch
      properties:
        title:
          type: string
        description:
          type: string
        source_branch:
          type: string
        destination_branch:
          type: string
      required:
      - destination_branch
      - source_branch
      - title
      type: object
    PullRequestCreationResponse:
      example:
        id: id
      properties:
        id:
          description: ID of the pull request
          type: string
      required:
      - id
      type: object
    License:
      example:
        token: token
      properties:
        token:
          description: The license JWT token
          type: string
      required:
      - token
      type: object
    IcebergNamespaceRef:
      description: Reference to one or more levels of a namespace
      example:
      - accounting
      - tax
      items:
        type: string
      type: array
    IcebergRemoteTable:
      example:
        namespace:
        - accounting
        - tax
        table: table
      properties:
        namespace:
          description: Reference to one or more levels of a namespace
          example:
          - accounting
          - tax
          items:
            type: string
          type: array
        table:
          description: Remote table name
          type: string
      required:
      - namespace
      - table
      type: object
    IcebergLocalTable:
      example:
        reference_id: reference_id
        namespace:
        - accounting
        - tax
        repository_id: repository_id
        table: table
      properties:
        namespace:
          description: Reference to one or more levels of a namespace
          example:
          - accounting
          - tax
          items:
            type: string
          type: array
        table:
          description: Remote table name
          type: string
        repository_id:
          description: lakeFS repository ID
          type: string
        reference_id:
          description: lakeFS reference ID (branch or commit)
          type: string
      required:
      - namespace
      - reference_id
      - repository_id
      - table
      type: object
    IcebergPushRequest:
      example:
        destination:
          namespace:
          - accounting
          - tax
          table: table
        create_namespace: false
        source:
          reference_id: reference_id
          namespace:
          - accounting
          - tax
          repository_id: repository_id
          table: table
        force_update: false
      properties:
        source:
          $ref: '#/components/schemas/IcebergLocalTable'
        destination:
          $ref: '#/components/schemas/IcebergRemoteTable'
        force_update:
          default: false
          description: Override exiting table in remote if exists
          type: boolean
        create_namespace:
          default: false
          description: Creates namespace in remote catalog if not exist
          type: boolean
      required:
      - destination
      - source
      type: object
    IcebergPullRequest:
      example:
        destination:
          reference_id: reference_id
          namespace:
          - accounting
          - tax
          repository_id: repository_id
          table: table
        create_namespace: false
        source:
          namespace:
          - accounting
          - tax
          table: table
        force_update: false
      properties:
        source:
          $ref: '#/components/schemas/IcebergRemoteTable'
        destination:
          $ref: '#/components/schemas/IcebergLocalTable'
        force_update:
          default: false
          description: Override exiting local table if exists
          type: boolean
        create_namespace:
          default: false
          description: Creates namespace in local catalog if not exist
          type: boolean
      required:
      - destination
      - source
      type: object
    uploadObject_request:
      properties:
        content:
          description: Only a single file per upload which must be named "content".
          format: binary
          type: string
      type: object
    internalDeleteBranchProtectionRule_request:
      properties:
        pattern:
          type: string
      required:
      - pattern
      type: object
  securitySchemes:
    basic_auth:
      scheme: basic
      type: http
    jwt_token:
      bearerFormat: JWT
      scheme: bearer
      type: http
    cookie_auth:
      in: cookie
      name: internal_auth_session
      type: apiKey
    oidc_auth:
      in: cookie
      name: oidc_auth_session
      type: apiKey
    saml_auth:
      in: cookie
      name: saml_auth_session
      type: apiKey
<|MERGE_RESOLUTION|>--- conflicted
+++ resolved
@@ -4049,19 +4049,14 @@
           content:
             application/json:
               schema:
-<<<<<<< HEAD
-                $ref: '#/components/schemas/Error'
-          description: Resource Conflicts With Target
-        "410":
-          content:
-            application/json:
-              schema:
-                $ref: '#/components/schemas/Error'
-          description: task status expired
-=======
                 $ref: '#/components/schemas/CommitStatus'
           description: Conflict
->>>>>>> f5433421
+        "410":
+          content:
+            application/json:
+              schema:
+                $ref: '#/components/schemas/CommitStatus'
+          description: Expired
         "412":
           content:
             application/json:
@@ -4859,8 +4854,8 @@
           content:
             application/json:
               schema:
-                $ref: '#/components/schemas/Error'
-          description: task status expired
+                $ref: '#/components/schemas/MergeStatus'
+          description: Expired
         "412":
           content:
             application/json:
@@ -9037,6 +9032,12 @@
           schema:
             $ref: '#/components/schemas/Error'
       description: Not Implemented
+    Expired:
+      content:
+        application/json:
+          schema:
+            $ref: '#/components/schemas/Error'
+      description: Resource Expired
   schemas:
     Pagination:
       example:
