--- conflicted
+++ resolved
@@ -3985,21 +3985,12 @@
           description: Internal Server Error
       summary: create commit asynchronously
       tags:
-<<<<<<< HEAD
-      - commits
-      x-content-type: application/json
-      x-accepts: application/json
-  /repositories/{repository}/branches/{branch}/commits/status:
-    get:
-      operationId: commitStatus
-=======
       - experimental
       x-content-type: application/json
       x-accepts: application/json
   /repositories/{repository}/branches/{branch}/commits/async/{id}/status:
     get:
       operationId: commitAsyncStatus
->>>>>>> cecf1d4d
       parameters:
       - explode: false
         in: path
@@ -4015,138 +4006,74 @@
         schema:
           type: string
         style: simple
-<<<<<<< HEAD
-      - description: Unique identifier of the commit task
-        explode: true
-        in: query
-=======
       - description: Unique identifier of the commit async task
         explode: false
         in: path
->>>>>>> cecf1d4d
         name: id
         required: true
         schema:
           type: string
-<<<<<<< HEAD
-        style: form
-=======
-        style: simple
->>>>>>> cecf1d4d
+        style: simple
       responses:
         "200":
           content:
             application/json:
               schema:
-<<<<<<< HEAD
-                $ref: '#/components/schemas/CommitStatus'
-=======
                 $ref: '#/components/schemas/CommitAsyncStatus'
->>>>>>> cecf1d4d
           description: commit task status
         "400":
           content:
             application/json:
               schema:
-<<<<<<< HEAD
-                $ref: '#/components/schemas/CommitStatus'
-=======
-                $ref: '#/components/schemas/Error'
->>>>>>> cecf1d4d
+                $ref: '#/components/schemas/Error'
           description: Validation Error
         "401":
           content:
             application/json:
               schema:
-<<<<<<< HEAD
-                $ref: '#/components/schemas/CommitStatus'
-=======
-                $ref: '#/components/schemas/Error'
->>>>>>> cecf1d4d
+                $ref: '#/components/schemas/Error'
           description: Unauthorized
         "403":
           content:
             application/json:
               schema:
-<<<<<<< HEAD
-                $ref: '#/components/schemas/CommitStatus'
-=======
-                $ref: '#/components/schemas/Error'
->>>>>>> cecf1d4d
+                $ref: '#/components/schemas/Error'
           description: Forbidden
         "404":
           content:
             application/json:
               schema:
-<<<<<<< HEAD
-                $ref: '#/components/schemas/CommitStatus'
-          description: Not Found
-=======
                 $ref: '#/components/schemas/Error'
           description: Resource Not Found
->>>>>>> cecf1d4d
         "409":
           content:
             application/json:
               schema:
-<<<<<<< HEAD
-                $ref: '#/components/schemas/CommitStatus'
-          description: Conflict
-        "410":
-          content:
-            application/json:
-              schema:
-                $ref: '#/components/schemas/CommitStatus'
-          description: Operation Expired
-=======
                 $ref: '#/components/schemas/Error'
           description: Resource Conflicts With Target
->>>>>>> cecf1d4d
         "412":
           content:
             application/json:
               schema:
-<<<<<<< HEAD
-                $ref: '#/components/schemas/CommitStatus'
-          description: Precondition Failed (e.g. a pre-commit hook returned a failure)
-        "429":
-          content:
-            application/json:
-              schema:
-                $ref: '#/components/schemas/CommitStatus'
-=======
                 $ref: '#/components/schemas/Error'
           description: Precondition Failed
         "429":
->>>>>>> cecf1d4d
           description: too many requests
         "501":
           content:
             application/json:
               schema:
-<<<<<<< HEAD
-                $ref: '#/components/schemas/CommitStatus'
-=======
-                $ref: '#/components/schemas/Error'
->>>>>>> cecf1d4d
+                $ref: '#/components/schemas/Error'
           description: Not Implemented
         default:
           content:
             application/json:
               schema:
-<<<<<<< HEAD
-                $ref: '#/components/schemas/CommitStatus'
+                $ref: '#/components/schemas/Error'
           description: Internal Server Error
       summary: get status of async commit operation
       tags:
-      - commits
-=======
-                $ref: '#/components/schemas/Error'
-          description: Internal Server Error
-      summary: get status of async commit operation
-      tags:
       - experimental
->>>>>>> cecf1d4d
       x-accepts: application/json
   /repositories/{repository}/commits:
     post:
@@ -4838,21 +4765,12 @@
           description: Internal Server Error
       summary: merge references asynchronously
       tags:
-<<<<<<< HEAD
-      - refs
-      x-content-type: application/json
-      x-accepts: application/json
-  /repositories/{repository}/refs/{sourceRef}/merge/{destinationBranch}/status:
-    get:
-      operationId: mergeIntoBranchStatus
-=======
       - experimental
       x-content-type: application/json
       x-accepts: application/json
   /repositories/{repository}/refs/{sourceRef}/merge/{destinationBranch}/async/{id}/status:
     get:
       operationId: mergeIntoBranchAsyncStatus
->>>>>>> cecf1d4d
       parameters:
       - explode: false
         in: path
@@ -4877,138 +4795,74 @@
         schema:
           type: string
         style: simple
-<<<<<<< HEAD
-      - description: Unique identifier of the merge task
-        explode: true
-        in: query
-=======
       - description: Unique identifier of the merge async task
         explode: false
         in: path
->>>>>>> cecf1d4d
         name: id
         required: true
         schema:
           type: string
-<<<<<<< HEAD
-        style: form
-=======
-        style: simple
->>>>>>> cecf1d4d
+        style: simple
       responses:
         "200":
           content:
             application/json:
               schema:
-<<<<<<< HEAD
-                $ref: '#/components/schemas/MergeStatus'
-=======
                 $ref: '#/components/schemas/MergeAsyncStatus'
->>>>>>> cecf1d4d
           description: merge task status
         "400":
           content:
             application/json:
               schema:
-<<<<<<< HEAD
-                $ref: '#/components/schemas/MergeStatus'
-=======
-                $ref: '#/components/schemas/Error'
->>>>>>> cecf1d4d
+                $ref: '#/components/schemas/Error'
           description: Validation Error
         "401":
           content:
             application/json:
               schema:
-<<<<<<< HEAD
-                $ref: '#/components/schemas/MergeStatus'
-=======
-                $ref: '#/components/schemas/Error'
->>>>>>> cecf1d4d
+                $ref: '#/components/schemas/Error'
           description: Unauthorized
         "403":
           content:
             application/json:
               schema:
-<<<<<<< HEAD
-                $ref: '#/components/schemas/MergeStatus'
-=======
-                $ref: '#/components/schemas/Error'
->>>>>>> cecf1d4d
+                $ref: '#/components/schemas/Error'
           description: Forbidden
         "404":
           content:
             application/json:
               schema:
-<<<<<<< HEAD
-                $ref: '#/components/schemas/MergeStatus'
-          description: Not Found
-=======
                 $ref: '#/components/schemas/Error'
           description: Resource Not Found
->>>>>>> cecf1d4d
         "409":
           content:
             application/json:
               schema:
-<<<<<<< HEAD
-                $ref: '#/components/schemas/MergeStatus'
-          description: Conflict
-        "410":
-          content:
-            application/json:
-              schema:
-                $ref: '#/components/schemas/MergeStatus'
-          description: Operation Expired
-=======
                 $ref: '#/components/schemas/Error'
           description: Resource Conflicts With Target
->>>>>>> cecf1d4d
         "412":
           content:
             application/json:
               schema:
-<<<<<<< HEAD
-                $ref: '#/components/schemas/MergeStatus'
-          description: precondition failed (e.g. a pre-merge hook returned a failure)
-        "429":
-          content:
-            application/json:
-              schema:
-                $ref: '#/components/schemas/MergeStatus'
-=======
                 $ref: '#/components/schemas/Error'
           description: Precondition Failed
         "429":
->>>>>>> cecf1d4d
           description: too many requests
         "501":
           content:
             application/json:
               schema:
-<<<<<<< HEAD
-                $ref: '#/components/schemas/MergeStatus'
-=======
-                $ref: '#/components/schemas/Error'
->>>>>>> cecf1d4d
+                $ref: '#/components/schemas/Error'
           description: Not Implemented
         default:
           content:
             application/json:
               schema:
-<<<<<<< HEAD
-                $ref: '#/components/schemas/MergeStatus'
+                $ref: '#/components/schemas/Error'
           description: Internal Server Error
       summary: get status of async merge operation
       tags:
-      - refs
-=======
-                $ref: '#/components/schemas/Error'
-          description: Internal Server Error
-      summary: get status of async merge operation
-      tags:
       - experimental
->>>>>>> cecf1d4d
       x-accepts: application/json
   /repositories/{repository}/branches/{branch}/diff:
     get:
@@ -11266,19 +11120,10 @@
       - task_id
       - update_time
       type: object
-<<<<<<< HEAD
-    MergeStatus:
-      example:
-        result:
-          reference: reference
-        update_time: 2000-01-23T04:56:07.000+00:00
-        task_id: task_id
-        completed: true
-        error:
-          message: message
+    AsyncTaskStatus:
       properties:
         task_id:
-          description: the id of the async merge task
+          description: the id of the async task
           type: string
         completed:
           description: true if the task has completed (either successfully or with
@@ -11288,59 +11133,6 @@
           description: last time the task status was updated
           format: date-time
           type: string
-        result:
-          $ref: '#/components/schemas/MergeResult'
-        error:
-          $ref: '#/components/schemas/Error'
-      required:
-      - completed
-      - task_id
-      - update_time
-      type: object
-    CommitStatus:
-      example:
-        result:
-          generation: 6
-          metadata:
-            key: metadata
-          committer: committer
-          id: id
-          creation_date: 0
-          meta_range_id: meta_range_id
-          message: message
-          version: 0
-          parents:
-          - parents
-          - parents
-        update_time: 2000-01-23T04:56:07.000+00:00
-        task_id: task_id
-        completed: true
-        error:
-          message: message
-      properties:
-        task_id:
-          description: the id of the async commit task
-=======
-    AsyncTaskStatus:
-      properties:
-        task_id:
-          description: the id of the async task
->>>>>>> cecf1d4d
-          type: string
-        completed:
-          description: true if the task has completed (either successfully or with
-            an error)
-          type: boolean
-        update_time:
-          description: last time the task status was updated
-          format: date-time
-          type: string
-<<<<<<< HEAD
-        result:
-          $ref: '#/components/schemas/Commit'
-        error:
-          $ref: '#/components/schemas/Error'
-=======
         error:
           $ref: '#/components/schemas/Error'
         status_code:
@@ -11348,14 +11140,11 @@
             if exists
           format: int32
           type: integer
->>>>>>> cecf1d4d
       required:
       - completed
       - task_id
       - update_time
       type: object
-<<<<<<< HEAD
-=======
     MergeAsyncStatus:
       allOf:
       - $ref: '#/components/schemas/AsyncTaskStatus'
@@ -11370,7 +11159,6 @@
           result:
             $ref: '#/components/schemas/Commit'
         type: object
->>>>>>> cecf1d4d
     PrepareGCUncommittedRequest:
       example:
         continuation_token: continuation_token
