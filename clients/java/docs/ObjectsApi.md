--- conflicted
+++ resolved
@@ -319,11 +319,7 @@
 
 <a id="getObject"></a>
 # **getObject**
-<<<<<<< HEAD
-> File getObject(repository, ref, path, range, ifNoneMatch, presign)
-=======
-> File getObject(repository, ref, path).range(range).presign(presign).execute();
->>>>>>> e5a45bea
+> File getObject(repository, ref, path).range(range).ifNoneMatch(ifNoneMatch).presign(presign).execute();
 
 get object content
 
@@ -377,14 +373,11 @@
     String ifNoneMatch = "abc123efg"; // String | Returns response only if the object does not have a matching ETag
     Boolean presign = true; // Boolean | 
     try {
-<<<<<<< HEAD
-      File result = apiInstance.getObject(repository, ref, path, range, ifNoneMatch, presign);
-=======
       File result = apiInstance.getObject(repository, ref, path)
             .range(range)
+            .ifNoneMatch(ifNoneMatch)
             .presign(presign)
             .execute();
->>>>>>> e5a45bea
       System.out.println(result);
     } catch (ApiException e) {
       System.err.println("Exception when calling ObjectsApi#getObject");
@@ -399,24 +392,14 @@
 
 ### Parameters
 
-<<<<<<< HEAD
-Name | Type | Description  | Notes
-------------- | ------------- | ------------- | -------------
- **repository** | **String**|  |
- **ref** | **String**| a reference (could be either a branch or a commit ID) |
- **path** | **String**| relative to the ref |
- **range** | **String**| Byte range to retrieve | [optional]
- **ifNoneMatch** | **String**| Returns response only if the object does not have a matching ETag | [optional]
- **presign** | **Boolean**|  | [optional]
-=======
 | Name | Type | Description  | Notes |
 |------------- | ------------- | ------------- | -------------|
 | **repository** | **String**|  | |
 | **ref** | **String**| a reference (could be either a branch or a commit ID) | |
 | **path** | **String**| relative to the ref | |
 | **range** | **String**| Byte range to retrieve | [optional] |
+| **ifNoneMatch** | **String**| Returns response only if the object does not have a matching ETag | [optional] |
 | **presign** | **Boolean**|  | [optional] |
->>>>>>> e5a45bea
 
 ### Return type
 
@@ -434,22 +417,10 @@
 ### HTTP response details
 | Status code | Description | Response headers |
 |-------------|-------------|------------------|
-<<<<<<< HEAD
-**200** | object content |  * Content-Length -  <br>  * Last-Modified -  <br>  * ETag -  <br>  |
-**206** | partial object content |  * Content-Length -  <br>  * Content-Range -  <br>  * Last-Modified -  <br>  * ETag -  <br>  |
-**302** | Redirect to a pre-signed URL for the object |  * Location - redirect to S3 <br>  |
-**304** | Content Not modified |  -  |
-**401** | Unauthorized |  -  |
-**404** | Resource Not Found |  -  |
-**410** | object expired |  -  |
-**416** | Requested Range Not Satisfiable |  -  |
-**0** | Internal Server Error |  -  |
-
-<a name="getUnderlyingProperties"></a>
-=======
 | **200** | object content |  * Content-Length -  <br>  * Last-Modified -  <br>  * ETag -  <br>  |
 | **206** | partial object content |  * Content-Length -  <br>  * Content-Range -  <br>  * Last-Modified -  <br>  * ETag -  <br>  |
 | **302** | Redirect to a pre-signed URL for the object |  * Location - redirect to S3 <br>  |
+| **304** | Content Not modified |  -  |
 | **401** | Unauthorized |  -  |
 | **404** | Resource Not Found |  -  |
 | **410** | object expired |  -  |
@@ -458,7 +429,6 @@
 | **0** | Internal Server Error |  -  |
 
 <a id="getUnderlyingProperties"></a>
->>>>>>> e5a45bea
 # **getUnderlyingProperties**
 > UnderlyingObjectProperties getUnderlyingProperties(repository, ref, path).execute();
 
