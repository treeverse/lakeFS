--- conflicted
+++ resolved
@@ -4,207 +4,16 @@
 
 | Method | HTTP request | Description |
 |------------- | ------------- | -------------|
-<<<<<<< HEAD
-| [**getGarbageCollectionConfig**](ConfigApi.md#getGarbageCollectionConfig) | **GET** /config/garbage-collection |  |
-| [**getLakeFSVersion**](ConfigApi.md#getLakeFSVersion) | **GET** /config/version |  |
-| [**getStorageConfig**](ConfigApi.md#getStorageConfig) | **GET** /config/storage |  |
-
-
-<a id="getGarbageCollectionConfig"></a>
-# **getGarbageCollectionConfig**
-> GarbageCollectionConfig getGarbageCollectionConfig().execute();
-=======
 | [**getConfig**](ConfigApi.md#getConfig) | **GET** /config |  |
 
 
 <a id="getConfig"></a>
 # **getConfig**
 > Config getConfig().execute();
->>>>>>> 77bc0319
 
 
 
 retrieve lakeFS configuration
-
-### Example
-```java
-// Import classes:
-import io.lakefs.clients.sdk.ApiClient;
-import io.lakefs.clients.sdk.ApiException;
-import io.lakefs.clients.sdk.Configuration;
-import io.lakefs.clients.sdk.auth.*;
-import io.lakefs.clients.sdk.models.*;
-import io.lakefs.clients.sdk.ConfigApi;
-
-public class Example {
-  public static void main(String[] args) {
-    ApiClient defaultClient = Configuration.getDefaultApiClient();
-    defaultClient.setBasePath("/api/v1");
-    
-    // Configure HTTP basic authorization: basic_auth
-    HttpBasicAuth basic_auth = (HttpBasicAuth) defaultClient.getAuthentication("basic_auth");
-    basic_auth.setUsername("YOUR USERNAME");
-    basic_auth.setPassword("YOUR PASSWORD");
-
-    // Configure API key authorization: cookie_auth
-    ApiKeyAuth cookie_auth = (ApiKeyAuth) defaultClient.getAuthentication("cookie_auth");
-    cookie_auth.setApiKey("YOUR API KEY");
-    // Uncomment the following line to set a prefix for the API key, e.g. "Token" (defaults to null)
-    //cookie_auth.setApiKeyPrefix("Token");
-
-<<<<<<< HEAD
-    // Configure API key authorization: oidc_auth
-    ApiKeyAuth oidc_auth = (ApiKeyAuth) defaultClient.getAuthentication("oidc_auth");
-    oidc_auth.setApiKey("YOUR API KEY");
-    // Uncomment the following line to set a prefix for the API key, e.g. "Token" (defaults to null)
-    //oidc_auth.setApiKeyPrefix("Token");
-
-    // Configure API key authorization: saml_auth
-    ApiKeyAuth saml_auth = (ApiKeyAuth) defaultClient.getAuthentication("saml_auth");
-    saml_auth.setApiKey("YOUR API KEY");
-    // Uncomment the following line to set a prefix for the API key, e.g. "Token" (defaults to null)
-    //saml_auth.setApiKeyPrefix("Token");
-
-    // Configure HTTP bearer authorization: jwt_token
-    HttpBearerAuth jwt_token = (HttpBearerAuth) defaultClient.getAuthentication("jwt_token");
-    jwt_token.setBearerToken("BEARER TOKEN");
-
-    ConfigApi apiInstance = new ConfigApi(defaultClient);
-    try {
-      GarbageCollectionConfig result = apiInstance.getGarbageCollectionConfig()
-            .execute();
-      System.out.println(result);
-    } catch (ApiException e) {
-      System.err.println("Exception when calling ConfigApi#getGarbageCollectionConfig");
-      System.err.println("Status code: " + e.getCode());
-      System.err.println("Reason: " + e.getResponseBody());
-      System.err.println("Response headers: " + e.getResponseHeaders());
-      e.printStackTrace();
-    }
-  }
-}
-```
-
-### Parameters
-This endpoint does not need any parameter.
-
-### Return type
-
-[**GarbageCollectionConfig**](GarbageCollectionConfig.md)
-
-### Authorization
-
-[basic_auth](../README.md#basic_auth), [cookie_auth](../README.md#cookie_auth), [oidc_auth](../README.md#oidc_auth), [saml_auth](../README.md#saml_auth), [jwt_token](../README.md#jwt_token)
-
-### HTTP request headers
-
- - **Content-Type**: Not defined
- - **Accept**: application/json
-
-### HTTP response details
-| Status code | Description | Response headers |
-|-------------|-------------|------------------|
-| **200** | lakeFS garbage collection config |  -  |
-| **401** | Unauthorized |  -  |
-
-<a id="getLakeFSVersion"></a>
-# **getLakeFSVersion**
-> VersionConfig getLakeFSVersion().execute();
-
-
-
-get version of lakeFS server
-
-### Example
-```java
-// Import classes:
-import io.lakefs.clients.sdk.ApiClient;
-import io.lakefs.clients.sdk.ApiException;
-import io.lakefs.clients.sdk.Configuration;
-import io.lakefs.clients.sdk.auth.*;
-import io.lakefs.clients.sdk.models.*;
-import io.lakefs.clients.sdk.ConfigApi;
-
-public class Example {
-  public static void main(String[] args) {
-    ApiClient defaultClient = Configuration.getDefaultApiClient();
-    defaultClient.setBasePath("/api/v1");
-    
-    // Configure HTTP basic authorization: basic_auth
-    HttpBasicAuth basic_auth = (HttpBasicAuth) defaultClient.getAuthentication("basic_auth");
-    basic_auth.setUsername("YOUR USERNAME");
-    basic_auth.setPassword("YOUR PASSWORD");
-
-    // Configure API key authorization: cookie_auth
-    ApiKeyAuth cookie_auth = (ApiKeyAuth) defaultClient.getAuthentication("cookie_auth");
-    cookie_auth.setApiKey("YOUR API KEY");
-    // Uncomment the following line to set a prefix for the API key, e.g. "Token" (defaults to null)
-    //cookie_auth.setApiKeyPrefix("Token");
-
-=======
->>>>>>> 77bc0319
-    // Configure API key authorization: oidc_auth
-    ApiKeyAuth oidc_auth = (ApiKeyAuth) defaultClient.getAuthentication("oidc_auth");
-    oidc_auth.setApiKey("YOUR API KEY");
-    // Uncomment the following line to set a prefix for the API key, e.g. "Token" (defaults to null)
-    //oidc_auth.setApiKeyPrefix("Token");
-
-    // Configure API key authorization: saml_auth
-    ApiKeyAuth saml_auth = (ApiKeyAuth) defaultClient.getAuthentication("saml_auth");
-    saml_auth.setApiKey("YOUR API KEY");
-    // Uncomment the following line to set a prefix for the API key, e.g. "Token" (defaults to null)
-    //saml_auth.setApiKeyPrefix("Token");
-
-    // Configure HTTP bearer authorization: jwt_token
-    HttpBearerAuth jwt_token = (HttpBearerAuth) defaultClient.getAuthentication("jwt_token");
-    jwt_token.setBearerToken("BEARER TOKEN");
-
-<<<<<<< HEAD
-    ConfigApi apiInstance = new ConfigApi(defaultClient);
-    try {
-      VersionConfig result = apiInstance.getLakeFSVersion()
-            .execute();
-      System.out.println(result);
-    } catch (ApiException e) {
-      System.err.println("Exception when calling ConfigApi#getLakeFSVersion");
-      System.err.println("Status code: " + e.getCode());
-      System.err.println("Reason: " + e.getResponseBody());
-      System.err.println("Response headers: " + e.getResponseHeaders());
-      e.printStackTrace();
-    }
-  }
-}
-```
-
-### Parameters
-This endpoint does not need any parameter.
-
-### Return type
-
-[**VersionConfig**](VersionConfig.md)
-
-### Authorization
-
-[basic_auth](../README.md#basic_auth), [cookie_auth](../README.md#cookie_auth), [oidc_auth](../README.md#oidc_auth), [saml_auth](../README.md#saml_auth), [jwt_token](../README.md#jwt_token)
-
-### HTTP request headers
-
- - **Content-Type**: Not defined
- - **Accept**: application/json
-
-### HTTP response details
-| Status code | Description | Response headers |
-|-------------|-------------|------------------|
-| **200** | lakeFS version |  -  |
-| **401** | Unauthorized |  -  |
-
-<a id="getStorageConfig"></a>
-# **getStorageConfig**
-> StorageConfig getStorageConfig().execute();
-
-
-
-retrieve lakeFS storage configuration
 
 ### Example
 ```java
@@ -250,12 +59,7 @@
 
     ConfigApi apiInstance = new ConfigApi(defaultClient);
     try {
-      StorageConfig result = apiInstance.getStorageConfig()
-=======
-    ConfigApi apiInstance = new ConfigApi(defaultClient);
-    try {
       Config result = apiInstance.getConfig()
->>>>>>> 77bc0319
             .execute();
       System.out.println(result);
     } catch (ApiException e) {
@@ -288,9 +92,5 @@
 ### HTTP response details
 | Status code | Description | Response headers |
 |-------------|-------------|------------------|
-<<<<<<< HEAD
-| **200** | lakeFS storage configuration |  -  |
-=======
 | **200** | lakeFS configuration |  -  |
->>>>>>> 77bc0319
 | **401** | Unauthorized |  -  |
