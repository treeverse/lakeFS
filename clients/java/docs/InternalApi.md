# InternalApi

All URIs are relative to *http://localhost/api/v1*

Method | HTTP request | Description
------------- | ------------- | -------------
[**createBranchProtectionRulePreflight**](InternalApi.md#createBranchProtectionRulePreflight) | **GET** /repositories/{repository}/branch_protection/set_allowed | 
[**createSymlinkFile**](InternalApi.md#createSymlinkFile) | **POST** /repositories/{repository}/refs/{branch}/symlink | creates symlink files corresponding to the given directory
[**dumpRefs**](InternalApi.md#dumpRefs) | **PUT** /repositories/{repository}/refs/dump | Dump repository refs (tags, commits, branches) to object store Deprecated: a new API will introduce long running operations 
[**getAuthCapabilities**](InternalApi.md#getAuthCapabilities) | **GET** /auth/capabilities | list authentication capabilities supported
<<<<<<< HEAD
[**getGarbageCollectionConfig**](InternalApi.md#getGarbageCollectionConfig) | **GET** /config/garbage-collection | 
[**getSetupState**](InternalApi.md#getSetupState) | **GET** /setup_lakefs | check if the lakeFS installation is already set up
[**internalCreateBranchProtectionRule**](InternalApi.md#internalCreateBranchProtectionRule) | **POST** /repositories/{repository}/branch_protection | 
[**internalDeleteBranchProtectionRule**](InternalApi.md#internalDeleteBranchProtectionRule) | **DELETE** /repositories/{repository}/branch_protection | 
[**internalDeleteGarbageCollectionRules**](InternalApi.md#internalDeleteGarbageCollectionRules) | **DELETE** /repositories/{repository}/gc/rules | 
[**internalGetBranchProtectionRules**](InternalApi.md#internalGetBranchProtectionRules) | **GET** /repositories/{repository}/branch_protection | get branch protection rules
[**internalGetGarbageCollectionRules**](InternalApi.md#internalGetGarbageCollectionRules) | **GET** /repositories/{repository}/gc/rules | 
[**internalSetGarbageCollectionRules**](InternalApi.md#internalSetGarbageCollectionRules) | **POST** /repositories/{repository}/gc/rules | 
=======
[**getLakeFSVersion**](InternalApi.md#getLakeFSVersion) | **GET** /config/version | 
[**getSetupState**](InternalApi.md#getSetupState) | **GET** /setup_lakefs | check if the lakeFS installation is already set up
[**getStorageConfig**](InternalApi.md#getStorageConfig) | **GET** /config/storage | 
>>>>>>> e47b687b
[**postStatsEvents**](InternalApi.md#postStatsEvents) | **POST** /statistics | post stats events, this endpoint is meant for internal use only
[**restoreRefs**](InternalApi.md#restoreRefs) | **PUT** /repositories/{repository}/refs/restore | Restore repository refs (tags, commits, branches) from object store. Deprecated: a new API will introduce long running operations 
[**setGarbageCollectionRulesPreflight**](InternalApi.md#setGarbageCollectionRulesPreflight) | **GET** /repositories/{repository}/gc/rules/set_allowed | 
[**setup**](InternalApi.md#setup) | **POST** /setup_lakefs | setup lakeFS and create a first user
[**setupCommPrefs**](InternalApi.md#setupCommPrefs) | **POST** /setup_comm_prefs | setup communications preferences
[**uploadObjectPreflight**](InternalApi.md#uploadObjectPreflight) | **GET** /repositories/{repository}/branches/{branch}/objects/stage_allowed | 


<a name="createBranchProtectionRulePreflight"></a>
# **createBranchProtectionRulePreflight**
> createBranchProtectionRulePreflight(repository)



### Example
```java
// Import classes:
import io.lakefs.clients.api.ApiClient;
import io.lakefs.clients.api.ApiException;
import io.lakefs.clients.api.Configuration;
import io.lakefs.clients.api.auth.*;
import io.lakefs.clients.api.models.*;
import io.lakefs.clients.api.InternalApi;

public class Example {
  public static void main(String[] args) {
    ApiClient defaultClient = Configuration.getDefaultApiClient();
    defaultClient.setBasePath("http://localhost/api/v1");
    
    // Configure HTTP basic authorization: basic_auth
    HttpBasicAuth basic_auth = (HttpBasicAuth) defaultClient.getAuthentication("basic_auth");
    basic_auth.setUsername("YOUR USERNAME");
    basic_auth.setPassword("YOUR PASSWORD");

    // Configure API key authorization: cookie_auth
    ApiKeyAuth cookie_auth = (ApiKeyAuth) defaultClient.getAuthentication("cookie_auth");
    cookie_auth.setApiKey("YOUR API KEY");
    // Uncomment the following line to set a prefix for the API key, e.g. "Token" (defaults to null)
    //cookie_auth.setApiKeyPrefix("Token");

    // Configure HTTP bearer authorization: jwt_token
    HttpBearerAuth jwt_token = (HttpBearerAuth) defaultClient.getAuthentication("jwt_token");
    jwt_token.setBearerToken("BEARER TOKEN");

    // Configure API key authorization: oidc_auth
    ApiKeyAuth oidc_auth = (ApiKeyAuth) defaultClient.getAuthentication("oidc_auth");
    oidc_auth.setApiKey("YOUR API KEY");
    // Uncomment the following line to set a prefix for the API key, e.g. "Token" (defaults to null)
    //oidc_auth.setApiKeyPrefix("Token");

    // Configure API key authorization: saml_auth
    ApiKeyAuth saml_auth = (ApiKeyAuth) defaultClient.getAuthentication("saml_auth");
    saml_auth.setApiKey("YOUR API KEY");
    // Uncomment the following line to set a prefix for the API key, e.g. "Token" (defaults to null)
    //saml_auth.setApiKeyPrefix("Token");

    InternalApi apiInstance = new InternalApi(defaultClient);
    String repository = "repository_example"; // String | 
    try {
      apiInstance.createBranchProtectionRulePreflight(repository);
    } catch (ApiException e) {
      System.err.println("Exception when calling InternalApi#createBranchProtectionRulePreflight");
      System.err.println("Status code: " + e.getCode());
      System.err.println("Reason: " + e.getResponseBody());
      System.err.println("Response headers: " + e.getResponseHeaders());
      e.printStackTrace();
    }
  }
}
```

### Parameters

Name | Type | Description  | Notes
------------- | ------------- | ------------- | -------------
 **repository** | **String**|  |

### Return type

null (empty response body)

### Authorization

[basic_auth](../README.md#basic_auth), [cookie_auth](../README.md#cookie_auth), [jwt_token](../README.md#jwt_token), [oidc_auth](../README.md#oidc_auth), [saml_auth](../README.md#saml_auth)

### HTTP request headers

 - **Content-Type**: Not defined
 - **Accept**: application/json

### HTTP response details
| Status code | Description | Response headers |
|-------------|-------------|------------------|
**204** | User has permissions to create a branch protection rule in this repository |  -  |
**401** | Unauthorized |  -  |
**404** | Resource Not Found |  -  |
**409** | Resource Conflicts With Target |  -  |
**0** | Internal Server Error |  -  |

<a name="createSymlinkFile"></a>
# **createSymlinkFile**
> StorageURI createSymlinkFile(repository, branch, location)

creates symlink files corresponding to the given directory

### Example
```java
// Import classes:
import io.lakefs.clients.api.ApiClient;
import io.lakefs.clients.api.ApiException;
import io.lakefs.clients.api.Configuration;
import io.lakefs.clients.api.auth.*;
import io.lakefs.clients.api.models.*;
import io.lakefs.clients.api.InternalApi;

public class Example {
  public static void main(String[] args) {
    ApiClient defaultClient = Configuration.getDefaultApiClient();
    defaultClient.setBasePath("http://localhost/api/v1");
    
    // Configure HTTP basic authorization: basic_auth
    HttpBasicAuth basic_auth = (HttpBasicAuth) defaultClient.getAuthentication("basic_auth");
    basic_auth.setUsername("YOUR USERNAME");
    basic_auth.setPassword("YOUR PASSWORD");

    // Configure API key authorization: cookie_auth
    ApiKeyAuth cookie_auth = (ApiKeyAuth) defaultClient.getAuthentication("cookie_auth");
    cookie_auth.setApiKey("YOUR API KEY");
    // Uncomment the following line to set a prefix for the API key, e.g. "Token" (defaults to null)
    //cookie_auth.setApiKeyPrefix("Token");

    // Configure HTTP bearer authorization: jwt_token
    HttpBearerAuth jwt_token = (HttpBearerAuth) defaultClient.getAuthentication("jwt_token");
    jwt_token.setBearerToken("BEARER TOKEN");

    // Configure API key authorization: oidc_auth
    ApiKeyAuth oidc_auth = (ApiKeyAuth) defaultClient.getAuthentication("oidc_auth");
    oidc_auth.setApiKey("YOUR API KEY");
    // Uncomment the following line to set a prefix for the API key, e.g. "Token" (defaults to null)
    //oidc_auth.setApiKeyPrefix("Token");

    // Configure API key authorization: saml_auth
    ApiKeyAuth saml_auth = (ApiKeyAuth) defaultClient.getAuthentication("saml_auth");
    saml_auth.setApiKey("YOUR API KEY");
    // Uncomment the following line to set a prefix for the API key, e.g. "Token" (defaults to null)
    //saml_auth.setApiKeyPrefix("Token");

    InternalApi apiInstance = new InternalApi(defaultClient);
    String repository = "repository_example"; // String | 
    String branch = "branch_example"; // String | 
    String location = "location_example"; // String | path to the table data
    try {
      StorageURI result = apiInstance.createSymlinkFile(repository, branch, location);
      System.out.println(result);
    } catch (ApiException e) {
      System.err.println("Exception when calling InternalApi#createSymlinkFile");
      System.err.println("Status code: " + e.getCode());
      System.err.println("Reason: " + e.getResponseBody());
      System.err.println("Response headers: " + e.getResponseHeaders());
      e.printStackTrace();
    }
  }
}
```

### Parameters

Name | Type | Description  | Notes
------------- | ------------- | ------------- | -------------
 **repository** | **String**|  |
 **branch** | **String**|  |
 **location** | **String**| path to the table data | [optional]

### Return type

[**StorageURI**](StorageURI.md)

### Authorization

[basic_auth](../README.md#basic_auth), [cookie_auth](../README.md#cookie_auth), [jwt_token](../README.md#jwt_token), [oidc_auth](../README.md#oidc_auth), [saml_auth](../README.md#saml_auth)

### HTTP request headers

 - **Content-Type**: Not defined
 - **Accept**: application/json

### HTTP response details
| Status code | Description | Response headers |
|-------------|-------------|------------------|
**201** | location created |  -  |
**401** | Unauthorized |  -  |
**404** | Resource Not Found |  -  |
**0** | Internal Server Error |  -  |

<a name="dumpRefs"></a>
# **dumpRefs**
> RefsDump dumpRefs(repository)

Dump repository refs (tags, commits, branches) to object store Deprecated: a new API will introduce long running operations 

### Example
```java
// Import classes:
import io.lakefs.clients.api.ApiClient;
import io.lakefs.clients.api.ApiException;
import io.lakefs.clients.api.Configuration;
import io.lakefs.clients.api.auth.*;
import io.lakefs.clients.api.models.*;
import io.lakefs.clients.api.InternalApi;

public class Example {
  public static void main(String[] args) {
    ApiClient defaultClient = Configuration.getDefaultApiClient();
    defaultClient.setBasePath("http://localhost/api/v1");
    
    // Configure HTTP basic authorization: basic_auth
    HttpBasicAuth basic_auth = (HttpBasicAuth) defaultClient.getAuthentication("basic_auth");
    basic_auth.setUsername("YOUR USERNAME");
    basic_auth.setPassword("YOUR PASSWORD");

    // Configure API key authorization: cookie_auth
    ApiKeyAuth cookie_auth = (ApiKeyAuth) defaultClient.getAuthentication("cookie_auth");
    cookie_auth.setApiKey("YOUR API KEY");
    // Uncomment the following line to set a prefix for the API key, e.g. "Token" (defaults to null)
    //cookie_auth.setApiKeyPrefix("Token");

    // Configure HTTP bearer authorization: jwt_token
    HttpBearerAuth jwt_token = (HttpBearerAuth) defaultClient.getAuthentication("jwt_token");
    jwt_token.setBearerToken("BEARER TOKEN");

    // Configure API key authorization: oidc_auth
    ApiKeyAuth oidc_auth = (ApiKeyAuth) defaultClient.getAuthentication("oidc_auth");
    oidc_auth.setApiKey("YOUR API KEY");
    // Uncomment the following line to set a prefix for the API key, e.g. "Token" (defaults to null)
    //oidc_auth.setApiKeyPrefix("Token");

    // Configure API key authorization: saml_auth
    ApiKeyAuth saml_auth = (ApiKeyAuth) defaultClient.getAuthentication("saml_auth");
    saml_auth.setApiKey("YOUR API KEY");
    // Uncomment the following line to set a prefix for the API key, e.g. "Token" (defaults to null)
    //saml_auth.setApiKeyPrefix("Token");

    InternalApi apiInstance = new InternalApi(defaultClient);
    String repository = "repository_example"; // String | 
    try {
      RefsDump result = apiInstance.dumpRefs(repository);
      System.out.println(result);
    } catch (ApiException e) {
      System.err.println("Exception when calling InternalApi#dumpRefs");
      System.err.println("Status code: " + e.getCode());
      System.err.println("Reason: " + e.getResponseBody());
      System.err.println("Response headers: " + e.getResponseHeaders());
      e.printStackTrace();
    }
  }
}
```

### Parameters

Name | Type | Description  | Notes
------------- | ------------- | ------------- | -------------
 **repository** | **String**|  |

### Return type

[**RefsDump**](RefsDump.md)

### Authorization

[basic_auth](../README.md#basic_auth), [cookie_auth](../README.md#cookie_auth), [jwt_token](../README.md#jwt_token), [oidc_auth](../README.md#oidc_auth), [saml_auth](../README.md#saml_auth)

### HTTP request headers

 - **Content-Type**: Not defined
 - **Accept**: application/json

### HTTP response details
| Status code | Description | Response headers |
|-------------|-------------|------------------|
**201** | refs dump |  -  |
**400** | Validation Error |  -  |
**401** | Unauthorized |  -  |
**404** | Resource Not Found |  -  |
**0** | Internal Server Error |  -  |

<a name="getAuthCapabilities"></a>
# **getAuthCapabilities**
> AuthCapabilities getAuthCapabilities()

list authentication capabilities supported

### Example
```java
// Import classes:
import io.lakefs.clients.api.ApiClient;
import io.lakefs.clients.api.ApiException;
import io.lakefs.clients.api.Configuration;
import io.lakefs.clients.api.models.*;
import io.lakefs.clients.api.InternalApi;

public class Example {
  public static void main(String[] args) {
    ApiClient defaultClient = Configuration.getDefaultApiClient();
    defaultClient.setBasePath("http://localhost/api/v1");

    InternalApi apiInstance = new InternalApi(defaultClient);
    try {
      AuthCapabilities result = apiInstance.getAuthCapabilities();
      System.out.println(result);
    } catch (ApiException e) {
      System.err.println("Exception when calling InternalApi#getAuthCapabilities");
      System.err.println("Status code: " + e.getCode());
      System.err.println("Reason: " + e.getResponseBody());
      System.err.println("Response headers: " + e.getResponseHeaders());
      e.printStackTrace();
    }
  }
}
```

### Parameters
This endpoint does not need any parameter.

### Return type

[**AuthCapabilities**](AuthCapabilities.md)

### Authorization

No authorization required

### HTTP request headers

 - **Content-Type**: Not defined
 - **Accept**: application/json

### HTTP response details
| Status code | Description | Response headers |
|-------------|-------------|------------------|
**200** | auth capabilities |  -  |
**0** | Internal Server Error |  -  |

<<<<<<< HEAD
<a name="getGarbageCollectionConfig"></a>
# **getGarbageCollectionConfig**
> GarbageCollectionConfig getGarbageCollectionConfig()



get information of gc settings
=======
<a name="getLakeFSVersion"></a>
# **getLakeFSVersion**
> VersionConfig getLakeFSVersion()



get version of lakeFS server
>>>>>>> e47b687b

### Example
```java
// Import classes:
import io.lakefs.clients.api.ApiClient;
import io.lakefs.clients.api.ApiException;
import io.lakefs.clients.api.Configuration;
import io.lakefs.clients.api.auth.*;
import io.lakefs.clients.api.models.*;
import io.lakefs.clients.api.InternalApi;

public class Example {
  public static void main(String[] args) {
    ApiClient defaultClient = Configuration.getDefaultApiClient();
    defaultClient.setBasePath("http://localhost/api/v1");
    
    // Configure HTTP basic authorization: basic_auth
    HttpBasicAuth basic_auth = (HttpBasicAuth) defaultClient.getAuthentication("basic_auth");
    basic_auth.setUsername("YOUR USERNAME");
    basic_auth.setPassword("YOUR PASSWORD");

    // Configure API key authorization: cookie_auth
    ApiKeyAuth cookie_auth = (ApiKeyAuth) defaultClient.getAuthentication("cookie_auth");
    cookie_auth.setApiKey("YOUR API KEY");
    // Uncomment the following line to set a prefix for the API key, e.g. "Token" (defaults to null)
    //cookie_auth.setApiKeyPrefix("Token");

    // Configure HTTP bearer authorization: jwt_token
    HttpBearerAuth jwt_token = (HttpBearerAuth) defaultClient.getAuthentication("jwt_token");
    jwt_token.setBearerToken("BEARER TOKEN");

    // Configure API key authorization: oidc_auth
    ApiKeyAuth oidc_auth = (ApiKeyAuth) defaultClient.getAuthentication("oidc_auth");
    oidc_auth.setApiKey("YOUR API KEY");
    // Uncomment the following line to set a prefix for the API key, e.g. "Token" (defaults to null)
    //oidc_auth.setApiKeyPrefix("Token");

    // Configure API key authorization: saml_auth
    ApiKeyAuth saml_auth = (ApiKeyAuth) defaultClient.getAuthentication("saml_auth");
    saml_auth.setApiKey("YOUR API KEY");
    // Uncomment the following line to set a prefix for the API key, e.g. "Token" (defaults to null)
    //saml_auth.setApiKeyPrefix("Token");

    InternalApi apiInstance = new InternalApi(defaultClient);
    try {
<<<<<<< HEAD
      GarbageCollectionConfig result = apiInstance.getGarbageCollectionConfig();
      System.out.println(result);
    } catch (ApiException e) {
      System.err.println("Exception when calling InternalApi#getGarbageCollectionConfig");
=======
      VersionConfig result = apiInstance.getLakeFSVersion();
      System.out.println(result);
    } catch (ApiException e) {
      System.err.println("Exception when calling InternalApi#getLakeFSVersion");
>>>>>>> e47b687b
      System.err.println("Status code: " + e.getCode());
      System.err.println("Reason: " + e.getResponseBody());
      System.err.println("Response headers: " + e.getResponseHeaders());
      e.printStackTrace();
    }
  }
}
```

### Parameters
This endpoint does not need any parameter.

### Return type

<<<<<<< HEAD
[**GarbageCollectionConfig**](GarbageCollectionConfig.md)
=======
[**VersionConfig**](VersionConfig.md)
>>>>>>> e47b687b

### Authorization

[basic_auth](../README.md#basic_auth), [cookie_auth](../README.md#cookie_auth), [jwt_token](../README.md#jwt_token), [oidc_auth](../README.md#oidc_auth), [saml_auth](../README.md#saml_auth)

### HTTP request headers

 - **Content-Type**: Not defined
 - **Accept**: application/json

### HTTP response details
| Status code | Description | Response headers |
|-------------|-------------|------------------|
<<<<<<< HEAD
**200** | lakeFS garbage collection config |  -  |
=======
**200** | lakeFS version |  -  |
>>>>>>> e47b687b
**401** | Unauthorized |  -  |

<a name="getSetupState"></a>
# **getSetupState**
> SetupState getSetupState()

check if the lakeFS installation is already set up

### Example
```java
// Import classes:
import io.lakefs.clients.api.ApiClient;
import io.lakefs.clients.api.ApiException;
import io.lakefs.clients.api.Configuration;
import io.lakefs.clients.api.models.*;
import io.lakefs.clients.api.InternalApi;

public class Example {
  public static void main(String[] args) {
    ApiClient defaultClient = Configuration.getDefaultApiClient();
    defaultClient.setBasePath("http://localhost/api/v1");

    InternalApi apiInstance = new InternalApi(defaultClient);
    try {
      SetupState result = apiInstance.getSetupState();
      System.out.println(result);
    } catch (ApiException e) {
      System.err.println("Exception when calling InternalApi#getSetupState");
      System.err.println("Status code: " + e.getCode());
      System.err.println("Reason: " + e.getResponseBody());
      System.err.println("Response headers: " + e.getResponseHeaders());
      e.printStackTrace();
    }
  }
}
```

### Parameters
This endpoint does not need any parameter.

### Return type

[**SetupState**](SetupState.md)

### Authorization

No authorization required

### HTTP request headers

 - **Content-Type**: Not defined
 - **Accept**: application/json

### HTTP response details
| Status code | Description | Response headers |
|-------------|-------------|------------------|
**200** | lakeFS setup state |  -  |
**0** | Internal Server Error |  -  |

<<<<<<< HEAD
<a name="internalCreateBranchProtectionRule"></a>
# **internalCreateBranchProtectionRule**
> internalCreateBranchProtectionRule(repository, branchProtectionRule)



### Example
```java
// Import classes:
import io.lakefs.clients.api.ApiClient;
import io.lakefs.clients.api.ApiException;
import io.lakefs.clients.api.Configuration;
import io.lakefs.clients.api.auth.*;
import io.lakefs.clients.api.models.*;
import io.lakefs.clients.api.InternalApi;

public class Example {
  public static void main(String[] args) {
    ApiClient defaultClient = Configuration.getDefaultApiClient();
    defaultClient.setBasePath("http://localhost/api/v1");
    
    // Configure HTTP basic authorization: basic_auth
    HttpBasicAuth basic_auth = (HttpBasicAuth) defaultClient.getAuthentication("basic_auth");
    basic_auth.setUsername("YOUR USERNAME");
    basic_auth.setPassword("YOUR PASSWORD");

    // Configure API key authorization: cookie_auth
    ApiKeyAuth cookie_auth = (ApiKeyAuth) defaultClient.getAuthentication("cookie_auth");
    cookie_auth.setApiKey("YOUR API KEY");
    // Uncomment the following line to set a prefix for the API key, e.g. "Token" (defaults to null)
    //cookie_auth.setApiKeyPrefix("Token");

    // Configure HTTP bearer authorization: jwt_token
    HttpBearerAuth jwt_token = (HttpBearerAuth) defaultClient.getAuthentication("jwt_token");
    jwt_token.setBearerToken("BEARER TOKEN");

    // Configure API key authorization: oidc_auth
    ApiKeyAuth oidc_auth = (ApiKeyAuth) defaultClient.getAuthentication("oidc_auth");
    oidc_auth.setApiKey("YOUR API KEY");
    // Uncomment the following line to set a prefix for the API key, e.g. "Token" (defaults to null)
    //oidc_auth.setApiKeyPrefix("Token");

    // Configure API key authorization: saml_auth
    ApiKeyAuth saml_auth = (ApiKeyAuth) defaultClient.getAuthentication("saml_auth");
    saml_auth.setApiKey("YOUR API KEY");
    // Uncomment the following line to set a prefix for the API key, e.g. "Token" (defaults to null)
    //saml_auth.setApiKeyPrefix("Token");

    InternalApi apiInstance = new InternalApi(defaultClient);
    String repository = "repository_example"; // String | 
    BranchProtectionRule branchProtectionRule = new BranchProtectionRule(); // BranchProtectionRule | 
    try {
      apiInstance.internalCreateBranchProtectionRule(repository, branchProtectionRule);
    } catch (ApiException e) {
      System.err.println("Exception when calling InternalApi#internalCreateBranchProtectionRule");
      System.err.println("Status code: " + e.getCode());
      System.err.println("Reason: " + e.getResponseBody());
      System.err.println("Response headers: " + e.getResponseHeaders());
      e.printStackTrace();
    }
  }
}
```

### Parameters

Name | Type | Description  | Notes
------------- | ------------- | ------------- | -------------
 **repository** | **String**|  |
 **branchProtectionRule** | [**BranchProtectionRule**](BranchProtectionRule.md)|  |

### Return type

null (empty response body)

### Authorization

[basic_auth](../README.md#basic_auth), [cookie_auth](../README.md#cookie_auth), [jwt_token](../README.md#jwt_token), [oidc_auth](../README.md#oidc_auth), [saml_auth](../README.md#saml_auth)

### HTTP request headers

 - **Content-Type**: application/json
 - **Accept**: application/json

### HTTP response details
| Status code | Description | Response headers |
|-------------|-------------|------------------|
**204** | branch protection rule created successfully |  -  |
**401** | Unauthorized |  -  |
**404** | Resource Not Found |  -  |
**0** | Internal Server Error |  -  |

<a name="internalDeleteBranchProtectionRule"></a>
# **internalDeleteBranchProtectionRule**
> internalDeleteBranchProtectionRule(repository, inlineObject1)



### Example
```java
// Import classes:
import io.lakefs.clients.api.ApiClient;
import io.lakefs.clients.api.ApiException;
import io.lakefs.clients.api.Configuration;
import io.lakefs.clients.api.auth.*;
import io.lakefs.clients.api.models.*;
import io.lakefs.clients.api.InternalApi;

public class Example {
  public static void main(String[] args) {
    ApiClient defaultClient = Configuration.getDefaultApiClient();
    defaultClient.setBasePath("http://localhost/api/v1");
    
    // Configure HTTP basic authorization: basic_auth
    HttpBasicAuth basic_auth = (HttpBasicAuth) defaultClient.getAuthentication("basic_auth");
    basic_auth.setUsername("YOUR USERNAME");
    basic_auth.setPassword("YOUR PASSWORD");

    // Configure API key authorization: cookie_auth
    ApiKeyAuth cookie_auth = (ApiKeyAuth) defaultClient.getAuthentication("cookie_auth");
    cookie_auth.setApiKey("YOUR API KEY");
    // Uncomment the following line to set a prefix for the API key, e.g. "Token" (defaults to null)
    //cookie_auth.setApiKeyPrefix("Token");

    // Configure HTTP bearer authorization: jwt_token
    HttpBearerAuth jwt_token = (HttpBearerAuth) defaultClient.getAuthentication("jwt_token");
    jwt_token.setBearerToken("BEARER TOKEN");

    // Configure API key authorization: oidc_auth
    ApiKeyAuth oidc_auth = (ApiKeyAuth) defaultClient.getAuthentication("oidc_auth");
    oidc_auth.setApiKey("YOUR API KEY");
    // Uncomment the following line to set a prefix for the API key, e.g. "Token" (defaults to null)
    //oidc_auth.setApiKeyPrefix("Token");

    // Configure API key authorization: saml_auth
    ApiKeyAuth saml_auth = (ApiKeyAuth) defaultClient.getAuthentication("saml_auth");
    saml_auth.setApiKey("YOUR API KEY");
    // Uncomment the following line to set a prefix for the API key, e.g. "Token" (defaults to null)
    //saml_auth.setApiKeyPrefix("Token");

    InternalApi apiInstance = new InternalApi(defaultClient);
    String repository = "repository_example"; // String | 
    InlineObject1 inlineObject1 = new InlineObject1(); // InlineObject1 | 
    try {
      apiInstance.internalDeleteBranchProtectionRule(repository, inlineObject1);
    } catch (ApiException e) {
      System.err.println("Exception when calling InternalApi#internalDeleteBranchProtectionRule");
      System.err.println("Status code: " + e.getCode());
      System.err.println("Reason: " + e.getResponseBody());
      System.err.println("Response headers: " + e.getResponseHeaders());
      e.printStackTrace();
    }
  }
}
```

### Parameters

Name | Type | Description  | Notes
------------- | ------------- | ------------- | -------------
 **repository** | **String**|  |
 **inlineObject1** | [**InlineObject1**](InlineObject1.md)|  |

### Return type

null (empty response body)

### Authorization

[basic_auth](../README.md#basic_auth), [cookie_auth](../README.md#cookie_auth), [jwt_token](../README.md#jwt_token), [oidc_auth](../README.md#oidc_auth), [saml_auth](../README.md#saml_auth)

### HTTP request headers

 - **Content-Type**: application/json
 - **Accept**: application/json

### HTTP response details
| Status code | Description | Response headers |
|-------------|-------------|------------------|
**204** | branch protection rule deleted successfully |  -  |
**401** | Unauthorized |  -  |
**404** | Resource Not Found |  -  |
**0** | Internal Server Error |  -  |

<a name="internalDeleteGarbageCollectionRules"></a>
# **internalDeleteGarbageCollectionRules**
> internalDeleteGarbageCollectionRules(repository)



### Example
```java
// Import classes:
import io.lakefs.clients.api.ApiClient;
import io.lakefs.clients.api.ApiException;
import io.lakefs.clients.api.Configuration;
import io.lakefs.clients.api.auth.*;
import io.lakefs.clients.api.models.*;
import io.lakefs.clients.api.InternalApi;

public class Example {
  public static void main(String[] args) {
    ApiClient defaultClient = Configuration.getDefaultApiClient();
    defaultClient.setBasePath("http://localhost/api/v1");
    
    // Configure HTTP basic authorization: basic_auth
    HttpBasicAuth basic_auth = (HttpBasicAuth) defaultClient.getAuthentication("basic_auth");
    basic_auth.setUsername("YOUR USERNAME");
    basic_auth.setPassword("YOUR PASSWORD");

    // Configure API key authorization: cookie_auth
    ApiKeyAuth cookie_auth = (ApiKeyAuth) defaultClient.getAuthentication("cookie_auth");
    cookie_auth.setApiKey("YOUR API KEY");
    // Uncomment the following line to set a prefix for the API key, e.g. "Token" (defaults to null)
    //cookie_auth.setApiKeyPrefix("Token");

    // Configure HTTP bearer authorization: jwt_token
    HttpBearerAuth jwt_token = (HttpBearerAuth) defaultClient.getAuthentication("jwt_token");
    jwt_token.setBearerToken("BEARER TOKEN");

    // Configure API key authorization: oidc_auth
    ApiKeyAuth oidc_auth = (ApiKeyAuth) defaultClient.getAuthentication("oidc_auth");
    oidc_auth.setApiKey("YOUR API KEY");
    // Uncomment the following line to set a prefix for the API key, e.g. "Token" (defaults to null)
    //oidc_auth.setApiKeyPrefix("Token");

    // Configure API key authorization: saml_auth
    ApiKeyAuth saml_auth = (ApiKeyAuth) defaultClient.getAuthentication("saml_auth");
    saml_auth.setApiKey("YOUR API KEY");
    // Uncomment the following line to set a prefix for the API key, e.g. "Token" (defaults to null)
    //saml_auth.setApiKeyPrefix("Token");

    InternalApi apiInstance = new InternalApi(defaultClient);
    String repository = "repository_example"; // String | 
    try {
      apiInstance.internalDeleteGarbageCollectionRules(repository);
    } catch (ApiException e) {
      System.err.println("Exception when calling InternalApi#internalDeleteGarbageCollectionRules");
      System.err.println("Status code: " + e.getCode());
      System.err.println("Reason: " + e.getResponseBody());
      System.err.println("Response headers: " + e.getResponseHeaders());
      e.printStackTrace();
    }
  }
}
```

### Parameters

Name | Type | Description  | Notes
------------- | ------------- | ------------- | -------------
 **repository** | **String**|  |

### Return type

null (empty response body)

### Authorization

[basic_auth](../README.md#basic_auth), [cookie_auth](../README.md#cookie_auth), [jwt_token](../README.md#jwt_token), [oidc_auth](../README.md#oidc_auth), [saml_auth](../README.md#saml_auth)

### HTTP request headers

 - **Content-Type**: Not defined
 - **Accept**: application/json

### HTTP response details
| Status code | Description | Response headers |
|-------------|-------------|------------------|
**204** | deleted garbage collection rules successfully |  -  |
**401** | Unauthorized |  -  |
**404** | Resource Not Found |  -  |
**0** | Internal Server Error |  -  |

<a name="internalGetBranchProtectionRules"></a>
# **internalGetBranchProtectionRules**
> List&lt;BranchProtectionRule&gt; internalGetBranchProtectionRules(repository)

get branch protection rules
=======
<a name="getStorageConfig"></a>
# **getStorageConfig**
> StorageConfig getStorageConfig()



retrieve lakeFS storage configuration
>>>>>>> e47b687b

### Example
```java
// Import classes:
import io.lakefs.clients.api.ApiClient;
import io.lakefs.clients.api.ApiException;
import io.lakefs.clients.api.Configuration;
import io.lakefs.clients.api.auth.*;
import io.lakefs.clients.api.models.*;
import io.lakefs.clients.api.InternalApi;

public class Example {
  public static void main(String[] args) {
    ApiClient defaultClient = Configuration.getDefaultApiClient();
    defaultClient.setBasePath("http://localhost/api/v1");
    
    // Configure HTTP basic authorization: basic_auth
    HttpBasicAuth basic_auth = (HttpBasicAuth) defaultClient.getAuthentication("basic_auth");
    basic_auth.setUsername("YOUR USERNAME");
    basic_auth.setPassword("YOUR PASSWORD");

    // Configure API key authorization: cookie_auth
    ApiKeyAuth cookie_auth = (ApiKeyAuth) defaultClient.getAuthentication("cookie_auth");
    cookie_auth.setApiKey("YOUR API KEY");
    // Uncomment the following line to set a prefix for the API key, e.g. "Token" (defaults to null)
    //cookie_auth.setApiKeyPrefix("Token");

    // Configure HTTP bearer authorization: jwt_token
    HttpBearerAuth jwt_token = (HttpBearerAuth) defaultClient.getAuthentication("jwt_token");
    jwt_token.setBearerToken("BEARER TOKEN");

    // Configure API key authorization: oidc_auth
    ApiKeyAuth oidc_auth = (ApiKeyAuth) defaultClient.getAuthentication("oidc_auth");
    oidc_auth.setApiKey("YOUR API KEY");
    // Uncomment the following line to set a prefix for the API key, e.g. "Token" (defaults to null)
    //oidc_auth.setApiKeyPrefix("Token");

    // Configure API key authorization: saml_auth
    ApiKeyAuth saml_auth = (ApiKeyAuth) defaultClient.getAuthentication("saml_auth");
    saml_auth.setApiKey("YOUR API KEY");
    // Uncomment the following line to set a prefix for the API key, e.g. "Token" (defaults to null)
    //saml_auth.setApiKeyPrefix("Token");

    InternalApi apiInstance = new InternalApi(defaultClient);
<<<<<<< HEAD
    String repository = "repository_example"; // String | 
    try {
      List<BranchProtectionRule> result = apiInstance.internalGetBranchProtectionRules(repository);
      System.out.println(result);
    } catch (ApiException e) {
      System.err.println("Exception when calling InternalApi#internalGetBranchProtectionRules");
=======
    try {
      StorageConfig result = apiInstance.getStorageConfig();
      System.out.println(result);
    } catch (ApiException e) {
      System.err.println("Exception when calling InternalApi#getStorageConfig");
>>>>>>> e47b687b
      System.err.println("Status code: " + e.getCode());
      System.err.println("Reason: " + e.getResponseBody());
      System.err.println("Response headers: " + e.getResponseHeaders());
      e.printStackTrace();
    }
  }
}
```

### Parameters
<<<<<<< HEAD

Name | Type | Description  | Notes
------------- | ------------- | ------------- | -------------
 **repository** | **String**|  |

### Return type

[**List&lt;BranchProtectionRule&gt;**](BranchProtectionRule.md)
=======
This endpoint does not need any parameter.

### Return type

[**StorageConfig**](StorageConfig.md)
>>>>>>> e47b687b

### Authorization

[basic_auth](../README.md#basic_auth), [cookie_auth](../README.md#cookie_auth), [jwt_token](../README.md#jwt_token), [oidc_auth](../README.md#oidc_auth), [saml_auth](../README.md#saml_auth)

### HTTP request headers

 - **Content-Type**: Not defined
 - **Accept**: application/json

### HTTP response details
| Status code | Description | Response headers |
|-------------|-------------|------------------|
<<<<<<< HEAD
**200** | branch protection rules |  -  |
**401** | Unauthorized |  -  |
**404** | Resource Not Found |  -  |
**0** | Internal Server Error |  -  |

<a name="internalGetGarbageCollectionRules"></a>
# **internalGetGarbageCollectionRules**
> GarbageCollectionRules internalGetGarbageCollectionRules(repository)



### Example
```java
// Import classes:
import io.lakefs.clients.api.ApiClient;
import io.lakefs.clients.api.ApiException;
import io.lakefs.clients.api.Configuration;
import io.lakefs.clients.api.auth.*;
import io.lakefs.clients.api.models.*;
import io.lakefs.clients.api.InternalApi;

public class Example {
  public static void main(String[] args) {
    ApiClient defaultClient = Configuration.getDefaultApiClient();
    defaultClient.setBasePath("http://localhost/api/v1");
    
    // Configure HTTP basic authorization: basic_auth
    HttpBasicAuth basic_auth = (HttpBasicAuth) defaultClient.getAuthentication("basic_auth");
    basic_auth.setUsername("YOUR USERNAME");
    basic_auth.setPassword("YOUR PASSWORD");

    // Configure API key authorization: cookie_auth
    ApiKeyAuth cookie_auth = (ApiKeyAuth) defaultClient.getAuthentication("cookie_auth");
    cookie_auth.setApiKey("YOUR API KEY");
    // Uncomment the following line to set a prefix for the API key, e.g. "Token" (defaults to null)
    //cookie_auth.setApiKeyPrefix("Token");

    // Configure HTTP bearer authorization: jwt_token
    HttpBearerAuth jwt_token = (HttpBearerAuth) defaultClient.getAuthentication("jwt_token");
    jwt_token.setBearerToken("BEARER TOKEN");

    // Configure API key authorization: oidc_auth
    ApiKeyAuth oidc_auth = (ApiKeyAuth) defaultClient.getAuthentication("oidc_auth");
    oidc_auth.setApiKey("YOUR API KEY");
    // Uncomment the following line to set a prefix for the API key, e.g. "Token" (defaults to null)
    //oidc_auth.setApiKeyPrefix("Token");

    // Configure API key authorization: saml_auth
    ApiKeyAuth saml_auth = (ApiKeyAuth) defaultClient.getAuthentication("saml_auth");
    saml_auth.setApiKey("YOUR API KEY");
    // Uncomment the following line to set a prefix for the API key, e.g. "Token" (defaults to null)
    //saml_auth.setApiKeyPrefix("Token");

    InternalApi apiInstance = new InternalApi(defaultClient);
    String repository = "repository_example"; // String | 
    try {
      GarbageCollectionRules result = apiInstance.internalGetGarbageCollectionRules(repository);
      System.out.println(result);
    } catch (ApiException e) {
      System.err.println("Exception when calling InternalApi#internalGetGarbageCollectionRules");
      System.err.println("Status code: " + e.getCode());
      System.err.println("Reason: " + e.getResponseBody());
      System.err.println("Response headers: " + e.getResponseHeaders());
      e.printStackTrace();
    }
  }
}
```

### Parameters

Name | Type | Description  | Notes
------------- | ------------- | ------------- | -------------
 **repository** | **String**|  |

### Return type

[**GarbageCollectionRules**](GarbageCollectionRules.md)

### Authorization

[basic_auth](../README.md#basic_auth), [cookie_auth](../README.md#cookie_auth), [jwt_token](../README.md#jwt_token), [oidc_auth](../README.md#oidc_auth), [saml_auth](../README.md#saml_auth)

### HTTP request headers

 - **Content-Type**: Not defined
 - **Accept**: application/json

### HTTP response details
| Status code | Description | Response headers |
|-------------|-------------|------------------|
**200** | gc rule list |  -  |
**401** | Unauthorized |  -  |
**404** | Resource Not Found |  -  |
**0** | Internal Server Error |  -  |

<a name="internalSetGarbageCollectionRules"></a>
# **internalSetGarbageCollectionRules**
> internalSetGarbageCollectionRules(repository, garbageCollectionRules)



### Example
```java
// Import classes:
import io.lakefs.clients.api.ApiClient;
import io.lakefs.clients.api.ApiException;
import io.lakefs.clients.api.Configuration;
import io.lakefs.clients.api.auth.*;
import io.lakefs.clients.api.models.*;
import io.lakefs.clients.api.InternalApi;

public class Example {
  public static void main(String[] args) {
    ApiClient defaultClient = Configuration.getDefaultApiClient();
    defaultClient.setBasePath("http://localhost/api/v1");
    
    // Configure HTTP basic authorization: basic_auth
    HttpBasicAuth basic_auth = (HttpBasicAuth) defaultClient.getAuthentication("basic_auth");
    basic_auth.setUsername("YOUR USERNAME");
    basic_auth.setPassword("YOUR PASSWORD");

    // Configure API key authorization: cookie_auth
    ApiKeyAuth cookie_auth = (ApiKeyAuth) defaultClient.getAuthentication("cookie_auth");
    cookie_auth.setApiKey("YOUR API KEY");
    // Uncomment the following line to set a prefix for the API key, e.g. "Token" (defaults to null)
    //cookie_auth.setApiKeyPrefix("Token");

    // Configure HTTP bearer authorization: jwt_token
    HttpBearerAuth jwt_token = (HttpBearerAuth) defaultClient.getAuthentication("jwt_token");
    jwt_token.setBearerToken("BEARER TOKEN");

    // Configure API key authorization: oidc_auth
    ApiKeyAuth oidc_auth = (ApiKeyAuth) defaultClient.getAuthentication("oidc_auth");
    oidc_auth.setApiKey("YOUR API KEY");
    // Uncomment the following line to set a prefix for the API key, e.g. "Token" (defaults to null)
    //oidc_auth.setApiKeyPrefix("Token");

    // Configure API key authorization: saml_auth
    ApiKeyAuth saml_auth = (ApiKeyAuth) defaultClient.getAuthentication("saml_auth");
    saml_auth.setApiKey("YOUR API KEY");
    // Uncomment the following line to set a prefix for the API key, e.g. "Token" (defaults to null)
    //saml_auth.setApiKeyPrefix("Token");

    InternalApi apiInstance = new InternalApi(defaultClient);
    String repository = "repository_example"; // String | 
    GarbageCollectionRules garbageCollectionRules = new GarbageCollectionRules(); // GarbageCollectionRules | 
    try {
      apiInstance.internalSetGarbageCollectionRules(repository, garbageCollectionRules);
    } catch (ApiException e) {
      System.err.println("Exception when calling InternalApi#internalSetGarbageCollectionRules");
      System.err.println("Status code: " + e.getCode());
      System.err.println("Reason: " + e.getResponseBody());
      System.err.println("Response headers: " + e.getResponseHeaders());
      e.printStackTrace();
    }
  }
}
```

### Parameters

Name | Type | Description  | Notes
------------- | ------------- | ------------- | -------------
 **repository** | **String**|  |
 **garbageCollectionRules** | [**GarbageCollectionRules**](GarbageCollectionRules.md)|  |

### Return type

null (empty response body)

### Authorization

[basic_auth](../README.md#basic_auth), [cookie_auth](../README.md#cookie_auth), [jwt_token](../README.md#jwt_token), [oidc_auth](../README.md#oidc_auth), [saml_auth](../README.md#saml_auth)

### HTTP request headers

 - **Content-Type**: application/json
 - **Accept**: application/json

### HTTP response details
| Status code | Description | Response headers |
|-------------|-------------|------------------|
**204** | set garbage collection rules successfully |  -  |
**401** | Unauthorized |  -  |
**404** | Resource Not Found |  -  |
**0** | Internal Server Error |  -  |
=======
**200** | lakeFS storage configuration |  -  |
**401** | Unauthorized |  -  |
>>>>>>> e47b687b

<a name="postStatsEvents"></a>
# **postStatsEvents**
> postStatsEvents(statsEventsList)

post stats events, this endpoint is meant for internal use only

### Example
```java
// Import classes:
import io.lakefs.clients.api.ApiClient;
import io.lakefs.clients.api.ApiException;
import io.lakefs.clients.api.Configuration;
import io.lakefs.clients.api.auth.*;
import io.lakefs.clients.api.models.*;
import io.lakefs.clients.api.InternalApi;

public class Example {
  public static void main(String[] args) {
    ApiClient defaultClient = Configuration.getDefaultApiClient();
    defaultClient.setBasePath("http://localhost/api/v1");
    
    // Configure HTTP basic authorization: basic_auth
    HttpBasicAuth basic_auth = (HttpBasicAuth) defaultClient.getAuthentication("basic_auth");
    basic_auth.setUsername("YOUR USERNAME");
    basic_auth.setPassword("YOUR PASSWORD");

    // Configure API key authorization: cookie_auth
    ApiKeyAuth cookie_auth = (ApiKeyAuth) defaultClient.getAuthentication("cookie_auth");
    cookie_auth.setApiKey("YOUR API KEY");
    // Uncomment the following line to set a prefix for the API key, e.g. "Token" (defaults to null)
    //cookie_auth.setApiKeyPrefix("Token");

    // Configure HTTP bearer authorization: jwt_token
    HttpBearerAuth jwt_token = (HttpBearerAuth) defaultClient.getAuthentication("jwt_token");
    jwt_token.setBearerToken("BEARER TOKEN");

    // Configure API key authorization: oidc_auth
    ApiKeyAuth oidc_auth = (ApiKeyAuth) defaultClient.getAuthentication("oidc_auth");
    oidc_auth.setApiKey("YOUR API KEY");
    // Uncomment the following line to set a prefix for the API key, e.g. "Token" (defaults to null)
    //oidc_auth.setApiKeyPrefix("Token");

    // Configure API key authorization: saml_auth
    ApiKeyAuth saml_auth = (ApiKeyAuth) defaultClient.getAuthentication("saml_auth");
    saml_auth.setApiKey("YOUR API KEY");
    // Uncomment the following line to set a prefix for the API key, e.g. "Token" (defaults to null)
    //saml_auth.setApiKeyPrefix("Token");

    InternalApi apiInstance = new InternalApi(defaultClient);
    StatsEventsList statsEventsList = new StatsEventsList(); // StatsEventsList | 
    try {
      apiInstance.postStatsEvents(statsEventsList);
    } catch (ApiException e) {
      System.err.println("Exception when calling InternalApi#postStatsEvents");
      System.err.println("Status code: " + e.getCode());
      System.err.println("Reason: " + e.getResponseBody());
      System.err.println("Response headers: " + e.getResponseHeaders());
      e.printStackTrace();
    }
  }
}
```

### Parameters

Name | Type | Description  | Notes
------------- | ------------- | ------------- | -------------
 **statsEventsList** | [**StatsEventsList**](StatsEventsList.md)|  |

### Return type

null (empty response body)

### Authorization

[basic_auth](../README.md#basic_auth), [cookie_auth](../README.md#cookie_auth), [jwt_token](../README.md#jwt_token), [oidc_auth](../README.md#oidc_auth), [saml_auth](../README.md#saml_auth)

### HTTP request headers

 - **Content-Type**: application/json
 - **Accept**: application/json

### HTTP response details
| Status code | Description | Response headers |
|-------------|-------------|------------------|
**204** | reported successfully |  -  |
**400** | Bad Request |  -  |
**401** | Unauthorized |  -  |
**0** | Internal Server Error |  -  |

<a name="restoreRefs"></a>
# **restoreRefs**
> restoreRefs(repository, refsDump)

Restore repository refs (tags, commits, branches) from object store. Deprecated: a new API will introduce long running operations 

### Example
```java
// Import classes:
import io.lakefs.clients.api.ApiClient;
import io.lakefs.clients.api.ApiException;
import io.lakefs.clients.api.Configuration;
import io.lakefs.clients.api.auth.*;
import io.lakefs.clients.api.models.*;
import io.lakefs.clients.api.InternalApi;

public class Example {
  public static void main(String[] args) {
    ApiClient defaultClient = Configuration.getDefaultApiClient();
    defaultClient.setBasePath("http://localhost/api/v1");
    
    // Configure HTTP basic authorization: basic_auth
    HttpBasicAuth basic_auth = (HttpBasicAuth) defaultClient.getAuthentication("basic_auth");
    basic_auth.setUsername("YOUR USERNAME");
    basic_auth.setPassword("YOUR PASSWORD");

    // Configure API key authorization: cookie_auth
    ApiKeyAuth cookie_auth = (ApiKeyAuth) defaultClient.getAuthentication("cookie_auth");
    cookie_auth.setApiKey("YOUR API KEY");
    // Uncomment the following line to set a prefix for the API key, e.g. "Token" (defaults to null)
    //cookie_auth.setApiKeyPrefix("Token");

    // Configure HTTP bearer authorization: jwt_token
    HttpBearerAuth jwt_token = (HttpBearerAuth) defaultClient.getAuthentication("jwt_token");
    jwt_token.setBearerToken("BEARER TOKEN");

    // Configure API key authorization: oidc_auth
    ApiKeyAuth oidc_auth = (ApiKeyAuth) defaultClient.getAuthentication("oidc_auth");
    oidc_auth.setApiKey("YOUR API KEY");
    // Uncomment the following line to set a prefix for the API key, e.g. "Token" (defaults to null)
    //oidc_auth.setApiKeyPrefix("Token");

    // Configure API key authorization: saml_auth
    ApiKeyAuth saml_auth = (ApiKeyAuth) defaultClient.getAuthentication("saml_auth");
    saml_auth.setApiKey("YOUR API KEY");
    // Uncomment the following line to set a prefix for the API key, e.g. "Token" (defaults to null)
    //saml_auth.setApiKeyPrefix("Token");

    InternalApi apiInstance = new InternalApi(defaultClient);
    String repository = "repository_example"; // String | 
    RefsDump refsDump = new RefsDump(); // RefsDump | 
    try {
      apiInstance.restoreRefs(repository, refsDump);
    } catch (ApiException e) {
      System.err.println("Exception when calling InternalApi#restoreRefs");
      System.err.println("Status code: " + e.getCode());
      System.err.println("Reason: " + e.getResponseBody());
      System.err.println("Response headers: " + e.getResponseHeaders());
      e.printStackTrace();
    }
  }
}
```

### Parameters

Name | Type | Description  | Notes
------------- | ------------- | ------------- | -------------
 **repository** | **String**|  |
 **refsDump** | [**RefsDump**](RefsDump.md)|  |

### Return type

null (empty response body)

### Authorization

[basic_auth](../README.md#basic_auth), [cookie_auth](../README.md#cookie_auth), [jwt_token](../README.md#jwt_token), [oidc_auth](../README.md#oidc_auth), [saml_auth](../README.md#saml_auth)

### HTTP request headers

 - **Content-Type**: application/json
 - **Accept**: application/json

### HTTP response details
| Status code | Description | Response headers |
|-------------|-------------|------------------|
**200** | refs successfully loaded |  -  |
**400** | Validation Error |  -  |
**401** | Unauthorized |  -  |
**404** | Resource Not Found |  -  |
**0** | Internal Server Error |  -  |

<a name="setGarbageCollectionRulesPreflight"></a>
# **setGarbageCollectionRulesPreflight**
> setGarbageCollectionRulesPreflight(repository)



### Example
```java
// Import classes:
import io.lakefs.clients.api.ApiClient;
import io.lakefs.clients.api.ApiException;
import io.lakefs.clients.api.Configuration;
import io.lakefs.clients.api.auth.*;
import io.lakefs.clients.api.models.*;
import io.lakefs.clients.api.InternalApi;

public class Example {
  public static void main(String[] args) {
    ApiClient defaultClient = Configuration.getDefaultApiClient();
    defaultClient.setBasePath("http://localhost/api/v1");
    
    // Configure HTTP basic authorization: basic_auth
    HttpBasicAuth basic_auth = (HttpBasicAuth) defaultClient.getAuthentication("basic_auth");
    basic_auth.setUsername("YOUR USERNAME");
    basic_auth.setPassword("YOUR PASSWORD");

    // Configure API key authorization: cookie_auth
    ApiKeyAuth cookie_auth = (ApiKeyAuth) defaultClient.getAuthentication("cookie_auth");
    cookie_auth.setApiKey("YOUR API KEY");
    // Uncomment the following line to set a prefix for the API key, e.g. "Token" (defaults to null)
    //cookie_auth.setApiKeyPrefix("Token");

    // Configure HTTP bearer authorization: jwt_token
    HttpBearerAuth jwt_token = (HttpBearerAuth) defaultClient.getAuthentication("jwt_token");
    jwt_token.setBearerToken("BEARER TOKEN");

    // Configure API key authorization: oidc_auth
    ApiKeyAuth oidc_auth = (ApiKeyAuth) defaultClient.getAuthentication("oidc_auth");
    oidc_auth.setApiKey("YOUR API KEY");
    // Uncomment the following line to set a prefix for the API key, e.g. "Token" (defaults to null)
    //oidc_auth.setApiKeyPrefix("Token");

    // Configure API key authorization: saml_auth
    ApiKeyAuth saml_auth = (ApiKeyAuth) defaultClient.getAuthentication("saml_auth");
    saml_auth.setApiKey("YOUR API KEY");
    // Uncomment the following line to set a prefix for the API key, e.g. "Token" (defaults to null)
    //saml_auth.setApiKeyPrefix("Token");

    InternalApi apiInstance = new InternalApi(defaultClient);
    String repository = "repository_example"; // String | 
    try {
      apiInstance.setGarbageCollectionRulesPreflight(repository);
    } catch (ApiException e) {
      System.err.println("Exception when calling InternalApi#setGarbageCollectionRulesPreflight");
      System.err.println("Status code: " + e.getCode());
      System.err.println("Reason: " + e.getResponseBody());
      System.err.println("Response headers: " + e.getResponseHeaders());
      e.printStackTrace();
    }
  }
}
```

### Parameters

Name | Type | Description  | Notes
------------- | ------------- | ------------- | -------------
 **repository** | **String**|  |

### Return type

null (empty response body)

### Authorization

[basic_auth](../README.md#basic_auth), [cookie_auth](../README.md#cookie_auth), [jwt_token](../README.md#jwt_token), [oidc_auth](../README.md#oidc_auth), [saml_auth](../README.md#saml_auth)

### HTTP request headers

 - **Content-Type**: Not defined
 - **Accept**: application/json

### HTTP response details
| Status code | Description | Response headers |
|-------------|-------------|------------------|
**204** | User has permissions to set garbage collection rules on this repository |  -  |
**401** | Unauthorized |  -  |
**404** | Resource Not Found |  -  |
**0** | Internal Server Error |  -  |

<a name="setup"></a>
# **setup**
> CredentialsWithSecret setup(setup)

setup lakeFS and create a first user

### Example
```java
// Import classes:
import io.lakefs.clients.api.ApiClient;
import io.lakefs.clients.api.ApiException;
import io.lakefs.clients.api.Configuration;
import io.lakefs.clients.api.models.*;
import io.lakefs.clients.api.InternalApi;

public class Example {
  public static void main(String[] args) {
    ApiClient defaultClient = Configuration.getDefaultApiClient();
    defaultClient.setBasePath("http://localhost/api/v1");

    InternalApi apiInstance = new InternalApi(defaultClient);
    Setup setup = new Setup(); // Setup | 
    try {
      CredentialsWithSecret result = apiInstance.setup(setup);
      System.out.println(result);
    } catch (ApiException e) {
      System.err.println("Exception when calling InternalApi#setup");
      System.err.println("Status code: " + e.getCode());
      System.err.println("Reason: " + e.getResponseBody());
      System.err.println("Response headers: " + e.getResponseHeaders());
      e.printStackTrace();
    }
  }
}
```

### Parameters

Name | Type | Description  | Notes
------------- | ------------- | ------------- | -------------
 **setup** | [**Setup**](Setup.md)|  |

### Return type

[**CredentialsWithSecret**](CredentialsWithSecret.md)

### Authorization

No authorization required

### HTTP request headers

 - **Content-Type**: application/json
 - **Accept**: application/json

### HTTP response details
| Status code | Description | Response headers |
|-------------|-------------|------------------|
**200** | user created successfully |  -  |
**400** | Bad Request |  -  |
**409** | setup was already called |  -  |
**0** | Internal Server Error |  -  |

<a name="setupCommPrefs"></a>
# **setupCommPrefs**
> setupCommPrefs(commPrefsInput)

setup communications preferences

### Example
```java
// Import classes:
import io.lakefs.clients.api.ApiClient;
import io.lakefs.clients.api.ApiException;
import io.lakefs.clients.api.Configuration;
import io.lakefs.clients.api.models.*;
import io.lakefs.clients.api.InternalApi;

public class Example {
  public static void main(String[] args) {
    ApiClient defaultClient = Configuration.getDefaultApiClient();
    defaultClient.setBasePath("http://localhost/api/v1");

    InternalApi apiInstance = new InternalApi(defaultClient);
    CommPrefsInput commPrefsInput = new CommPrefsInput(); // CommPrefsInput | 
    try {
      apiInstance.setupCommPrefs(commPrefsInput);
    } catch (ApiException e) {
      System.err.println("Exception when calling InternalApi#setupCommPrefs");
      System.err.println("Status code: " + e.getCode());
      System.err.println("Reason: " + e.getResponseBody());
      System.err.println("Response headers: " + e.getResponseHeaders());
      e.printStackTrace();
    }
  }
}
```

### Parameters

Name | Type | Description  | Notes
------------- | ------------- | ------------- | -------------
 **commPrefsInput** | [**CommPrefsInput**](CommPrefsInput.md)|  |

### Return type

null (empty response body)

### Authorization

No authorization required

### HTTP request headers

 - **Content-Type**: application/json
 - **Accept**: application/json

### HTTP response details
| Status code | Description | Response headers |
|-------------|-------------|------------------|
**200** | communication preferences saved successfully |  -  |
**409** | setup was already completed |  -  |
**412** | wrong setup state for this operation |  -  |
**0** | Internal Server Error |  -  |

<a name="uploadObjectPreflight"></a>
# **uploadObjectPreflight**
> uploadObjectPreflight(repository, branch, path)



### Example
```java
// Import classes:
import io.lakefs.clients.api.ApiClient;
import io.lakefs.clients.api.ApiException;
import io.lakefs.clients.api.Configuration;
import io.lakefs.clients.api.auth.*;
import io.lakefs.clients.api.models.*;
import io.lakefs.clients.api.InternalApi;

public class Example {
  public static void main(String[] args) {
    ApiClient defaultClient = Configuration.getDefaultApiClient();
    defaultClient.setBasePath("http://localhost/api/v1");
    
    // Configure HTTP basic authorization: basic_auth
    HttpBasicAuth basic_auth = (HttpBasicAuth) defaultClient.getAuthentication("basic_auth");
    basic_auth.setUsername("YOUR USERNAME");
    basic_auth.setPassword("YOUR PASSWORD");

    // Configure API key authorization: cookie_auth
    ApiKeyAuth cookie_auth = (ApiKeyAuth) defaultClient.getAuthentication("cookie_auth");
    cookie_auth.setApiKey("YOUR API KEY");
    // Uncomment the following line to set a prefix for the API key, e.g. "Token" (defaults to null)
    //cookie_auth.setApiKeyPrefix("Token");

    // Configure HTTP bearer authorization: jwt_token
    HttpBearerAuth jwt_token = (HttpBearerAuth) defaultClient.getAuthentication("jwt_token");
    jwt_token.setBearerToken("BEARER TOKEN");

    // Configure API key authorization: oidc_auth
    ApiKeyAuth oidc_auth = (ApiKeyAuth) defaultClient.getAuthentication("oidc_auth");
    oidc_auth.setApiKey("YOUR API KEY");
    // Uncomment the following line to set a prefix for the API key, e.g. "Token" (defaults to null)
    //oidc_auth.setApiKeyPrefix("Token");

    // Configure API key authorization: saml_auth
    ApiKeyAuth saml_auth = (ApiKeyAuth) defaultClient.getAuthentication("saml_auth");
    saml_auth.setApiKey("YOUR API KEY");
    // Uncomment the following line to set a prefix for the API key, e.g. "Token" (defaults to null)
    //saml_auth.setApiKeyPrefix("Token");

    InternalApi apiInstance = new InternalApi(defaultClient);
    String repository = "repository_example"; // String | 
    String branch = "branch_example"; // String | 
    String path = "path_example"; // String | relative to the branch
    try {
      apiInstance.uploadObjectPreflight(repository, branch, path);
    } catch (ApiException e) {
      System.err.println("Exception when calling InternalApi#uploadObjectPreflight");
      System.err.println("Status code: " + e.getCode());
      System.err.println("Reason: " + e.getResponseBody());
      System.err.println("Response headers: " + e.getResponseHeaders());
      e.printStackTrace();
    }
  }
}
```

### Parameters

Name | Type | Description  | Notes
------------- | ------------- | ------------- | -------------
 **repository** | **String**|  |
 **branch** | **String**|  |
 **path** | **String**| relative to the branch |

### Return type

null (empty response body)

### Authorization

[basic_auth](../README.md#basic_auth), [cookie_auth](../README.md#cookie_auth), [jwt_token](../README.md#jwt_token), [oidc_auth](../README.md#oidc_auth), [saml_auth](../README.md#saml_auth)

### HTTP request headers

 - **Content-Type**: Not defined
 - **Accept**: application/json

### HTTP response details
| Status code | Description | Response headers |
|-------------|-------------|------------------|
**204** | User has permissions to upload this object. This does not guarantee that the upload will be successful or even possible. It indicates only the permission at the time of calling this endpoint |  -  |
**401** | Unauthorized |  -  |
**403** | Forbidden |  -  |
**404** | Resource Not Found |  -  |
**0** | Internal Server Error |  -  |
<|MERGE_RESOLUTION|>--- conflicted
+++ resolved
@@ -8,20 +8,9 @@
 [**createSymlinkFile**](InternalApi.md#createSymlinkFile) | **POST** /repositories/{repository}/refs/{branch}/symlink | creates symlink files corresponding to the given directory
 [**dumpRefs**](InternalApi.md#dumpRefs) | **PUT** /repositories/{repository}/refs/dump | Dump repository refs (tags, commits, branches) to object store Deprecated: a new API will introduce long running operations 
 [**getAuthCapabilities**](InternalApi.md#getAuthCapabilities) | **GET** /auth/capabilities | list authentication capabilities supported
-<<<<<<< HEAD
-[**getGarbageCollectionConfig**](InternalApi.md#getGarbageCollectionConfig) | **GET** /config/garbage-collection | 
-[**getSetupState**](InternalApi.md#getSetupState) | **GET** /setup_lakefs | check if the lakeFS installation is already set up
-[**internalCreateBranchProtectionRule**](InternalApi.md#internalCreateBranchProtectionRule) | **POST** /repositories/{repository}/branch_protection | 
-[**internalDeleteBranchProtectionRule**](InternalApi.md#internalDeleteBranchProtectionRule) | **DELETE** /repositories/{repository}/branch_protection | 
-[**internalDeleteGarbageCollectionRules**](InternalApi.md#internalDeleteGarbageCollectionRules) | **DELETE** /repositories/{repository}/gc/rules | 
-[**internalGetBranchProtectionRules**](InternalApi.md#internalGetBranchProtectionRules) | **GET** /repositories/{repository}/branch_protection | get branch protection rules
-[**internalGetGarbageCollectionRules**](InternalApi.md#internalGetGarbageCollectionRules) | **GET** /repositories/{repository}/gc/rules | 
-[**internalSetGarbageCollectionRules**](InternalApi.md#internalSetGarbageCollectionRules) | **POST** /repositories/{repository}/gc/rules | 
-=======
 [**getLakeFSVersion**](InternalApi.md#getLakeFSVersion) | **GET** /config/version | 
 [**getSetupState**](InternalApi.md#getSetupState) | **GET** /setup_lakefs | check if the lakeFS installation is already set up
 [**getStorageConfig**](InternalApi.md#getStorageConfig) | **GET** /config/storage | 
->>>>>>> e47b687b
 [**postStatsEvents**](InternalApi.md#postStatsEvents) | **POST** /statistics | post stats events, this endpoint is meant for internal use only
 [**restoreRefs**](InternalApi.md#restoreRefs) | **PUT** /repositories/{repository}/refs/restore | Restore repository refs (tags, commits, branches) from object store. Deprecated: a new API will introduce long running operations 
 [**setGarbageCollectionRulesPreflight**](InternalApi.md#setGarbageCollectionRulesPreflight) | **GET** /repositories/{repository}/gc/rules/set_allowed | 
@@ -365,15 +354,6 @@
 **200** | auth capabilities |  -  |
 **0** | Internal Server Error |  -  |
 
-<<<<<<< HEAD
-<a name="getGarbageCollectionConfig"></a>
-# **getGarbageCollectionConfig**
-> GarbageCollectionConfig getGarbageCollectionConfig()
-
-
-
-get information of gc settings
-=======
 <a name="getLakeFSVersion"></a>
 # **getLakeFSVersion**
 > VersionConfig getLakeFSVersion()
@@ -381,7 +361,6 @@
 
 
 get version of lakeFS server
->>>>>>> e47b687b
 
 ### Example
 ```java
@@ -427,17 +406,10 @@
 
     InternalApi apiInstance = new InternalApi(defaultClient);
     try {
-<<<<<<< HEAD
-      GarbageCollectionConfig result = apiInstance.getGarbageCollectionConfig();
-      System.out.println(result);
-    } catch (ApiException e) {
-      System.err.println("Exception when calling InternalApi#getGarbageCollectionConfig");
-=======
       VersionConfig result = apiInstance.getLakeFSVersion();
       System.out.println(result);
     } catch (ApiException e) {
       System.err.println("Exception when calling InternalApi#getLakeFSVersion");
->>>>>>> e47b687b
       System.err.println("Status code: " + e.getCode());
       System.err.println("Reason: " + e.getResponseBody());
       System.err.println("Response headers: " + e.getResponseHeaders());
@@ -452,11 +424,7 @@
 
 ### Return type
 
-<<<<<<< HEAD
-[**GarbageCollectionConfig**](GarbageCollectionConfig.md)
-=======
 [**VersionConfig**](VersionConfig.md)
->>>>>>> e47b687b
 
 ### Authorization
 
@@ -470,11 +438,7 @@
 ### HTTP response details
 | Status code | Description | Response headers |
 |-------------|-------------|------------------|
-<<<<<<< HEAD
-**200** | lakeFS garbage collection config |  -  |
-=======
 **200** | lakeFS version |  -  |
->>>>>>> e47b687b
 **401** | Unauthorized |  -  |
 
 <a name="getSetupState"></a>
@@ -534,12 +498,13 @@
 **200** | lakeFS setup state |  -  |
 **0** | Internal Server Error |  -  |
 
-<<<<<<< HEAD
-<a name="internalCreateBranchProtectionRule"></a>
-# **internalCreateBranchProtectionRule**
-> internalCreateBranchProtectionRule(repository, branchProtectionRule)
-
-
+<a name="getStorageConfig"></a>
+# **getStorageConfig**
+> StorageConfig getStorageConfig()
+
+
+
+retrieve lakeFS storage configuration
 
 ### Example
 ```java
@@ -584,31 +549,26 @@
     //saml_auth.setApiKeyPrefix("Token");
 
     InternalApi apiInstance = new InternalApi(defaultClient);
-    String repository = "repository_example"; // String | 
-    BranchProtectionRule branchProtectionRule = new BranchProtectionRule(); // BranchProtectionRule | 
-    try {
-      apiInstance.internalCreateBranchProtectionRule(repository, branchProtectionRule);
-    } catch (ApiException e) {
-      System.err.println("Exception when calling InternalApi#internalCreateBranchProtectionRule");
-      System.err.println("Status code: " + e.getCode());
-      System.err.println("Reason: " + e.getResponseBody());
-      System.err.println("Response headers: " + e.getResponseHeaders());
-      e.printStackTrace();
-    }
-  }
-}
-```
-
-### Parameters
-
-Name | Type | Description  | Notes
-------------- | ------------- | ------------- | -------------
- **repository** | **String**|  |
- **branchProtectionRule** | [**BranchProtectionRule**](BranchProtectionRule.md)|  |
-
-### Return type
-
-null (empty response body)
+    try {
+      StorageConfig result = apiInstance.getStorageConfig();
+      System.out.println(result);
+    } catch (ApiException e) {
+      System.err.println("Exception when calling InternalApi#getStorageConfig");
+      System.err.println("Status code: " + e.getCode());
+      System.err.println("Reason: " + e.getResponseBody());
+      System.err.println("Response headers: " + e.getResponseHeaders());
+      e.printStackTrace();
+    }
+  }
+}
+```
+
+### Parameters
+This endpoint does not need any parameter.
+
+### Return type
+
+[**StorageConfig**](StorageConfig.md)
 
 ### Authorization
 
@@ -616,22 +576,20 @@
 
 ### HTTP request headers
 
- - **Content-Type**: application/json
- - **Accept**: application/json
-
-### HTTP response details
-| Status code | Description | Response headers |
-|-------------|-------------|------------------|
-**204** | branch protection rule created successfully |  -  |
+ - **Content-Type**: Not defined
+ - **Accept**: application/json
+
+### HTTP response details
+| Status code | Description | Response headers |
+|-------------|-------------|------------------|
+**200** | lakeFS storage configuration |  -  |
 **401** | Unauthorized |  -  |
-**404** | Resource Not Found |  -  |
-**0** | Internal Server Error |  -  |
-
-<a name="internalDeleteBranchProtectionRule"></a>
-# **internalDeleteBranchProtectionRule**
-> internalDeleteBranchProtectionRule(repository, inlineObject1)
-
-
+
+<a name="postStatsEvents"></a>
+# **postStatsEvents**
+> postStatsEvents(statsEventsList)
+
+post stats events, this endpoint is meant for internal use only
 
 ### Example
 ```java
@@ -676,12 +634,11 @@
     //saml_auth.setApiKeyPrefix("Token");
 
     InternalApi apiInstance = new InternalApi(defaultClient);
-    String repository = "repository_example"; // String | 
-    InlineObject1 inlineObject1 = new InlineObject1(); // InlineObject1 | 
-    try {
-      apiInstance.internalDeleteBranchProtectionRule(repository, inlineObject1);
-    } catch (ApiException e) {
-      System.err.println("Exception when calling InternalApi#internalDeleteBranchProtectionRule");
+    StatsEventsList statsEventsList = new StatsEventsList(); // StatsEventsList | 
+    try {
+      apiInstance.postStatsEvents(statsEventsList);
+    } catch (ApiException e) {
+      System.err.println("Exception when calling InternalApi#postStatsEvents");
       System.err.println("Status code: " + e.getCode());
       System.err.println("Reason: " + e.getResponseBody());
       System.err.println("Response headers: " + e.getResponseHeaders());
@@ -695,8 +652,7 @@
 
 Name | Type | Description  | Notes
 ------------- | ------------- | ------------- | -------------
- **repository** | **String**|  |
- **inlineObject1** | [**InlineObject1**](InlineObject1.md)|  |
+ **statsEventsList** | [**StatsEventsList**](StatsEventsList.md)|  |
 
 ### Return type
 
@@ -714,16 +670,16 @@
 ### HTTP response details
 | Status code | Description | Response headers |
 |-------------|-------------|------------------|
-**204** | branch protection rule deleted successfully |  -  |
+**204** | reported successfully |  -  |
+**400** | Bad Request |  -  |
 **401** | Unauthorized |  -  |
-**404** | Resource Not Found |  -  |
 **0** | Internal Server Error |  -  |
 
-<a name="internalDeleteGarbageCollectionRules"></a>
-# **internalDeleteGarbageCollectionRules**
-> internalDeleteGarbageCollectionRules(repository)
-
-
+<a name="restoreRefs"></a>
+# **restoreRefs**
+> restoreRefs(repository, refsDump)
+
+Restore repository refs (tags, commits, branches) from object store. Deprecated: a new API will introduce long running operations 
 
 ### Example
 ```java
@@ -769,10 +725,11 @@
 
     InternalApi apiInstance = new InternalApi(defaultClient);
     String repository = "repository_example"; // String | 
-    try {
-      apiInstance.internalDeleteGarbageCollectionRules(repository);
-    } catch (ApiException e) {
-      System.err.println("Exception when calling InternalApi#internalDeleteGarbageCollectionRules");
+    RefsDump refsDump = new RefsDump(); // RefsDump | 
+    try {
+      apiInstance.restoreRefs(repository, refsDump);
+    } catch (ApiException e) {
+      System.err.println("Exception when calling InternalApi#restoreRefs");
       System.err.println("Status code: " + e.getCode());
       System.err.println("Reason: " + e.getResponseBody());
       System.err.println("Response headers: " + e.getResponseHeaders());
@@ -787,6 +744,7 @@
 Name | Type | Description  | Notes
 ------------- | ------------- | ------------- | -------------
  **repository** | **String**|  |
+ **refsDump** | [**RefsDump**](RefsDump.md)|  |
 
 ### Return type
 
@@ -798,31 +756,23 @@
 
 ### HTTP request headers
 
- - **Content-Type**: Not defined
- - **Accept**: application/json
-
-### HTTP response details
-| Status code | Description | Response headers |
-|-------------|-------------|------------------|
-**204** | deleted garbage collection rules successfully |  -  |
+ - **Content-Type**: application/json
+ - **Accept**: application/json
+
+### HTTP response details
+| Status code | Description | Response headers |
+|-------------|-------------|------------------|
+**200** | refs successfully loaded |  -  |
+**400** | Validation Error |  -  |
 **401** | Unauthorized |  -  |
 **404** | Resource Not Found |  -  |
 **0** | Internal Server Error |  -  |
 
-<a name="internalGetBranchProtectionRules"></a>
-# **internalGetBranchProtectionRules**
-> List&lt;BranchProtectionRule&gt; internalGetBranchProtectionRules(repository)
-
-get branch protection rules
-=======
-<a name="getStorageConfig"></a>
-# **getStorageConfig**
-> StorageConfig getStorageConfig()
-
-
-
-retrieve lakeFS storage configuration
->>>>>>> e47b687b
+<a name="setGarbageCollectionRulesPreflight"></a>
+# **setGarbageCollectionRulesPreflight**
+> setGarbageCollectionRulesPreflight(repository)
+
+
 
 ### Example
 ```java
@@ -867,31 +817,21 @@
     //saml_auth.setApiKeyPrefix("Token");
 
     InternalApi apiInstance = new InternalApi(defaultClient);
-<<<<<<< HEAD
     String repository = "repository_example"; // String | 
     try {
-      List<BranchProtectionRule> result = apiInstance.internalGetBranchProtectionRules(repository);
-      System.out.println(result);
-    } catch (ApiException e) {
-      System.err.println("Exception when calling InternalApi#internalGetBranchProtectionRules");
-=======
-    try {
-      StorageConfig result = apiInstance.getStorageConfig();
-      System.out.println(result);
-    } catch (ApiException e) {
-      System.err.println("Exception when calling InternalApi#getStorageConfig");
->>>>>>> e47b687b
-      System.err.println("Status code: " + e.getCode());
-      System.err.println("Reason: " + e.getResponseBody());
-      System.err.println("Response headers: " + e.getResponseHeaders());
-      e.printStackTrace();
-    }
-  }
-}
-```
-
-### Parameters
-<<<<<<< HEAD
+      apiInstance.setGarbageCollectionRulesPreflight(repository);
+    } catch (ApiException e) {
+      System.err.println("Exception when calling InternalApi#setGarbageCollectionRulesPreflight");
+      System.err.println("Status code: " + e.getCode());
+      System.err.println("Reason: " + e.getResponseBody());
+      System.err.println("Response headers: " + e.getResponseHeaders());
+      e.printStackTrace();
+    }
+  }
+}
+```
+
+### Parameters
 
 Name | Type | Description  | Notes
 ------------- | ------------- | ------------- | -------------
@@ -899,14 +839,7 @@
 
 ### Return type
 
-[**List&lt;BranchProtectionRule&gt;**](BranchProtectionRule.md)
-=======
-This endpoint does not need any parameter.
-
-### Return type
-
-[**StorageConfig**](StorageConfig.md)
->>>>>>> e47b687b
+null (empty response body)
 
 ### Authorization
 
@@ -920,15 +853,139 @@
 ### HTTP response details
 | Status code | Description | Response headers |
 |-------------|-------------|------------------|
-<<<<<<< HEAD
-**200** | branch protection rules |  -  |
+**204** | User has permissions to set garbage collection rules on this repository |  -  |
 **401** | Unauthorized |  -  |
 **404** | Resource Not Found |  -  |
 **0** | Internal Server Error |  -  |
 
-<a name="internalGetGarbageCollectionRules"></a>
-# **internalGetGarbageCollectionRules**
-> GarbageCollectionRules internalGetGarbageCollectionRules(repository)
+<a name="setup"></a>
+# **setup**
+> CredentialsWithSecret setup(setup)
+
+setup lakeFS and create a first user
+
+### Example
+```java
+// Import classes:
+import io.lakefs.clients.api.ApiClient;
+import io.lakefs.clients.api.ApiException;
+import io.lakefs.clients.api.Configuration;
+import io.lakefs.clients.api.models.*;
+import io.lakefs.clients.api.InternalApi;
+
+public class Example {
+  public static void main(String[] args) {
+    ApiClient defaultClient = Configuration.getDefaultApiClient();
+    defaultClient.setBasePath("http://localhost/api/v1");
+
+    InternalApi apiInstance = new InternalApi(defaultClient);
+    Setup setup = new Setup(); // Setup | 
+    try {
+      CredentialsWithSecret result = apiInstance.setup(setup);
+      System.out.println(result);
+    } catch (ApiException e) {
+      System.err.println("Exception when calling InternalApi#setup");
+      System.err.println("Status code: " + e.getCode());
+      System.err.println("Reason: " + e.getResponseBody());
+      System.err.println("Response headers: " + e.getResponseHeaders());
+      e.printStackTrace();
+    }
+  }
+}
+```
+
+### Parameters
+
+Name | Type | Description  | Notes
+------------- | ------------- | ------------- | -------------
+ **setup** | [**Setup**](Setup.md)|  |
+
+### Return type
+
+[**CredentialsWithSecret**](CredentialsWithSecret.md)
+
+### Authorization
+
+No authorization required
+
+### HTTP request headers
+
+ - **Content-Type**: application/json
+ - **Accept**: application/json
+
+### HTTP response details
+| Status code | Description | Response headers |
+|-------------|-------------|------------------|
+**200** | user created successfully |  -  |
+**400** | Bad Request |  -  |
+**409** | setup was already called |  -  |
+**0** | Internal Server Error |  -  |
+
+<a name="setupCommPrefs"></a>
+# **setupCommPrefs**
+> setupCommPrefs(commPrefsInput)
+
+setup communications preferences
+
+### Example
+```java
+// Import classes:
+import io.lakefs.clients.api.ApiClient;
+import io.lakefs.clients.api.ApiException;
+import io.lakefs.clients.api.Configuration;
+import io.lakefs.clients.api.models.*;
+import io.lakefs.clients.api.InternalApi;
+
+public class Example {
+  public static void main(String[] args) {
+    ApiClient defaultClient = Configuration.getDefaultApiClient();
+    defaultClient.setBasePath("http://localhost/api/v1");
+
+    InternalApi apiInstance = new InternalApi(defaultClient);
+    CommPrefsInput commPrefsInput = new CommPrefsInput(); // CommPrefsInput | 
+    try {
+      apiInstance.setupCommPrefs(commPrefsInput);
+    } catch (ApiException e) {
+      System.err.println("Exception when calling InternalApi#setupCommPrefs");
+      System.err.println("Status code: " + e.getCode());
+      System.err.println("Reason: " + e.getResponseBody());
+      System.err.println("Response headers: " + e.getResponseHeaders());
+      e.printStackTrace();
+    }
+  }
+}
+```
+
+### Parameters
+
+Name | Type | Description  | Notes
+------------- | ------------- | ------------- | -------------
+ **commPrefsInput** | [**CommPrefsInput**](CommPrefsInput.md)|  |
+
+### Return type
+
+null (empty response body)
+
+### Authorization
+
+No authorization required
+
+### HTTP request headers
+
+ - **Content-Type**: application/json
+ - **Accept**: application/json
+
+### HTTP response details
+| Status code | Description | Response headers |
+|-------------|-------------|------------------|
+**200** | communication preferences saved successfully |  -  |
+**409** | setup was already completed |  -  |
+**412** | wrong setup state for this operation |  -  |
+**0** | Internal Server Error |  -  |
+
+<a name="uploadObjectPreflight"></a>
+# **uploadObjectPreflight**
+> uploadObjectPreflight(repository, branch, path)
 
 
 
@@ -976,591 +1033,6 @@
 
     InternalApi apiInstance = new InternalApi(defaultClient);
     String repository = "repository_example"; // String | 
-    try {
-      GarbageCollectionRules result = apiInstance.internalGetGarbageCollectionRules(repository);
-      System.out.println(result);
-    } catch (ApiException e) {
-      System.err.println("Exception when calling InternalApi#internalGetGarbageCollectionRules");
-      System.err.println("Status code: " + e.getCode());
-      System.err.println("Reason: " + e.getResponseBody());
-      System.err.println("Response headers: " + e.getResponseHeaders());
-      e.printStackTrace();
-    }
-  }
-}
-```
-
-### Parameters
-
-Name | Type | Description  | Notes
-------------- | ------------- | ------------- | -------------
- **repository** | **String**|  |
-
-### Return type
-
-[**GarbageCollectionRules**](GarbageCollectionRules.md)
-
-### Authorization
-
-[basic_auth](../README.md#basic_auth), [cookie_auth](../README.md#cookie_auth), [jwt_token](../README.md#jwt_token), [oidc_auth](../README.md#oidc_auth), [saml_auth](../README.md#saml_auth)
-
-### HTTP request headers
-
- - **Content-Type**: Not defined
- - **Accept**: application/json
-
-### HTTP response details
-| Status code | Description | Response headers |
-|-------------|-------------|------------------|
-**200** | gc rule list |  -  |
-**401** | Unauthorized |  -  |
-**404** | Resource Not Found |  -  |
-**0** | Internal Server Error |  -  |
-
-<a name="internalSetGarbageCollectionRules"></a>
-# **internalSetGarbageCollectionRules**
-> internalSetGarbageCollectionRules(repository, garbageCollectionRules)
-
-
-
-### Example
-```java
-// Import classes:
-import io.lakefs.clients.api.ApiClient;
-import io.lakefs.clients.api.ApiException;
-import io.lakefs.clients.api.Configuration;
-import io.lakefs.clients.api.auth.*;
-import io.lakefs.clients.api.models.*;
-import io.lakefs.clients.api.InternalApi;
-
-public class Example {
-  public static void main(String[] args) {
-    ApiClient defaultClient = Configuration.getDefaultApiClient();
-    defaultClient.setBasePath("http://localhost/api/v1");
-    
-    // Configure HTTP basic authorization: basic_auth
-    HttpBasicAuth basic_auth = (HttpBasicAuth) defaultClient.getAuthentication("basic_auth");
-    basic_auth.setUsername("YOUR USERNAME");
-    basic_auth.setPassword("YOUR PASSWORD");
-
-    // Configure API key authorization: cookie_auth
-    ApiKeyAuth cookie_auth = (ApiKeyAuth) defaultClient.getAuthentication("cookie_auth");
-    cookie_auth.setApiKey("YOUR API KEY");
-    // Uncomment the following line to set a prefix for the API key, e.g. "Token" (defaults to null)
-    //cookie_auth.setApiKeyPrefix("Token");
-
-    // Configure HTTP bearer authorization: jwt_token
-    HttpBearerAuth jwt_token = (HttpBearerAuth) defaultClient.getAuthentication("jwt_token");
-    jwt_token.setBearerToken("BEARER TOKEN");
-
-    // Configure API key authorization: oidc_auth
-    ApiKeyAuth oidc_auth = (ApiKeyAuth) defaultClient.getAuthentication("oidc_auth");
-    oidc_auth.setApiKey("YOUR API KEY");
-    // Uncomment the following line to set a prefix for the API key, e.g. "Token" (defaults to null)
-    //oidc_auth.setApiKeyPrefix("Token");
-
-    // Configure API key authorization: saml_auth
-    ApiKeyAuth saml_auth = (ApiKeyAuth) defaultClient.getAuthentication("saml_auth");
-    saml_auth.setApiKey("YOUR API KEY");
-    // Uncomment the following line to set a prefix for the API key, e.g. "Token" (defaults to null)
-    //saml_auth.setApiKeyPrefix("Token");
-
-    InternalApi apiInstance = new InternalApi(defaultClient);
-    String repository = "repository_example"; // String | 
-    GarbageCollectionRules garbageCollectionRules = new GarbageCollectionRules(); // GarbageCollectionRules | 
-    try {
-      apiInstance.internalSetGarbageCollectionRules(repository, garbageCollectionRules);
-    } catch (ApiException e) {
-      System.err.println("Exception when calling InternalApi#internalSetGarbageCollectionRules");
-      System.err.println("Status code: " + e.getCode());
-      System.err.println("Reason: " + e.getResponseBody());
-      System.err.println("Response headers: " + e.getResponseHeaders());
-      e.printStackTrace();
-    }
-  }
-}
-```
-
-### Parameters
-
-Name | Type | Description  | Notes
-------------- | ------------- | ------------- | -------------
- **repository** | **String**|  |
- **garbageCollectionRules** | [**GarbageCollectionRules**](GarbageCollectionRules.md)|  |
-
-### Return type
-
-null (empty response body)
-
-### Authorization
-
-[basic_auth](../README.md#basic_auth), [cookie_auth](../README.md#cookie_auth), [jwt_token](../README.md#jwt_token), [oidc_auth](../README.md#oidc_auth), [saml_auth](../README.md#saml_auth)
-
-### HTTP request headers
-
- - **Content-Type**: application/json
- - **Accept**: application/json
-
-### HTTP response details
-| Status code | Description | Response headers |
-|-------------|-------------|------------------|
-**204** | set garbage collection rules successfully |  -  |
-**401** | Unauthorized |  -  |
-**404** | Resource Not Found |  -  |
-**0** | Internal Server Error |  -  |
-=======
-**200** | lakeFS storage configuration |  -  |
-**401** | Unauthorized |  -  |
->>>>>>> e47b687b
-
-<a name="postStatsEvents"></a>
-# **postStatsEvents**
-> postStatsEvents(statsEventsList)
-
-post stats events, this endpoint is meant for internal use only
-
-### Example
-```java
-// Import classes:
-import io.lakefs.clients.api.ApiClient;
-import io.lakefs.clients.api.ApiException;
-import io.lakefs.clients.api.Configuration;
-import io.lakefs.clients.api.auth.*;
-import io.lakefs.clients.api.models.*;
-import io.lakefs.clients.api.InternalApi;
-
-public class Example {
-  public static void main(String[] args) {
-    ApiClient defaultClient = Configuration.getDefaultApiClient();
-    defaultClient.setBasePath("http://localhost/api/v1");
-    
-    // Configure HTTP basic authorization: basic_auth
-    HttpBasicAuth basic_auth = (HttpBasicAuth) defaultClient.getAuthentication("basic_auth");
-    basic_auth.setUsername("YOUR USERNAME");
-    basic_auth.setPassword("YOUR PASSWORD");
-
-    // Configure API key authorization: cookie_auth
-    ApiKeyAuth cookie_auth = (ApiKeyAuth) defaultClient.getAuthentication("cookie_auth");
-    cookie_auth.setApiKey("YOUR API KEY");
-    // Uncomment the following line to set a prefix for the API key, e.g. "Token" (defaults to null)
-    //cookie_auth.setApiKeyPrefix("Token");
-
-    // Configure HTTP bearer authorization: jwt_token
-    HttpBearerAuth jwt_token = (HttpBearerAuth) defaultClient.getAuthentication("jwt_token");
-    jwt_token.setBearerToken("BEARER TOKEN");
-
-    // Configure API key authorization: oidc_auth
-    ApiKeyAuth oidc_auth = (ApiKeyAuth) defaultClient.getAuthentication("oidc_auth");
-    oidc_auth.setApiKey("YOUR API KEY");
-    // Uncomment the following line to set a prefix for the API key, e.g. "Token" (defaults to null)
-    //oidc_auth.setApiKeyPrefix("Token");
-
-    // Configure API key authorization: saml_auth
-    ApiKeyAuth saml_auth = (ApiKeyAuth) defaultClient.getAuthentication("saml_auth");
-    saml_auth.setApiKey("YOUR API KEY");
-    // Uncomment the following line to set a prefix for the API key, e.g. "Token" (defaults to null)
-    //saml_auth.setApiKeyPrefix("Token");
-
-    InternalApi apiInstance = new InternalApi(defaultClient);
-    StatsEventsList statsEventsList = new StatsEventsList(); // StatsEventsList | 
-    try {
-      apiInstance.postStatsEvents(statsEventsList);
-    } catch (ApiException e) {
-      System.err.println("Exception when calling InternalApi#postStatsEvents");
-      System.err.println("Status code: " + e.getCode());
-      System.err.println("Reason: " + e.getResponseBody());
-      System.err.println("Response headers: " + e.getResponseHeaders());
-      e.printStackTrace();
-    }
-  }
-}
-```
-
-### Parameters
-
-Name | Type | Description  | Notes
-------------- | ------------- | ------------- | -------------
- **statsEventsList** | [**StatsEventsList**](StatsEventsList.md)|  |
-
-### Return type
-
-null (empty response body)
-
-### Authorization
-
-[basic_auth](../README.md#basic_auth), [cookie_auth](../README.md#cookie_auth), [jwt_token](../README.md#jwt_token), [oidc_auth](../README.md#oidc_auth), [saml_auth](../README.md#saml_auth)
-
-### HTTP request headers
-
- - **Content-Type**: application/json
- - **Accept**: application/json
-
-### HTTP response details
-| Status code | Description | Response headers |
-|-------------|-------------|------------------|
-**204** | reported successfully |  -  |
-**400** | Bad Request |  -  |
-**401** | Unauthorized |  -  |
-**0** | Internal Server Error |  -  |
-
-<a name="restoreRefs"></a>
-# **restoreRefs**
-> restoreRefs(repository, refsDump)
-
-Restore repository refs (tags, commits, branches) from object store. Deprecated: a new API will introduce long running operations 
-
-### Example
-```java
-// Import classes:
-import io.lakefs.clients.api.ApiClient;
-import io.lakefs.clients.api.ApiException;
-import io.lakefs.clients.api.Configuration;
-import io.lakefs.clients.api.auth.*;
-import io.lakefs.clients.api.models.*;
-import io.lakefs.clients.api.InternalApi;
-
-public class Example {
-  public static void main(String[] args) {
-    ApiClient defaultClient = Configuration.getDefaultApiClient();
-    defaultClient.setBasePath("http://localhost/api/v1");
-    
-    // Configure HTTP basic authorization: basic_auth
-    HttpBasicAuth basic_auth = (HttpBasicAuth) defaultClient.getAuthentication("basic_auth");
-    basic_auth.setUsername("YOUR USERNAME");
-    basic_auth.setPassword("YOUR PASSWORD");
-
-    // Configure API key authorization: cookie_auth
-    ApiKeyAuth cookie_auth = (ApiKeyAuth) defaultClient.getAuthentication("cookie_auth");
-    cookie_auth.setApiKey("YOUR API KEY");
-    // Uncomment the following line to set a prefix for the API key, e.g. "Token" (defaults to null)
-    //cookie_auth.setApiKeyPrefix("Token");
-
-    // Configure HTTP bearer authorization: jwt_token
-    HttpBearerAuth jwt_token = (HttpBearerAuth) defaultClient.getAuthentication("jwt_token");
-    jwt_token.setBearerToken("BEARER TOKEN");
-
-    // Configure API key authorization: oidc_auth
-    ApiKeyAuth oidc_auth = (ApiKeyAuth) defaultClient.getAuthentication("oidc_auth");
-    oidc_auth.setApiKey("YOUR API KEY");
-    // Uncomment the following line to set a prefix for the API key, e.g. "Token" (defaults to null)
-    //oidc_auth.setApiKeyPrefix("Token");
-
-    // Configure API key authorization: saml_auth
-    ApiKeyAuth saml_auth = (ApiKeyAuth) defaultClient.getAuthentication("saml_auth");
-    saml_auth.setApiKey("YOUR API KEY");
-    // Uncomment the following line to set a prefix for the API key, e.g. "Token" (defaults to null)
-    //saml_auth.setApiKeyPrefix("Token");
-
-    InternalApi apiInstance = new InternalApi(defaultClient);
-    String repository = "repository_example"; // String | 
-    RefsDump refsDump = new RefsDump(); // RefsDump | 
-    try {
-      apiInstance.restoreRefs(repository, refsDump);
-    } catch (ApiException e) {
-      System.err.println("Exception when calling InternalApi#restoreRefs");
-      System.err.println("Status code: " + e.getCode());
-      System.err.println("Reason: " + e.getResponseBody());
-      System.err.println("Response headers: " + e.getResponseHeaders());
-      e.printStackTrace();
-    }
-  }
-}
-```
-
-### Parameters
-
-Name | Type | Description  | Notes
-------------- | ------------- | ------------- | -------------
- **repository** | **String**|  |
- **refsDump** | [**RefsDump**](RefsDump.md)|  |
-
-### Return type
-
-null (empty response body)
-
-### Authorization
-
-[basic_auth](../README.md#basic_auth), [cookie_auth](../README.md#cookie_auth), [jwt_token](../README.md#jwt_token), [oidc_auth](../README.md#oidc_auth), [saml_auth](../README.md#saml_auth)
-
-### HTTP request headers
-
- - **Content-Type**: application/json
- - **Accept**: application/json
-
-### HTTP response details
-| Status code | Description | Response headers |
-|-------------|-------------|------------------|
-**200** | refs successfully loaded |  -  |
-**400** | Validation Error |  -  |
-**401** | Unauthorized |  -  |
-**404** | Resource Not Found |  -  |
-**0** | Internal Server Error |  -  |
-
-<a name="setGarbageCollectionRulesPreflight"></a>
-# **setGarbageCollectionRulesPreflight**
-> setGarbageCollectionRulesPreflight(repository)
-
-
-
-### Example
-```java
-// Import classes:
-import io.lakefs.clients.api.ApiClient;
-import io.lakefs.clients.api.ApiException;
-import io.lakefs.clients.api.Configuration;
-import io.lakefs.clients.api.auth.*;
-import io.lakefs.clients.api.models.*;
-import io.lakefs.clients.api.InternalApi;
-
-public class Example {
-  public static void main(String[] args) {
-    ApiClient defaultClient = Configuration.getDefaultApiClient();
-    defaultClient.setBasePath("http://localhost/api/v1");
-    
-    // Configure HTTP basic authorization: basic_auth
-    HttpBasicAuth basic_auth = (HttpBasicAuth) defaultClient.getAuthentication("basic_auth");
-    basic_auth.setUsername("YOUR USERNAME");
-    basic_auth.setPassword("YOUR PASSWORD");
-
-    // Configure API key authorization: cookie_auth
-    ApiKeyAuth cookie_auth = (ApiKeyAuth) defaultClient.getAuthentication("cookie_auth");
-    cookie_auth.setApiKey("YOUR API KEY");
-    // Uncomment the following line to set a prefix for the API key, e.g. "Token" (defaults to null)
-    //cookie_auth.setApiKeyPrefix("Token");
-
-    // Configure HTTP bearer authorization: jwt_token
-    HttpBearerAuth jwt_token = (HttpBearerAuth) defaultClient.getAuthentication("jwt_token");
-    jwt_token.setBearerToken("BEARER TOKEN");
-
-    // Configure API key authorization: oidc_auth
-    ApiKeyAuth oidc_auth = (ApiKeyAuth) defaultClient.getAuthentication("oidc_auth");
-    oidc_auth.setApiKey("YOUR API KEY");
-    // Uncomment the following line to set a prefix for the API key, e.g. "Token" (defaults to null)
-    //oidc_auth.setApiKeyPrefix("Token");
-
-    // Configure API key authorization: saml_auth
-    ApiKeyAuth saml_auth = (ApiKeyAuth) defaultClient.getAuthentication("saml_auth");
-    saml_auth.setApiKey("YOUR API KEY");
-    // Uncomment the following line to set a prefix for the API key, e.g. "Token" (defaults to null)
-    //saml_auth.setApiKeyPrefix("Token");
-
-    InternalApi apiInstance = new InternalApi(defaultClient);
-    String repository = "repository_example"; // String | 
-    try {
-      apiInstance.setGarbageCollectionRulesPreflight(repository);
-    } catch (ApiException e) {
-      System.err.println("Exception when calling InternalApi#setGarbageCollectionRulesPreflight");
-      System.err.println("Status code: " + e.getCode());
-      System.err.println("Reason: " + e.getResponseBody());
-      System.err.println("Response headers: " + e.getResponseHeaders());
-      e.printStackTrace();
-    }
-  }
-}
-```
-
-### Parameters
-
-Name | Type | Description  | Notes
-------------- | ------------- | ------------- | -------------
- **repository** | **String**|  |
-
-### Return type
-
-null (empty response body)
-
-### Authorization
-
-[basic_auth](../README.md#basic_auth), [cookie_auth](../README.md#cookie_auth), [jwt_token](../README.md#jwt_token), [oidc_auth](../README.md#oidc_auth), [saml_auth](../README.md#saml_auth)
-
-### HTTP request headers
-
- - **Content-Type**: Not defined
- - **Accept**: application/json
-
-### HTTP response details
-| Status code | Description | Response headers |
-|-------------|-------------|------------------|
-**204** | User has permissions to set garbage collection rules on this repository |  -  |
-**401** | Unauthorized |  -  |
-**404** | Resource Not Found |  -  |
-**0** | Internal Server Error |  -  |
-
-<a name="setup"></a>
-# **setup**
-> CredentialsWithSecret setup(setup)
-
-setup lakeFS and create a first user
-
-### Example
-```java
-// Import classes:
-import io.lakefs.clients.api.ApiClient;
-import io.lakefs.clients.api.ApiException;
-import io.lakefs.clients.api.Configuration;
-import io.lakefs.clients.api.models.*;
-import io.lakefs.clients.api.InternalApi;
-
-public class Example {
-  public static void main(String[] args) {
-    ApiClient defaultClient = Configuration.getDefaultApiClient();
-    defaultClient.setBasePath("http://localhost/api/v1");
-
-    InternalApi apiInstance = new InternalApi(defaultClient);
-    Setup setup = new Setup(); // Setup | 
-    try {
-      CredentialsWithSecret result = apiInstance.setup(setup);
-      System.out.println(result);
-    } catch (ApiException e) {
-      System.err.println("Exception when calling InternalApi#setup");
-      System.err.println("Status code: " + e.getCode());
-      System.err.println("Reason: " + e.getResponseBody());
-      System.err.println("Response headers: " + e.getResponseHeaders());
-      e.printStackTrace();
-    }
-  }
-}
-```
-
-### Parameters
-
-Name | Type | Description  | Notes
-------------- | ------------- | ------------- | -------------
- **setup** | [**Setup**](Setup.md)|  |
-
-### Return type
-
-[**CredentialsWithSecret**](CredentialsWithSecret.md)
-
-### Authorization
-
-No authorization required
-
-### HTTP request headers
-
- - **Content-Type**: application/json
- - **Accept**: application/json
-
-### HTTP response details
-| Status code | Description | Response headers |
-|-------------|-------------|------------------|
-**200** | user created successfully |  -  |
-**400** | Bad Request |  -  |
-**409** | setup was already called |  -  |
-**0** | Internal Server Error |  -  |
-
-<a name="setupCommPrefs"></a>
-# **setupCommPrefs**
-> setupCommPrefs(commPrefsInput)
-
-setup communications preferences
-
-### Example
-```java
-// Import classes:
-import io.lakefs.clients.api.ApiClient;
-import io.lakefs.clients.api.ApiException;
-import io.lakefs.clients.api.Configuration;
-import io.lakefs.clients.api.models.*;
-import io.lakefs.clients.api.InternalApi;
-
-public class Example {
-  public static void main(String[] args) {
-    ApiClient defaultClient = Configuration.getDefaultApiClient();
-    defaultClient.setBasePath("http://localhost/api/v1");
-
-    InternalApi apiInstance = new InternalApi(defaultClient);
-    CommPrefsInput commPrefsInput = new CommPrefsInput(); // CommPrefsInput | 
-    try {
-      apiInstance.setupCommPrefs(commPrefsInput);
-    } catch (ApiException e) {
-      System.err.println("Exception when calling InternalApi#setupCommPrefs");
-      System.err.println("Status code: " + e.getCode());
-      System.err.println("Reason: " + e.getResponseBody());
-      System.err.println("Response headers: " + e.getResponseHeaders());
-      e.printStackTrace();
-    }
-  }
-}
-```
-
-### Parameters
-
-Name | Type | Description  | Notes
-------------- | ------------- | ------------- | -------------
- **commPrefsInput** | [**CommPrefsInput**](CommPrefsInput.md)|  |
-
-### Return type
-
-null (empty response body)
-
-### Authorization
-
-No authorization required
-
-### HTTP request headers
-
- - **Content-Type**: application/json
- - **Accept**: application/json
-
-### HTTP response details
-| Status code | Description | Response headers |
-|-------------|-------------|------------------|
-**200** | communication preferences saved successfully |  -  |
-**409** | setup was already completed |  -  |
-**412** | wrong setup state for this operation |  -  |
-**0** | Internal Server Error |  -  |
-
-<a name="uploadObjectPreflight"></a>
-# **uploadObjectPreflight**
-> uploadObjectPreflight(repository, branch, path)
-
-
-
-### Example
-```java
-// Import classes:
-import io.lakefs.clients.api.ApiClient;
-import io.lakefs.clients.api.ApiException;
-import io.lakefs.clients.api.Configuration;
-import io.lakefs.clients.api.auth.*;
-import io.lakefs.clients.api.models.*;
-import io.lakefs.clients.api.InternalApi;
-
-public class Example {
-  public static void main(String[] args) {
-    ApiClient defaultClient = Configuration.getDefaultApiClient();
-    defaultClient.setBasePath("http://localhost/api/v1");
-    
-    // Configure HTTP basic authorization: basic_auth
-    HttpBasicAuth basic_auth = (HttpBasicAuth) defaultClient.getAuthentication("basic_auth");
-    basic_auth.setUsername("YOUR USERNAME");
-    basic_auth.setPassword("YOUR PASSWORD");
-
-    // Configure API key authorization: cookie_auth
-    ApiKeyAuth cookie_auth = (ApiKeyAuth) defaultClient.getAuthentication("cookie_auth");
-    cookie_auth.setApiKey("YOUR API KEY");
-    // Uncomment the following line to set a prefix for the API key, e.g. "Token" (defaults to null)
-    //cookie_auth.setApiKeyPrefix("Token");
-
-    // Configure HTTP bearer authorization: jwt_token
-    HttpBearerAuth jwt_token = (HttpBearerAuth) defaultClient.getAuthentication("jwt_token");
-    jwt_token.setBearerToken("BEARER TOKEN");
-
-    // Configure API key authorization: oidc_auth
-    ApiKeyAuth oidc_auth = (ApiKeyAuth) defaultClient.getAuthentication("oidc_auth");
-    oidc_auth.setApiKey("YOUR API KEY");
-    // Uncomment the following line to set a prefix for the API key, e.g. "Token" (defaults to null)
-    //oidc_auth.setApiKeyPrefix("Token");
-
-    // Configure API key authorization: saml_auth
-    ApiKeyAuth saml_auth = (ApiKeyAuth) defaultClient.getAuthentication("saml_auth");
-    saml_auth.setApiKey("YOUR API KEY");
-    // Uncomment the following line to set a prefix for the API key, e.g. "Token" (defaults to null)
-    //saml_auth.setApiKeyPrefix("Token");
-
-    InternalApi apiInstance = new InternalApi(defaultClient);
-    String repository = "repository_example"; // String | 
     String branch = "branch_example"; // String | 
     String path = "path_example"; // String | relative to the branch
     try {
