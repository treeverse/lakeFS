# RetentionApi

All URIs are relative to */api/v1*

| Method | HTTP request | Description |
|------------- | ------------- | -------------|
<<<<<<< HEAD
| [**deleteGarbageCollectionRules**](RetentionApi.md#deleteGarbageCollectionRules) | **DELETE** /repositories/{repository}/gc/rules |  |
| [**getGarbageCollectionRules**](RetentionApi.md#getGarbageCollectionRules) | **GET** /repositories/{repository}/gc/rules |  |
| [**prepareGarbageCollectionCommits**](RetentionApi.md#prepareGarbageCollectionCommits) | **POST** /repositories/{repository}/gc/prepare_commits | save lists of active commits for garbage collection |
| [**prepareGarbageCollectionUncommitted**](RetentionApi.md#prepareGarbageCollectionUncommitted) | **POST** /repositories/{repository}/gc/prepare_uncommited | save repository uncommitted metadata for garbage collection |
| [**setGarbageCollectionRules**](RetentionApi.md#setGarbageCollectionRules) | **POST** /repositories/{repository}/gc/rules |  |


<a id="deleteGarbageCollectionRules"></a>
# **deleteGarbageCollectionRules**
> deleteGarbageCollectionRules(repository).execute();



### Example
```java
// Import classes:
import io.lakefs.clients.sdk.ApiClient;
import io.lakefs.clients.sdk.ApiException;
import io.lakefs.clients.sdk.Configuration;
import io.lakefs.clients.sdk.auth.*;
import io.lakefs.clients.sdk.models.*;
import io.lakefs.clients.sdk.RetentionApi;

public class Example {
  public static void main(String[] args) {
    ApiClient defaultClient = Configuration.getDefaultApiClient();
    defaultClient.setBasePath("/api/v1");
    
    // Configure HTTP basic authorization: basic_auth
    HttpBasicAuth basic_auth = (HttpBasicAuth) defaultClient.getAuthentication("basic_auth");
    basic_auth.setUsername("YOUR USERNAME");
    basic_auth.setPassword("YOUR PASSWORD");

    // Configure API key authorization: cookie_auth
    ApiKeyAuth cookie_auth = (ApiKeyAuth) defaultClient.getAuthentication("cookie_auth");
    cookie_auth.setApiKey("YOUR API KEY");
    // Uncomment the following line to set a prefix for the API key, e.g. "Token" (defaults to null)
    //cookie_auth.setApiKeyPrefix("Token");

    // Configure API key authorization: oidc_auth
    ApiKeyAuth oidc_auth = (ApiKeyAuth) defaultClient.getAuthentication("oidc_auth");
    oidc_auth.setApiKey("YOUR API KEY");
    // Uncomment the following line to set a prefix for the API key, e.g. "Token" (defaults to null)
    //oidc_auth.setApiKeyPrefix("Token");

    // Configure API key authorization: saml_auth
    ApiKeyAuth saml_auth = (ApiKeyAuth) defaultClient.getAuthentication("saml_auth");
    saml_auth.setApiKey("YOUR API KEY");
    // Uncomment the following line to set a prefix for the API key, e.g. "Token" (defaults to null)
    //saml_auth.setApiKeyPrefix("Token");

    // Configure HTTP bearer authorization: jwt_token
    HttpBearerAuth jwt_token = (HttpBearerAuth) defaultClient.getAuthentication("jwt_token");
    jwt_token.setBearerToken("BEARER TOKEN");

    RetentionApi apiInstance = new RetentionApi(defaultClient);
    String repository = "repository_example"; // String | 
    try {
      apiInstance.deleteGarbageCollectionRules(repository)
            .execute();
    } catch (ApiException e) {
      System.err.println("Exception when calling RetentionApi#deleteGarbageCollectionRules");
      System.err.println("Status code: " + e.getCode());
      System.err.println("Reason: " + e.getResponseBody());
      System.err.println("Response headers: " + e.getResponseHeaders());
      e.printStackTrace();
    }
  }
}
```

### Parameters

| Name | Type | Description  | Notes |
|------------- | ------------- | ------------- | -------------|
| **repository** | **String**|  | |

### Return type

null (empty response body)

### Authorization

[basic_auth](../README.md#basic_auth), [cookie_auth](../README.md#cookie_auth), [oidc_auth](../README.md#oidc_auth), [saml_auth](../README.md#saml_auth), [jwt_token](../README.md#jwt_token)

### HTTP request headers

 - **Content-Type**: Not defined
 - **Accept**: application/json

### HTTP response details
| Status code | Description | Response headers |
|-------------|-------------|------------------|
| **204** | deleted garbage collection rules successfully |  -  |
| **401** | Unauthorized |  -  |
| **404** | Resource Not Found |  -  |
| **0** | Internal Server Error |  -  |

<a id="getGarbageCollectionRules"></a>
# **getGarbageCollectionRules**
> GarbageCollectionRules getGarbageCollectionRules(repository).execute();

=======
| [**prepareGarbageCollectionCommits**](RetentionApi.md#prepareGarbageCollectionCommits) | **POST** /repositories/{repository}/gc/prepare_commits | save lists of active commits for garbage collection |
| [**prepareGarbageCollectionUncommitted**](RetentionApi.md#prepareGarbageCollectionUncommitted) | **POST** /repositories/{repository}/gc/prepare_uncommited | save repository uncommitted metadata for garbage collection |


<a id="prepareGarbageCollectionCommits"></a>
# **prepareGarbageCollectionCommits**
> GarbageCollectionPrepareResponse prepareGarbageCollectionCommits(repository).execute();
>>>>>>> 77bc0319

save lists of active commits for garbage collection

### Example
```java
// Import classes:
import io.lakefs.clients.sdk.ApiClient;
import io.lakefs.clients.sdk.ApiException;
import io.lakefs.clients.sdk.Configuration;
import io.lakefs.clients.sdk.auth.*;
import io.lakefs.clients.sdk.models.*;
import io.lakefs.clients.sdk.RetentionApi;

public class Example {
  public static void main(String[] args) {
    ApiClient defaultClient = Configuration.getDefaultApiClient();
    defaultClient.setBasePath("/api/v1");
    
    // Configure HTTP basic authorization: basic_auth
    HttpBasicAuth basic_auth = (HttpBasicAuth) defaultClient.getAuthentication("basic_auth");
    basic_auth.setUsername("YOUR USERNAME");
    basic_auth.setPassword("YOUR PASSWORD");

    // Configure API key authorization: cookie_auth
    ApiKeyAuth cookie_auth = (ApiKeyAuth) defaultClient.getAuthentication("cookie_auth");
    cookie_auth.setApiKey("YOUR API KEY");
    // Uncomment the following line to set a prefix for the API key, e.g. "Token" (defaults to null)
    //cookie_auth.setApiKeyPrefix("Token");

    // Configure API key authorization: oidc_auth
    ApiKeyAuth oidc_auth = (ApiKeyAuth) defaultClient.getAuthentication("oidc_auth");
    oidc_auth.setApiKey("YOUR API KEY");
    // Uncomment the following line to set a prefix for the API key, e.g. "Token" (defaults to null)
    //oidc_auth.setApiKeyPrefix("Token");

    // Configure API key authorization: saml_auth
    ApiKeyAuth saml_auth = (ApiKeyAuth) defaultClient.getAuthentication("saml_auth");
    saml_auth.setApiKey("YOUR API KEY");
    // Uncomment the following line to set a prefix for the API key, e.g. "Token" (defaults to null)
    //saml_auth.setApiKeyPrefix("Token");

    // Configure HTTP bearer authorization: jwt_token
    HttpBearerAuth jwt_token = (HttpBearerAuth) defaultClient.getAuthentication("jwt_token");
    jwt_token.setBearerToken("BEARER TOKEN");

<<<<<<< HEAD
    RetentionApi apiInstance = new RetentionApi(defaultClient);
    String repository = "repository_example"; // String | 
    try {
      GarbageCollectionRules result = apiInstance.getGarbageCollectionRules(repository)
            .execute();
      System.out.println(result);
    } catch (ApiException e) {
      System.err.println("Exception when calling RetentionApi#getGarbageCollectionRules");
      System.err.println("Status code: " + e.getCode());
      System.err.println("Reason: " + e.getResponseBody());
      System.err.println("Response headers: " + e.getResponseHeaders());
      e.printStackTrace();
    }
  }
}
```

### Parameters

| Name | Type | Description  | Notes |
|------------- | ------------- | ------------- | -------------|
| **repository** | **String**|  | |

### Return type

[**GarbageCollectionRules**](GarbageCollectionRules.md)

### Authorization

[basic_auth](../README.md#basic_auth), [cookie_auth](../README.md#cookie_auth), [oidc_auth](../README.md#oidc_auth), [saml_auth](../README.md#saml_auth), [jwt_token](../README.md#jwt_token)

### HTTP request headers

 - **Content-Type**: Not defined
 - **Accept**: application/json

### HTTP response details
| Status code | Description | Response headers |
|-------------|-------------|------------------|
| **200** | gc rule list |  -  |
| **401** | Unauthorized |  -  |
| **404** | Resource Not Found |  -  |
| **0** | Internal Server Error |  -  |

<a id="prepareGarbageCollectionCommits"></a>
# **prepareGarbageCollectionCommits**
> GarbageCollectionPrepareResponse prepareGarbageCollectionCommits(repository).execute();

save lists of active commits for garbage collection

### Example
```java
// Import classes:
import io.lakefs.clients.sdk.ApiClient;
import io.lakefs.clients.sdk.ApiException;
import io.lakefs.clients.sdk.Configuration;
import io.lakefs.clients.sdk.auth.*;
import io.lakefs.clients.sdk.models.*;
import io.lakefs.clients.sdk.RetentionApi;

public class Example {
  public static void main(String[] args) {
    ApiClient defaultClient = Configuration.getDefaultApiClient();
    defaultClient.setBasePath("/api/v1");
    
    // Configure HTTP basic authorization: basic_auth
    HttpBasicAuth basic_auth = (HttpBasicAuth) defaultClient.getAuthentication("basic_auth");
    basic_auth.setUsername("YOUR USERNAME");
    basic_auth.setPassword("YOUR PASSWORD");

    // Configure API key authorization: cookie_auth
    ApiKeyAuth cookie_auth = (ApiKeyAuth) defaultClient.getAuthentication("cookie_auth");
    cookie_auth.setApiKey("YOUR API KEY");
    // Uncomment the following line to set a prefix for the API key, e.g. "Token" (defaults to null)
    //cookie_auth.setApiKeyPrefix("Token");

    // Configure API key authorization: oidc_auth
    ApiKeyAuth oidc_auth = (ApiKeyAuth) defaultClient.getAuthentication("oidc_auth");
    oidc_auth.setApiKey("YOUR API KEY");
    // Uncomment the following line to set a prefix for the API key, e.g. "Token" (defaults to null)
    //oidc_auth.setApiKeyPrefix("Token");

    // Configure API key authorization: saml_auth
    ApiKeyAuth saml_auth = (ApiKeyAuth) defaultClient.getAuthentication("saml_auth");
    saml_auth.setApiKey("YOUR API KEY");
    // Uncomment the following line to set a prefix for the API key, e.g. "Token" (defaults to null)
    //saml_auth.setApiKeyPrefix("Token");

    // Configure HTTP bearer authorization: jwt_token
    HttpBearerAuth jwt_token = (HttpBearerAuth) defaultClient.getAuthentication("jwt_token");
    jwt_token.setBearerToken("BEARER TOKEN");

=======
>>>>>>> 77bc0319
    RetentionApi apiInstance = new RetentionApi(defaultClient);
    String repository = "repository_example"; // String | 
    try {
      GarbageCollectionPrepareResponse result = apiInstance.prepareGarbageCollectionCommits(repository)
            .execute();
      System.out.println(result);
    } catch (ApiException e) {
      System.err.println("Exception when calling RetentionApi#prepareGarbageCollectionCommits");
      System.err.println("Status code: " + e.getCode());
      System.err.println("Reason: " + e.getResponseBody());
      System.err.println("Response headers: " + e.getResponseHeaders());
      e.printStackTrace();
    }
  }
}
```

### Parameters

| Name | Type | Description  | Notes |
|------------- | ------------- | ------------- | -------------|
| **repository** | **String**|  | |

### Return type

[**GarbageCollectionPrepareResponse**](GarbageCollectionPrepareResponse.md)

### Authorization

[basic_auth](../README.md#basic_auth), [cookie_auth](../README.md#cookie_auth), [oidc_auth](../README.md#oidc_auth), [saml_auth](../README.md#saml_auth), [jwt_token](../README.md#jwt_token)

### HTTP request headers

 - **Content-Type**: Not defined
 - **Accept**: application/json

### HTTP response details
| Status code | Description | Response headers |
|-------------|-------------|------------------|
| **201** | paths to commit dataset |  -  |
| **401** | Unauthorized |  -  |
| **404** | Resource Not Found |  -  |
| **0** | Internal Server Error |  -  |

<a id="prepareGarbageCollectionUncommitted"></a>
# **prepareGarbageCollectionUncommitted**
> PrepareGCUncommittedResponse prepareGarbageCollectionUncommitted(repository).prepareGCUncommittedRequest(prepareGCUncommittedRequest).execute();

save repository uncommitted metadata for garbage collection

### Example
```java
// Import classes:
import io.lakefs.clients.sdk.ApiClient;
import io.lakefs.clients.sdk.ApiException;
import io.lakefs.clients.sdk.Configuration;
import io.lakefs.clients.sdk.auth.*;
import io.lakefs.clients.sdk.models.*;
import io.lakefs.clients.sdk.RetentionApi;

public class Example {
  public static void main(String[] args) {
    ApiClient defaultClient = Configuration.getDefaultApiClient();
    defaultClient.setBasePath("/api/v1");
    
    // Configure HTTP basic authorization: basic_auth
    HttpBasicAuth basic_auth = (HttpBasicAuth) defaultClient.getAuthentication("basic_auth");
    basic_auth.setUsername("YOUR USERNAME");
    basic_auth.setPassword("YOUR PASSWORD");

    // Configure API key authorization: cookie_auth
    ApiKeyAuth cookie_auth = (ApiKeyAuth) defaultClient.getAuthentication("cookie_auth");
    cookie_auth.setApiKey("YOUR API KEY");
    // Uncomment the following line to set a prefix for the API key, e.g. "Token" (defaults to null)
    //cookie_auth.setApiKeyPrefix("Token");

    // Configure API key authorization: oidc_auth
    ApiKeyAuth oidc_auth = (ApiKeyAuth) defaultClient.getAuthentication("oidc_auth");
    oidc_auth.setApiKey("YOUR API KEY");
    // Uncomment the following line to set a prefix for the API key, e.g. "Token" (defaults to null)
    //oidc_auth.setApiKeyPrefix("Token");

    // Configure API key authorization: saml_auth
    ApiKeyAuth saml_auth = (ApiKeyAuth) defaultClient.getAuthentication("saml_auth");
    saml_auth.setApiKey("YOUR API KEY");
    // Uncomment the following line to set a prefix for the API key, e.g. "Token" (defaults to null)
    //saml_auth.setApiKeyPrefix("Token");

    // Configure HTTP bearer authorization: jwt_token
    HttpBearerAuth jwt_token = (HttpBearerAuth) defaultClient.getAuthentication("jwt_token");
    jwt_token.setBearerToken("BEARER TOKEN");

<<<<<<< HEAD
    RetentionApi apiInstance = new RetentionApi(defaultClient);
    String repository = "repository_example"; // String | 
    PrepareGCUncommittedRequest prepareGCUncommittedRequest = new PrepareGCUncommittedRequest(); // PrepareGCUncommittedRequest | 
    try {
      PrepareGCUncommittedResponse result = apiInstance.prepareGarbageCollectionUncommitted(repository)
            .prepareGCUncommittedRequest(prepareGCUncommittedRequest)
            .execute();
      System.out.println(result);
    } catch (ApiException e) {
      System.err.println("Exception when calling RetentionApi#prepareGarbageCollectionUncommitted");
      System.err.println("Status code: " + e.getCode());
      System.err.println("Reason: " + e.getResponseBody());
      System.err.println("Response headers: " + e.getResponseHeaders());
      e.printStackTrace();
    }
  }
}
```

### Parameters

| Name | Type | Description  | Notes |
|------------- | ------------- | ------------- | -------------|
| **repository** | **String**|  | |
| **prepareGCUncommittedRequest** | [**PrepareGCUncommittedRequest**](PrepareGCUncommittedRequest.md)|  | [optional] |

### Return type

[**PrepareGCUncommittedResponse**](PrepareGCUncommittedResponse.md)

### Authorization

[basic_auth](../README.md#basic_auth), [cookie_auth](../README.md#cookie_auth), [oidc_auth](../README.md#oidc_auth), [saml_auth](../README.md#saml_auth), [jwt_token](../README.md#jwt_token)

### HTTP request headers

 - **Content-Type**: application/json
 - **Accept**: application/json

### HTTP response details
| Status code | Description | Response headers |
|-------------|-------------|------------------|
| **201** | paths to commit dataset |  -  |
| **400** | Validation Error |  -  |
| **401** | Unauthorized |  -  |
| **404** | Resource Not Found |  -  |
| **0** | Internal Server Error |  -  |

<a id="setGarbageCollectionRules"></a>
# **setGarbageCollectionRules**
> setGarbageCollectionRules(repository, garbageCollectionRules).execute();



### Example
```java
// Import classes:
import io.lakefs.clients.sdk.ApiClient;
import io.lakefs.clients.sdk.ApiException;
import io.lakefs.clients.sdk.Configuration;
import io.lakefs.clients.sdk.auth.*;
import io.lakefs.clients.sdk.models.*;
import io.lakefs.clients.sdk.RetentionApi;

public class Example {
  public static void main(String[] args) {
    ApiClient defaultClient = Configuration.getDefaultApiClient();
    defaultClient.setBasePath("/api/v1");
    
    // Configure HTTP basic authorization: basic_auth
    HttpBasicAuth basic_auth = (HttpBasicAuth) defaultClient.getAuthentication("basic_auth");
    basic_auth.setUsername("YOUR USERNAME");
    basic_auth.setPassword("YOUR PASSWORD");

    // Configure API key authorization: cookie_auth
    ApiKeyAuth cookie_auth = (ApiKeyAuth) defaultClient.getAuthentication("cookie_auth");
    cookie_auth.setApiKey("YOUR API KEY");
    // Uncomment the following line to set a prefix for the API key, e.g. "Token" (defaults to null)
    //cookie_auth.setApiKeyPrefix("Token");

    // Configure API key authorization: oidc_auth
    ApiKeyAuth oidc_auth = (ApiKeyAuth) defaultClient.getAuthentication("oidc_auth");
    oidc_auth.setApiKey("YOUR API KEY");
    // Uncomment the following line to set a prefix for the API key, e.g. "Token" (defaults to null)
    //oidc_auth.setApiKeyPrefix("Token");

    // Configure API key authorization: saml_auth
    ApiKeyAuth saml_auth = (ApiKeyAuth) defaultClient.getAuthentication("saml_auth");
    saml_auth.setApiKey("YOUR API KEY");
    // Uncomment the following line to set a prefix for the API key, e.g. "Token" (defaults to null)
    //saml_auth.setApiKeyPrefix("Token");

    // Configure HTTP bearer authorization: jwt_token
    HttpBearerAuth jwt_token = (HttpBearerAuth) defaultClient.getAuthentication("jwt_token");
    jwt_token.setBearerToken("BEARER TOKEN");

=======
>>>>>>> 77bc0319
    RetentionApi apiInstance = new RetentionApi(defaultClient);
    String repository = "repository_example"; // String | 
    PrepareGCUncommittedRequest prepareGCUncommittedRequest = new PrepareGCUncommittedRequest(); // PrepareGCUncommittedRequest | 
    try {
<<<<<<< HEAD
      apiInstance.setGarbageCollectionRules(repository, garbageCollectionRules)
            .execute();
=======
      PrepareGCUncommittedResponse result = apiInstance.prepareGarbageCollectionUncommitted(repository)
            .prepareGCUncommittedRequest(prepareGCUncommittedRequest)
            .execute();
      System.out.println(result);
>>>>>>> 77bc0319
    } catch (ApiException e) {
      System.err.println("Exception when calling RetentionApi#prepareGarbageCollectionUncommitted");
      System.err.println("Status code: " + e.getCode());
      System.err.println("Reason: " + e.getResponseBody());
      System.err.println("Response headers: " + e.getResponseHeaders());
      e.printStackTrace();
    }
  }
}
```

### Parameters

| Name | Type | Description  | Notes |
|------------- | ------------- | ------------- | -------------|
| **repository** | **String**|  | |
<<<<<<< HEAD
| **garbageCollectionRules** | [**GarbageCollectionRules**](GarbageCollectionRules.md)|  | |
=======
| **prepareGCUncommittedRequest** | [**PrepareGCUncommittedRequest**](PrepareGCUncommittedRequest.md)|  | [optional] |
>>>>>>> 77bc0319

### Return type

[**PrepareGCUncommittedResponse**](PrepareGCUncommittedResponse.md)

### Authorization

[basic_auth](../README.md#basic_auth), [cookie_auth](../README.md#cookie_auth), [oidc_auth](../README.md#oidc_auth), [saml_auth](../README.md#saml_auth), [jwt_token](../README.md#jwt_token)

### HTTP request headers

 - **Content-Type**: application/json
 - **Accept**: application/json

### HTTP response details
| Status code | Description | Response headers |
|-------------|-------------|------------------|
<<<<<<< HEAD
| **204** | set garbage collection rules successfully |  -  |
=======
| **201** | paths to commit dataset |  -  |
| **400** | Validation Error |  -  |
>>>>>>> 77bc0319
| **401** | Unauthorized |  -  |
| **404** | Resource Not Found |  -  |
| **0** | Internal Server Error |  -  |
<|MERGE_RESOLUTION|>--- conflicted
+++ resolved
@@ -4,207 +4,9 @@
 
 | Method | HTTP request | Description |
 |------------- | ------------- | -------------|
-<<<<<<< HEAD
-| [**deleteGarbageCollectionRules**](RetentionApi.md#deleteGarbageCollectionRules) | **DELETE** /repositories/{repository}/gc/rules |  |
-| [**getGarbageCollectionRules**](RetentionApi.md#getGarbageCollectionRules) | **GET** /repositories/{repository}/gc/rules |  |
-| [**prepareGarbageCollectionCommits**](RetentionApi.md#prepareGarbageCollectionCommits) | **POST** /repositories/{repository}/gc/prepare_commits | save lists of active commits for garbage collection |
-| [**prepareGarbageCollectionUncommitted**](RetentionApi.md#prepareGarbageCollectionUncommitted) | **POST** /repositories/{repository}/gc/prepare_uncommited | save repository uncommitted metadata for garbage collection |
-| [**setGarbageCollectionRules**](RetentionApi.md#setGarbageCollectionRules) | **POST** /repositories/{repository}/gc/rules |  |
-
-
-<a id="deleteGarbageCollectionRules"></a>
-# **deleteGarbageCollectionRules**
-> deleteGarbageCollectionRules(repository).execute();
-
-
-
-### Example
-```java
-// Import classes:
-import io.lakefs.clients.sdk.ApiClient;
-import io.lakefs.clients.sdk.ApiException;
-import io.lakefs.clients.sdk.Configuration;
-import io.lakefs.clients.sdk.auth.*;
-import io.lakefs.clients.sdk.models.*;
-import io.lakefs.clients.sdk.RetentionApi;
-
-public class Example {
-  public static void main(String[] args) {
-    ApiClient defaultClient = Configuration.getDefaultApiClient();
-    defaultClient.setBasePath("/api/v1");
-    
-    // Configure HTTP basic authorization: basic_auth
-    HttpBasicAuth basic_auth = (HttpBasicAuth) defaultClient.getAuthentication("basic_auth");
-    basic_auth.setUsername("YOUR USERNAME");
-    basic_auth.setPassword("YOUR PASSWORD");
-
-    // Configure API key authorization: cookie_auth
-    ApiKeyAuth cookie_auth = (ApiKeyAuth) defaultClient.getAuthentication("cookie_auth");
-    cookie_auth.setApiKey("YOUR API KEY");
-    // Uncomment the following line to set a prefix for the API key, e.g. "Token" (defaults to null)
-    //cookie_auth.setApiKeyPrefix("Token");
-
-    // Configure API key authorization: oidc_auth
-    ApiKeyAuth oidc_auth = (ApiKeyAuth) defaultClient.getAuthentication("oidc_auth");
-    oidc_auth.setApiKey("YOUR API KEY");
-    // Uncomment the following line to set a prefix for the API key, e.g. "Token" (defaults to null)
-    //oidc_auth.setApiKeyPrefix("Token");
-
-    // Configure API key authorization: saml_auth
-    ApiKeyAuth saml_auth = (ApiKeyAuth) defaultClient.getAuthentication("saml_auth");
-    saml_auth.setApiKey("YOUR API KEY");
-    // Uncomment the following line to set a prefix for the API key, e.g. "Token" (defaults to null)
-    //saml_auth.setApiKeyPrefix("Token");
-
-    // Configure HTTP bearer authorization: jwt_token
-    HttpBearerAuth jwt_token = (HttpBearerAuth) defaultClient.getAuthentication("jwt_token");
-    jwt_token.setBearerToken("BEARER TOKEN");
-
-    RetentionApi apiInstance = new RetentionApi(defaultClient);
-    String repository = "repository_example"; // String | 
-    try {
-      apiInstance.deleteGarbageCollectionRules(repository)
-            .execute();
-    } catch (ApiException e) {
-      System.err.println("Exception when calling RetentionApi#deleteGarbageCollectionRules");
-      System.err.println("Status code: " + e.getCode());
-      System.err.println("Reason: " + e.getResponseBody());
-      System.err.println("Response headers: " + e.getResponseHeaders());
-      e.printStackTrace();
-    }
-  }
-}
-```
-
-### Parameters
-
-| Name | Type | Description  | Notes |
-|------------- | ------------- | ------------- | -------------|
-| **repository** | **String**|  | |
-
-### Return type
-
-null (empty response body)
-
-### Authorization
-
-[basic_auth](../README.md#basic_auth), [cookie_auth](../README.md#cookie_auth), [oidc_auth](../README.md#oidc_auth), [saml_auth](../README.md#saml_auth), [jwt_token](../README.md#jwt_token)
-
-### HTTP request headers
-
- - **Content-Type**: Not defined
- - **Accept**: application/json
-
-### HTTP response details
-| Status code | Description | Response headers |
-|-------------|-------------|------------------|
-| **204** | deleted garbage collection rules successfully |  -  |
-| **401** | Unauthorized |  -  |
-| **404** | Resource Not Found |  -  |
-| **0** | Internal Server Error |  -  |
-
-<a id="getGarbageCollectionRules"></a>
-# **getGarbageCollectionRules**
-> GarbageCollectionRules getGarbageCollectionRules(repository).execute();
-
-=======
 | [**prepareGarbageCollectionCommits**](RetentionApi.md#prepareGarbageCollectionCommits) | **POST** /repositories/{repository}/gc/prepare_commits | save lists of active commits for garbage collection |
 | [**prepareGarbageCollectionUncommitted**](RetentionApi.md#prepareGarbageCollectionUncommitted) | **POST** /repositories/{repository}/gc/prepare_uncommited | save repository uncommitted metadata for garbage collection |
 
-
-<a id="prepareGarbageCollectionCommits"></a>
-# **prepareGarbageCollectionCommits**
-> GarbageCollectionPrepareResponse prepareGarbageCollectionCommits(repository).execute();
->>>>>>> 77bc0319
-
-save lists of active commits for garbage collection
-
-### Example
-```java
-// Import classes:
-import io.lakefs.clients.sdk.ApiClient;
-import io.lakefs.clients.sdk.ApiException;
-import io.lakefs.clients.sdk.Configuration;
-import io.lakefs.clients.sdk.auth.*;
-import io.lakefs.clients.sdk.models.*;
-import io.lakefs.clients.sdk.RetentionApi;
-
-public class Example {
-  public static void main(String[] args) {
-    ApiClient defaultClient = Configuration.getDefaultApiClient();
-    defaultClient.setBasePath("/api/v1");
-    
-    // Configure HTTP basic authorization: basic_auth
-    HttpBasicAuth basic_auth = (HttpBasicAuth) defaultClient.getAuthentication("basic_auth");
-    basic_auth.setUsername("YOUR USERNAME");
-    basic_auth.setPassword("YOUR PASSWORD");
-
-    // Configure API key authorization: cookie_auth
-    ApiKeyAuth cookie_auth = (ApiKeyAuth) defaultClient.getAuthentication("cookie_auth");
-    cookie_auth.setApiKey("YOUR API KEY");
-    // Uncomment the following line to set a prefix for the API key, e.g. "Token" (defaults to null)
-    //cookie_auth.setApiKeyPrefix("Token");
-
-    // Configure API key authorization: oidc_auth
-    ApiKeyAuth oidc_auth = (ApiKeyAuth) defaultClient.getAuthentication("oidc_auth");
-    oidc_auth.setApiKey("YOUR API KEY");
-    // Uncomment the following line to set a prefix for the API key, e.g. "Token" (defaults to null)
-    //oidc_auth.setApiKeyPrefix("Token");
-
-    // Configure API key authorization: saml_auth
-    ApiKeyAuth saml_auth = (ApiKeyAuth) defaultClient.getAuthentication("saml_auth");
-    saml_auth.setApiKey("YOUR API KEY");
-    // Uncomment the following line to set a prefix for the API key, e.g. "Token" (defaults to null)
-    //saml_auth.setApiKeyPrefix("Token");
-
-    // Configure HTTP bearer authorization: jwt_token
-    HttpBearerAuth jwt_token = (HttpBearerAuth) defaultClient.getAuthentication("jwt_token");
-    jwt_token.setBearerToken("BEARER TOKEN");
-
-<<<<<<< HEAD
-    RetentionApi apiInstance = new RetentionApi(defaultClient);
-    String repository = "repository_example"; // String | 
-    try {
-      GarbageCollectionRules result = apiInstance.getGarbageCollectionRules(repository)
-            .execute();
-      System.out.println(result);
-    } catch (ApiException e) {
-      System.err.println("Exception when calling RetentionApi#getGarbageCollectionRules");
-      System.err.println("Status code: " + e.getCode());
-      System.err.println("Reason: " + e.getResponseBody());
-      System.err.println("Response headers: " + e.getResponseHeaders());
-      e.printStackTrace();
-    }
-  }
-}
-```
-
-### Parameters
-
-| Name | Type | Description  | Notes |
-|------------- | ------------- | ------------- | -------------|
-| **repository** | **String**|  | |
-
-### Return type
-
-[**GarbageCollectionRules**](GarbageCollectionRules.md)
-
-### Authorization
-
-[basic_auth](../README.md#basic_auth), [cookie_auth](../README.md#cookie_auth), [oidc_auth](../README.md#oidc_auth), [saml_auth](../README.md#saml_auth), [jwt_token](../README.md#jwt_token)
-
-### HTTP request headers
-
- - **Content-Type**: Not defined
- - **Accept**: application/json
-
-### HTTP response details
-| Status code | Description | Response headers |
-|-------------|-------------|------------------|
-| **200** | gc rule list |  -  |
-| **401** | Unauthorized |  -  |
-| **404** | Resource Not Found |  -  |
-| **0** | Internal Server Error |  -  |
 
 <a id="prepareGarbageCollectionCommits"></a>
 # **prepareGarbageCollectionCommits**
@@ -254,8 +56,6 @@
     HttpBearerAuth jwt_token = (HttpBearerAuth) defaultClient.getAuthentication("jwt_token");
     jwt_token.setBearerToken("BEARER TOKEN");
 
-=======
->>>>>>> 77bc0319
     RetentionApi apiInstance = new RetentionApi(defaultClient);
     String repository = "repository_example"; // String | 
     try {
@@ -348,7 +148,6 @@
     HttpBearerAuth jwt_token = (HttpBearerAuth) defaultClient.getAuthentication("jwt_token");
     jwt_token.setBearerToken("BEARER TOKEN");
 
-<<<<<<< HEAD
     RetentionApi apiInstance = new RetentionApi(defaultClient);
     String repository = "repository_example"; // String | 
     PrepareGCUncommittedRequest prepareGCUncommittedRequest = new PrepareGCUncommittedRequest(); // PrepareGCUncommittedRequest | 
@@ -396,114 +195,3 @@
 | **401** | Unauthorized |  -  |
 | **404** | Resource Not Found |  -  |
 | **0** | Internal Server Error |  -  |
-
-<a id="setGarbageCollectionRules"></a>
-# **setGarbageCollectionRules**
-> setGarbageCollectionRules(repository, garbageCollectionRules).execute();
-
-
-
-### Example
-```java
-// Import classes:
-import io.lakefs.clients.sdk.ApiClient;
-import io.lakefs.clients.sdk.ApiException;
-import io.lakefs.clients.sdk.Configuration;
-import io.lakefs.clients.sdk.auth.*;
-import io.lakefs.clients.sdk.models.*;
-import io.lakefs.clients.sdk.RetentionApi;
-
-public class Example {
-  public static void main(String[] args) {
-    ApiClient defaultClient = Configuration.getDefaultApiClient();
-    defaultClient.setBasePath("/api/v1");
-    
-    // Configure HTTP basic authorization: basic_auth
-    HttpBasicAuth basic_auth = (HttpBasicAuth) defaultClient.getAuthentication("basic_auth");
-    basic_auth.setUsername("YOUR USERNAME");
-    basic_auth.setPassword("YOUR PASSWORD");
-
-    // Configure API key authorization: cookie_auth
-    ApiKeyAuth cookie_auth = (ApiKeyAuth) defaultClient.getAuthentication("cookie_auth");
-    cookie_auth.setApiKey("YOUR API KEY");
-    // Uncomment the following line to set a prefix for the API key, e.g. "Token" (defaults to null)
-    //cookie_auth.setApiKeyPrefix("Token");
-
-    // Configure API key authorization: oidc_auth
-    ApiKeyAuth oidc_auth = (ApiKeyAuth) defaultClient.getAuthentication("oidc_auth");
-    oidc_auth.setApiKey("YOUR API KEY");
-    // Uncomment the following line to set a prefix for the API key, e.g. "Token" (defaults to null)
-    //oidc_auth.setApiKeyPrefix("Token");
-
-    // Configure API key authorization: saml_auth
-    ApiKeyAuth saml_auth = (ApiKeyAuth) defaultClient.getAuthentication("saml_auth");
-    saml_auth.setApiKey("YOUR API KEY");
-    // Uncomment the following line to set a prefix for the API key, e.g. "Token" (defaults to null)
-    //saml_auth.setApiKeyPrefix("Token");
-
-    // Configure HTTP bearer authorization: jwt_token
-    HttpBearerAuth jwt_token = (HttpBearerAuth) defaultClient.getAuthentication("jwt_token");
-    jwt_token.setBearerToken("BEARER TOKEN");
-
-=======
->>>>>>> 77bc0319
-    RetentionApi apiInstance = new RetentionApi(defaultClient);
-    String repository = "repository_example"; // String | 
-    PrepareGCUncommittedRequest prepareGCUncommittedRequest = new PrepareGCUncommittedRequest(); // PrepareGCUncommittedRequest | 
-    try {
-<<<<<<< HEAD
-      apiInstance.setGarbageCollectionRules(repository, garbageCollectionRules)
-            .execute();
-=======
-      PrepareGCUncommittedResponse result = apiInstance.prepareGarbageCollectionUncommitted(repository)
-            .prepareGCUncommittedRequest(prepareGCUncommittedRequest)
-            .execute();
-      System.out.println(result);
->>>>>>> 77bc0319
-    } catch (ApiException e) {
-      System.err.println("Exception when calling RetentionApi#prepareGarbageCollectionUncommitted");
-      System.err.println("Status code: " + e.getCode());
-      System.err.println("Reason: " + e.getResponseBody());
-      System.err.println("Response headers: " + e.getResponseHeaders());
-      e.printStackTrace();
-    }
-  }
-}
-```
-
-### Parameters
-
-| Name | Type | Description  | Notes |
-|------------- | ------------- | ------------- | -------------|
-| **repository** | **String**|  | |
-<<<<<<< HEAD
-| **garbageCollectionRules** | [**GarbageCollectionRules**](GarbageCollectionRules.md)|  | |
-=======
-| **prepareGCUncommittedRequest** | [**PrepareGCUncommittedRequest**](PrepareGCUncommittedRequest.md)|  | [optional] |
->>>>>>> 77bc0319
-
-### Return type
-
-[**PrepareGCUncommittedResponse**](PrepareGCUncommittedResponse.md)
-
-### Authorization
-
-[basic_auth](../README.md#basic_auth), [cookie_auth](../README.md#cookie_auth), [oidc_auth](../README.md#oidc_auth), [saml_auth](../README.md#saml_auth), [jwt_token](../README.md#jwt_token)
-
-### HTTP request headers
-
- - **Content-Type**: application/json
- - **Accept**: application/json
-
-### HTTP response details
-| Status code | Description | Response headers |
-|-------------|-------------|------------------|
-<<<<<<< HEAD
-| **204** | set garbage collection rules successfully |  -  |
-=======
-| **201** | paths to commit dataset |  -  |
-| **400** | Validation Error |  -  |
->>>>>>> 77bc0319
-| **401** | Unauthorized |  -  |
-| **404** | Resource Not Found |  -  |
-| **0** | Internal Server Error |  -  |
