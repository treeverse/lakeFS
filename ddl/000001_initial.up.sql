--- conflicted
+++ resolved
@@ -115,19 +115,6 @@
     CACHE 10;
 
 CREATE TABLE commits(
-<<<<<<< HEAD
-                        branch_id           bigint                                 NOT NULL,
-                        commit_id           bigint                                 NOT NULL,
-                        previous_commit_id  bigint                                 NOT NULL,
-                        committer           character varying,
-                        message             character varying,
-                        creation_date       timestamp with time zone DEFAULT now() NOT NULL,
-                        metadata            jsonb,
-                        merge_source_branch bigint,
-                        merge_source_commit bigint,
-                        merge_type          merge_type               DEFAULT 'none'::merge_type,
-                        lineage_commits     bigint[]                 DEFAULT array []::bigint[]
-=======
     branch_id           bigint                                 NOT NULL,
     commit_id           bigint                                 NOT NULL,
     previous_commit_id  bigint                                 NOT NULL,
@@ -139,7 +126,6 @@
     merge_source_commit bigint,
     merge_type          merge_type               DEFAULT 'none'::merge_type,
     lineage_commits     bigint[]                 DEFAULT array []::bigint[]
->>>>>>> 333176d1
 );
 
 CREATE VIEW commits_v AS
