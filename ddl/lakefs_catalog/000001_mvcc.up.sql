CREATE EXTENSION IF NOT EXISTS pg_trgm WITH SCHEMA public;

CREATE SEQUENCE IF NOT EXISTS branches_id_seq
    AS integer
    START WITH 1
    INCREMENT BY 1
    NO MINVALUE
    NO MAXVALUE
    CACHE 1;


CREATE TABLE IF NOT EXISTS branches (
                          repository_id integer NOT NULL,
                          id integer DEFAULT nextval('branches_id_seq'::regclass) NOT NULL,
                          name character varying(64) NOT NULL,
                          next_commit integer DEFAULT 1 NOT NULL
);


CREATE TABLE IF NOT EXISTS commits (
                         branch_id integer NOT NULL,
                         commit_number integer NOT NULL,
                         committer character varying,
                         message character varying,
                         creation_date timestamp with time zone DEFAULT now() NOT NULL,
                         metadata json,
                         source_branch integer
);



CREATE TABLE IF NOT EXISTS entries(
                                      branch_id        integer                                                                               NOT NULL,
                                      path             character varying                                                                     NOT NULL,
                                      physical_address character varying(64),
                                      creation_date    timestamp with time zone DEFAULT now()                                                NOT NULL,
                                      size             bigint                                                                                NOT NULL,
                                      checksum         character varying(64)                                                                 NOT NULL,
                                      metadata         json,
                                      is_staged        boolean                  DEFAULT false,
                                      min_commit       integer                  DEFAULT 0                                                    NOT NULL,
                                      max_commit       integer                  DEFAULT ('01111111111111111111111111111111'::"bit")::integer NOT NULL,
                                      CONSTRAINT entries_staged_constraint CHECK (((is_staged IS NULL) OR (min_commit = 0)))
);



CREATE TABLE IF NOT EXISTS lineage (
                         branch_id integer NOT NULL,
                         precedence integer NOT NULL,
                         ancestor_branch integer NOT NULL,
                         effective_commit integer NOT NULL,
                         min_commit integer,
                         max_commit integer
);



CREATE VIEW lineage_v AS
SELECT lineage.branch_id,
       false AS main_branch,
       lineage.precedence,
       lineage.ancestor_branch,
       lineage.effective_commit,
       lineage.min_commit,
       lineage.max_commit
FROM lineage
UNION ALL
SELECT branches.id AS branch_id,
       true AS main_branch,
       0 AS precedence,
       branches.id AS ancestor_branch,
       1000000000 AS effective_commit,
       0 AS min_commit,
       1000000000 AS max_commit
FROM branches;



CREATE VIEW entries_lineage_v AS
SELECT t.displayed_branch,
       t.source_branch,
       t.path,
       t.min_commit,
       t.max_commit,
       t.precedence,
       t.rank,
       t.branch_min_commit,
       t.branch_max_commit
<<<<<<< HEAD
FROM ( SELECT l.branch_id AS displayed_branch,
              e.branch_id AS source_branch,
              e.key,
              e.min_commit,
              e.max_commit,
              l.precedence,
              rank() OVER (PARTITION BY l.branch_id, e.key ORDER BY l.precedence,
                  CASE
                      WHEN (l.main_branch AND (e.min_commit IS NULL)) THEN 1000000000
                      ELSE e.min_commit
                      END DESC) AS rank,
              l.min_commit AS branch_min_commit,
              l.max_commit AS branch_max_commit
       FROM (entries e
=======
FROM (SELECT l.branch_id       AS displayed_branch,
             e.branch_id       AS source_branch,
             e.path,
             e.min_commit,
             e.max_commit,
             l.precedence,
             rank() OVER (PARTITION BY l.branch_id, e.path ORDER BY l.precedence,
                 CASE
                     WHEN (l.main_branch AND (e.min_commit IS NULL)) THEN 1000000000
                     ELSE COALESCE(e.min_commit, 0)
                     END DESC) AS rank,
             l.min_commit      AS branch_min_commit,
             l.max_commit      AS branch_max_commit
      FROM (entries e
>>>>>>> df2c756c
                JOIN lineage_v l ON ((l.ancestor_branch = e.branch_id)))
      WHERE ((l.main_branch OR (e.min_commit <= l.effective_commit)) AND (l.max_commit IS NULL))) t
WHERE (t.rank = 1);



CREATE VIEW entries_lineage_active_v AS
SELECT entries_lineage_v.displayed_branch,
       entries_lineage_v.source_branch,
       entries_lineage_v.path,
       entries_lineage_v.min_commit,
       entries_lineage_v.max_commit,
       entries_lineage_v.precedence,
       entries_lineage_v.rank,
       entries_lineage_v.branch_min_commit,
       entries_lineage_v.branch_max_commit
FROM entries_lineage_v
WHERE ((entries_lineage_v.max_commit IS NULL) AND (entries_lineage_v.branch_max_commit IS NULL));



CREATE TABLE IF NOT EXISTS multipart_uploads (
                                   repository_id integer NOT NULL,
                                   upload_id character varying NOT NULL,
                                   path character varying NOT NULL,
                                   creation_date timestamp with time zone DEFAULT now() NOT NULL,
                                   physical_address character varying
);



CREATE TABLE IF NOT EXISTS object_dedup (
                              repository_id integer NOT NULL,
                              dedup_id bytea NOT NULL,
                              physical_address character varying(64) NOT NULL
);



CREATE SEQUENCE IF NOT EXISTS repositories_id_seq
    AS integer
    START WITH 1
    INCREMENT BY 1
    NO MINVALUE
    NO MAXVALUE
    CACHE 1;



CREATE TABLE IF NOT EXISTS repositories (
                              id integer NOT NULL,
                              name character varying(64) NOT NULL,
                              storage_namespace character varying NOT NULL,
                              creation_date timestamp with time zone DEFAULT now() NOT NULL,
                              default_branch integer NOT NULL,
                              deleted boolean DEFAULT FALSE NOT NULL
);



ALTER TABLE ONLY branches
    ADD CONSTRAINT branches_pk PRIMARY KEY (id);



ALTER TABLE ONLY commits
    ADD CONSTRAINT commits_pkey PRIMARY KEY (branch_id, commit_number);



ALTER TABLE ONLY multipart_uploads
    ADD CONSTRAINT multipart_uploads_pkey PRIMARY KEY (upload_id);



ALTER TABLE ONLY object_dedup
    ADD CONSTRAINT object_dedup_pkey PRIMARY KEY (repository_id, dedup_id);



ALTER TABLE ONLY repositories
    ADD CONSTRAINT repositories_pk PRIMARY KEY (id);



CREATE UNIQUE INDEX branches_repository_name_uindex ON branches USING btree (name, repository_id);



CREATE INDEX entries_path_index ON entries USING btree (branch_id, path) INCLUDE (min_commit, max_commit);


-- noinspection SqlResolve

CREATE INDEX IF NOT EXISTS entries_path_trgm ON entries USING gin (path public.gin_trgm_ops);



CREATE INDEX fki_entries_branch_const ON entries USING btree (branch_id);



CREATE UNIQUE INDEX repositories_name_uindex ON repositories USING btree (name);


ALTER TABLE ONLY repositories
    ADD CONSTRAINT repositories_branches_id_fkey FOREIGN KEY (default_branch) REFERENCES branches(id) DEFERRABLE;


ALTER TABLE ONLY branches
    ADD CONSTRAINT branches_repository_id_fkey FOREIGN KEY (repository_id) REFERENCES repositories(id) DEFERRABLE;



ALTER TABLE ONLY commits
    ADD CONSTRAINT commits_branches_repository_id_fk FOREIGN KEY (branch_id) REFERENCES branches(id) ON DELETE CASCADE;



ALTER TABLE ONLY entries
    ADD CONSTRAINT entries_branch_const FOREIGN KEY (branch_id) REFERENCES branches(id);



ALTER TABLE ONLY lineage
    ADD CONSTRAINT lineage_branches_repository_id_fk FOREIGN KEY (branch_id) REFERENCES branches(id) ON DELETE CASCADE;



ALTER TABLE ONLY lineage
    ADD CONSTRAINT lineage_branches_repository_id_fk_2 FOREIGN KEY (ancestor_branch) REFERENCES branches(id) ON DELETE CASCADE;



ALTER TABLE ONLY multipart_uploads
    ADD CONSTRAINT multipart_uploads_repository_id_fkey FOREIGN KEY (repository_id) REFERENCES repositories(id) ON DELETE CASCADE;



ALTER TABLE ONLY object_dedup
    ADD CONSTRAINT object_dedup_repository_id_fkey FOREIGN KEY (repository_id) REFERENCES repositories(id) ON DELETE CASCADE;


<|MERGE_RESOLUTION|>--- conflicted
+++ resolved
@@ -87,22 +87,6 @@
        t.rank,
        t.branch_min_commit,
        t.branch_max_commit
-<<<<<<< HEAD
-FROM ( SELECT l.branch_id AS displayed_branch,
-              e.branch_id AS source_branch,
-              e.key,
-              e.min_commit,
-              e.max_commit,
-              l.precedence,
-              rank() OVER (PARTITION BY l.branch_id, e.key ORDER BY l.precedence,
-                  CASE
-                      WHEN (l.main_branch AND (e.min_commit IS NULL)) THEN 1000000000
-                      ELSE e.min_commit
-                      END DESC) AS rank,
-              l.min_commit AS branch_min_commit,
-              l.max_commit AS branch_max_commit
-       FROM (entries e
-=======
 FROM (SELECT l.branch_id       AS displayed_branch,
              e.branch_id       AS source_branch,
              e.path,
@@ -112,12 +96,11 @@
              rank() OVER (PARTITION BY l.branch_id, e.path ORDER BY l.precedence,
                  CASE
                      WHEN (l.main_branch AND (e.min_commit IS NULL)) THEN 1000000000
-                     ELSE COALESCE(e.min_commit, 0)
+                     ELSE e.min_commit
                      END DESC) AS rank,
              l.min_commit      AS branch_min_commit,
              l.max_commit      AS branch_max_commit
       FROM (entries e
->>>>>>> df2c756c
                 JOIN lineage_v l ON ((l.ancestor_branch = e.branch_id)))
       WHERE ((l.main_branch OR (e.min_commit <= l.effective_commit)) AND (l.max_commit IS NULL))) t
 WHERE (t.rank = 1);
