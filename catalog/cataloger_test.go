package catalog

import (
	"context"
	"crypto/sha256"
	"encoding/hex"
	"errors"
	"fmt"
	"strings"
	"testing"

	"github.com/google/uuid"
	"github.com/treeverse/lakefs/db"
	"github.com/treeverse/lakefs/testutil"
)

type testEntryInfo struct {
	Path    string
	Seed    string
	Deleted bool
}

func testCataloger(t testing.TB, options ...CatalogerOption) Cataloger {
	t.Helper()
<<<<<<< HEAD
	cdb, _ := testutil.GetDB(t, databaseURI, "lakefs_catalog")
	return NewCataloger(cdb)
}

func testCatalogerWithClock(t testing.TB, tellTime clock.Clock) Cataloger {
	t.Helper()
	cdb, _ := testutil.GetDB(t, databaseURI, "lakefs_catalog")
	return &cataloger{
		clock: tellTime,
		log:   logging.Default().WithField("service_name", "cataloger"),
		db:    cdb,
	}
=======
	conn, _ := testutil.GetDB(t, databaseURI)
	return NewCataloger(conn, options...)
>>>>>>> 913285a6
}

func testCatalogerUniqueID() string {
	return strings.ReplaceAll(uuid.New().String(), "-", "")[0:7]
}

func testCatalogerRepo(t testing.TB, ctx context.Context, c Cataloger, prefix string, branch string) string {
	t.Helper()
	name := prefix + "-" + testCatalogerUniqueID()
	if err := c.CreateRepository(ctx, name, "s3://bucket", branch); err != nil {
		t.Fatalf("create repository %s, branch %s, failed: %s", name, branch, err)
	}
	return name
}

func testCatalogerBranch(t testing.TB, ctx context.Context, c Cataloger, repository, name, source string) {
	t.Helper()
	err := c.CreateBranch(ctx, repository, name, source)
	if err != nil {
		t.Fatalf("failed to create branch %s (%s) on %s: %s", name, source, repository, err)
	}
}

func testCatalogerCreateEntry(t testing.TB, ctx context.Context, c Cataloger, repository, branch, path string, metadata Metadata, seed string) {
	t.Helper()
	checksum := testCreateEntryCalcChecksum(path, seed)
	var size int64
	for i := range checksum {
		size += int64(checksum[i])
	}
	err := c.CreateEntry(ctx, repository, branch, Entry{
		Path:            path,
		Checksum:        checksum,
		PhysicalAddress: checksum,
		Size:            size,
		Metadata:        metadata,
	})
	if err != nil {
		t.Fatalf("Failed to create entry %s on branch %s, repository %s: %s", path, branch, repository, err)
	}
}

func testCreateEntryCalcChecksum(key string, seed string) string {
	h := sha256.New()
	h.Write([]byte(seed))
	h.Write([]byte(key))
	checksum := hex.EncodeToString(h.Sum(nil))
	return checksum
}

func testVerifyEntries(t testing.TB, ctx context.Context, c Cataloger, repository string, reference string, entries []testEntryInfo) {
	for _, entry := range entries {
		ent, err := c.GetEntry(ctx, repository, reference, entry.Path)
		if entry.Deleted {
			if !errors.As(err, &db.ErrNotFound) {
				t.Fatalf("Get entry '%s', err = %s, expected not found", entry.Path, err)
			}
		} else {
			testutil.MustDo(t, fmt.Sprintf("Get entry=%s, repository=%s, reference=%s", entry.Path, repository, reference), err)
			expectedAddr := testCreateEntryCalcChecksum(entry.Path, entry.Seed)
			if ent.PhysicalAddress != expectedAddr {
				t.Fatalf("Get entry %s, addr = %s, expected %s", entry.Path, ent.PhysicalAddress, expectedAddr)
			}
		}
	}
}<|MERGE_RESOLUTION|>--- conflicted
+++ resolved
@@ -22,23 +22,8 @@
 
 func testCataloger(t testing.TB, options ...CatalogerOption) Cataloger {
 	t.Helper()
-<<<<<<< HEAD
-	cdb, _ := testutil.GetDB(t, databaseURI, "lakefs_catalog")
-	return NewCataloger(cdb)
-}
-
-func testCatalogerWithClock(t testing.TB, tellTime clock.Clock) Cataloger {
-	t.Helper()
-	cdb, _ := testutil.GetDB(t, databaseURI, "lakefs_catalog")
-	return &cataloger{
-		clock: tellTime,
-		log:   logging.Default().WithField("service_name", "cataloger"),
-		db:    cdb,
-	}
-=======
 	conn, _ := testutil.GetDB(t, databaseURI)
 	return NewCataloger(conn, options...)
->>>>>>> 913285a6
 }
 
 func testCatalogerUniqueID() string {
