package catalog

import (
	"context"
	"errors"
	"fmt"
	"strconv"

	"github.com/jmoiron/sqlx"
	"github.com/treeverse/lakefs/db"
	"github.com/treeverse/lakefs/logging"
)

func (c *cataloger) Merge(ctx context.Context, repository, leftBranch, rightBranch, committer, message string, metadata Metadata) (*MergeResult, error) {
	if err := Validate(ValidateFields{
		{Name: "repository", IsValid: ValidateRepositoryName(repository)},
		{Name: "leftBranch", IsValid: ValidateBranchName(leftBranch)},
		{Name: "rightBranch", IsValid: ValidateBranchName(rightBranch)},
		{Name: "committer", IsValid: ValidateCommitter(committer)},
	}); err != nil {
		return nil, err
	}

	mergeResult := &MergeResult{}
	_, err := c.db.Transact(func(tx db.Tx) (interface{}, error) {
		leftID, err := getBranchID(tx, repository, leftBranch, LockTypeUpdate)
		if err != nil {
			return nil, fmt.Errorf("left branch: %w", err)
		}
		rightID, err := getBranchID(tx, repository, rightBranch, LockTypeUpdate)
		if err != nil {
			return nil, fmt.Errorf("right branch: %w", err)
		}
		relation, err := getBranchesRelationType(tx, leftID, rightID)
		if err != nil {
			return nil, fmt.Errorf("branch relation: %w", err)
		}

		err = c.doDiffByRelation(tx, relation, leftID, rightID)
		if err != nil {
			return nil, err
		}
		mergeResult.Summary, err = c.getDiffSummary(tx)
		if err != nil {
			return nil, err
		}
		// check for conflicts
		if mergeResult.Summary[DifferenceTypeConflict] > 0 {
			return nil, ErrConflictFound
		}
		// check for changes
		var total int
		for _, c := range mergeResult.Summary {
			total += c
		}
		if total == 0 {
			commitDifferences, err := hasCommitDifferences(tx, leftID, rightID)
			if err != nil {
				return nil, err
			}
			if !commitDifferences {
				return nil, ErrNoDifferenceWasFound
			}
		}

		if message == "" {
			message = formatMergeMessage(leftBranch, rightBranch)
		}
		commitID, err := c.doMergeByRelation(tx, relation, leftID, rightID, committer, message, metadata)
		if err != nil {
			return nil, err
		}
		mergeResult.Reference = MakeReference(rightBranch, commitID)
		return nil, nil
	}, c.txOpts(ctx)...)
	return mergeResult, err
}

// hasCommitDifferences - Checks if the current commit id of target or source branch advanced since last merge
func hasCommitDifferences(tx db.Tx, leftID, rightID int64) (bool, error) {
	var hasCommitDifferences bool
	mergeCommitsQuery := `select right_merge_commit < max_right_commit or left_merge_commit < max_left_commit from
		(select distinct on (branch_id) commit_id as right_merge_commit, merge_source_commit as left_merge_commit,
		(select max(commit_id) from catalog_commits where branch_id=$1)as max_right_commit,
		(select max(commit_id) from catalog_commits where branch_id=$2)as max_left_commit
		from catalog_commits where branch_id = $1 and merge_source_branch = $2
		order by branch_id,commit_id desc) t`
	err := tx.Get(&hasCommitDifferences, mergeCommitsQuery, rightID, leftID)
	if errors.Is(err, db.ErrNotFound) {
<<<<<<< HEAD
		// not found errors indicate there is no  merge record for this relation
		//  a parent to child merge record is written when the branch is created,
		// so this may happen only on first child to parent merge.
		// in this case - a check is done if any commits where done to child.
		checkChildCommitsQuery := "select exists(select * from catalog_commits where branch_id = $1 and merge_type='none')"
		err = tx.Get(&hasCommitDifferences, checkChildCommitsQuery, leftID)
		if err != nil {
			return false, fmt.Errorf("check if child has commits : %w", err)
		}
		return hasCommitDifferences, nil
	} else if err != nil {
		return false, fmt.Errorf(" check zero diff commit : %w", err)
=======
		// not found errors indicate there is no merge record for this relation
		//  a parent to child merge record is written when the branch is created,
		// so this may happen only on first child to parent merge.
		// in this case - a check is done if any commits where done to child.
		const checkChildCommitsQuery = "select exists(select * from catalog_commits where branch_id = $1 and merge_type='none')"
		err = tx.Get(&hasCommitDifferences, checkChildCommitsQuery, leftID)
	}
	if err != nil {
		return false, fmt.Errorf("has commit difference: %w", err)
>>>>>>> b3a608e1
	}
	return hasCommitDifferences, nil
}

func formatMergeMessage(leftBranch string, rightBranch string) string {
	return fmt.Sprintf("Merge '%s' into '%s'", leftBranch, rightBranch)
}

func (c *cataloger) doMergeByRelation(tx db.Tx, relation RelationType, leftID, rightID int64, committer string, msg string, metadata Metadata) (CommitID, error) {
	nextCommitID, err := getNextCommitID(tx)
	if err != nil {
		return 0, err
	}

	// do the merge based on the relation
	previousMaxCommitID, err := getLastCommitIDByBranchID(tx, rightID)
	if err != nil {
		return 0, err
	}
	switch relation {
	case RelationTypeFromParent:
		err = c.mergeFromParent(tx, previousMaxCommitID, nextCommitID, leftID, rightID, committer, msg, metadata)
	case RelationTypeFromChild:
		err = c.mergeFromChild(tx, previousMaxCommitID, nextCommitID, leftID, rightID, committer, msg, metadata)
	case RelationTypeNotDirect:
		err = c.mergeNonDirect(tx, previousMaxCommitID, nextCommitID, leftID, rightID, committer, msg, metadata)
	default:
		return 0, ErrUnsupportedRelation
	}
	if err != nil {
		return 0, err
	}
	return nextCommitID, nil
}

func (c *cataloger) mergeFromParent(tx db.Tx, previousMaxCommitID, nextCommitID CommitID, parentID, childID int64, committer string, msg string, metadata Metadata) error {
	res, err := tx.Exec(`UPDATE catalog_entries SET max_commit = $2
			WHERE branch_id = $1 AND max_commit = catalog_max_commit_id() AND path in (SELECT path FROM `+diffResultsTableName+` WHERE diff_type IN ($3,$4))`,
		childID, previousMaxCommitID, DifferenceTypeRemoved, DifferenceTypeChanged)
	if err != nil {
		return err
	}
	_ = res
	// DifferenceTypeChanged - create entries into this commit based on parent branch
	res, err = tx.Exec(`INSERT INTO catalog_entries (branch_id,path,physical_address,creation_date,size,checksum,metadata,min_commit)
				SELECT $1,path,physical_address,creation_date,size,checksum,metadata,$2 AS min_commit
				FROM catalog_entries e
				WHERE e.ctid IN (SELECT d.entry_ctid FROM `+diffResultsTableName+` d WHERE d.diff_type=$3 
 				-- the or condition - diff will see an entry as new if it is deleted in child. but merge still need to copy it
				OR d.diff_type=$4 and d.path in (SELECT e1.path FROM catalog_entries e1 WHERE e1.branch_id=$1 and e1.max_commit != catalog_max_commit_id()))`,
		childID, nextCommitID, DifferenceTypeChanged, DifferenceTypeAdded)
	if err != nil {
		return err
	}
	parentLastCommitID, err := getLastCommitIDByBranchID(tx, parentID)
	if err != nil {
		return err
	}

	var parentLastLineage string
	err = tx.Get(&parentLastLineage, `SELECT DISTINCT ON (branch_id) ARRAY_TO_STRING(lineage_commits,',') FROM catalog_commits
												WHERE branch_id = $1 AND merge_type = 'from_parent' ORDER BY branch_id,commit_id DESC`, parentID)
	if err != nil && !errors.As(err, &db.ErrNotFound) {
		return err
	}

	childNewLineage := strconv.FormatInt(int64(parentLastCommitID), 10)
	if len(parentLastLineage) > 0 {
		childNewLineage += "," + parentLastLineage
	}

	_, err = tx.Exec(`INSERT INTO catalog_commits (branch_id, commit_id, previous_commit_id,committer, message, creation_date, metadata, merge_type, merge_source_branch, merge_source_commit,
                     lineage_commits)
		VALUES ($1,$2,$3,$4,$5,transaction_timestamp(),$6,'from_parent',$7,$8,string_to_array($9,',')::bigint[])`,
		childID, nextCommitID, previousMaxCommitID, committer, msg, metadata, parentID, parentLastCommitID, childNewLineage)
	if err != nil {
		return err
	}
	return nil
}

func (c *cataloger) mergeFromChild(tx db.Tx, previousMaxCommitID, nextCommitID CommitID, childID int64, parentID int64, committer string, msg string, metadata Metadata) error {
	// DifferenceTypeRemoved and DifferenceTypeChanged - set max_commit the our commit for committed entries in parent branch
	_, err := tx.Exec(`UPDATE catalog_entries SET max_commit = $2
			WHERE branch_id = $1 AND max_commit = catalog_max_commit_id()
				AND path in (SELECT path FROM `+diffResultsTableName+` WHERE diff_type IN ($3,$4))`,
		parentID, previousMaxCommitID, DifferenceTypeRemoved, DifferenceTypeChanged)
	if err != nil {
		return err
	}

	// DifferenceTypeChanged or DifferenceTypeAdded - create entries into this commit based on parent branch
	_, err = tx.Exec(`INSERT INTO catalog_entries (branch_id,path,physical_address,creation_date,size,checksum,metadata,min_commit)
				SELECT $1,path,physical_address,creation_date,size,checksum,metadata,$2 AS min_commit
				FROM catalog_entries e
				WHERE e.ctid IN (SELECT entry_ctid FROM `+diffResultsTableName+` WHERE diff_type IN ($3,$4))`,
		parentID, nextCommitID, DifferenceTypeAdded, DifferenceTypeChanged)
	if err != nil {
		return err
	}
	// DifferenceTypeRemoved - create tombstones if parent "sees" those entries from lineage branches
	_, err = tx.Exec(`INSERT INTO catalog_entries (branch_id,path,physical_address,size,checksum,metadata,min_commit,max_commit)
				SELECT $1,path,'',0,'','{}',$2,0
				FROM `+diffResultsTableName+`
				WHERE diff_type=$3 AND source_branch<>$1`,
		parentID, nextCommitID, DifferenceTypeRemoved)
	if err != nil {
		return err
	}
	childLastCommitID, err := getLastCommitIDByBranchID(tx, childID)
	if err != nil {
		return err
	}
	_, err = tx.Exec(`INSERT INTO catalog_commits (branch_id,commit_id,previous_commit_id,committer,message,creation_date,metadata,merge_type,merge_source_branch,merge_source_commit)
		VALUES ($1,$2,$3,$4,$5,transaction_timestamp(),$6,'from_child',$7,$8)`,
		parentID, nextCommitID, previousMaxCommitID, committer, msg, metadata, childID, childLastCommitID)
	return err
}

func (c *cataloger) mergeNonDirect(_ sqlx.Execer, previousMaxCommitID, nextCommitID CommitID, leftID, rightID int64, committer string, msg string, _ Metadata) error {
	c.log.WithFields(logging.Fields{
		"commit_id":      previousMaxCommitID,
		"next_commit_id": nextCommitID,
		"left_id":        leftID,
		"right_id":       rightID,
		"committer":      committer,
		"msg":            msg,
	}).Debug("Merge non direct - feature not supported")
	return ErrFeatureNotSupported
}<|MERGE_RESOLUTION|>--- conflicted
+++ resolved
@@ -87,20 +87,6 @@
 		order by branch_id,commit_id desc) t`
 	err := tx.Get(&hasCommitDifferences, mergeCommitsQuery, rightID, leftID)
 	if errors.Is(err, db.ErrNotFound) {
-<<<<<<< HEAD
-		// not found errors indicate there is no  merge record for this relation
-		//  a parent to child merge record is written when the branch is created,
-		// so this may happen only on first child to parent merge.
-		// in this case - a check is done if any commits where done to child.
-		checkChildCommitsQuery := "select exists(select * from catalog_commits where branch_id = $1 and merge_type='none')"
-		err = tx.Get(&hasCommitDifferences, checkChildCommitsQuery, leftID)
-		if err != nil {
-			return false, fmt.Errorf("check if child has commits : %w", err)
-		}
-		return hasCommitDifferences, nil
-	} else if err != nil {
-		return false, fmt.Errorf(" check zero diff commit : %w", err)
-=======
 		// not found errors indicate there is no merge record for this relation
 		//  a parent to child merge record is written when the branch is created,
 		// so this may happen only on first child to parent merge.
@@ -110,7 +96,6 @@
 	}
 	if err != nil {
 		return false, fmt.Errorf("has commit difference: %w", err)
->>>>>>> b3a608e1
 	}
 	return hasCommitDifferences, nil
 }
@@ -147,15 +132,15 @@
 }
 
 func (c *cataloger) mergeFromParent(tx db.Tx, previousMaxCommitID, nextCommitID CommitID, parentID, childID int64, committer string, msg string, metadata Metadata) error {
-	res, err := tx.Exec(`UPDATE catalog_entries SET max_commit = $2
+	_, err := tx.Exec(`UPDATE catalog_entries SET max_commit = $2
 			WHERE branch_id = $1 AND max_commit = catalog_max_commit_id() AND path in (SELECT path FROM `+diffResultsTableName+` WHERE diff_type IN ($3,$4))`,
 		childID, previousMaxCommitID, DifferenceTypeRemoved, DifferenceTypeChanged)
 	if err != nil {
 		return err
 	}
-	_ = res
+
 	// DifferenceTypeChanged - create entries into this commit based on parent branch
-	res, err = tx.Exec(`INSERT INTO catalog_entries (branch_id,path,physical_address,creation_date,size,checksum,metadata,min_commit)
+	_, err = tx.Exec(`INSERT INTO catalog_entries (branch_id,path,physical_address,creation_date,size,checksum,metadata,min_commit)
 				SELECT $1,path,physical_address,creation_date,size,checksum,metadata,$2 AS min_commit
 				FROM catalog_entries e
 				WHERE e.ctid IN (SELECT d.entry_ctid FROM `+diffResultsTableName+` d WHERE d.diff_type=$3 
