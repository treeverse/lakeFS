package catalog

import (
	"context"
	"time"

	"github.com/cloudfoundry/clock"
	"github.com/treeverse/lakefs/db"
	"github.com/treeverse/lakefs/logging"
)

type EntryState int

const (
	EntryStateCommitted EntryState = iota
	EntryStateStaged
	EntryStateUnstaged
)

type EntryReadOptions struct {
	EntryState EntryState
	CommitID   int
}

type Cataloger interface {
	// repository level
	CreateRepo(ctx context.Context, repo string, bucket string, branch string) error
	ListRepos(ctx context.Context, limit int, after string) ([]*Repo, bool, error)
	GetRepo(ctx context.Context, repo string) (*Repo, error)
	DeleteRepo(ctx context.Context, repo string) error
	GetRepoCommitLog(ctx context.Context, repo string, fromCommitID int, results int, after int) ([]*Commit, bool, error)

	// branch level
	CreateBranch(ctx context.Context, repo string, branch string, sourceBranch string) (*Branch, error)
	GetBranch(ctx context.Context, repo string, branch string) (*Branch, error)
	DeleteBranch(ctx context.Context, repo string, branch string) error
	GetBranchCommitLog(ctx context.Context, branch string, fromCommitID int, results int, after int) ([]*Commit, bool, error)
	ListBranchesByPrefix(ctx context.Context, repo string, prefix string, limit int, after string) ([]*Branch, bool, error)
	Commit(ctx context.Context, branch string, message, committer string, metadata map[string]string) (*Commit, error)

	// entry level
	ReadEntry(ctx context.Context, branchID int, path string, readOptions EntryReadOptions) (*Entry, error)
	WriteEntry(ctx context.Context, repoName, branchName, path, checksum, physicalAddress string, size int, isStaged bool, metadata *map[string]string) error
	ListEntriesByPrefix(ctx context.Context, repo string, branch string, path, after string, limit int, readOptions EntryReadOptions, descend bool) ([]*Entry, bool, error)

	// diff and merge
	Diff(ctx context.Context, repo, leftBranch, rightBranch string) (Differences, error)
	Merge(ctx context.Context, sourceBranch, destinationBranch string, userID string) (Differences, error)

	// revert
	RevertBranch(ctx context.Context, branch string) error
	RevertCommit(ctx context.Context, branch string, commitID int) error
	RevertPath(ctx context.Context, branch string, path string) error
	RevertEntry(ctx context.Context, branch string, path string) error

	// dedup
	GetOrCreateDedup(ctx context.Context, repo string, dedupID string, physicalAddress string) (string, error)

	// multipart
	CreateMultipartUpload(ctx context.Context, repo, uploadID, path, physicalAddress string, creationTime time.Time) error
	ReadMultipartUpload(ctx context.Context, repo, uploadID string) (*MultipartUpload, error)
	DeleteMultipartUpload(ctx context.Context, repo, uploadID string) error
}

type cataloger struct {
	Clock clock.Clock
	log   logging.Logger
	db    db.Database
}

func NewCataloger(db db.Database) Cataloger {
	return &cataloger{
		Clock: clock.NewClock(),
		log:   logging.Default().WithField("service_name", "cataloger"),
		db:    db,
	}
}

func (c *cataloger) txOpts(ctx context.Context, opts ...db.TxOpt) []db.TxOpt {
	o := []db.TxOpt{
		db.WithContext(ctx),
		db.WithLogger(c.log),
	}
	return append(o, opts...)
}

func (c *cataloger) GetRepoCommitLog(ctx context.Context, repo string, fromCommitID int, results int, after int) ([]*Commit, bool, error) {
	panic("implement me")
}

func (c *cataloger) GetBranchCommitLog(ctx context.Context, branch string, fromCommitID int, results int, after int) ([]*Commit, bool, error) {
	panic("implement me")
}

func (c *cataloger) Commit(ctx context.Context, branch string, message, committer string, metadata map[string]string) (*Commit, error) {
	panic("implement me")
}

func (c *cataloger) ReadEntry(ctx context.Context, branchID int, path string, readOptions EntryReadOptions) (*Entry, error) {
	panic("implement me")
}

<<<<<<< HEAD
func (c *cataloger) Diff(ctx context.Context, leftBranch, rightBranch string) (Differences, error) {
=======
func (c *cataloger) ListEntriesByPrefix(ctx context.Context, branchID int, path, after string, results int, readOptions EntryReadOptions, descend bool) ([]*Entry, bool, error) {
>>>>>>> 197a4c08
	panic("implement me")
}

func (c *cataloger) Merge(ctx context.Context, sourceBranch, destinationBranch string, userID string) (Differences, error) {
	panic("implement me")
}

func (c *cataloger) RevertBranch(ctx context.Context, branch string) error {
	panic("implement me")
}

func (c *cataloger) RevertCommit(ctx context.Context, branch string, commitID int) error {
	panic("implement me")
}

func (c *cataloger) RevertPath(ctx context.Context, branch string, path string) error {
	panic("implement me")
}

func (c *cataloger) RevertEntry(ctx context.Context, branch string, path string) error {
	panic("implement me")
}<|MERGE_RESOLUTION|>--- conflicted
+++ resolved
@@ -100,14 +100,6 @@
 	panic("implement me")
 }
 
-<<<<<<< HEAD
-func (c *cataloger) Diff(ctx context.Context, leftBranch, rightBranch string) (Differences, error) {
-=======
-func (c *cataloger) ListEntriesByPrefix(ctx context.Context, branchID int, path, after string, results int, readOptions EntryReadOptions, descend bool) ([]*Entry, bool, error) {
->>>>>>> 197a4c08
-	panic("implement me")
-}
-
 func (c *cataloger) Merge(ctx context.Context, sourceBranch, destinationBranch string, userID string) (Differences, error) {
 	panic("implement me")
 }
