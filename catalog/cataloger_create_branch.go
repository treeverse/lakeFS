--- conflicted
+++ resolved
@@ -48,14 +48,9 @@
 
 		// create initial commit
 		creationDate := c.clock.Now()
-<<<<<<< HEAD
+
 		_, err = tx.Exec(`INSERT INTO commits (branch_id, commit_id, previous_commit_id,committer, message, creation_date,merge_source_branch, merge_type, lineage_commits)
 			VALUES ($1,nextval('commit_id_seq'),0,$2,$3,$4,$5,'from_father',
-
-=======
-		_, err = tx.Exec(`INSERT INTO commits (branch_id, commit_id, committer, message, creation_date,merge_source_branch, merge_type, lineage_commits)
-			VALUES ($1,nextval('commit_id_seq'),$2,$3,$4,$5,'from_father',
->>>>>>> 35e6babc
 				(select (select max(commit_id) from commits where branch_id=$5)|| 
 					(select distinct on (branch_id) lineage_commits from commits 
 						where branch_id=$5 and merge_type='from_father' order by branch_id,commit_id desc))
