--- conflicted
+++ resolved
@@ -398,17 +398,13 @@
 			return fmt.Errorf("scan next parent element: %w", err)
 		}
 
-<<<<<<< HEAD
-		// point to matched child based on path
+		// point to matched parent entry
 		var matchedParent *DBScannerEntry
 		if parentEnt != nil && parentEnt.Path == childEnt.Path {
 			matchedParent = parentEnt
 		}
 
 		diffType := evaluateFromChildElementDiffType(effectiveCommits, childEnt, matchedParent)
-=======
-		diffType := evaluateFromChildElementDiffType(effectiveCommits, params.RightBranchID, childEnt, parentEnt)
->>>>>>> 36a5a8db
 		if diffType == DifferenceTypeNone {
 			continue
 		}
@@ -467,7 +463,7 @@
 		return DifferenceTypeNone
 	}
 
-	// at this point both are not the same and not both are not deleted
+	// both entries are not deleted or point to the same content
 	if matchedParent != nil {
 		// matched target was updated after client - conflict
 		effectiveCommitID := effectiveCommits.ParentEffectiveCommitByBranchID(matchedParent.BranchID)
@@ -475,14 +471,17 @@
 			return DifferenceTypeConflict
 		}
 	}
+
 	// source deleted - removed
 	if childEnt.IsDeleted() {
 		return DifferenceTypeRemoved
 	}
+
 	// if target deleted - added
 	if matchedParent == nil || matchedParent.IsDeleted() {
 		return DifferenceTypeAdded
 	}
+
 	// if target found - changed
 	return DifferenceTypeChanged
 }
