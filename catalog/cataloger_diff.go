package catalog

import (
	"context"
	"errors"

	"github.com/treeverse/lakefs/logging"

	"github.com/treeverse/lakefs/db"
)

func (c *cataloger) Diff(ctx context.Context, repository string, leftBranch string, rightBranch string) (Differences, error) {
	if err := Validate(ValidateFields{
		"repository":  ValidateRepoName(repository),
		"leftBranch":  ValidateBranchName(leftBranch),
		"rightBranch": ValidateBranchName(rightBranch),
	}); err != nil {
		return nil, err
	}
	differences, err := c.db.Transact(func(tx db.Tx) (interface{}, error) {
		log := c.log.WithContext(ctx)
<<<<<<< HEAD
		leftId, err := getBranchID(tx, repo, leftBranch, LockTypeNone)
=======
		leftID, err := getBranchID(tx, repository, leftBranch, LockTypeNone)
>>>>>>> 8f2a3cff
		if err != nil {
			log.WithError(err).
				WithFields(logging.Fields{
					"branch":     leftBranch,
					"repository": repository,
				}).Warn("Branch not found")
			return nil, err
		}
<<<<<<< HEAD
		rightId, err := getBranchID(tx, repo, rightBranch, LockTypeNone)
=======
		rightID, err := getBranchID(tx, repository, rightBranch, LockTypeNone)
>>>>>>> 8f2a3cff
		if err != nil {
			log.WithError(err).
				WithFields(logging.Fields{
					"branch":     rightBranch,
					"repository": repository,
				}).Warn("Branch not found")
			return nil, err
		}
<<<<<<< HEAD
		return doDiff(tx, leftId, rightId, log)
	})
=======
		return doDiff(tx, leftID, rightID, log)
	}, c.txOpts(ctx)...)
>>>>>>> 8f2a3cff
	return differences.(Differences), err
}

func doDiff(tx db.Tx, leftId, rightId int, log logging.Logger) (Differences, error) {
	// check diff type
	var directLink int
	directLinkQuery := `select count(*) from lineage where branch_id = $2 and ancestor_branch = $1 and precedence = 1`
	err := tx.Get(&directLink, directLinkQuery, leftId, rightId)
	if err != nil {
		log.WithError(err).Error("error reading lineage table")
		return nil, err
	}
	if directLink > 0 {
		return FromFatherDiff(tx, leftId, rightId, log)
	}
	err = tx.Get(&directLink, directLinkQuery, rightId, leftId)
	if err != nil {
		log.WithError(err).Error("error reading lineage table")
		return nil, err
	}
	if directLink > 0 {
		return FromSonDiff(tx, leftId, rightId, log)
	}

	return nonDirectDiff(tx, leftId, rightId, log)

}

func FromFatherDiff(tx db.Tx, leftId, rightId int, log logging.Logger) (Differences, error) {
	// get the last son commit number of the last father merge
	// if there is none - then it is  the first merge
	var maxSonMerge int
	err := tx.Get(&maxSonMerge, `select coalesce(max(commit_id),0) from commits
			where branch_id = $1 and merge_type = 'from_father'`, rightId)
	if err != nil {
		log.WithError(err).Error("error reading commits")
		return nil, err
	}

	diffSQL := ` SELECT
						CASE
							WHEN son_changed THEN 3
							WHEN father_deleted THEN 1
							WHEN son_exist THEN 2
							ELSE 0
						END AS diff_type,
					path
				   FROM ( SELECT *
						   FROM ( SELECT f.path,
									f.is_deleted AS father_deleted,
									s.path IS NOT NULL AS son_exist,
									COALESCE(s.is_deleted, true) AND f.is_deleted AS both_deleted,
									-- both point to same object, and have the same deletion status
									s.path IS NOT NULL AND f.physical_address = s.physical_address AND f.is_deleted = s.is_deleted AS same_object,
									-- father created or deleted
									f.min_commit > l.effective_commit -- father created after commit
									OR f.max_commit > l.effective_commit AND f.is_deleted -- father deleted after commit
												AS father_changed,
									-- son created or deleted 
									s.path IS NOT NULL AND (NOT s.is_committed -- uncommitted is new
															OR s.min_commit > $3-- created after last commit
															OR s.max_commit > $3 AND s.is_deleted)  -- deleted after last commit
																	AS son_changed
								   FROM ( SELECT *
										   FROM entries_lineage_Committed_v
										  WHERE displayed_branch = $1 AND rank=1) f
									 LEFT JOIN ( SELECT *
										   FROM entries_lineage_full_v 
										  WHERE displayed_branch = $2 and rank=1) s ON f.path = s.path
									 JOIN lineage_v l ON f.source_branch = l.ancestor_branch AND l.branch_id = $2 AND l.active_lineage) t_1
						  WHERE father_changed AND NOT (same_object OR both_deleted) ) t`
	result := Differences{}
	err = tx.Select(&result, diffSQL, leftId, rightId, maxSonMerge)
	if err != nil {
		log.WithError(err).Error("error comparing branches for diff")
		return nil, err
	}
	return result, err
}

func FromSonDiff(tx db.Tx, leftId, rightId int, log logging.Logger) (Differences, error) {
	// read last merge commit numbers from commit table
	// if it is the first son-to-father commit, than those comiit numbers are calculated as follows:
	// the son is 0, as any change in the some was never merged to the father.
	// the father is lhe effective commit number of the first lineage record of the son that points to the father
	// it is possible that the son the have already done from_father merge. so we have to take the minimal effective commit
	type effectiveCommitsStruct struct {
		Father_effective_commit int
		Son_effective_commit    int
	}
	ec := &effectiveCommitsStruct{}

	err := tx.Get(ec, `SELECT commit_id AS Father_effective_commit,merge_source_commit AS Son_effective_commit 
	FROM commits WHERE branch_id = $1 AND merge_type = 'from_son' ORDER BY commit_id DESC LIMIT 1`, rightId)
	if errors.Is(err, db.ErrNotFound) {
		ec.Son_effective_commit = 1
		err = tx.Get(&ec.Father_effective_commit, `SELECT effective_commit FROM lineage WHERE branch_id = $1 AND ancestor_branch = $2 ORDER BY min_commit DESC LIMIT 1`, leftId, rightId)
		if err != nil {
			log.WithError(err).Error("error reading lineage")
			return nil, err
		}
	} else if err != nil {
		log.WithError(err).Error("error reading commits")
		return nil, err
	}

	diffSQL := ` SELECT CASE
							WHEN conflict THEN 3
							WHEN son_deleted THEN 1
							WHEN father_exist THEN 2
							ELSE 0
						END AS diff_type,
					path
				   FROM ( SELECT *
						   FROM ( SELECT s.path,
									s.is_deleted AS son_deleted,
									f.path IS NOT NULL AS father_exist,
								      -- can be ignored -father and son entries do not exist
									COALESCE(f.is_deleted, true) AND s.is_deleted AS both_deleted,
									-- can be ignored - both point to same object, and have the same deletion status
									f.path IS NOT NULL AND (f.physical_address = s.physical_address AND f.is_deleted = s.is_deleted) AS same_object,
									-- father either created or deleted after last merge  - conflict
									f.path IS NOT NULL AND ( NOT f.is_committed OR -- uncommitted entries allways new
															(f.source_branch = $1 AND  -- it is the father branch - not from lineage
															( f.min_commit > $3 OR -- created after last merge
															 (f.max_commit > $3 AND f.is_deleted))) -- deleted after last merge
															OR (f.source_branch != $1 AND  -- an entry from father lineage
															 NOT EXISTS ( SELECT * FROM lineage l WHERE
																	l.branch_id = $2 AND l.ancestor_branch = f.source_branch AND
																-- prove that ancestore entry  was observable by the son
																  ( $4 BETWEEN l.min_commit AND l.max_commit) AND -- effective lineage on last merge
																	(l.effective_commit >= f.min_commit AND
																	 (l.effective_commit >= f.max_commit OR NOT f.is_deleted))
																   ))) 
																	AS conflict -- father changed so it is a conflict
								   FROM ( SELECT *  -- only entries that were committed after last merge
										   FROM top_committed_entries_v
										  WHERE branch_id = $2 AND min_commit >= $4 OR (max_commit >= $4 and is_deleted)) s
									 LEFT JOIN ( SELECT *
										   FROM entries_lineage_full_v 
										  WHERE displayed_branch =$1 AND rank=1) f 
								     ON f.path = s.path
						  ) t WHERE  NOT (same_object OR both_deleted)) t1`
	result := Differences{}
	err = tx.Select(&result, diffSQL, rightId, leftId, ec.Father_effective_commit, ec.Son_effective_commit)
	if err != nil {
		log.WithError(err).Error("error comparing branches for diff")
		return nil, err
	}
	return result, err
}

func nonDirectDiff(tx db.Tx, leftId, rightId int, log logging.Logger) (Differences, error) {
	panic("not implemented - diff between arbitrary branches ")
	return nil, nil

}

/*
SELECT
						CASE
							WHEN son_changed THEN 3
							WHEN father_deleted THEN 1
							WHEN son_exist THEN 2
							ELSE 0
						END AS diff_type,
					path
				   FROM ( SELECT *
						   FROM ( SELECT f.path,
									--f.source_branch AS father_source,
									--s.source_branch AS son_source,
									--f.min_commit AS father_min,
									--s.min_commit AS son_min,
									f.is_deleted AS father_deleted,
									-- COALESCE(s.is_deleted, true) AS son_deleted,
									--f.effective_commit AS father_effective,
									--l.effective_commit AS son_effective_on_father,
									s.path IS NOT NULL AS son_exist,
									COALESCE(s.is_deleted, true) AND f.is_deleted AS both_deleted,
									-- both point to same object, and have the same deletion status
									s.path IS NOT NULL AND f.physical_address = s.physical_address AND f.is_deleted = s.is_deleted AS same_object,
									-- father created or deleted
									f.min_commit > l.effective_commit -- father created after commit
									OR f.max_commit > l.effective_commit AND f.is_deleted -- father deleted after commit
												AS father_changed,
									-- son created or deleted
									s.path IS NOT NULL AND (NOT s.is_committed -- uncommitted is new
															OR s.min_commit > 0-- created after last commit
															OR s.max_commit > 0 AND s.is_deleted)  -- deleted after last commit
																	AS son_changed
								   FROM ( SELECT *
										   FROM entries_lineage_Committed_v
										  WHERE displayed_branch = 2 AND rank=1) f
									 LEFT JOIN ( SELECT *
										   FROM entries_lineage_full_v
										  WHERE displayed_branch = 3 and rank=1) s ON f.path = s.path
									 JOIN lineage_v l ON f.source_branch = l.ancestor_branch AND l.branch_id = 3 AND l.active_lineage) t_1
						  WHERE NOT same_object AND NOT both_deleted AND father_changed) t


SELECT  GREATEST(MAX(commit_id),
											(SELECT MIN(effective_commit)
											FROM lineage WHERE branch_id = $2 AND ancestor_branch = $1)) AS father_effective_commit,
										COALESCE(MAX(merge_source_commit),0) AS son_effective_commit
										FROM commits
										WHERE branch_id = $1 AND merge_source_branch = $2 AND merge_type = 'from_son'

*/<|MERGE_RESOLUTION|>--- conflicted
+++ resolved
@@ -19,11 +19,7 @@
 	}
 	differences, err := c.db.Transact(func(tx db.Tx) (interface{}, error) {
 		log := c.log.WithContext(ctx)
-<<<<<<< HEAD
-		leftId, err := getBranchID(tx, repo, leftBranch, LockTypeNone)
-=======
-		leftID, err := getBranchID(tx, repository, leftBranch, LockTypeNone)
->>>>>>> 8f2a3cff
+		leftId, err := getBranchID(tx, repository, leftBranch, LockTypeNone)
 		if err != nil {
 			log.WithError(err).
 				WithFields(logging.Fields{
@@ -32,11 +28,7 @@
 				}).Warn("Branch not found")
 			return nil, err
 		}
-<<<<<<< HEAD
-		rightId, err := getBranchID(tx, repo, rightBranch, LockTypeNone)
-=======
-		rightID, err := getBranchID(tx, repository, rightBranch, LockTypeNone)
->>>>>>> 8f2a3cff
+		rightId, err := getBranchID(tx, repository, rightBranch, LockTypeNone)
 		if err != nil {
 			log.WithError(err).
 				WithFields(logging.Fields{
@@ -45,13 +37,8 @@
 				}).Warn("Branch not found")
 			return nil, err
 		}
-<<<<<<< HEAD
 		return doDiff(tx, leftId, rightId, log)
-	})
-=======
-		return doDiff(tx, leftID, rightID, log)
 	}, c.txOpts(ctx)...)
->>>>>>> 8f2a3cff
 	return differences.(Differences), err
 }
 
@@ -207,7 +194,6 @@
 func nonDirectDiff(tx db.Tx, leftId, rightId int, log logging.Logger) (Differences, error) {
 	panic("not implemented - diff between arbitrary branches ")
 	return nil, nil
-
 }
 
 /*
