--- conflicted
+++ resolved
@@ -66,7 +66,7 @@
 func (c *cataloger) diffFromFather(tx db.Tx, fatherID, sonID int64) (Differences, error) {
 	// get the last son commit number of the last father merge
 	// if there is none - then it is  the first merge
-	var maxSonMerge CommitID
+	var maxSonMerge int64
 	sonLineage, err := getLineage(tx, sonID, UncommittedID)
 	if err != nil {
 		return nil, fmt.Errorf("son lineage failed: %w", err)
@@ -75,12 +75,6 @@
 	if err != nil {
 		return nil, fmt.Errorf("father lineage failed: %w", err)
 	}
-<<<<<<< HEAD
-	maxSonQuery, args := sq.Select("MAX(commit_id) as max_son_commit").
-		From("commits").
-		Where("branch_id = ? AND merge_type = 'from_father'", sonID).
-		PlaceholderFormat(sq.Dollar).MustSql()
-=======
 	maxSonQuery, args, err := sq.Select("MAX(commit_id) as max_son_commit").
 		From("commits").
 		Where("branch_id = ? AND merge_type = 'from_father'", sonID).
@@ -89,20 +83,14 @@
 	if err != nil {
 		return nil, fmt.Errorf("get son last commit sql: %w", err)
 	}
->>>>>>> 333176d1
 	err = tx.Get(&maxSonMerge, maxSonQuery, args...)
 	if err != nil {
 		return nil, fmt.Errorf("get son last commit failed: %w", err)
 	}
-<<<<<<< HEAD
-	query := sqDiffFromFatherV(fatherID, sonID, maxSonMerge, fatherLineage, sonLineage)
-	s, args, err := query.PlaceholderFormat(sq.Dollar).ToSql()
-=======
 	diffFromFatherSQL, args, err := sqDiffFromFatherV(fatherID, sonID, maxSonMerge, fatherLineage, sonLineage).
 		Prefix(`CREATE TEMP TABLE ` + diffResultsTableName + " ON COMMIT DROP AS ").
 		PlaceholderFormat(sq.Dollar).
 		ToSql()
->>>>>>> 333176d1
 	if err != nil {
 		return nil, fmt.Errorf("diff from father sql: %w", err)
 	}
