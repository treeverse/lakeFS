package catalog

import (
	"context"
	"errors"
	"fmt"

	sq "github.com/Masterminds/squirrel"
	"github.com/treeverse/lakefs/db"
)

const diffResultsTableName = "diff_results"

func (c *cataloger) Diff(ctx context.Context, repository string, leftBranch string, rightBranch string) (Differences, error) {
	if err := Validate(ValidateFields{
		{Name: "repository", IsValid: ValidateRepositoryName(repository)},
		{Name: "leftBranch", IsValid: ValidateBranchName(leftBranch)},
		{Name: "rightBranch", IsValid: ValidateBranchName(rightBranch)},
	}); err != nil {
		return nil, err
	}
	differences, err := c.db.Transact(func(tx db.Tx) (interface{}, error) {
		leftID, err := getBranchID(tx, repository, leftBranch, LockTypeNone)
		if err != nil {
			return nil, fmt.Errorf("left branch: %w", err)
		}
		rightID, err := getBranchID(tx, repository, rightBranch, LockTypeNone)
		if err != nil {
			return nil, fmt.Errorf("right branch: %w", err)
		}
		return c.doDiff(tx, leftID, rightID)
	}, c.txOpts(ctx)...)
	if err != nil {
		return nil, err
	}
	return differences.(Differences), nil
}

func (c *cataloger) doDiff(tx db.Tx, leftID, rightID int64) (Differences, error) {
	relation, err := getBranchesRelationType(tx, leftID, rightID)
	if err != nil {
		return nil, err
	}
	return c.doDiffByRelation(tx, relation, leftID, rightID)
}

func (c *cataloger) doDiffByRelation(tx db.Tx, relation RelationType, leftID, rightID int64) (Differences, error) {
	switch relation {
	case RelationTypeFromFather:
		return c.diffFromFather(tx, leftID, rightID)
	case RelationTypeFromSon:
		return c.diffFromSon(tx, leftID, rightID)
	case RelationTypeNotDirect:
		return c.diffNonDirect(tx, leftID, rightID)
	default:
		return nil, nil
	}
}

func (c *cataloger) diffFromFather(tx db.Tx, fatherID, sonID int64) (Differences, error) {
	// get the last son commit number of the last father merge
	// if there is none - then it is  the first merge
	var maxSonMerge int64
	sonLineage, err := getLineage(tx, sonID, UncommittedID)
	if err != nil {
		return nil, fmt.Errorf("son lineage failed: %w", err)
	}
	fatherLineage, err := getLineage(tx, fatherID, CommittedID)
	if err != nil {
		return nil, fmt.Errorf("father lineage failed: %w", err)
	}
	maxSonQuery, args := sq.Select("MAX(commit_id) as max_son_commit").
		From("commits").
		Where("branch_id = ? AND merge_type = 'from_father'", sonID).
		PlaceholderFormat(sq.Dollar).MustSql()
	err = tx.Get(&maxSonMerge, maxSonQuery, args...)
	if err != nil {
		return nil, fmt.Errorf("get son last commit failed: %w", err)
	}
	query := sqDiffFromFatherV(fatherID, sonID, maxSonMerge, fatherLineage, sonLineage)
	fatherSQL := sq.DebugSqlizer(query)
	_ = fatherSQL
	s, args, err := query.PlaceholderFormat(sq.Dollar).ToSql()
	if err != nil {
		return nil, err
	}

	diffFromFatherSQL := `CREATE TEMP TABLE ` + diffResultsTableName + " ON COMMIT DROP AS " + s

	if _, err := tx.Exec(diffFromFatherSQL, args...); err != nil {
		return nil, err
	}
	return diffReadDifferences(tx)
}

func diffReadDifferences(tx db.Tx) (Differences, error) {
	var result Differences
	if err := tx.Select(&result, "SELECT diff_type, path FROM "+diffResultsTableName); err != nil {
		return nil, err
	}
	return result, nil
}

func (c *cataloger) diffFromSon(tx db.Tx, sonID, fatherID int64) (Differences, error) {
	// read last merge commit numbers from commit table
	// if it is the first son-to-father commit, than those commit numbers are calculated as follows:
	// the son is 0, as any change in the some was never merged to the father.
	// the father is lhe effective commit number of the first lineage record of the son that points to the father
	// it is possible that the son the have already done from_father merge. so we have to take the minimal effective commit
	effectiveCommits := struct {
		FatherEffectiveCommit CommitID `db:"father_effective_commit"` // last commit father synchronized with son. If non - it is the commit where the son was branched
		SonEffectiveCommit    CommitID `db:"son_effective_commit"`    // last commit son synchronized to father. if never - than it is 1 (everything in the son is a change)
	}{}

	effectiveCommitsQuery, args, err := sq.Select(` commit_id AS father_effective_commit`, `merge_source_commit AS son_effective_commit`).
		From("commits").
		Where("branch_id = ? AND merge_source_branch = ? AND merge_type = 'from_son'", fatherID, sonID).
		OrderBy(`commit_id DESC`).
		Limit(1).PlaceholderFormat(sq.Dollar).
		ToSql()
	if err != nil {
		return nil, err
	}
	err = tx.Get(&effectiveCommits, effectiveCommitsQuery, args...)
	if errors.Is(err, db.ErrNotFound) {
		effectiveCommits.SonEffectiveCommit = 1 // we need all commits from the son. so any small number will do
		query := sq.Select("commit_id as father_effective_commit").From("commits").
			Where("branch_id = ? AND merge_source_branch = ?", sonID, fatherID).
			OrderBy("commit_id").Limit(1)
		FatherEffectiveQuery, args := query.PlaceholderFormat(sq.Dollar).MustSql()
		err = tx.Get(&effectiveCommits.FatherEffectiveCommit, FatherEffectiveQuery, args...)
	}
	if err != nil {
		return nil, err
	}

	fatherLineage, err := getLineage(tx, fatherID, UncommittedID)
	if err != nil {
		return nil, fmt.Errorf("father lineage failed: %w", err)
	}
	sonLineage, err := getLineage(tx, sonID, CommittedID)
	if err != nil {
		return nil, fmt.Errorf("son lineage failed: %w", err)
	}
	sonLineageValues := getLineageAsValues(sonLineage, sonID)

	diffExpr := sqDiffFromSonV(fatherID, sonID, effectiveCommits.FatherEffectiveCommit, effectiveCommits.SonEffectiveCommit, fatherLineage, sonLineageValues)

<<<<<<< HEAD
	debSQL := sq.DebugSqlizer(diffExpr)
	_ = debSQL
=======
>>>>>>> 1e939f11
	s, args, err := diffExpr.PlaceholderFormat(sq.Dollar).ToSql()
	if err != nil {
		return nil, err
	}

	diffFromSonSQL := `CREATE TEMP TABLE ` + diffResultsTableName + " ON COMMIT DROP AS " + s

	if _, err := tx.Exec(diffFromSonSQL, args...); err != nil {
		return nil, err
	}
	return diffReadDifferences(tx)
}

func (c *cataloger) diffNonDirect(tx db.Tx, leftID, rightID int64) (Differences, error) {
	panic("not implemented - Someday is not a day of the week")
}<|MERGE_RESOLUTION|>--- conflicted
+++ resolved
@@ -127,6 +127,8 @@
 		query := sq.Select("commit_id as father_effective_commit").From("commits").
 			Where("branch_id = ? AND merge_source_branch = ?", sonID, fatherID).
 			OrderBy("commit_id").Limit(1)
+		s := sq.DebugSqlizer(query)
+		_ = s
 		FatherEffectiveQuery, args := query.PlaceholderFormat(sq.Dollar).MustSql()
 		err = tx.Get(&effectiveCommits.FatherEffectiveCommit, FatherEffectiveQuery, args...)
 	}
@@ -146,11 +148,8 @@
 
 	diffExpr := sqDiffFromSonV(fatherID, sonID, effectiveCommits.FatherEffectiveCommit, effectiveCommits.SonEffectiveCommit, fatherLineage, sonLineageValues)
 
-<<<<<<< HEAD
 	debSQL := sq.DebugSqlizer(diffExpr)
 	_ = debSQL
-=======
->>>>>>> 1e939f11
 	s, args, err := diffExpr.PlaceholderFormat(sq.Dollar).ToSql()
 	if err != nil {
 		return nil, err
