--- conflicted
+++ resolved
@@ -18,11 +18,7 @@
 	}
 	differences, err := c.db.Transact(func(tx db.Tx) (interface{}, error) {
 		log := c.log.WithContext(ctx)
-<<<<<<< HEAD
-		leftId, err := getBranchId(tx, repo, leftBranch, NoLock)
-=======
 		leftId, err := getBranchID(tx, repo, leftBranch, LockTypeNone)
->>>>>>> 2fdcc076
 		if err != nil {
 			log.WithError(err).
 				WithFields(logging.Fields{
@@ -31,11 +27,7 @@
 				}).Warn("Branch not found")
 			return nil, err
 		}
-<<<<<<< HEAD
-		rightId, err := getBranchId(tx, repo, rightBranch, NoLock)
-=======
 		rightId, err := getBranchID(tx, repo, rightBranch, LockTypeNone)
->>>>>>> 2fdcc076
 		if err != nil {
 			log.WithError(err).
 				WithFields(logging.Fields{
