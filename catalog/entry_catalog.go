--- conflicted
+++ resolved
@@ -539,7 +539,18 @@
 	return e.Store.DumpTags(ctx, repositoryID)
 }
 
-<<<<<<< HEAD
+func (e *EntryCatalog) LoadCommits(ctx context.Context, repositoryID graveler.RepositoryID, metaRangeID graveler.MetaRangeID) error {
+	return e.Store.LoadCommits(ctx, repositoryID, metaRangeID)
+}
+
+func (e *EntryCatalog) LoadBranches(ctx context.Context, repositoryID graveler.RepositoryID, metaRangeID graveler.MetaRangeID) error {
+	return e.Store.LoadBranches(ctx, repositoryID, metaRangeID)
+}
+
+func (e *EntryCatalog) LoadTags(ctx context.Context, repositoryID graveler.RepositoryID, metaRangeID graveler.MetaRangeID) error {
+	return e.Store.LoadTags(ctx, repositoryID, metaRangeID)
+}
+
 func (e *EntryCatalog) PreCommitHook(ctx context.Context, eventID uuid.UUID, repositoryRecord graveler.RepositoryRecord, branch graveler.BranchID, commit graveler.Commit) error {
 	evt := actions.Event{
 		EventType: actions.EventTypePreCommit,
@@ -554,26 +565,6 @@
 		},
 		RepositoryID:  repositoryRecord.RepositoryID.String(),
 		BranchID:      branch.String(),
-=======
-func (e *EntryCatalog) LoadCommits(ctx context.Context, repositoryID graveler.RepositoryID, metaRangeID graveler.MetaRangeID) error {
-	return e.Store.LoadCommits(ctx, repositoryID, metaRangeID)
-}
-
-func (e *EntryCatalog) LoadBranches(ctx context.Context, repositoryID graveler.RepositoryID, metaRangeID graveler.MetaRangeID) error {
-	return e.Store.LoadBranches(ctx, repositoryID, metaRangeID)
-}
-
-func (e *EntryCatalog) LoadTags(ctx context.Context, repositoryID graveler.RepositoryID, metaRangeID graveler.MetaRangeID) error {
-	return e.Store.LoadTags(ctx, repositoryID, metaRangeID)
-}
-
-func (e *EntryCatalog) preCommitHook(ctx context.Context, repositoryID graveler.RepositoryID, branchID graveler.BranchID, commit graveler.Commit) error {
-	_ = actions.Event{
-		EventType:     actions.EventTypePreCommit,
-		EventTime:     time.Now(),
-		RepositoryID:  repositoryID.String(),
-		BranchID:      branchID.String(),
->>>>>>> 9c63b9e8
 		CommitMessage: commit.Message,
 		Committer:     commit.Committer,
 		Metadata:      commit.Metadata,
