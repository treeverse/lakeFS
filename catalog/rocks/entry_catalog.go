--- conflicted
+++ resolved
@@ -354,37 +354,20 @@
 	return e.Store.Revert(ctx, repositoryID, branchID, ref, parentNumber, commitParams)
 }
 
-<<<<<<< HEAD
-func (e *EntryCatalog) Merge(ctx context.Context, repositoryID graveler.RepositoryID, theirs graveler.BranchID, ours graveler.Ref, committer string, message string, metadata graveler.Metadata) (graveler.CommitID, graveler.DiffSummary, error) {
-	if message == "" {
-		message = fmt.Sprintf("Merge '%s' into '%s'", ours, theirs)
+func (e *EntryCatalog) Merge(ctx context.Context, repositoryID graveler.RepositoryID, from graveler.Ref, to graveler.BranchID, theirs graveler.BranchID, ours graveler.Ref, commitParams graveler.CommitParams) (graveler.CommitID, graveler.DiffSummary, error) {
+	if commitParams.Message == "" {
+		commitParams.Message = fmt.Sprintf("Merge '%s' into '%s'", ours, theirs)
 	}
 	if err := Validate([]ValidateArg{
 		{"repositoryID", repositoryID, ValidateRepositoryID},
 		{"theirs", theirs, ValidateBranchID},
 		{"ours", ours, ValidateRef},
-		{"committer", committer, ValidateRequiredString},
-		{"message", message, ValidateRequiredString},
-	}); err != nil {
-		return "", graveler.DiffSummary{}, err
-	}
-	return e.Store.Merge(ctx, repositoryID, theirs, ours, committer, message, metadata)
-=======
-func (e *EntryCatalog) Merge(ctx context.Context, repositoryID graveler.RepositoryID, from graveler.Ref, to graveler.BranchID, commitParams graveler.CommitParams) (graveler.CommitID, graveler.DiffSummary, error) {
-	if commitParams.Message == "" {
-		commitParams.Message = fmt.Sprintf("Merge '%s' into '%s'", from, to)
-	}
-	if err := Validate([]ValidateArg{
-		{"repositoryID", repositoryID, ValidateRepositoryID},
-		{"from", from, ValidateRef},
-		{"to", to, ValidateBranchID},
 		{"committer", commitParams.Committer, ValidateRequiredString},
 		{"message", commitParams.Message, ValidateRequiredString},
 	}); err != nil {
 		return "", graveler.DiffSummary{}, err
 	}
-	return e.Store.Merge(ctx, repositoryID, from, to, commitParams)
->>>>>>> 33573d7b
+	return e.Store.Merge(ctx, repositoryID, theirs, ours, commitParams)
 }
 
 func (e *EntryCatalog) DiffUncommitted(ctx context.Context, repositoryID graveler.RepositoryID, branchID graveler.BranchID) (EntryDiffIterator, error) {
