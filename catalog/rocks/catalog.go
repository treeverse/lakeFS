--- conflicted
+++ resolved
@@ -89,19 +89,11 @@
 
 // Entry represents metadata or a given object (modified date, physical address, etc)
 type Entry struct {
-<<<<<<< HEAD
 	LastModified time.Time `db:"last_modified_date"`
 	Address      string    `db:"address"`
 	Metadata     Metadata  `db:"metadata"`
 	ETag         string    `db:"checksum"`
 	Size         int64     `db:"size"`
-=======
-	LastModified time.Time
-	Address      string
-	Metadata     Metadata
-	ETag         string
-	Size         int64
->>>>>>> 9623170c
 }
 
 // EntryRecord holds Path with the associated Entry information
@@ -377,12 +369,8 @@
 	// ListEntries returns an EntryIterator for the given staging token, starting at the first entry with a path >= "from"
 	ListEntries(ctx context.Context, st StagingToken, from Path) (EntryIterator, error)
 
-<<<<<<< HEAD
 	// Drop clears the given staging area
 	Drop(ctx context.Context, st StagingToken) error
-=======
-	// ListSnapshot returns an iterator to scan the snapshot entries
-	ListSnapshot(ctx context.Context, repositoryID RepositoryID, branchID BranchID, st StagingToken, from Path) (EntryIterator, error)
 }
 
 var (
@@ -465,5 +453,4 @@
 
 func (id CommitID) String() string {
 	return string(id)
->>>>>>> 9623170c
 }