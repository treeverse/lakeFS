--- conflicted
+++ resolved
@@ -525,16 +525,11 @@
 func (c *cataloger) Revert(ctx context.Context, repository string, branch string, params catalog.RevertParams) error {
 	repositoryID := graveler.RepositoryID(repository)
 	branchID := graveler.BranchID(branch)
-<<<<<<< HEAD
 	ref := graveler.Ref(params.Reference)
-	_, err := c.EntryCatalog.Revert(ctx, repositoryID, branchID, ref, params.ParentNumber, graveler.CommitParams{
+	_, _, err := c.EntryCatalog.Revert(ctx, repositoryID, branchID, ref, params.ParentNumber, graveler.CommitParams{
 		Committer: params.Committer,
 		Message:   fmt.Sprintf("Revert %s", params.Reference),
 	})
-=======
-	ref := graveler.Ref(reference)
-	_, _, err := c.EntryCatalog.Revert(ctx, repositoryID, branchID, ref, committer, fmt.Sprintf("Revert %s", reference), nil)
->>>>>>> 2c0f7868
 	return err
 }
 
@@ -609,15 +604,11 @@
 	leftRef := graveler.Ref(leftBranch)
 	rightBranchID := graveler.BranchID(rightBranch)
 	meta := graveler.Metadata(metadata)
-<<<<<<< HEAD
-	commitID, err := c.EntryCatalog.Merge(ctx, repositoryID, leftRef, rightBranchID, graveler.CommitParams{
+	commitID, summary, err := c.EntryCatalog.Merge(ctx, repositoryID, leftRef, rightBranchID, graveler.CommitParams{
 		Committer: committer,
 		Message:   message,
 		Metadata:  meta,
 	})
-=======
-	commitID, summary, err := c.EntryCatalog.Merge(ctx, repositoryID, leftRef, rightBranchID, committer, message, meta)
->>>>>>> 2c0f7868
 	if errors.Is(err, graveler.ErrConflictFound) {
 		// for compatibility with old cataloger
 		return &catalog.MergeResult{
