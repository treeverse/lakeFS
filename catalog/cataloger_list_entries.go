package catalog

import (
	"context"
	"database/sql"
	"fmt"
	"strings"

	sq "github.com/Masterminds/squirrel"
	"github.com/treeverse/lakefs/db"
)

const (
	ListEntriesMaxLimit        = 10000
	ListEntriesBranchBatchSize = 32
)

func (c *cataloger) ListEntries(ctx context.Context, repository, reference string, prefix, after string, delimiter string, limit int) ([]*Entry, bool, error) {
	if err := Validate(ValidateFields{
		{Name: "repository", IsValid: ValidateRepositoryName(repository)},
		{Name: "reference", IsValid: ValidateReference(reference)},
	}); err != nil {
		return nil, false, err
	}

	ref, err := ParseRef(reference)
	if err != nil {
		return nil, false, err
	}

	if limit < 0 || limit > ListEntriesMaxLimit {
		limit = ListEntriesMaxLimit
	}

	var res interface{}
	switch delimiter {
	case "":
		res, err = c.listEntries(ctx, repository, ref, prefix, after, limit)
	case DefaultPathDelimiter:
		res, err = c.listEntriesByLevel(ctx, repository, ref, prefix, after, delimiter, limit)
	default:
		err = ErrUnsupportedDelimiter
	}
	if err != nil {
		return nil, false, err
	}
	result := res.([]*Entry)
	moreToRead := paginateSlice(&result, limit)
	return result, moreToRead, nil
}

func (c *cataloger) listEntries(ctx context.Context, repository string, ref *Ref, prefix string, after string, limit int) (interface{}, error) {
	return c.db.Transact(func(tx db.Tx) (interface{}, error) {
		branchID, err := c.getBranchIDCache(tx, repository, ref.Branch)
		if err != nil {
			return nil, err
		}

		likePath := db.Prefix(prefix)
		lineage, err := getLineage(tx, branchID, ref.CommitID)
		if err != nil {
			return nil, fmt.Errorf("get lineage: %w", err)
		}
		entriesSQL, args, err := psql.
			Select("path", "physical_address", "creation_date", "size", "checksum", "metadata").
			FromSelect(sqEntriesLineage(branchID, ref.CommitID, lineage), "entries").
			// Listing also shows expired objects!
			Where(sq.And{sq.Like{"path": likePath}, sq.Eq{"is_deleted": false}, sq.Gt{"path": after}}).
			OrderBy("path").
			Limit(uint64(limit) + 1).
			ToSql()
		if err != nil {
			return nil, fmt.Errorf("build sql: %w", err)
		}
		var entries []*Entry
		if err := tx.Select(&entries, entriesSQL, args...); err != nil {
			return nil, err
		}
		return entries, nil
	}, c.txOpts(ctx, db.ReadOnly())...)
}

func (c *cataloger) listEntriesByLevel(ctx context.Context, repository string, ref *Ref, prefix string, after string, delimiter string, limit int) (interface{}, error) {
	branchName := ref.Branch
	commitID := ref.CommitID
	return c.db.Transact(func(tx db.Tx) (interface{}, error) {
		branchID, err := c.getBranchIDCache(tx, repository, branchName)
		if err != nil {
			return nil, err
		}
		lineage, err := getLineage(tx, branchID, commitID)
		if err != nil {
			return nil, fmt.Errorf("get lineage: %w", err)
		}
		markerList, err := loopByLevel(tx, prefix, after, delimiter, limit, ListEntriesBranchBatchSize, branchID, commitID, lineage)
		if err != nil {
			return nil, err
		}
		return loadEntriesIntoMarkerList(markerList, tx, branchID, commitID, lineage, delimiter, prefix)
	}, c.txOpts(ctx, db.ReadOnly())...)
}

type resultRow struct {
	BranchID   int64    `db:"branch_id"`
	PathSuffix string   `db:"path_postfix"`
	MinCommit  CommitID `db:"min_commit"`
	MaxCommit  CommitID `db:"max_commit"`
}

// reading is mainly done in loopByLevel. It may happen (hopefully rarely) in getMoreRows.
// variables needed for accessing the BD are packed and passed down to getMoreRows
type readPramsType struct {
	tx                          db.Tx
	prefix                      string
	branchBatchSize             int
	lineage                     []lineageCommit
	lowestCommitID, topCommitID CommitID
	branchID                    int64
}

func loopByLevel(tx db.Tx, prefix, after, delimiter string, limit, branchBatchSize int, branchID int64, requestedCommit CommitID, lineage []lineageCommit) ([]string, error) {
	// translate logical (uncommitted and committed) commit id to actual minCommit,maxCommit numbers in Rows
	lowestCommitID := CommitID(1)
	if requestedCommit == UncommittedID {
		lowestCommitID = UncommittedID
	}
	topCommitID := requestedCommit
	if requestedCommit <= UncommittedID {
		topCommitID = MaxCommitID
	}

	// list of branches ordered form son to ancestors
	branchPriorityMap := make(map[int64]int, len(lineage)+1)
	branchPriorityMap[branchID] = 0
	for i, l := range lineage {
		branchPriorityMap[l.BranchID] = i + 1
	}
	limit += 1 // increase limit to get indication of more rows to come
	unionQueryParts := buildBaseLevelQuery(branchID, lineage, branchBatchSize, lowestCommitID, topCommitID, len(prefix))
	endOfPrefixRange := prefix + DirectoryTermination

	var listAfter string
	if len(after) == 0 {
		listAfter = prefix
	} else {
		listAfter = after
		if strings.HasSuffix(listAfter, delimiter) {
			listAfter += DirectoryTermination
		}
	}
	var markerList []string
	readParams := readPramsType{
		tx:              tx,
		prefix:          prefix,
		branchBatchSize: branchBatchSize,
		lineage:         lineage,
		lowestCommitID:  lowestCommitID,
		topCommitID:     topCommitID,
		branchID:        branchID,
	}
	for {
		unionSelect := unionQueryParts[0].Where("path > ? and path < ?", listAfter, endOfPrefixRange).Prefix("(").Suffix(")")
		for j := 1; j < len(lineage)+1; j++ {
			// add the path condition to each union part
			unionSelect = unionSelect.SuffixExpr(sq.ConcatExpr("\n UNION ALL \n", "(",
				unionQueryParts[j].Where("path > ? and path < ?", listAfter, endOfPrefixRange), ")"))
		}
		fullQuery := sq.Select("*").FromSelect(unionSelect, "u")
		unionSQL, args, err := fullQuery.PlaceholderFormat(sq.Dollar).ToSql()
		if err != nil {
			return nil, err
		}
		resultRows := make([]resultRow, 0, branchBatchSize*len(lineage)+1)
		err = tx.Select(&resultRows, unionSQL, args...)
		if err != nil {
			return nil, err
		}
		if len(resultRows) == 0 {
			return markerList, nil
		}
		pathSuffixes := processSinglePrefix(resultRows, delimiter, branchPriorityMap, limit-len(markerList), readParams)
		markerList = append(markerList, pathSuffixes...)
		if len(pathSuffixes) == 0 || len(markerList) >= limit {
			return markerList, nil
		}
		nextJump := pathSuffixes[len(pathSuffixes)-1]
		if strings.HasSuffix(nextJump, delimiter) {
			nextJump += DirectoryTermination
		}
		listAfter = prefix + nextJump
	}
}

func processSinglePrefix(response []resultRow, delimiter string, branchPriorityMap map[int64]int, limit int, readParams readPramsType) []string {
	// split results by branch
	branchRanges := make(map[int64][]resultRow, len(branchPriorityMap))
	for _, result := range response {
		b := result.BranchID
		_, exists := branchRanges[b]
		if !exists {
			branchRanges[b] = make([]resultRow, 0, readParams.branchBatchSize)
		}
		branchRanges[b] = append(branchRanges[b], result)
	}
	var resultPaths []string
	for { // exit loop by return
		b := findLowestResultInBranches(branchRanges, branchPriorityMap)
		p := branchRanges[b][0].PathSuffix
		pathResults := getBranchResultRowsForPath(p, b, branchRanges, readParams)
		if checkPathNotDeleted(pathResults) { // minimal path was found
			pos := strings.Index(p, delimiter)
			if pos > -1 {
				p = p[:pos+1]
			}
			resultPaths = append(resultPaths, p)
			if pos > -1 || len(resultPaths) >= limit {
				return resultPaths
			}
		}
		// after path is processed, it can not be viewed from branches "deeper" in the lineage chain.
		// the path is removed from the beginning of all results.
		// if the path is not at the start of a result array - nothing happens
		for branch := range branchRanges {
			if branch != b {
				getBranchResultRowsForPath(p, branch, branchRanges, readParams)
			}
		}
		if len(branchRanges) == 0 { // no more to read
			return resultPaths
		}
	}
}

func getBranchResultRowsForPath(path string, branch int64, branchRanges map[int64][]resultRow, readParams readPramsType) []resultRow {
	i := 0
	resultLen := len(branchRanges[branch])
	for branchRanges[branch][i].PathSuffix == path {
		i++
		if i == resultLen {
<<<<<<< HEAD
			minCommit := branchRanges[branch][i-1].MinCommit
			err := getMoreRows(path, minCommit, branch, branchRanges, readParams)
=======
			err := getMoreRows(path, branch, branchRanges, readParams)
>>>>>>> d45a0a86
			if err != nil { // assume that no more entries for this branch. so it is removed from branchRanges
				returnSlice := branchRanges[branch]
				delete(branchRanges, branch)
				return returnSlice
			}
			i = 0
			resultLen = len(branchRanges[branch])
		}
	}
	returnSlice := branchRanges[branch][:i]
	branchRanges[branch] = branchRanges[branch][i:]
	return returnSlice
}

<<<<<<< HEAD
func getMoreRows(path string, minCommit CommitID, branch int64, branchRanges map[int64][]resultRow, readParams readPramsType) error {
=======
func getMoreRows(path string, branch int64, branchRanges map[int64][]resultRow, readParams readPramsType) error {
>>>>>>> d45a0a86
	var topCommitID CommitID
	if branch == readParams.branchID { // it is the base branch
		topCommitID = readParams.topCommitID
	} else {
		for _, l := range readParams.lineage {
			if branch == l.BranchID {
				topCommitID = l.CommitID
				break
			}
		}
	}
	// have to re-read the last entry, because otherwise the expression becomes complex and the optimizer gets NUTS
	//so read size must be the batch size + whatever results were left from the last entry
	// If readBuf is not extended - there will be an endless loop if number of results is bigger than batch size.
	requiredBufferSize := readParams.branchBatchSize + len(branchRanges[branch])
	readBuf := make([]resultRow, 0, requiredBufferSize)
	singleSelect := selectSingleBranch(branch, branch == readParams.branchID, requiredBufferSize, readParams.lowestCommitID, topCommitID, len(readParams.prefix))
	requestedPath := readParams.prefix + path
	singleSelect = singleSelect.Where("path >= ? and path < ?", requestedPath, readParams.prefix+DirectoryTermination)
	s, args, err := singleSelect.PlaceholderFormat(sq.Dollar).ToSql()
	if err != nil {
		return err
	}

	err = readParams.tx.Select(&readBuf, s, args...)
	if len(branchRanges[branch]) == len(readBuf) {
		err = sql.ErrNoRows
	}
	if err != nil {
		return err
	}
	branchRanges[branch] = readBuf
	return nil
}

func findLowestResultInBranches(branchRanges map[int64][]resultRow, branchPriorityMap map[int64]int) int64 {
	firstTime := true
	var chosenBranch int64
	var chosenPath string
	for b, r := range branchRanges {
		if firstTime {
			firstTime = false
			chosenBranch = b
			chosenPath = r[0].PathSuffix
			continue
		}
		if r[0].PathSuffix == chosenPath {
			if branchPriorityMap[chosenBranch] > branchPriorityMap[b] {
				chosenBranch = b
				chosenPath = r[0].PathSuffix
			}
		} else if r[0].PathSuffix < chosenPath {
			chosenBranch = b
			chosenPath = r[0].PathSuffix
		}
	}
	return chosenBranch
}

func checkPathNotDeleted(pathResults []resultRow) bool {
	if pathResults[0].MaxCommit != MaxCommitID { // top is deleted
		return false
	} // top path not deleted, but may have uncommitted tombstone
	for _, r := range pathResults[1:] {
		if r.MinCommit == 0 && r.MaxCommit == 0 { // uncommitted tombstone - has precedence
			return false
		}
	}
	return true
}

func buildBaseLevelQuery(baseBranchID int64, lineage []lineageCommit, branchEntryLimit int, lowestCommitID, topCommitID CommitID, prefixLen int) []sq.SelectBuilder {
	unionParts := make([]sq.SelectBuilder, len(lineage)+1)
	unionParts[0] = selectSingleBranch(baseBranchID, true, branchEntryLimit, lowestCommitID, topCommitID, prefixLen)
	for i, l := range lineage {
		unionParts[i+1] = selectSingleBranch(l.BranchID, false, branchEntryLimit, 1, l.CommitID, prefixLen)
	}
	return unionParts
}

func selectSingleBranch(branchID int64, isBaseBranch bool, branchBatchSize int, lowestCommitID, topCommitID CommitID, prefixLen int) sq.SelectBuilder {
	rawSelect := sq.Select("branch_id", "min_commit").
		Column("substr(path,?) as path_postfix", prefixLen+1).
		From("entries").
		Where("branch_id = ?", branchID).
		Where("min_commit between ? and  ? ", lowestCommitID, topCommitID).
		OrderBy("branch_id", "path", "min_commit desc").
		Limit(uint64(branchBatchSize))
	var query sq.SelectBuilder
	if isBaseBranch {
		query = rawSelect.Column("max_commit")
	} else {
		query = rawSelect.
			Column("CASE WHEN max_commit >= ? THEN max_commit_id() ELSE max_commit END AS max_commit", topCommitID)
	}
	return query
}

func loadEntriesIntoMarkerList(markerList []string, tx db.Tx, branchID int64, commitID CommitID, lineage []lineageCommit, delimiter, prefix string) ([]*Entry, error) {
	type entryRun struct {
		startRunIndex, runLength   int
		startEntryRun, endEntryRun string
	}
	var entryRuns []entryRun
	var inRun bool
	var previousInRun string
	var run entryRun
	for i, p := range markerList {
		// terminating by '/'(slash) character is an indication of a directory
		if strings.HasSuffix(p, delimiter) {
			// its absence indicates a leaf entry that has to be read from DB
			if inRun {
				inRun = false
				run.endEntryRun = previousInRun
				entryRuns = append(entryRuns, run)
			}
		} else { // an entry
			previousInRun = p
			if !inRun {
				inRun = true

				run.startEntryRun = p
				run.runLength = 1
				run.startRunIndex = i
			} else {
				run.runLength++
			}
		}
	}
	if inRun {
		run.endEntryRun = previousInRun
		entryRuns = append(entryRuns, run)
	}
	entries := make([]*Entry, len(markerList))
	entriesReader := sqEntriesLineageV(branchID, commitID, lineage)
	for _, r := range entryRuns {
		entriesSQL, args, err := sq.
			Select("path", "physical_address", "creation_date", "size", "checksum", "metadata").
			Where("NOT is_deleted AND path between ? and ?", prefix+r.startEntryRun, prefix+r.endEntryRun).
			FromSelect(entriesReader, "e").
			PlaceholderFormat(sq.Dollar).
			ToSql()
		if err != nil {
			return nil, fmt.Errorf("build entries sql: %w", err)
		}
		var entriesList []Entry
		err = tx.Select(&entriesList, entriesSQL, args...)
		if err != nil {
			return nil, fmt.Errorf("select entries: %w", err)
		}
		if len(entriesList) != r.runLength {
			return nil, fmt.Errorf("expect to read %d entries, got %d", r.runLength, len(entriesList))
		}
		for i := 0; i < r.runLength; i++ {
			entries[r.startRunIndex+i] = &entriesList[i]
		}
	}
	// all the rest are common level items
	for i, p := range markerList {
		if entries[i] == nil {
			entries[i] = &Entry{
				CommonLevel: true,
				Path:        prefix + p,
			}
		}
	}
	return entries, nil
}<|MERGE_RESOLUTION|>--- conflicted
+++ resolved
@@ -3,6 +3,7 @@
 import (
 	"context"
 	"database/sql"
+	"errors"
 	"fmt"
 	"strings"
 
@@ -229,6 +230,7 @@
 			return resultPaths
 		}
 	}
+	return nil // will never be executed
 }
 
 func getBranchResultRowsForPath(path string, branch int64, branchRanges map[int64][]resultRow, readParams readPramsType) []resultRow {
@@ -237,12 +239,7 @@
 	for branchRanges[branch][i].PathSuffix == path {
 		i++
 		if i == resultLen {
-<<<<<<< HEAD
-			minCommit := branchRanges[branch][i-1].MinCommit
-			err := getMoreRows(path, minCommit, branch, branchRanges, readParams)
-=======
 			err := getMoreRows(path, branch, branchRanges, readParams)
->>>>>>> d45a0a86
 			if err != nil { // assume that no more entries for this branch. so it is removed from branchRanges
 				returnSlice := branchRanges[branch]
 				delete(branchRanges, branch)
@@ -257,11 +254,7 @@
 	return returnSlice
 }
 
-<<<<<<< HEAD
-func getMoreRows(path string, minCommit CommitID, branch int64, branchRanges map[int64][]resultRow, readParams readPramsType) error {
-=======
 func getMoreRows(path string, branch int64, branchRanges map[int64][]resultRow, readParams readPramsType) error {
->>>>>>> d45a0a86
 	var topCommitID CommitID
 	if branch == readParams.branchID { // it is the base branch
 		topCommitID = readParams.topCommitID
@@ -358,6 +351,7 @@
 			Column("CASE WHEN max_commit >= ? THEN max_commit_id() ELSE max_commit END AS max_commit", topCommitID)
 	}
 	return query
+
 }
 
 func loadEntriesIntoMarkerList(markerList []string, tx db.Tx, branchID int64, commitID CommitID, lineage []lineageCommit, delimiter, prefix string) ([]*Entry, error) {
@@ -398,7 +392,7 @@
 	entries := make([]*Entry, len(markerList))
 	entriesReader := sqEntriesLineageV(branchID, commitID, lineage)
 	for _, r := range entryRuns {
-		entriesSQL, args, err := sq.
+		entriesSql, args, err := sq.
 			Select("path", "physical_address", "creation_date", "size", "checksum", "metadata").
 			Where("NOT is_deleted AND path between ? and ?", prefix+r.startEntryRun, prefix+r.endEntryRun).
 			FromSelect(entriesReader, "e").
@@ -408,7 +402,7 @@
 			return nil, fmt.Errorf("build entries sql: %w", err)
 		}
 		var entriesList []Entry
-		err = tx.Select(&entriesList, entriesSQL, args...)
+		err = tx.Select(&entriesList, entriesSql, args...)
 		if err != nil {
 			return nil, fmt.Errorf("select entries: %w", err)
 		}
