package catalog

import (
	"context"
	"crypto/sha256"
	"fmt"
	"reflect"
	"strconv"
	"strings"
	"testing"

	"github.com/davecgh/go-spew/spew"
	"github.com/go-test/deep"
	"github.com/treeverse/lakefs/testutil"
)

func TestCataloger_ListEntries(t *testing.T) {
	ctx := context.Background()
	c := testCataloger(t)

	// produce test data
	testutil.MustDo(t, "create test repo",
		c.CreateRepository(ctx, "repo1", "s3://bucket1", "master"))
	for i := 0; i < 5; i++ {
		n := i + 1
		filePath := fmt.Sprintf("/file%d", n)
		fileChecksum := fmt.Sprintf("%x", sha256.Sum256([]byte(filePath)))
		fileAddress := fmt.Sprintf("/addr%d", n)
		fileSize := int64(n) * 10
		testutil.MustDo(t, "create test entry",
			c.CreateEntry(ctx, "repo1", "master", Entry{
				Path:            filePath,
				Checksum:        fileChecksum,
				PhysicalAddress: fileAddress,
				Size:            fileSize,
				Metadata:        nil,
			}, CreateEntryParams{}))
		if i == 2 {
			_, err := c.Commit(ctx, "repo1", "master", "commit test files", "tester", nil)
			testutil.MustDo(t, "commit test files", err)
		}
	}
	testutil.MustDo(t, "delete the first committed file",
		c.DeleteEntry(ctx, "repo1", "master", "/file1"))

	type args struct {
		repository string
		reference  string
		path       string
		after      string
		limit      int
	}
	tests := []struct {
		name        string
		args        args
		wantEntries []Entry
		wantMore    bool
		wantErr     bool
	}{
		{
			name: "all uncommitted",
			args: args{
				repository: "repo1",
				reference:  "master",
				path:       "",
				after:      "",
				limit:      -1,
			},
			wantEntries: []Entry{
				{Path: "/file2", PhysicalAddress: "/addr2", Size: 20, Checksum: "a23eaeb64fff1004b1ef460294035633055bb49bc7b99bedc1493aab73d03f63"},
				{Path: "/file3", PhysicalAddress: "/addr3", Size: 30, Checksum: "fdfe3b8d45740319c989f33eaea4e3acbd3d7e01e0484d8e888d95bcc83d43f3"},
				{Path: "/file4", PhysicalAddress: "/addr4", Size: 40, Checksum: "49f014abae232570cc48072bac6b70531bba7e883ea04b448c6cbeed1446e6ff"},
				{Path: "/file5", PhysicalAddress: "/addr5", Size: 50, Checksum: "53c9486452c01e26833296dcf1f701379fa22f01e610dd9817d064093daab07d"},
			},
			wantMore: false,
			wantErr:  false,
		},
		{
			name: "first 2 uncommitted",
			args: args{
				repository: "repo1",
				reference:  "master",
				path:       "",
				after:      "",
				limit:      2,
			},
			wantEntries: []Entry{
				{Path: "/file2", PhysicalAddress: "/addr2", Size: 20, Checksum: "a23eaeb64fff1004b1ef460294035633055bb49bc7b99bedc1493aab73d03f63"},
				{Path: "/file3", PhysicalAddress: "/addr3", Size: 30, Checksum: "fdfe3b8d45740319c989f33eaea4e3acbd3d7e01e0484d8e888d95bcc83d43f3"},
			},
			wantMore: true,
			wantErr:  false,
		},
		{
			name: "last 2",
			args: args{
				repository: "repo1",
				reference:  "master",
				path:       "",
				after:      "/file3",
				limit:      2,
			},
			wantEntries: []Entry{
				{Path: "/file4", PhysicalAddress: "/addr4", Size: 40, Checksum: "49f014abae232570cc48072bac6b70531bba7e883ea04b448c6cbeed1446e6ff"},
				{Path: "/file5", PhysicalAddress: "/addr5", Size: 50, Checksum: "53c9486452c01e26833296dcf1f701379fa22f01e610dd9817d064093daab07d"},
			},
			wantMore: false,
			wantErr:  false,
		},
		{
			name: "committed",
			args: args{
				repository: "repo1",
				reference:  "master:HEAD",
				path:       "",
				after:      "/file1",
				limit:      -1,
			},
			wantEntries: []Entry{
				{Path: "/file2", PhysicalAddress: "/addr2", Size: 20, Checksum: "a23eaeb64fff1004b1ef460294035633055bb49bc7b99bedc1493aab73d03f63"},
				{Path: "/file3", PhysicalAddress: "/addr3", Size: 30, Checksum: "fdfe3b8d45740319c989f33eaea4e3acbd3d7e01e0484d8e888d95bcc83d43f3"},
			},
			wantMore: false,
			wantErr:  false,
		},
	}
	for _, tt := range tests {
		t.Run(tt.name, func(t *testing.T) {
			got, gotMore, err := c.ListEntries(ctx, tt.args.repository, tt.args.reference, tt.args.path, tt.args.after, "", tt.args.limit)
			if (err != nil) != tt.wantErr {
				t.Fatalf("ListEntries() error = %v, wantErr %v", err, tt.wantErr)
			}
			// copy the Entry's fields we like to compare
			var gotEntries []Entry
			for i, ent := range got {
				if ent == nil {
					t.Fatalf("Expected entry at index %d, found nil", i)
				}
				gotEntries = append(gotEntries, Entry{
					CommonLevel:     ent.CommonLevel,
					Path:            ent.Path,
					PhysicalAddress: ent.PhysicalAddress,
					Size:            ent.Size,
					Checksum:        ent.Checksum,
				})
			}

			if !reflect.DeepEqual(gotEntries, tt.wantEntries) {
				t.Errorf("ListEntries() got = %s, want = %s", spew.Sdump(gotEntries), spew.Sdump(tt.wantEntries))
			}
			if gotMore != tt.wantMore {
				t.Errorf("ListEntries() gotMore = %v, want = %v", gotMore, tt.wantMore)
			}
		})
	}
}

func TestCataloger_ListEntries_ByLevel(t *testing.T) {
	ctx := context.Background()
	c := testCataloger(t)

	// produce test data
	repo := testCatalogerRepo(t, ctx, c, "repo", "master")
	suffixList := []string{"rip0", "file1", "file2", "file2/xxx", "file3/", "file4", "file5", "file6/yyy", "file6/zzz/zzz", "file6/ccc", "file7", "file8", "file9", "filea",
		"/fileb", "//filec", "///filed", "rip"}
	for i, suffix := range suffixList {
		n := i + 1
		filePath := suffix
		fileChecksum := fmt.Sprintf("%x", sha256.Sum256([]byte(filePath)))
		fileAddress := fmt.Sprintf("/addr%d", n)
		fileSize := int64(n) * 10
		testutil.MustDo(t, "create test entry",
			c.CreateEntry(ctx, repo, "master", Entry{
				Path:            filePath,
				Checksum:        fileChecksum,
				PhysicalAddress: fileAddress,
				Size:            fileSize,
				Metadata:        nil,
			}, CreateEntryParams{}))

		if i == 3 {
			_, err := c.Commit(ctx, repo, "master", "commit test files", "tester", nil)
			testutil.MustDo(t, "commit test files", err)
		}
	}
	// delete one file
	testutil.MustDo(t, "delete rip0 file",
		c.DeleteEntry(ctx, repo, "master", "rip0"))
	testutil.MustDo(t, "delete rip file",
		c.DeleteEntry(ctx, repo, "master", "rip"))

	type args struct {
		repository string
		reference  string
		path       string
		after      string
		limit      int
	}
	tests := []struct {
		name        string
		args        args
		wantEntries []string
		wantMore    bool
		wantErr     bool
	}{
		{
			name: "all uncommitted",
			args: args{
				repository: repo,
				reference:  "master",
				path:       "",
				after:      "",
				limit:      100,
			},
			wantEntries: []string{"/", "file1", "file2", "file2/", "file3/", "file4", "file5", "file6/", "file7", "file8", "file9", "filea"},
			wantMore:    false,
			wantErr:     false,
		},
		{
			name: "first 2 uncommitted",
			args: args{
				repository: repo,
				reference:  "master",
				path:       "",
				after:      "",
				limit:      2,
			},
			wantEntries: []string{"/", "file1"},
			wantMore:    true,
			wantErr:     false,
		},
		{
			name: "2 after file3",
			args: args{
				repository: repo,
				reference:  "master",
				path:       "",
				after:      "file3",
				limit:      2,
			},
			wantEntries: []string{"file3/", "file4"},
			wantMore:    true,
			wantErr:     false,
		}, {
			name: "2 after file2/",
			args: args{
				repository: repo,
				reference:  "master",
				path:       "",
				after:      "file2/",
				limit:      2,
			},
			wantEntries: []string{"file2/", "file3/"},
			wantMore:    true,
			wantErr:     false,
		},
		{
			name: "committed",
			args: args{
				repository: repo,
				reference:  "master:HEAD",
				path:       "",
				after:      "file1",
				limit:      100,
			},
			wantEntries: []string{"file1", "file2", "file2/", "rip0"},
			wantMore:    false,
			wantErr:     false,
		},
		{
			name: "slash",
			args: args{
				repository: repo,
				reference:  "master",
				path:       "/",
				after:      "",
				limit:      100,
			},
			wantEntries: []string{"//", "/fileb"},
			wantMore:    false,
			wantErr:     false,
		},
		{
			name: "double slash",
			args: args{
				repository: repo,
				reference:  "master",
				path:       "//",
				after:      "",
				limit:      100,
			},
			wantEntries: []string{"///", "//filec"},
			wantMore:    false,
			wantErr:     false,
		},
		{
			name: "under file6",
			args: args{
				repository: repo,
				reference:  "master",
				path:       "file6/",
				after:      "",
				limit:      100,
			},
			wantEntries: []string{"file6/ccc", "file6/yyy", "file6/zzz/"},
			wantMore:    false,
			wantErr:     false,
		},
		{
			name: "under file6 after ccc",
			args: args{
				repository: repo,
				reference:  "master",
				path:       "file6/",
				after:      "file6/ccc",
				limit:      100,
			},
			wantEntries: []string{"file6/ccc", "file6/yyy", "file6/zzz/"},
			wantMore:    false,
			wantErr:     false,
		},
		{
			name: "specific file",
			args: args{
				repository: repo,
				reference:  "master",
				path:       "file6/zzz/zzz",
				after:      "",
				limit:      100,
			},
			wantEntries: []string{"file6/zzz/zzz"},
			wantMore:    false,
			wantErr:     false,
		},
	}
	for _, tt := range tests {
		t.Run(tt.name, func(t *testing.T) {
			got, gotMore, err := c.ListEntries(ctx, tt.args.repository, tt.args.reference, tt.args.path, tt.args.after, DefaultPathDelimiter, tt.args.limit)
			if (err != nil) != tt.wantErr {
				t.Fatalf("ListEntries() err = %s, expected error %t", err, tt.wantErr)
			}
			// test that directories have null entries, and vice versa
			var gotNames []string
			for _, res := range got {
				if strings.HasSuffix(res.Path, DefaultPathDelimiter) != res.CommonLevel {
					t.Errorf("%s suffix doesn't match the CommonLevel = %t", res.Path, res.CommonLevel)
				}
				if !strings.HasSuffix(res.Path, res.Path) {
					t.Errorf("Name '%s' expected to be path '%s' suffix", res.Path, res.Path)
				}
				gotNames = append(gotNames, res.Path)
			}

			if !reflect.DeepEqual(gotNames, tt.wantEntries) {
				t.Errorf("ListEntries got = %s, want = %s", spew.Sdump(gotNames), spew.Sdump(tt.wantEntries))
			}
			if gotMore != tt.wantMore {
				t.Errorf("ListEntries gotMore = %t, want = %t", gotMore, tt.wantMore)
			}
		})
	}
}

func TestCataloger_ListEntries_ByLevelDeleted(t *testing.T) {
	ctx := context.Background()
	c := testCataloger(t)

	repo := testCatalogerRepo(t, ctx, c, "repo", "master")
	testCatalogerCreateEntry(t, ctx, c, repo, "master", "place/to/go.1", nil, "")
	testCatalogerCreateEntry(t, ctx, c, repo, "master", "place/to/go.2", nil, "")
	_, err := c.Commit(ctx, repo, "master", "commit two files", "tester", nil)

	testutil.MustDo(t, "commit 2 files", err)
	testutil.MustDo(t, "delete file 1",
		c.DeleteEntry(ctx, repo, "master", "place/to/go.1"))
	testutil.MustDo(t, "delete file 2",
		c.DeleteEntry(ctx, repo, "master", "place/to/go.2"))
	testCatalogerCreateEntry(t, ctx, c, repo, "master", "place/to/go.0", nil, "")
	testCatalogerCreateEntry(t, ctx, c, repo, "master", "place/to/go.3", nil, "")
	_, err = c.Commit(ctx, repo, "master", "commit two more files", "tester", nil)
	testutil.MustDo(t, "commit 2 files", err)

	entries, hasMore, err := c.ListEntries(ctx, repo, "master", "place/to/", "", DefaultPathDelimiter, -1)
	testutil.MustDo(t, "list entries under place/to/", err)
	if len(entries) != 2 {
		t.Errorf("Expected two entries, got = %s", spew.Sdump(entries))
	}
	if hasMore {
		t.Errorf("ListEntries() hasMore = %t, expected fasle", hasMore)
	}
}

func TestCataloger_ListByLevel_Delete(t *testing.T) {
	ctx := context.Background()
	c := testCataloger(t)

	repo := testCatalogerRepo(t, ctx, c, "repo", "master")
	for i := 0; i < 150; i++ {
		testCatalogerCreateEntry(t, ctx, c, repo, "master", "xxx/entry"+pathExt(i), nil, strconv.Itoa(i*10000))
	}
	_, err := c.Commit(ctx, repo, "master", "message", "committer1", nil)
	testutil.MustDo(t, "commit to master", err)
	testCatalogerBranch(t, ctx, c, repo, "br_1", "master")

	testCatalogerBranch(t, ctx, c, repo, "br_2", "br_1")
	for i := 0; i < 100; i++ {
		testCatalogerCreateEntry(t, ctx, c, repo, "br_2", "xxx/entry"+pathExt(i), nil, strconv.Itoa(i*10000))
	}
	for i := 0; i < 100; i++ {
		testCatalogerCreateEntry(t, ctx, c, repo, "br_1", "xxx/entry"+pathExt(i), nil, strconv.Itoa(i*10000))
	}

	_, err = c.Commit(ctx, repo, "br_1", "message", "committer1", nil)
	testutil.MustDo(t, "commit to br_1", err)

	for i := 0; i < 100; i++ {
		testutil.MustDo(t, "delete entry "+"xxx/entry"+pathExt(i),
			c.DeleteEntry(ctx, repo, "br_2", "xxx/entry"+pathExt(i)))
	}

	got, gotMore, err := c.ListEntries(ctx, repo, "br_2", "", "", "/", 20)
	testCatalogerListEntriesVerifyResponse(t, got, gotMore, err, []string{"xxx/"})
}

func TestCataloger_ListByLevel_DirectoriesAndTombstones(t *testing.T) {
	ctx := context.Background()
	c := testCataloger(t)

	repo := testCatalogerRepo(t, ctx, c, "repo", "master")
	for i := 0; i < 10; i++ {
		for j := 0; j < 10; j++ {
			testCatalogerCreateEntry(t, ctx, c, repo, "master", "xxx"+pathExt(i)+"/entry"+pathExt(j), nil, strconv.Itoa(i*10000))
		}
	}
	_, err := c.Commit(ctx, repo, "master", "message", "committer1", nil)
	testutil.MustDo(t, "commit to master", err)
	testCatalogerBranch(t, ctx, c, repo, "br_1", "master")
	for i := 0; i < 10; i += 2 {
		for j := 0; j < 10; j += 2 {
			testCatalogerCreateEntry(t, ctx, c, repo, "br_1", "xxx"+pathExt(i)+"/entry"+pathExt(j), nil, strconv.Itoa(i*10000))
		}
	}
	_, err = c.Commit(ctx, repo, "br_1", "message", "committer1", nil)
	testutil.MustDo(t, "commit to br_1", err)
	testCatalogerBranch(t, ctx, c, repo, "br_2", "br_1")
	for i := 0; i < 10; i += 3 {
		for j := 0; j < 10; j++ {
			testCatalogerCreateEntry(t, ctx, c, repo, "br_2", "xxx"+pathExt(i)+"/entry"+pathExt(j), nil, strconv.Itoa(i*10000))
		}
	}
	_, err = c.Commit(ctx, repo, "br_2", "message", "committer1", nil)
	testutil.MustDo(t, "commit to br_2", err)
	for i := 0; i < 10; i += 3 {
		for j := 0; j < 10; j++ {
			testutil.MustDo(t, "delete entry "+"xxx"+pathExt(i)+"/entry"+pathExt(j),
				c.DeleteEntry(ctx, repo, "br_2", "xxx"+pathExt(i)+"/entry"+pathExt(j)))
		}
	}
	wantEntries := []string{"xxx001/", "xxx002/", "xxx004/", "xxx005/", "xxx007/", "xxx008/"}
	got, gotMore, err := c.ListEntries(ctx, repo, "br_2", "", "", "/", 20)
	testCatalogerListEntriesVerifyResponse(t, got, gotMore, err, wantEntries)

	wantEntries = []string{"xxx002/entry000", "xxx002/entry001", "xxx002/entry002", "xxx002/entry003",
		"xxx002/entry004", "xxx002/entry005", "xxx002/entry006", "xxx002/entry007", "xxx002/entry008",
		"xxx002/entry009"}
	got, gotMore, err = c.ListEntries(ctx, repo, "br_2", "xxx002/", "", "/", 20)
	testCatalogerListEntriesVerifyResponse(t, got, gotMore, err, wantEntries)
}

func testCatalogerListEntriesVerifyResponse(t *testing.T, got []*Entry, gotMore bool, gotErr error, entries []string) {
	t.Helper()
	if gotErr != nil {
		t.Fatalf("Got expected error: %s", gotErr)
	}
	if len(entries) != len(got) {
		t.Fatalf("Got %d entries, expected %d", len(got), len(entries))
	}
	for i, p := range entries {
		if p != got[i].Path {
			t.Fatalf("Entry path '%s', expected '%s'", p, got[i].Path)
		}
	}
	if gotMore {
		t.Fatalf("not expected more")
	}
}

func pathExt(i int) string {
	return fmt.Sprintf("%03d", i)
}

func TestCataloger_ListEntries_Prefix(t *testing.T) {
	ctx := context.Background()
	c := testCataloger(t)

	// produce test data
	repo := testCatalogerRepo(t, ctx, c, "repo", "master")
	prefixes := []string{"aaa", "bbb", "ccc"}
	for _, prefix := range prefixes {
		testCatalogerCreateEntry(t, ctx, c, repo, "master", prefix+"/index.txt", nil, "")
		for i := 0; i < 3; i++ {
			testCatalogerCreateEntry(t, ctx, c, repo, "master", prefix+"/file."+strconv.Itoa(i), nil, "")
		}
	}

	tests := []struct {
		name        string
		path        string
		want        []string
		wantByLevel []string
	}{
		{
			name:        "specific file",
			path:        "bbb/file.2",
			want:        []string{"bbb/file.2"},
			wantByLevel: []string{"bbb/file.2"},
		},
	}
	for _, tt := range tests {
		// without delimiter
		t.Run(tt.name, func(t *testing.T) {
			got, gotMore, err := c.ListEntries(ctx, repo, "master", tt.path, "", "", -1)
			if err != nil {
				t.Fatalf("ListEntries err = %s, expected no error", err)
			}
<<<<<<< HEAD
			if len(got) != len(tt.want) {
				t.Fatalf("ListEntries got %d entries, expected %d", len(got), len(tt.want))
			}
			for i := 0; i < len(got); i++ {
				if got[i].Path != tt.want[i] {
					t.Fatalf("ListEntries entry at %d - %s, expected %s", i, got[i].Path, tt.want[i])
				}
=======
			gotPaths := extractEntriesPaths(got)
			if diff := deep.Equal(gotPaths, tt.wantByLevel); diff != nil {
				t.Fatal("ListEntries", diff)
>>>>>>> 9cf9fd1f
			}
			if gotMore != false {
				t.Fatal("ListEntries got more should be false")
			}
		})
		// by level
		t.Run(tt.name+"-by level", func(t *testing.T) {
			got, gotMore, err := c.ListEntries(ctx, repo, "master", tt.path, "", DefaultPathDelimiter, -1)
			if err != nil {
				t.Fatalf("ListEntries by level - err = %s, expected no error", err)
			}
<<<<<<< HEAD
			if len(got) != len(tt.wantByLevel) {
				t.Fatalf("ListEntries by level - got %d entries, expected %d", len(got), len(tt.wantByLevel))
			}
			for i := 0; i < len(got); i++ {
				if got[i].Path != tt.wantByLevel[i] {
					t.Fatalf("ListEntries by level - entry at %d - %s, expected %s", i, got[i].Path, tt.wantByLevel[i])
				}
=======
			gotPaths := extractEntriesPaths(got)
			if diff := deep.Equal(gotPaths, tt.wantByLevel); diff != nil {
				t.Fatal("ListEntries by level", diff)
>>>>>>> 9cf9fd1f
			}
			if gotMore != false {
				t.Fatal("ListEntries got more should be false")
			}
		})
	}
<<<<<<< HEAD
=======
}

func extractEntriesPaths(entries []*Entry) []string {
	result := make([]string, len(entries))
	for i, ent := range entries {
		result[i] = ent.Path
	}
	return result
>>>>>>> 9cf9fd1f
}<|MERGE_RESOLUTION|>--- conflicted
+++ resolved
@@ -523,19 +523,9 @@
 			if err != nil {
 				t.Fatalf("ListEntries err = %s, expected no error", err)
 			}
-<<<<<<< HEAD
-			if len(got) != len(tt.want) {
-				t.Fatalf("ListEntries got %d entries, expected %d", len(got), len(tt.want))
-			}
-			for i := 0; i < len(got); i++ {
-				if got[i].Path != tt.want[i] {
-					t.Fatalf("ListEntries entry at %d - %s, expected %s", i, got[i].Path, tt.want[i])
-				}
-=======
 			gotPaths := extractEntriesPaths(got)
 			if diff := deep.Equal(gotPaths, tt.wantByLevel); diff != nil {
 				t.Fatal("ListEntries", diff)
->>>>>>> 9cf9fd1f
 			}
 			if gotMore != false {
 				t.Fatal("ListEntries got more should be false")
@@ -547,27 +537,15 @@
 			if err != nil {
 				t.Fatalf("ListEntries by level - err = %s, expected no error", err)
 			}
-<<<<<<< HEAD
-			if len(got) != len(tt.wantByLevel) {
-				t.Fatalf("ListEntries by level - got %d entries, expected %d", len(got), len(tt.wantByLevel))
-			}
-			for i := 0; i < len(got); i++ {
-				if got[i].Path != tt.wantByLevel[i] {
-					t.Fatalf("ListEntries by level - entry at %d - %s, expected %s", i, got[i].Path, tt.wantByLevel[i])
-				}
-=======
 			gotPaths := extractEntriesPaths(got)
 			if diff := deep.Equal(gotPaths, tt.wantByLevel); diff != nil {
 				t.Fatal("ListEntries by level", diff)
->>>>>>> 9cf9fd1f
 			}
 			if gotMore != false {
 				t.Fatal("ListEntries got more should be false")
 			}
 		})
 	}
-<<<<<<< HEAD
-=======
 }
 
 func extractEntriesPaths(entries []*Entry) []string {
@@ -576,5 +554,4 @@
 		result[i] = ent.Path
 	}
 	return result
->>>>>>> 9cf9fd1f
 }