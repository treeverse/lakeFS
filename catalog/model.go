--- conflicted
+++ resolved
@@ -88,7 +88,14 @@
 	return json.Unmarshal(data, j)
 }
 
-<<<<<<< HEAD
+type DBReaderEntry struct {
+	BranchID  int64    `db:"branch_id"`
+	Path      string   `db:"path"`
+	MinCommit CommitID `db:"min_commit"`
+	MaxCommit CommitID `db:"max_commit"`
+	RowCtid   string   `db:"ctid"`
+}
+
 type MinMaxCommit struct {
 	MinCommit CommitID `db:"min_commit"`
 	MaxCommit CommitID `db:"max_commit"`
@@ -114,12 +121,4 @@
 	BranchID   int64  `db:"branch_id"`
 	PathSuffix string `db:"path_postfix"`
 	MinMaxCommit
-=======
-type DBReaderEntry struct {
-	BranchID  int64    `db:"branch_id"`
-	Path      string   `db:"path"`
-	MinCommit CommitID `db:"min_commit"`
-	MaxCommit CommitID `db:"max_commit"`
-	RowCtid   string   `db:"ctid"`
->>>>>>> bc2d8415
 }