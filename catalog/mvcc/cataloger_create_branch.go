--- conflicted
+++ resolved
@@ -76,15 +76,6 @@
 			MergeSourceCommit    CommitID  `db:"merge_source_commit"`
 			TransactionTimestamp time.Time `db:"transaction_timestamp"`
 		}{}
-<<<<<<< HEAD
-		commitMsg := fmt.Sprintf(createBranchCommitMessageFormat, branch, sourceRef)
-		err = tx.Get(&insertReturns, `INSERT INTO catalog_commits (branch_id,commit_id,previous_commit_id,committer,message,
-			creation_date,merge_source_branch,merge_type,lineage_commits,merge_source_commit)
-			VALUES ($1,nextval('catalog_commit_id_seq'),0,$2,$3,transaction_timestamp(),$4,'from_parent',
-				(select (select max(commit_id) from catalog_commits where branch_id=$4) ||
-					(select distinct on (branch_id) lineage_commits from catalog_commits
-						where branch_id=$4 and merge_type='from_parent' order by branch_id,commit_id desc)),$5)
-=======
 		commitMsg := FormatBranchCommitMessage(branch, sourceRef)
 		err = tx.Get(&insertReturns, `INSERT INTO catalog_commits (branch_id,commit_id,previous_commit_id,committer,message,
 			creation_date,merge_source_branch,merge_type,lineage_commits,merge_source_commit)
@@ -92,7 +83,6 @@
 				($5::bigint || (select distinct on (branch_id) lineage_commits from catalog_commits
 					where branch_id=$4 and merge_type='from_parent' and commit_id <= $5 order by branch_id,commit_id desc)),
 					$5)
->>>>>>> a1cb56b2
 			RETURNING commit_id,merge_source_commit,transaction_timestamp()`,
 			branchID, catalog.DefaultCommitter, commitMsg, sourceBranchID, sourceCommitID)
 		if err != nil {
