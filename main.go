package main

import (
	"context"
	"fmt"
	"os"
	"time"

	"github.com/google/uuid"

	"github.com/treeverse/lakefs/stats"

	"github.com/treeverse/lakefs/auth/crypt"

	"github.com/treeverse/lakefs/db"

	"github.com/spf13/cobra"
	"github.com/treeverse/lakefs/api"
	"github.com/treeverse/lakefs/auth"
	"github.com/treeverse/lakefs/auth/model"
	"github.com/treeverse/lakefs/config"
	"github.com/treeverse/lakefs/gateway"
	"github.com/treeverse/lakefs/index"
	"github.com/treeverse/lakefs/index/store"
	"github.com/treeverse/lakefs/permissions"
)

const DefaultInstallationID = "anon@example.com"

func setupConf(cmd *cobra.Command) *config.Config {
	confFile, err := cmd.Flags().GetString("config")
	if err != nil {
		panic(err)
	}
	if len(confFile) > 0 {
		return config.NewFromFile(confFile)
	}
	return config.New()
}

func GetInstallationID(authService auth.Service) string {
	user, err := authService.GetFirstUser()
	if err != nil {
		return DefaultInstallationID
	}
	return user.Email
}

func getStats(conf *config.Config, installationID string) *stats.BufferedCollector {
	sender := stats.NewDummySender()
	if conf.GetStatsEnabled() {
		sender = stats.NewHTTPSender(installationID, uuid.New().String(), conf.GetStatsAddress(), time.Now)
	}
	return stats.NewBufferedCollector(
		stats.WithSender(sender),
		stats.WithFlushInterval(conf.GetStatsFlushInterval()))
}

var initCmd = &cobra.Command{
	Use:   "init",
	Short: "initialize a LakeFS instance, and setup an admin credential",
	RunE: func(cmd *cobra.Command, args []string) error {
		conf := setupConf(cmd)
		adb := conf.ConnectAuthDatabase()

		userEmail, _ := cmd.Flags().GetString("email")
		userFullName, _ := cmd.Flags().GetString("full-name")

		authService := auth.NewDBAuthService(adb, crypt.NewSecretStore(conf.GetAuthEncryptionSecret()))
		user := &model.User{
			Email:    userEmail,
			FullName: userFullName,
		}
		err := authService.CreateUser(user)
		if err != nil {
			panic(err)
		}

		role := &model.Role{
			DisplayName: "Admin",
		}

		err = authService.CreateRole(role)
		if err != nil {
			panic(err)
		}
		policies := []*model.Policy{
			{
				Permission: string(permissions.ManageRepos),
				Arn:        "arn:treeverse:repos:::*",
			},
			{
				Permission: string(permissions.ReadRepo),
				Arn:        "arn:treeverse:repos:::*",
			},
			{
				Permission: string(permissions.WriteRepo),
				Arn:        "arn:treeverse:repos:::*",
			},
		}
		for _, policy := range policies {
			err = authService.AssignPolicyToRole(role.Id, policy)
			if err != nil {
				panic(err)
			}
		}

		err = authService.AssignRoleToUser(role.Id, user.Id)
		if err != nil {
			panic(err)
		}

		creds, err := authService.CreateUserCredentials(user)
		if err != nil {
			panic(err)
		}

		ctx, cancelFn := context.WithCancel(context.Background())
		stats := getStats(conf, userEmail)
		go stats.Run(ctx)
		stats.Collect("global", "init")

		fmt.Printf("credentials:\naccess key id: %s\naccess secret key: %s\n", creds.AccessKeyId, creds.AccessSecretKey)

		cancelFn()
		<-stats.Done()
		return nil
	},
}

var runCmd = &cobra.Command{
	Use:   "run",
	Short: "run a LakeFS instance",
	RunE: func(cmd *cobra.Command, args []string) error {
		conf := setupConf(cmd)
		mdb := conf.ConnectMetadataDatabase()
		adb := conf.ConnectAuthDatabase()
		migrator := db.NewDatabaseMigrator().
			AddDB(db.SchemaMetadata, mdb).
			AddDB(db.SchemaAuth, adb)

		// init index
		meta := index.NewDBIndex(mdb)

		// init mpu manager
		mpu := index.NewDBMultipartManager(store.NewDBStore(mdb))

		// init block store
		blockStore := conf.BuildBlockAdapter()

		// init authentication
		authService := auth.NewDBAuthService(adb, crypt.NewSecretStore(conf.GetAuthEncryptionSecret()))

		ctx, cancelFn := context.WithCancel(context.Background())
		stats := getStats(conf, GetInstallationID(authService))

		// start API server
<<<<<<< HEAD
		apiServer := api.NewServer(meta, mpu, blockStore, authService, migrator)
=======
		apiServer := api.NewServer(meta, mpu, blockStore, authService, stats)
>>>>>>> 8e941dc3
		go func() {
			panic(apiServer.Serve(conf.GetAPIListenAddress()))
		}()

		// init gateway server
		gatewayServer := gateway.NewServer(
			conf.GetS3GatewayRegion(),
			meta,
			blockStore,
			authService,
			mpu,
			conf.GetS3GatewayListenAddress(),
			conf.GetS3GatewayDomainName(),
			stats,
		)

		go stats.Run(ctx)
		stats.Collect("global", "run")

		panic(gatewayServer.Listen())
		// TODO: gracefully stop API And gateway servers to ensure we also drain stats
		cancelFn()
		<-stats.Done()
		return nil
	},
}

var treeCmd = &cobra.Command{
	Use:   "tree",
	Short: "dump the entire filesystem tree for the given repository and branch to stdout",
	RunE: func(cmd *cobra.Command, args []string) error {
		conf := setupConf(cmd)
		repo, _ := cmd.Flags().GetString("repo")
		branch, _ := cmd.Flags().GetString("branch")
		mdb := conf.ConnectMetadataDatabase()
		meta := index.NewDBIndex(mdb)

		err := meta.Tree(repo, branch)
		if err != nil {
			panic(err)
		}
		return nil
	},
}

var setupdbCmd = &cobra.Command{
	Use:   "setupdb",
	Short: "run schema and data migrations on a fresh database",
	RunE: func(cmd *cobra.Command, args []string) error {
		conf := setupConf(cmd)
		migrator := db.NewDatabaseMigrator().
			AddDB(db.SchemaMetadata, conf.ConnectMetadataDatabase()).
			AddDB(db.SchemaAuth, conf.ConnectAuthDatabase())
		err := migrator.Migrate()
		if err != nil {
			panic(err)
		}

		return nil
	},
}

var rootCmd = &cobra.Command{
	Use:     "lakefs [sub-command]",
	Short:   "lakefs is a data lake management platform",
	Version: config.Version,
}

func init() {
	rootCmd.PersistentFlags().StringP("config", "c", "", "configuration file path")

	treeCmd.Flags().StringP("repo", "r", "", "repository to list")
	treeCmd.Flags().StringP("branch", "b", "", "branch to list")
	_ = treeCmd.MarkFlagRequired("repo")
	_ = treeCmd.MarkFlagRequired("branch")

	initCmd.Flags().String("email", "", "E-mail of the user to generate")
	initCmd.Flags().String("full-name", "", "Full name of the user to generate")
	_ = initCmd.MarkFlagRequired("email")
	_ = initCmd.MarkFlagRequired("full-name")

	rootCmd.AddCommand(treeCmd)
	rootCmd.AddCommand(runCmd)
	rootCmd.AddCommand(initCmd)
	rootCmd.AddCommand(setupdbCmd)
}

func main() {
	if err := rootCmd.Execute(); err != nil {
		fmt.Println(err)
		os.Exit(1)
	}
}<|MERGE_RESOLUTION|>--- conflicted
+++ resolved
@@ -7,22 +7,17 @@
 	"time"
 
 	"github.com/google/uuid"
-
-	"github.com/treeverse/lakefs/stats"
-
-	"github.com/treeverse/lakefs/auth/crypt"
-
-	"github.com/treeverse/lakefs/db"
-
 	"github.com/spf13/cobra"
 	"github.com/treeverse/lakefs/api"
 	"github.com/treeverse/lakefs/auth"
+	"github.com/treeverse/lakefs/auth/crypt"
 	"github.com/treeverse/lakefs/auth/model"
 	"github.com/treeverse/lakefs/config"
+	"github.com/treeverse/lakefs/db"
 	"github.com/treeverse/lakefs/gateway"
 	"github.com/treeverse/lakefs/index"
 	"github.com/treeverse/lakefs/index/store"
-	"github.com/treeverse/lakefs/permissions"
+	"github.com/treeverse/lakefs/stats"
 )
 
 const DefaultInstallationID = "anon@example.com"
@@ -71,46 +66,7 @@
 			Email:    userEmail,
 			FullName: userFullName,
 		}
-		err := authService.CreateUser(user)
-		if err != nil {
-			panic(err)
-		}
-
-		role := &model.Role{
-			DisplayName: "Admin",
-		}
-
-		err = authService.CreateRole(role)
-		if err != nil {
-			panic(err)
-		}
-		policies := []*model.Policy{
-			{
-				Permission: string(permissions.ManageRepos),
-				Arn:        "arn:treeverse:repos:::*",
-			},
-			{
-				Permission: string(permissions.ReadRepo),
-				Arn:        "arn:treeverse:repos:::*",
-			},
-			{
-				Permission: string(permissions.WriteRepo),
-				Arn:        "arn:treeverse:repos:::*",
-			},
-		}
-		for _, policy := range policies {
-			err = authService.AssignPolicyToRole(role.Id, policy)
-			if err != nil {
-				panic(err)
-			}
-		}
-
-		err = authService.AssignRoleToUser(role.Id, user.Id)
-		if err != nil {
-			panic(err)
-		}
-
-		creds, err := authService.CreateUserCredentials(user)
+		creds, err := api.SetupAdminUser(authService, user)
 		if err != nil {
 			panic(err)
 		}
@@ -155,11 +111,7 @@
 		stats := getStats(conf, GetInstallationID(authService))
 
 		// start API server
-<<<<<<< HEAD
-		apiServer := api.NewServer(meta, mpu, blockStore, authService, migrator)
-=======
-		apiServer := api.NewServer(meta, mpu, blockStore, authService, stats)
->>>>>>> 8e941dc3
+		apiServer := api.NewServer(meta, mpu, blockStore, authService, stats, migrator)
 		go func() {
 			panic(apiServer.Serve(conf.GetAPIListenAddress()))
 		}()
