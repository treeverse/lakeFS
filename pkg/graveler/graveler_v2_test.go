--- conflicted
+++ resolved
@@ -382,8 +382,6 @@
 		require.True(t, errors.Is(err, graveler.ErrDirtyBranch))
 		require.Equal(t, "", val.String())
 	})
-<<<<<<< HEAD
-
 }
 
 func TestGravelerCommit(t *testing.T) {
@@ -498,6 +496,4 @@
 		require.True(t, errors.Is(err, graveler.ErrTooManyTries))
 		require.Equal(t, val, graveler.CommitID(""))
 	})
-=======
->>>>>>> 0db8114e
 }