--- conflicted
+++ resolved
@@ -189,12 +189,9 @@
 	v, exists := s.Values[st.String()][key.String()]
 	if !exists {
 		v = nil
-<<<<<<< HEAD
-=======
 	} else if v == nil {
 		// Tombstone
 		v = new(graveler.Value)
->>>>>>> 9f6e750a
 	}
 	val, err := updateFunc(v)
 	if err != nil {
