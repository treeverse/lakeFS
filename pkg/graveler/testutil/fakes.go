--- conflicted
+++ resolved
@@ -428,17 +428,12 @@
 	return m.addressTokenIter, nil
 }
 
-<<<<<<< HEAD
-func (m *RefsFake) DeleteExpiredAddressTokens(ctx context.Context, repository *graveler.RepositoryRecord) error {
-	return nil
-}
-
-func (m *RefsFake) IsTokenExpired(token *graveler.LinkAddressData) error {
-	return nil
-=======
 func (m *RefsFake) IsTokenExpired(token *graveler.LinkAddressData) (bool, error) {
 	return false, nil
->>>>>>> d855a0c4
+}
+
+func (m *RefsFake) DeleteExpiredAddressTokens(ctx context.Context, repository *graveler.RepositoryRecord) error {
+	return nil
 }
 
 type diffIter struct {
