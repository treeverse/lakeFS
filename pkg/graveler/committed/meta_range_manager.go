package committed

import (
	"bytes"
	"context"
	"errors"
	"fmt"

	"github.com/treeverse/lakefs/pkg/graveler"
)

type Params struct {
	// MinRangeSizeBytes is the smallest size for splitting a range partition as a result
	// of adding a record.  Smaller ranges are still possible due to re-using an existing
	MinRangeSizeBytes uint64
	// MaxRangeSizeBytes is the largest size of a range partition.  In practice the range
	// is split only after an additional record.
	MaxRangeSizeBytes uint64
	// RangeSizeEntriesRaggedness allows raggedness in splitting range partitions.  It is
	// the expected number of records after MinRangeSizeBytes at which to split the range
	// -- ranges are split at the first key with hash divisible by this raggedness.
	RangeSizeEntriesRaggedness float64
	// MaxUploaders is the maximal number of uploaders to use in a single metarange writer.
	MaxUploaders int
}

type metaRangeManager struct {
	params       Params
	metaManager  RangeManager // For metaranges
	rangeManager RangeManager // For ranges
	storageID    graveler.StorageID
}

var ErrNeedBatchClosers = errors.New("need at least 1 batch uploaded")

func NewMetaRangeManager(params Params, metaManager, rangeManager RangeManager, storageID graveler.StorageID) (MetaRangeManager, error) {
	if params.MaxUploaders < 1 {
		return nil, fmt.Errorf("only %d async closers: %w", params.MaxUploaders, ErrNeedBatchClosers)
	}
	return &metaRangeManager{
		params:       params,
		metaManager:  metaManager,
		rangeManager: rangeManager,
		storageID:    storageID,
	}, nil
}

func (m *metaRangeManager) Exists(ctx context.Context, ns graveler.StorageNamespace, id graveler.MetaRangeID) (bool, error) {
	return m.metaManager.Exists(ctx, Namespace(ns), ID(id))
}

// GetValue finds the matching graveler.ValueRecord in the MetaRange with the rangeID
func (m *metaRangeManager) GetValue(ctx context.Context, ns graveler.StorageNamespace, id graveler.MetaRangeID, key graveler.Key) (*graveler.ValueRecord, error) {
	// Fetch range containing key.
	rng, err := m.GetRangeByKey(ctx, ns, id, key)
	if err != nil {
		return nil, err
	}

	r, err := m.rangeManager.GetValue(ctx, Namespace(ns), rng.ID, Key(key))
	if err != nil {
		return nil, fmt.Errorf("get value in range %s of %s for %s: %w", rng.ID, id, key, err)
	}
	value, err := UnmarshalValue(r.Value)
	if err != nil {
		return nil, err
	}
	return &graveler.ValueRecord{
		Key:   key,
		Value: value,
	}, nil
}

func (m *metaRangeManager) GetRangeByKey(ctx context.Context, ns graveler.StorageNamespace, id graveler.MetaRangeID, key graveler.Key) (*Range, error) {
	v, err := m.metaManager.GetValueGE(ctx, Namespace(ns), ID(id), Key(key))
	if errors.Is(err, ErrNotFound) {
		return nil, err
	}
	if err != nil {
		return nil, fmt.Errorf("find range in %s: %w", id, err)
	}

	gv, err := UnmarshalValue(v.Value)
	if err != nil {
		return nil, fmt.Errorf("unmarshal value for %s: %w", string(v.Key), err)
	}

	rng, err := UnmarshalRange(gv.Data)
	if err != nil {
		return nil, fmt.Errorf("unmarshal %s: %w", string(v.Key), err)
	}

	if !(bytes.Compare(rng.MinKey, key) <= 0 && bytes.Compare(key, rng.MaxKey) <= 0) {
		return nil, ErrNotFound
	}

	rng.ID = ID(gv.Identity)
	return &rng, nil
}

func (m *metaRangeManager) NewWriter(ctx context.Context, ns graveler.StorageNamespace, metadata graveler.Metadata) MetaRangeWriter {
	return NewGeneralMetaRangeWriter(ctx, m.rangeManager, m.metaManager, &m.params, StorageID(m.storageID), Namespace(ns), metadata)
}

<<<<<<< HEAD
func (m *metaRangeManager) NewMetaRangeIterator(ctx context.Context, ns graveler.StorageNamespace, id graveler.MetaRangeID) (Iterator, error) {
	if id == "" {
		return NewEmptyIterator(), nil
	}
	rangesIt, err := m.metaManager.NewRangeIterator(ctx, Namespace(ns), ID(id))
=======
func (m *metaRangeManager) NewMetaRangeIterator(ctx context.Context, storageID graveler.StorageID, ns graveler.StorageNamespace, metaRangeID graveler.MetaRangeID) (Iterator, error) {
	if metaRangeID == "" {
		return NewEmptyIterator(), nil
	}
	rangesIt, err := m.metaManager.NewRangeIterator(ctx, StorageID(storageID), Namespace(ns), ID(metaRangeID))
>>>>>>> 9115d3b1
	if err != nil {
		return nil, fmt.Errorf("manage metarange %s: %w", metaRangeID, err)
	}
	return NewIterator(ctx, m.rangeManager, StorageID(storageID), Namespace(ns), rangesIt), nil
}

func (m *metaRangeManager) GetMetaRangeURI(ctx context.Context, ns graveler.StorageNamespace, id graveler.MetaRangeID) (string, error) {
	return m.metaManager.GetURI(ctx, Namespace(ns), ID(id))
}

func (m *metaRangeManager) GetRangeURI(ctx context.Context, ns graveler.StorageNamespace, id graveler.RangeID) (string, error) {
	return m.rangeManager.GetURI(ctx, Namespace(ns), ID(id))
}<|MERGE_RESOLUTION|>--- conflicted
+++ resolved
@@ -102,23 +102,15 @@
 	return NewGeneralMetaRangeWriter(ctx, m.rangeManager, m.metaManager, &m.params, StorageID(m.storageID), Namespace(ns), metadata)
 }
 
-<<<<<<< HEAD
-func (m *metaRangeManager) NewMetaRangeIterator(ctx context.Context, ns graveler.StorageNamespace, id graveler.MetaRangeID) (Iterator, error) {
-	if id == "" {
-		return NewEmptyIterator(), nil
-	}
-	rangesIt, err := m.metaManager.NewRangeIterator(ctx, Namespace(ns), ID(id))
-=======
-func (m *metaRangeManager) NewMetaRangeIterator(ctx context.Context, storageID graveler.StorageID, ns graveler.StorageNamespace, metaRangeID graveler.MetaRangeID) (Iterator, error) {
+func (m *metaRangeManager) NewMetaRangeIterator(ctx context.Context, ns graveler.StorageNamespace, metaRangeID graveler.MetaRangeID) (Iterator, error) {
 	if metaRangeID == "" {
 		return NewEmptyIterator(), nil
 	}
-	rangesIt, err := m.metaManager.NewRangeIterator(ctx, StorageID(storageID), Namespace(ns), ID(metaRangeID))
->>>>>>> 9115d3b1
+	rangesIt, err := m.metaManager.NewRangeIterator(ctx, Namespace(ns), ID(metaRangeID))
 	if err != nil {
 		return nil, fmt.Errorf("manage metarange %s: %w", metaRangeID, err)
 	}
-	return NewIterator(ctx, m.rangeManager, StorageID(storageID), Namespace(ns), rangesIt), nil
+	return NewIterator(ctx, m.rangeManager, StorageID(m.storageID), Namespace(ns), rangesIt), nil
 }
 
 func (m *metaRangeManager) GetMetaRangeURI(ctx context.Context, ns graveler.StorageNamespace, id graveler.MetaRangeID) (string, error) {
