--- conflicted
+++ resolved
@@ -249,35 +249,19 @@
 }
 
 func (m *KVManager) Log(ctx context.Context, repositoryID graveler.RepositoryID, from graveler.CommitID) (graveler.CommitIterator, error) {
-<<<<<<< HEAD
-=======
-	// TODO: temporary "implementation" due to dependency in GetRepository
->>>>>>> e7f9f9de
-	_, err := m.GetRepository(ctx, repositoryID)
-	if err != nil {
-		return nil, err
-	}
-<<<<<<< HEAD
+	_, err := m.GetRepository(ctx, repositoryID)
+	if err != nil {
+		return nil, err
+	}
 	return NewKVCommitIterator(ctx, m.kvStore, repositoryID, from), nil
 }
 
 func (m *KVManager) ListCommits(ctx context.Context, repositoryID graveler.RepositoryID) (graveler.CommitIterator, error) {
-=======
-	return NewCommitIterator(ctx, m.db.db, repositoryID, from), nil
-}
-
-func (m *KVManager) ListCommits(ctx context.Context, repositoryID graveler.RepositoryID) (graveler.CommitIterator, error) {
-	// TODO: temporary "implementation" due to dependency in GetRepository
->>>>>>> e7f9f9de
-	_, err := m.GetRepository(ctx, repositoryID)
-	if err != nil {
-		return nil, err
-	}
-<<<<<<< HEAD
+	_, err := m.GetRepository(ctx, repositoryID)
+	if err != nil {
+		return nil, err
+	}
 	return NewKVOrderedCommitIterator(ctx, &m.kvStore, repositoryID)
-=======
-	return NewOrderedCommitIterator(ctx, m.db.db, repositoryID, IteratorPrefetchSize), nil
->>>>>>> e7f9f9de
 }
 
 func (m *KVManager) FillGenerations(ctx context.Context, repositoryID graveler.RepositoryID) error {
