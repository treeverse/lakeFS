package ref

import (
	"context"
	"encoding/json"
	"errors"
	"fmt"
	"io"
	"sync"
	"time"

<<<<<<< HEAD
	"github.com/treeverse/lakefs/pkg/kv"

=======
	"github.com/georgysavva/scany/pgxscan"
	"github.com/hashicorp/go-multierror"
	"github.com/jackc/pgx/v4/pgxpool"
>>>>>>> e7f9f9de
	"github.com/lib/pq"
	"github.com/treeverse/lakefs/pkg/batch"
	"github.com/treeverse/lakefs/pkg/db"
	"github.com/treeverse/lakefs/pkg/graveler"
	"github.com/treeverse/lakefs/pkg/ident"
	"github.com/treeverse/lakefs/pkg/kv"
	kvpg "github.com/treeverse/lakefs/pkg/kv/postgres"
	"github.com/treeverse/lakefs/pkg/version"
	"google.golang.org/protobuf/proto"
)

const (
	packageName      = "ref"
	jobWorkers       = 10
	migrateQueueSize = 100
)

//nolint:gochecknoinits
func init() {
	kvpg.RegisterMigrate(packageName, Migrate, []string{"graveler_repositories"})
}

var encoder kv.SafeEncoder

type DBManager struct {
	db              db.Database
	addressProvider ident.AddressProvider
	batchExecutor   batch.Batcher
}

func NewPGRefManager(executor batch.Batcher, db db.Database, addressProvider ident.AddressProvider) *DBManager {
	return &DBManager{
		db:              db,
		addressProvider: addressProvider,
		batchExecutor:   executor,
	}
}

func (m *DBManager) GetRepository(ctx context.Context, repositoryID graveler.RepositoryID) (*graveler.Repository, error) {
	key := fmt.Sprintf("GetRepository:%s", repositoryID)
	repository, err := m.batchExecutor.BatchFor(key, MaxBatchDelay, batch.BatchFn(func() (interface{}, error) {
		return m.db.Transact(ctx, func(tx db.Tx) (interface{}, error) {
			repository := &graveler.Repository{}
			err := tx.Get(repository,
				`SELECT storage_namespace, creation_date, default_branch FROM graveler_repositories WHERE id = $1`,
				repositoryID)
			if err != nil {
				return nil, err
			}
			return repository, nil
		}, db.ReadOnly())
	}))
	if errors.Is(err, db.ErrNotFound) {
		return nil, graveler.ErrRepositoryNotFound
	}
	if err != nil {
		return nil, err
	}
	return repository.(*graveler.Repository), nil
}

func (m *DBManager) createBareRepository(tx db.Tx, repositoryID graveler.RepositoryID, repository graveler.Repository) error {
	_, err := tx.Exec(
		`INSERT INTO graveler_repositories (id, storage_namespace, creation_date, default_branch) VALUES ($1, $2, $3, $4)`,
		repositoryID, repository.StorageNamespace, repository.CreationDate, repository.DefaultBranchID)
	if errors.Is(err, db.ErrAlreadyExists) {
		return graveler.ErrNotUnique
	}
	return nil
}

func (m *DBManager) CreateRepository(ctx context.Context, repositoryID graveler.RepositoryID, repository graveler.Repository, token graveler.StagingToken) error {
	firstCommit := graveler.NewCommit()
	firstCommit.Message = graveler.FirstCommitMsg
	firstCommit.Generation = 1
	commitID := m.addressProvider.ContentAddress(firstCommit)

	_, err := m.db.Transact(ctx, func(tx db.Tx) (interface{}, error) {
		// create an bare repository first
		err := m.createBareRepository(tx, repositoryID, repository)
		if err != nil {
			return nil, err
		}

		// Create the default branch with its staging token
		_, err = tx.Exec(`
				INSERT INTO graveler_branches (repository_id, id, staging_token, commit_id)
				VALUES ($1, $2, $3, $4)`,
			repositoryID, repository.DefaultBranchID, token, commitID)

		if err != nil {
			if errors.Is(err, db.ErrAlreadyExists) {
				return nil, graveler.ErrNotUnique
			}
			return nil, err
		}

		// Add a first empty commit to allow branching off the default branch immediately after repository creation
		return nil, m.addCommit(tx, repositoryID, commitID, firstCommit)
	})
	return err
}

func (m *DBManager) CreateBareRepository(ctx context.Context, repositoryID graveler.RepositoryID, repository graveler.Repository) error {
	_, err := m.db.Transact(ctx, func(tx db.Tx) (interface{}, error) {
		return nil, m.createBareRepository(tx, repositoryID, repository)
	})
	return err
}

func (m *DBManager) ListRepositories(ctx context.Context) (graveler.RepositoryIterator, error) {
	return NewDBRepositoryIterator(ctx, m.db, IteratorPrefetchSize), nil
}

func (m *DBManager) DeleteRepository(ctx context.Context, repositoryID graveler.RepositoryID) error {
	_, err := m.db.Transact(ctx, func(tx db.Tx) (interface{}, error) {
		var err error
		_, err = tx.Exec(`DELETE FROM graveler_branches WHERE repository_id = $1`, repositoryID)
		if err != nil {
			return nil, err
		}
		_, err = tx.Exec(`DELETE FROM graveler_tags WHERE repository_id = $1`, repositoryID)
		if err != nil {
			return nil, err
		}
		_, err = tx.Exec(`DELETE FROM graveler_commits WHERE repository_id = $1`, repositoryID)
		if err != nil {
			return nil, err
		}
		r, err := tx.Exec(`DELETE FROM graveler_repositories WHERE id = $1`, repositoryID)
		if err != nil {
			return nil, err
		}
		if r.RowsAffected() == 0 {
			return nil, db.ErrNotFound
		}
		return nil, nil
	})
	if errors.Is(err, db.ErrNotFound) {
		return graveler.ErrRepositoryNotFound
	}
	return err
}

func (m *DBManager) ParseRef(ref graveler.Ref) (graveler.RawRef, error) {
	return ParseRef(ref)
}

func (m *DBManager) ResolveRawRef(ctx context.Context, repositoryID graveler.RepositoryID, raw graveler.RawRef) (*graveler.ResolvedRef, error) {
	return ResolveRawRef(ctx, m, m.addressProvider, repositoryID, raw)
}

func (m *DBManager) GetBranch(ctx context.Context, repositoryID graveler.RepositoryID, branchID graveler.BranchID) (*graveler.Branch, error) {
	key := fmt.Sprintf("GetBranch:%s:%s", repositoryID, branchID)
	branch, err := m.batchExecutor.BatchFor(key, MaxBatchDelay, batch.BatchFn(func() (interface{}, error) {
		return m.db.Transact(ctx, func(tx db.Tx) (interface{}, error) {
			var rec branchRecord
			err := tx.Get(&rec, `SELECT commit_id, staging_token FROM graveler_branches WHERE repository_id = $1 AND id = $2`,
				repositoryID, branchID)
			if err != nil {
				return nil, err
			}
			return &graveler.Branch{
				CommitID:     rec.CommitID,
				StagingToken: rec.StagingToken,
			}, nil
		}, db.ReadOnly())
	}))
	if errors.Is(err, db.ErrNotFound) {
		return nil, graveler.ErrBranchNotFound
	}
	if err != nil {
		return nil, err
	}
	return branch.(*graveler.Branch), nil
}

func (m *DBManager) CreateBranch(ctx context.Context, repositoryID graveler.RepositoryID, branchID graveler.BranchID, branch graveler.Branch) error {
	_, err := m.db.Transact(ctx, func(tx db.Tx) (interface{}, error) {
		_, err := tx.Exec(`
			INSERT INTO graveler_branches (repository_id, id, staging_token, commit_id)
			VALUES ($1, $2, $3, $4)`,
			repositoryID, branchID, branch.StagingToken, branch.CommitID)
		return nil, err
	})
	if errors.Is(err, db.ErrAlreadyExists) {
		return graveler.ErrBranchExists
	}
	return err
}

func (m *DBManager) SetBranch(ctx context.Context, repositoryID graveler.RepositoryID, branchID graveler.BranchID, branch graveler.Branch) error {
	_, err := m.db.Transact(ctx, func(tx db.Tx) (interface{}, error) {
		_, err := tx.Exec(`
			INSERT INTO graveler_branches (repository_id, id, staging_token, commit_id)
			VALUES ($1, $2, $3, $4)
				ON CONFLICT (repository_id, id)
				DO UPDATE SET staging_token = $3, commit_id = $4`,
			repositoryID, branchID, branch.StagingToken, branch.CommitID)
		return nil, err
	})
	return err
}

func (m *DBManager) DeleteBranch(ctx context.Context, repositoryID graveler.RepositoryID, branchID graveler.BranchID) error {
	_, err := m.db.Transact(ctx, func(tx db.Tx) (interface{}, error) {
		r, err := tx.Exec(
			`DELETE FROM graveler_branches WHERE repository_id = $1 AND id = $2`,
			repositoryID, branchID)
		if err != nil {
			return nil, err
		}
		if r.RowsAffected() == 0 {
			return nil, graveler.ErrNotFound
		}
		return nil, nil
	})
	if errors.Is(err, db.ErrNotFound) {
		return graveler.ErrBranchNotFound
	}
	return err
}

func (m *DBManager) ListBranches(ctx context.Context, repositoryID graveler.RepositoryID) (graveler.BranchIterator, error) {
	_, err := m.GetRepository(ctx, repositoryID)
	if err != nil {
		return nil, err
	}
	return NewBranchIterator(ctx, m.db, repositoryID, IteratorPrefetchSize), nil
}

func (m *DBManager) GetTag(ctx context.Context, repositoryID graveler.RepositoryID, tagID graveler.TagID) (*graveler.CommitID, error) {
	key := fmt.Sprintf("GetTag:%s:%s", repositoryID, tagID)
	commitID, err := m.batchExecutor.BatchFor(key, MaxBatchDelay, batch.BatchFn(func() (interface{}, error) {
		return m.db.Transact(ctx, func(tx db.Tx) (interface{}, error) {
			var commitID graveler.CommitID
			err := tx.Get(&commitID, `SELECT commit_id FROM graveler_tags WHERE repository_id = $1 AND id = $2`,
				repositoryID, tagID)
			if err != nil {
				return nil, err
			}
			return &commitID, nil
		}, db.ReadOnly())
	}))
	if errors.Is(err, db.ErrNotFound) {
		return nil, graveler.ErrTagNotFound
	}
	if err != nil {
		return nil, err
	}
	return commitID.(*graveler.CommitID), nil
}

func (m *DBManager) CreateTag(ctx context.Context, repositoryID graveler.RepositoryID, tagID graveler.TagID, commitID graveler.CommitID) error {
	_, err := m.db.Transact(ctx, func(tx db.Tx) (interface{}, error) {
		res, err := tx.Exec(`INSERT INTO graveler_tags (repository_id, id, commit_id) VALUES ($1, $2, $3)
			ON CONFLICT DO NOTHING`,
			repositoryID, tagID, commitID)
		if err != nil {
			return nil, err
		}
		if res.RowsAffected() == 0 {
			return nil, graveler.ErrTagAlreadyExists
		}
		return nil, nil
	})
	return err
}

func (m *DBManager) DeleteTag(ctx context.Context, repositoryID graveler.RepositoryID, tagID graveler.TagID) error {
	_, err := m.db.Transact(ctx, func(tx db.Tx) (interface{}, error) {
		r, err := tx.Exec(
			`DELETE FROM graveler_tags WHERE repository_id = $1 AND id = $2`,
			repositoryID, tagID)
		if err != nil {
			return nil, err
		}
		if r.RowsAffected() == 0 {
			return nil, graveler.ErrNotFound
		}
		return nil, nil
	})
	if errors.Is(err, db.ErrNotFound) {
		return graveler.ErrTagNotFound
	}
	return err
}

func (m *DBManager) ListTags(ctx context.Context, repositoryID graveler.RepositoryID) (graveler.TagIterator, error) {
	_, err := m.GetRepository(ctx, repositoryID)
	if err != nil {
		return nil, err
	}
	return NewDBTagIterator(ctx, m.db, repositoryID, IteratorPrefetchSize)
}

func (m *DBManager) GetCommitByPrefix(ctx context.Context, repositoryID graveler.RepositoryID, prefix graveler.CommitID) (*graveler.Commit, error) {
	key := fmt.Sprintf("GetCommitByPrefix:%s:%s", repositoryID, prefix)

	commit, err := m.batchExecutor.BatchFor(key, MaxBatchDelay, batch.BatchFn(func() (interface{}, error) {
		return m.db.Transact(ctx, func(tx db.Tx) (interface{}, error) {
			records := make([]*commitRecord, 0)
			// LIMIT 2 is used to test if a truncated commit ID resolves to *one* commit.
			// if we get 2 results that start with the truncated ID, that's enough to determine this prefix is not unique
			err := tx.Select(&records, `
					SELECT id, committer, message, creation_date, parents, meta_range_id, metadata, version, generation
					FROM graveler_commits
					WHERE repository_id = $1 AND id LIKE $2 || '%'
					LIMIT 2`,
				repositoryID, prefix)
			if errors.Is(err, db.ErrNotFound) {
				return nil, graveler.ErrNotFound
			}
			if err != nil {
				return nil, err
			}
			if len(records) == 0 {
				return "", graveler.ErrNotFound
			}
			if len(records) > 1 {
				return "", graveler.ErrRefAmbiguous // more than 1 commit starts with the ID prefix
			}
			return records[0].toGravelerCommit(), nil
		}, db.ReadOnly())
	}))
	if errors.Is(err, db.ErrNotFound) {
		return nil, graveler.ErrCommitNotFound
	}
	if err != nil {
		return nil, err
	}
	return commit.(*graveler.Commit), nil
}

func (m *DBManager) GetCommit(ctx context.Context, repositoryID graveler.RepositoryID, commitID graveler.CommitID) (*graveler.Commit, error) {
	key := fmt.Sprintf("GetCommit:%s:%s", repositoryID, commitID)
	commit, err := m.batchExecutor.BatchFor(key, MaxBatchDelay, batch.BatchFn(func() (interface{}, error) {
		return m.db.Transact(ctx, func(tx db.Tx) (interface{}, error) {
			var rec commitRecord
			err := tx.Get(&rec, `
					SELECT committer, message, creation_date, parents, meta_range_id, metadata, version, generation
					FROM graveler_commits WHERE repository_id = $1 AND id = $2`,
				repositoryID, commitID)
			if err != nil {
				return nil, err
			}
			return rec.toGravelerCommit(), nil
		}, db.ReadOnly())
	}))
	if errors.Is(err, db.ErrNotFound) {
		return nil, graveler.ErrCommitNotFound
	}
	if err != nil {
		return nil, err
	}
	return commit.(*graveler.Commit), nil
}

func (m *DBManager) AddCommit(ctx context.Context, repositoryID graveler.RepositoryID, commit graveler.Commit) (graveler.CommitID, error) {
	commitID := m.addressProvider.ContentAddress(commit)
	_, err := m.db.Transact(ctx, func(tx db.Tx) (interface{}, error) {
		return nil, m.addCommit(tx, repositoryID, commitID, commit)
	})
	if err != nil {
		return "", err
	}
	return graveler.CommitID(commitID), err
}

func (m *DBManager) addCommit(tx db.Tx, repositoryID graveler.RepositoryID, commitID string, commit graveler.Commit) error {
	// convert parents to slice of strings
	var parents []string
	for _, parent := range commit.Parents {
		parents = append(parents, string(parent))
	}

	// commits are written based on their content hash, if we insert the same ID again,
	// it will necessarily have the same attributes as the existing one, so no need to overwrite it
	_, err := tx.Exec(`
				INSERT INTO graveler_commits 
				(repository_id, id, committer, message, creation_date, parents, meta_range_id, metadata, version, generation)
				VALUES ($1, $2, $3, $4, $5, $6, $7, $8, $9, $10)
				ON CONFLICT DO NOTHING`,
		repositoryID, commitID, commit.Committer, commit.Message,
		commit.CreationDate.UTC(), parents, commit.MetaRangeID, commit.Metadata, commit.Version, commit.Generation)

	return err
}

func (m *DBManager) updateCommitGeneration(tx db.Tx, repositoryID graveler.RepositoryID, nodes map[graveler.CommitID]*CommitNode) error {
	for len(nodes) != 0 {
		command := `WITH updated(id, generation) AS (VALUES `
		var updatingRows int
		for commitID, node := range nodes {
			if updatingRows != 0 {
				command += ","
			}
			command += fmt.Sprintf(`(%s, %d)`, pq.QuoteLiteral(string(commitID)), node.generation)

			delete(nodes, commitID)
			updatingRows += 1
			if updatingRows == BatchUpdateSQLSize {
				break
			}
		}
		command += `) UPDATE graveler_commits SET generation = updated.generation FROM updated WHERE (graveler_commits.id=updated.id AND graveler_commits.repository_id=$1)`
		_, err := tx.Exec(command, repositoryID)
		if err != nil {
			return err
		}
	}
	return nil
}

func (m *DBManager) FindMergeBase(ctx context.Context, repositoryID graveler.RepositoryID, commitIDs ...graveler.CommitID) (*graveler.Commit, error) {
	const allowedCommitsToCompare = 2
	if len(commitIDs) != allowedCommitsToCompare {
		return nil, graveler.ErrInvalidMergeBase
	}
	return FindMergeBase(ctx, m, repositoryID, commitIDs[0], commitIDs[1])
}

func (m *DBManager) Log(ctx context.Context, repositoryID graveler.RepositoryID, from graveler.CommitID) (graveler.CommitIterator, error) {
	_, err := m.GetRepository(ctx, repositoryID)
	if err != nil {
		return nil, err
	}
	return NewDBCommitIterator(ctx, m.db, repositoryID, from)
}

func (m *DBManager) ListCommits(ctx context.Context, repositoryID graveler.RepositoryID) (graveler.CommitIterator, error) {
	_, err := m.GetRepository(ctx, repositoryID)
	if err != nil {
		return nil, err
	}
	return NewDBOrderedCommitIterator(ctx, m.db, repositoryID, IteratorPrefetchSize)
}

func (m *DBManager) FillGenerations(ctx context.Context, repositoryID graveler.RepositoryID) error {
	// update commitNodes' generation in nodes "tree" using BFS algorithm.
	// using a queue implementation
	// adding a node to the queue only after all of its parents were visited in order to avoid redundant visits of nodesCommitIDs
	nodes, err := m.createCommitIDsMap(ctx, repositoryID)
	if err != nil {
		return err
	}
	rootsCommitIDs := m.getRootNodes(nodes)
	m.mapCommitNodesToChildren(nodes)
	m.addGenerationToNodes(nodes, rootsCommitIDs)
	_, err = m.db.Transact(ctx, func(tx db.Tx) (interface{}, error) {
		return nil, m.updateCommitGeneration(tx, repositoryID, nodes)
	})
	return err
}

func (m *DBManager) createCommitIDsMap(ctx context.Context, repositoryID graveler.RepositoryID) (map[graveler.CommitID]*CommitNode, error) {
	iter, err := m.ListCommits(ctx, repositoryID)
	if err != nil {
		return nil, err
	}
	defer iter.Close()

	nodes := make(map[graveler.CommitID]*CommitNode)
	for iter.Next() {
		commit := iter.Value()
		parentsToVisit := map[graveler.CommitID]struct{}{}
		for _, parentID := range commit.Parents {
			parentsToVisit[parentID] = struct{}{}
		}

		nodes[commit.CommitID] = &CommitNode{parentsToVisit: parentsToVisit}
	}
	if err := iter.Err(); err != nil {
		return nil, err
	}
	return nodes, nil
}

func (m *DBManager) getRootNodes(nodes map[graveler.CommitID]*CommitNode) []graveler.CommitID {
	var rootsCommitIDs []graveler.CommitID
	for commitID, node := range nodes {
		if len(node.parentsToVisit) == 0 {
			rootsCommitIDs = append(rootsCommitIDs, commitID)
		}
	}
	return rootsCommitIDs
}

func (m *DBManager) mapCommitNodesToChildren(nodes map[graveler.CommitID]*CommitNode) {
	for commitID, commitNode := range nodes {
		// adding current node as a child to all parents in commitNode.parentsToVisit
		for parentID := range commitNode.parentsToVisit {
			nodes[parentID].children = append(nodes[parentID].children, commitID)
		}
	}
}

func (m *DBManager) addGenerationToNodes(nodes map[graveler.CommitID]*CommitNode, rootsCommitIDs []graveler.CommitID) {
	nodesCommitIDs := rootsCommitIDs
	for currentGeneration := 1; len(nodesCommitIDs) > 0; currentGeneration++ {
		var nextIterationNodes []graveler.CommitID
		for _, nodeCommitID := range nodesCommitIDs {
			currentNode := nodes[nodeCommitID]
			nodes[nodeCommitID].generation = currentGeneration
			for _, childNodeID := range currentNode.children {
				delete(nodes[childNodeID].parentsToVisit, nodeCommitID)
				if len(nodes[childNodeID].parentsToVisit) == 0 {
					nextIterationNodes = append(nextIterationNodes, childNodeID)
				}
			}
		}
		nodesCommitIDs = nextIterationNodes
	}
}

<<<<<<< HEAD
func (m *DBManager) Store() *kv.StoreMessage {
=======
// rWorker writes a repository, and all repository related entities, to fd
func rWorker(rChan <-chan *graveler.RepositoryRecord) error {
	for r := range rChan {
		pb := graveler.ProtoFromRepo(r)
		data, err := proto.Marshal(pb)
		if err != nil {
			return err
		}
		if err = encoder.Encode(kv.Entry{
			PartitionKey: []byte(graveler.RepositoriesPartition()),
			Key:          []byte(graveler.RepoPath(r.RepositoryID)),
			Value:        data,
		}); err != nil {
			return err
		}
	}
	return nil
}

func Migrate(ctx context.Context, d *pgxpool.Pool, writer io.Writer) error {
	encoder = kv.SafeEncoder{
		Je: json.NewEncoder(writer),
		Mu: sync.Mutex{},
	}
	// Create header
	if err := encoder.Encode(kv.Header{
		LakeFSVersion:   version.Version,
		PackageName:     packageName,
		DBSchemaVersion: kv.InitialMigrateVersion,
		CreatedAt:       time.Now().UTC(),
	}); err != nil {
		return err
	}

	rChan := make(chan *graveler.RepositoryRecord, migrateQueueSize)
	var g multierror.Group
	for i := 0; i < jobWorkers; i++ {
		g.Go(func() error {
			return rWorker(rChan)
		})
	}

	rows, err := d.Query(ctx, "SELECT * FROM graveler_repositories")
	if err == nil {
		defer rows.Close()
		rowScanner := pgxscan.NewRowScanner(rows)
		for rows.Next() {
			r := new(graveler.RepositoryRecord)
			err = rowScanner.Scan(r)
			if err != nil {
				break
			}

			rChan <- r
		}
	}
	close(rChan)
	workersErr := g.Wait().ErrorOrNil()
	if err != nil {
		return err
	}
	if workersErr != nil {
		return workersErr
	}
>>>>>>> e7f9f9de
	return nil
}<|MERGE_RESOLUTION|>--- conflicted
+++ resolved
@@ -9,14 +9,9 @@
 	"sync"
 	"time"
 
-<<<<<<< HEAD
-	"github.com/treeverse/lakefs/pkg/kv"
-
-=======
 	"github.com/georgysavva/scany/pgxscan"
 	"github.com/hashicorp/go-multierror"
 	"github.com/jackc/pgx/v4/pgxpool"
->>>>>>> e7f9f9de
 	"github.com/lib/pq"
 	"github.com/treeverse/lakefs/pkg/batch"
 	"github.com/treeverse/lakefs/pkg/db"
@@ -532,9 +527,6 @@
 	}
 }
 
-<<<<<<< HEAD
-func (m *DBManager) Store() *kv.StoreMessage {
-=======
 // rWorker writes a repository, and all repository related entities, to fd
 func rWorker(rChan <-chan *graveler.RepositoryRecord) error {
 	for r := range rChan {
@@ -599,6 +591,9 @@
 	if workersErr != nil {
 		return workersErr
 	}
->>>>>>> e7f9f9de
+	return nil
+}
+
+func (m *DBManager) Store() *kv.StoreMessage {
 	return nil
 }