--- conflicted
+++ resolved
@@ -119,19 +119,15 @@
 	// as long as we have something in the queue we will
 	// set it as the current value and push the current commits parents to the queue
 	ci.value = heap.Pop(&ci.queue).(*graveler.CommitRecord)
-<<<<<<< HEAD
 	parents := ci.value.Parents
 	if ci.firstParent && len(parents) > 1 {
 		parents = parents[:1]
 	}
 	for _, p := range parents {
-=======
-	for _, p := range ci.value.Parents {
 		// skip commits we already visited
 		if _, visited := ci.visit[p]; visited {
 			continue
 		}
->>>>>>> 1f9de4bf
 		rec, err := ci.getCommitRecord(p)
 		if err != nil {
 			ci.value = nil
