--- conflicted
+++ resolved
@@ -1107,7 +1107,9 @@
 	if !errors.Is(err, graveler.ErrAddressTokenExpired) {
 		t.Fatalf("SetAddressToken() err = %s, expected already exists", err)
 	}
-<<<<<<< HEAD
+	if !expired {
+		t.Fatalf("expected token expired")
+	}
 }
 
 func TestManager_DeleteExpiredAddressTokens(t *testing.T) {
@@ -1152,9 +1154,5 @@
 	}
 	if diff := deep.Equal(ts, expectedTokens); diff != nil {
 		t.Errorf("Found diff in tokens: %s", tokens)
-=======
-	if !expired {
-		t.Fatalf("expected token expired")
->>>>>>> 8dc6099a
 	}
 }