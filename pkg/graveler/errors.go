--- conflicted
+++ resolved
@@ -43,6 +43,7 @@
 	ErrTagAlreadyExists             = fmt.Errorf("tag already exists: %w", ErrNotUnique)
 	ErrAddressTokenAlreadyExists    = fmt.Errorf("address token already exists: %w", ErrNotUnique)
 	ErrAddressTokenNotFound         = fmt.Errorf("address token %w", ErrNotFound)
+	ErrAddressTokenExpired          = errors.New("address token has expired")
 	ErrDirtyBranch                  = wrapError(ErrUserVisible, "uncommitted changes (dirty branch)")
 	ErrMetaRangeNotFound            = errors.New("metarange not found")
 	ErrLockNotAcquired              = errors.New("lock not acquired")
@@ -54,11 +55,7 @@
 	ErrDeleteDefaultBranch          = wrapError(ErrUserVisible, "cannot delete repository default branch")
 	ErrCommitMetaRangeDirtyBranch   = wrapError(ErrUserVisible, "cannot use source MetaRange on a branch with uncommitted changes")
 	ErrTooManyTries                 = errors.New("too many tries")
-<<<<<<< HEAD
-	ErrAddressTokenExpired          = errors.New("address token has expired")
-=======
 	ErrSkipValueUpdate              = errors.New("skip value update")
->>>>>>> 1e3a2d1a
 )
 
 // wrappedError is an error for wrapping another error while ignoring its message.
