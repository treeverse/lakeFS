package store

import (
	"context"
	"errors"
	"fmt"
	"net/url"
	"time"

	"github.com/Azure/azure-sdk-for-go/sdk/storage/azblob/service"

	"cloud.google.com/go/storage"
	"github.com/aws/aws-sdk-go/aws/session"
	"github.com/treeverse/lakefs/pkg/block/factory"
	"github.com/treeverse/lakefs/pkg/block/params"
)

var ErrNotSupported = errors.New("no storage adapter found")

type ObjectStoreEntry struct {
	// FullKey represents the fully qualified path in the object store namespace for the given entry
	FullKey string
	// RelativeKey represents a path relative to prefix (or directory). If none specified, will be identical to FullKey
	RelativeKey string
	// Address is a full URI for the entry, including the storage namespace (i.e. s3://bucket/path/to/key)
	Address string
	// ETag represents a hash of the entry's content. Generally as hex encoded MD5,
	// but depends on the underlying object store
	ETag string
	// Mtime is the last-modified datetime of the entry
	Mtime time.Time
	// Size in bytes
	Size int64
}

type WalkOptions struct {
	// All walked items must be greater than After
	After string

	// ContinuationToken is passed to the client for efficient listing.
	// Value is Opaque to the caller.
	ContinuationToken string
}

type Mark struct {
	ContinuationToken string
	LastKey           string
	HasMore           bool
}

type Walker interface {
	Walk(ctx context.Context, storageURI *url.URL, op WalkOptions, walkFn func(e ObjectStoreEntry) error) error
	Marker() Mark
}

func (e ObjectStoreEntry) String() string {
	return fmt.Sprintf("ObjectStoreEntry: {Address:%s, RelativeKey:%s, ETag:%s, Size:%d, Mtime:%s}",
		e.Address, e.RelativeKey, e.ETag, e.Size, e.Mtime)
}

type WalkerOptions struct {
	S3EndpointURL string
	StorageURI    string
}

type WalkerWrapper struct {
	walker Walker
	uri    *url.URL
}

func NewWrapper(walker Walker, uri *url.URL) *WalkerWrapper {
	return &WalkerWrapper{
		walker: walker,
		uri:    uri,
	}
}

func (ww *WalkerWrapper) Walk(ctx context.Context, opts WalkOptions, walkFn func(e ObjectStoreEntry) error) error {
	return ww.walker.Walk(ctx, ww.uri, opts, walkFn)
}

func (ww *WalkerWrapper) Marker() Mark {
	return ww.walker.Marker()
}

type walkerFactory struct {
	params params.AdapterConfig
}

func NewFactory(params params.AdapterConfig) *walkerFactory {
	return &walkerFactory{params: params}
}

func (f *walkerFactory) buildS3Walker(opts WalkerOptions) (*s3Walker, error) {
	var sess *session.Session
	if f.params != nil {
		s3params, err := f.params.BlockstoreS3Params()
		if err != nil {
			return nil, err
		}
		sess, err = factory.BuildS3Client(s3params.AwsConfig, s3params.SkipVerifyCertificateTestOnly)
		if err != nil {
			return nil, err
		}
	} else {
		var err error
		sess, err = getS3Client(opts.S3EndpointURL)
		if err != nil {
			return nil, err
		}
	}
	return NewS3Walker(sess), nil
}

func (f *walkerFactory) buildGCSWalker(ctx context.Context) (*gcsWalker, error) {
	var svc *storage.Client
	if f.params != nil {
		gsParams, err := f.params.BlockstoreGSParams()
		if err != nil {
			return nil, err
		}
		svc, err = factory.BuildGSClient(ctx, gsParams)
		if err != nil {
			return nil, err
		}
	} else {
		var err error
		svc, err = storage.NewClient(ctx)
		if err != nil {
			return nil, err
		}
	}
	return NewGCSWalker(svc), nil
}

func (f *walkerFactory) buildAzureWalker() (*azureBlobWalker, error) {
	var p *service.Client
	if f.params != nil {
		azureParams, err := f.params.BlockstoreAzureParams()
		if err != nil {
			return nil, err
		}
<<<<<<< HEAD
		p, err = factory.BuildAzureServiceClient(azureParams)
=======
		p, _, err = factory.BuildAzureClient(azureParams)
>>>>>>> 0d9c6658
		if err != nil {
			return nil, err
		}
	} else {
		var err error
		p, err = getAzureClient()
		if err != nil {
			return nil, err
		}
	}
	return NewAzureBlobWalker(*p)
}

func (f *walkerFactory) GetWalker(ctx context.Context, opts WalkerOptions) (*WalkerWrapper, error) {
	var walker Walker
	uri, err := url.Parse(opts.StorageURI)
	if err != nil {
		return nil, fmt.Errorf("could not parse storage URI %s: %w", uri, err)
	}
	switch uri.Scheme {
	case "s3":
		walker, err = f.buildS3Walker(opts)
		if err != nil {
			return nil, fmt.Errorf("creating s3 walker: %w", err)
		}
	case "gs":
		walker, err = f.buildGCSWalker(ctx)
		if err != nil {
			return nil, fmt.Errorf("creating gs walker: %w", err)
		}
	case "http", "https":
		walker, err = f.buildAzureWalker()
		if err != nil {
			return nil, fmt.Errorf("creating Azure walker: %w", err)
		}
	default:
		return nil, fmt.Errorf("%w: for scheme: %s", ErrNotSupported, uri.Scheme)
	}

	return NewWrapper(walker, uri), nil
}<|MERGE_RESOLUTION|>--- conflicted
+++ resolved
@@ -8,7 +8,6 @@
 	"time"
 
 	"github.com/Azure/azure-sdk-for-go/sdk/storage/azblob/service"
-
 	"cloud.google.com/go/storage"
 	"github.com/aws/aws-sdk-go/aws/session"
 	"github.com/treeverse/lakefs/pkg/block/factory"
@@ -140,11 +139,7 @@
 		if err != nil {
 			return nil, err
 		}
-<<<<<<< HEAD
-		p, err = factory.BuildAzureServiceClient(azureParams)
-=======
-		p, _, err = factory.BuildAzureClient(azureParams)
->>>>>>> 0d9c6658
+		p, _, err = factory.BuildAzureServiceClient(azureParams)
 		if err != nil {
 			return nil, err
 		}
