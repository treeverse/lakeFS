package cosmosdb_test

import (
	"context"
	"crypto/tls"
	"log"
	"net/http"
	"os"
	"runtime"
	"testing"
	"time"

	"github.com/Azure/azure-sdk-for-go/sdk/azcore"
	"github.com/Azure/azure-sdk-for-go/sdk/data/azcosmos"
	"github.com/treeverse/lakefs/pkg/kv"
	"github.com/treeverse/lakefs/pkg/kv/cosmosdb"
	"github.com/treeverse/lakefs/pkg/kv/kvparams"
	"github.com/treeverse/lakefs/pkg/kv/kvtest"
	"github.com/treeverse/lakefs/pkg/testutil"
)

var (
	testParams *kvparams.CosmosDB
	client     *azcosmos.Client
	throughput = azcosmos.NewManualThroughputProperties(400)
)

func TestCosmosDB(t *testing.T) {
	if runtime.GOOS == "darwin" {
		t.Skipf("this test hangs for macOS users, and fails. skipping - see Issue#8476 for more details")
	}

	kvtest.DriverTest(t, func(t testing.TB, ctx context.Context) kv.Store {
		t.Helper()

		databaseClient, err := client.NewDatabase(testParams.Database)
		if err != nil {
			log.Fatalf("creating database client: %v", err)
		}

		testParams.Container = "test-container" + testutil.UniqueName()
		log.Printf("Creating container %s", testParams.Container)
		resp2, err := databaseClient.CreateContainer(ctx, azcosmos.ContainerProperties{
			ID: testParams.Container,
			PartitionKeyDefinition: azcosmos.PartitionKeyDefinition{
				Paths: []string{"/partitionKey"},
			},
		}, &azcosmos.CreateContainerOptions{ThroughputProperties: &throughput})
		if err != nil {
			print(resp2.RawResponse)
			t.Fatalf("creating container: %v", err)
		}

		store, err := kv.Open(ctx, kvparams.Config{CosmosDB: testParams, Type: cosmosdb.DriverName})
		if err != nil {
			t.Fatalf("failed to open kv '%s' store: %s", cosmosdb.DriverName, err)
		}
		t.Cleanup(store.Close)
		return store
	})
}

func TestMain(m *testing.M) {
	if runtime.GOOS == "darwin" {
		// this part hangs for macOS users, and fails. skipping - see Issue#8476 for more details
		return
	}

	databaseURI, cleanupFunc, err := testutil.GetCosmosDBInstance()
	if err != nil {
		log.Fatalf("Could not connect to Docker: %s", err)
	}
	defer cleanupFunc()

	const clientTimeout = 30 * time.Second
	testParams = &kvparams.CosmosDB{
		Endpoint: databaseURI,
		Key:      "C2y6yDjf5/R+ob0N8A7Cgv30VRDJIWEHLM+4QDU5DE2nQ9nDuVTqobD4b8mGGyPMbIZnqyMsEcaGQy67XIw/Jw==",
		Database: "test-db",
<<<<<<< HEAD
		Client: &http.Client{
			Timeout: clientTimeout,
			Transport: &http.Transport{
				TLSClientConfig: &tls.Config{InsecureSkipVerify: true}, //nolint:gosec // ignore self-signed cert for local testing using the emulator
			},
		},
=======
		Client: &http.Client{Timeout: 30 * time.Second, Transport: &http.Transport{
			// tests, safe
			TLSClientConfig: &tls.Config{InsecureSkipVerify: true}, //nolint:gosec // ignore self-signed cert for local testing using the emulator
		}},
>>>>>>> 34a2d774
		StrongConsistency: false,
	}

	cred, err := azcosmos.NewKeyCredential(testParams.Key)
	if err != nil {
		log.Fatalf("creating key: %v", err)
	}
	// Create a CosmosDB client
	client, err = azcosmos.NewClientWithKey(testParams.Endpoint, cred, &azcosmos.ClientOptions{
		ClientOptions: azcore.ClientOptions{
			Transport: &http.Client{Transport: &http.Transport{
				TLSClientConfig: &tls.Config{InsecureSkipVerify: true},
			}},
		},
	})
	if err != nil {
		log.Fatalf("creating client using access key: %v", err)
	}

	log.Printf("Creating database %s", testParams.Database)
	ctx := context.Background()
	resp, err := client.CreateDatabase(ctx,
		azcosmos.DatabaseProperties{ID: testParams.Database},
		&azcosmos.CreateDatabaseOptions{ThroughputProperties: &throughput},
	)
	if err != nil {
		print(resp.RawResponse)
		log.Fatalf("creating database: %v", err)
	}

	code := m.Run()
	os.Exit(code)
}<|MERGE_RESOLUTION|>--- conflicted
+++ resolved
@@ -77,19 +77,16 @@
 		Endpoint: databaseURI,
 		Key:      "C2y6yDjf5/R+ob0N8A7Cgv30VRDJIWEHLM+4QDU5DE2nQ9nDuVTqobD4b8mGGyPMbIZnqyMsEcaGQy67XIw/Jw==",
 		Database: "test-db",
-<<<<<<< HEAD
 		Client: &http.Client{
 			Timeout: clientTimeout,
 			Transport: &http.Transport{
-				TLSClientConfig: &tls.Config{InsecureSkipVerify: true}, //nolint:gosec // ignore self-signed cert for local testing using the emulator
+				TLSClientConfig: &tls.Config{
+					// ignore self-signed cert for local testing using the emulator
+					//nolint:gosec
+					InsecureSkipVerify: true,
+				},
 			},
 		},
-=======
-		Client: &http.Client{Timeout: 30 * time.Second, Transport: &http.Transport{
-			// tests, safe
-			TLSClientConfig: &tls.Config{InsecureSkipVerify: true}, //nolint:gosec // ignore self-signed cert for local testing using the emulator
-		}},
->>>>>>> 34a2d774
 		StrongConsistency: false,
 	}
 
