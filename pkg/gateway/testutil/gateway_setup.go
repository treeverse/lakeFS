package testutil

import (
	"context"
	"net/http"
	"os"
	"testing"
	"time"

	"github.com/spf13/viper"
	"github.com/treeverse/lakefs/pkg/auth"
	"github.com/treeverse/lakefs/pkg/auth/model"
	"github.com/treeverse/lakefs/pkg/block"
	"github.com/treeverse/lakefs/pkg/catalog"
	"github.com/treeverse/lakefs/pkg/config"
	"github.com/treeverse/lakefs/pkg/gateway"
	"github.com/treeverse/lakefs/pkg/gateway/multiparts"
	"github.com/treeverse/lakefs/pkg/kv"
	"github.com/treeverse/lakefs/pkg/kv/kvtest"
	_ "github.com/treeverse/lakefs/pkg/kv/mem"
	kvparams "github.com/treeverse/lakefs/pkg/kv/params"
	"github.com/treeverse/lakefs/pkg/logging"
	"github.com/treeverse/lakefs/pkg/stats"
	"github.com/treeverse/lakefs/pkg/testutil"
)

type Dependencies struct {
	blocks  block.Adapter
	auth    *FakeAuthService
	catalog *catalog.Catalog
}

func GetBasicHandler(t *testing.T, authService *FakeAuthService, databaseURI string, repoName string, kvEnabled bool) (http.Handler, *Dependencies) {
	ctx := context.Background()
	conn, _ := testutil.GetDB(t, databaseURI)
	idTranslator := &testutil.UploadIDTranslator{
		TransMap:   make(map[string]string),
		ExpectedID: "",
		T:          t,
	}
	viper.Set(config.BlockstoreTypeKey, block.BlockstoreTypeMem)
<<<<<<< HEAD
=======
	// Disable KV by default (used for determining KV state by certain packages such as catalog)
>>>>>>> b989c9ca
	viper.Set("database.kv_enabled", false)

	var (
		multipartsTracker multiparts.Tracker
		storeMessage      *kv.StoreMessage
	)
	if kvEnabled {
		store := kvtest.MakeStoreByName("mem", kvparams.KV{})(t, context.Background())
		defer store.Close()
		storeMessage = &kv.StoreMessage{Store: store}
		multipartsTracker = multiparts.NewTracker(*storeMessage)
		viper.Set("database.kv_enabled", true)
	} else {
		multipartsTracker = multiparts.NewDBTracker(conn)
	}

	blockstoreType, _ := os.LookupEnv(testutil.EnvKeyUseBlockAdapter)
	blockAdapter := testutil.NewBlockAdapterByType(t, idTranslator, blockstoreType)

	conf, err := config.NewConfig()
	testutil.MustDo(t, "config", err)

	c, err := catalog.New(ctx, catalog.Config{
		Config:  conf,
		DB:      conn,
		KVStore: storeMessage,
	})
	testutil.MustDo(t, "build catalog", err)
	t.Cleanup(func() {
		_ = c.Close()
	})

	storageNamespace := os.Getenv("USE_STORAGE_NAMESPACE")
	if storageNamespace == "" {
		storageNamespace = "replay"
	}

	_, err = c.CreateRepository(ctx, repoName, storageNamespace, "main")
	testutil.Must(t, err)

	handler := gateway.NewHandler(authService.Region, c, multipartsTracker, blockAdapter, authService, []string{authService.BareDomain}, &mockCollector{}, nil, config.DefaultAuditLogLevel, true)

	return handler, &Dependencies{
		blocks:  blockAdapter,
		auth:    authService,
		catalog: c,
	}
}

type FakeAuthService struct {
	BareDomain      string `json:"bare_domain"`
	AccessKeyID     string `json:"access_key_id"`
	SecretAccessKey string `json:"access_secret_key"`
	UserID          string `json:"user_id"`
	Region          string `json:"region"`
}

func (m *FakeAuthService) GetCredentials(_ context.Context, accessKey string) (*model.Credential, error) {
	if accessKey != m.AccessKeyID {
		logging.Default().Fatal("access key in recording different than configuration")
	}
	aCred := new(model.Credential)
	aCred.AccessKeyID = accessKey
	aCred.SecretAccessKey = m.SecretAccessKey
	aCred.Username = m.UserID
	return aCred, nil
}

func (m *FakeAuthService) GetUser(_ context.Context, _ string) (*model.User, error) {
	return &model.User{
		CreatedAt: time.Now(),
		Username:  "user"}, nil
}

func (m *FakeAuthService) Authorize(_ context.Context, _ *auth.AuthorizationRequest) (*auth.AuthorizationResponse, error) {
	return &auth.AuthorizationResponse{Allowed: true}, nil
}

type mockCollector struct{}

func (m *mockCollector) CollectMetadata(*stats.Metadata) {}

func (m *mockCollector) CollectEvent(string, string) {}

func (m *mockCollector) SetInstallationID(string) {}

func (m *mockCollector) Close() {}<|MERGE_RESOLUTION|>--- conflicted
+++ resolved
@@ -39,10 +39,7 @@
 		T:          t,
 	}
 	viper.Set(config.BlockstoreTypeKey, block.BlockstoreTypeMem)
-<<<<<<< HEAD
-=======
 	// Disable KV by default (used for determining KV state by certain packages such as catalog)
->>>>>>> b989c9ca
 	viper.Set("database.kv_enabled", false)
 
 	var (
