--- conflicted
+++ resolved
@@ -14,14 +14,10 @@
 )
 
 type Service interface {
-<<<<<<< HEAD
 	IsExternalPrincipalsEnabled() bool
-	ValidateSTS(ctx context.Context, code, redirectURI, state string) (*STSResponseData, error)
 	ExternalPrincipalLogin(ctx context.Context, identityRequest map[string]interface{}) (*apiclient.ExternalPrincipal, error)
-=======
 	// ValidateSTS validates the STS parameters and returns the external user ID
 	ValidateSTS(ctx context.Context, code, redirectURI, state string) (string, error)
->>>>>>> a81657f0
 }
 
 type DummyService struct{}
@@ -29,14 +25,9 @@
 func NewDummyService() *DummyService {
 	return &DummyService{}
 }
-<<<<<<< HEAD
 
-func (d DummyService) ValidateSTS(ctx context.Context, code, redirectURI, state string) (*STSResponseData, error) {
-	return nil, ErrNotImplemented
-=======
 func (d DummyService) ValidateSTS(ctx context.Context, code, redirectURI, state string) (string, error) {
 	return "", ErrNotImplemented
->>>>>>> a81657f0
 }
 
 func (d DummyService) ExternalPrincipalLogin(_ context.Context, _ map[string]interface{}) (*apiclient.ExternalPrincipal, error) {
@@ -123,15 +114,7 @@
 	if !found {
 		return "", fmt.Errorf("missing subject in claims: %w", ErrInsufficientPermissions)
 	}
-<<<<<<< HEAD
-	expiresAtInt, err := strconv.ParseFloat(expiresAt, 64)
-	if err != nil {
-		return nil, fmt.Errorf("failed to parse expiration time: %w", err)
-	}
-	return &STSResponseData{
-		ExternalUserID:    subject,
-		ExpiresAtUnixTime: int64(expiresAtInt),
-	}, nil
+	return subject, nil
 }
 
 func (s *APIService) ExternalPrincipalLogin(ctx context.Context, identityRequest map[string]interface{}) (*apiclient.ExternalPrincipal, error) {
@@ -152,7 +135,4 @@
 
 func (s *APIService) IsExternalPrincipalsEnabled() bool {
 	return s.externalPrincipalsEnabled
-=======
-	return subject, nil
->>>>>>> a81657f0
 }