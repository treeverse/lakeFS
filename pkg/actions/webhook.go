package actions

import (
	"bytes"
	"context"
	"encoding/json"
	"errors"
	"fmt"
	"net/http"
	"net/http/httputil"
	"time"

	"github.com/treeverse/lakefs/pkg/graveler"
	"github.com/treeverse/lakefs/pkg/logging"
	"github.com/treeverse/lakefs/pkg/stats"
)

type Webhook struct {
	HookBase
	URL         string
	Timeout     time.Duration
	QueryParams map[string][]SecureString
	Headers     map[string]SecureString
}

const (
	webhookClientDefaultTimeout = 1 * time.Minute
	webhookTimeoutPropertyKey   = "timeout"
	webhookURLPropertyKey       = "url"
	queryParamsPropertyKey      = "query_params"
	HeadersPropertyKey          = "headers"
)

var (
	errWebhookRequestFailed = errors.New("webhook request failed")
	errWebhookWrongFormat   = errors.New("webhook wrong format")
)

<<<<<<< HEAD
func NewWebhook(h ActionHook, action *Action, cfg Config, e *http.Server, _ string, collector stats.Collector) (Hook, error) {
=======
func NewWebhook(h ActionHook, action *Action, cfg Config, e *http.Server, _ stats.Collector) (Hook, error) {
>>>>>>> cc79b6d5
	url, ok := h.Properties[webhookURLPropertyKey]
	if !ok {
		return nil, fmt.Errorf("missing url: %w", errWebhookWrongFormat)
	}
	webhookURL, ok := url.(string)
	if !ok {
		return nil, fmt.Errorf("webhook url must be string: %w", errWebhookWrongFormat)
	}

	envGetter := NewEnvironmentVariableGetter(cfg.Env.Enabled, cfg.Env.Prefix)
	queryParams, err := extractQueryParams(h.Properties, envGetter)
	if err != nil {
		return nil, fmt.Errorf("extracting query params: %w", err)
	}

	headers, err := extractHeaders(h.Properties, envGetter)
	if err != nil {
		return nil, fmt.Errorf("extracting headers: %w", err)
	}

	requestTimeout := webhookClientDefaultTimeout
	if timeoutDuration, ok := h.Properties[webhookTimeoutPropertyKey]; ok {
		if timeout, ok := timeoutDuration.(string); ok && len(timeout) > 0 {
			d, err := time.ParseDuration(timeout)
			if err != nil {
				return nil, fmt.Errorf("webhook request duration: %w", err)
			}
			requestTimeout = d
		}
	}

	return &Webhook{
		HookBase: HookBase{
			ID:         h.ID,
			ActionName: action.Name,
			Config:     cfg,
			Endpoint:   e,
		},
		Timeout:     requestTimeout,
		URL:         webhookURL,
		QueryParams: queryParams,
		Headers:     headers,
	}, nil
}

func (w *Webhook) Run(ctx context.Context, record graveler.HookRecord, buf *bytes.Buffer) (err error) {
	// post event information as json to webhook endpoint
	logging.FromContext(ctx).
		WithField("hook_type", "webhook").
		WithField("event_type", record.EventType).
		Debug("hook action executing")

	eventData, err := marshalEventInformation(w.ActionName, w.ID, record)
	if err != nil {
		return err
	}

	_, _ = fmt.Fprintf(buf, "Request:\n%s %s\n", http.MethodPost, w.URL)
	reqReader := bytes.NewReader(eventData)
	req, err := http.NewRequest(http.MethodPost, w.URL, reqReader)
	if err != nil {
		return err
	}
	w.Headers["Content-Type"] = SecureString{val: "application/json"}

	buf.WriteString("Query Params:\n")
	q := req.URL.Query()
	for k, vals := range w.QueryParams {
		for _, v := range vals {
			q.Add(k, v.val)
			_, _ = fmt.Fprintf(buf, "%s: %s\n", k, v.String())
		}
	}

	buf.WriteString("Headers:\n")
	for k, v := range w.Headers {
		req.Header.Add(k, v.val)
		_, _ = fmt.Fprintf(buf, "%s: %s\n", k, v.String())
	}
	req.URL.RawQuery = q.Encode()

	_, _ = fmt.Fprintf(buf, "Request Body:\n%s\n\n", eventData)

	statusCode, err := doHTTPRequestWithLog(ctx, req, buf, w.Timeout)
	if err != nil {
		return err
	}

	// check status code
	if statusCode < 200 || statusCode >= 300 {
		return fmt.Errorf("%w (status code: %d)", errWebhookRequestFailed, statusCode)
	}
	return nil
}

// doHTTPRequestWithLog helper that uses 'doHTTPRequestResponseWithLog' without response parse
func doHTTPRequestWithLog(ctx context.Context, req *http.Request, buf *bytes.Buffer, timeout time.Duration) (n int, err error) {
	return doHTTPRequestResponseWithLog(ctx, req, nil, buf, timeout)
}

// doHTTPRequestResponseWithLog execute a http request with specified timeout. Output variable 'respJSON', if set, used to json decode the response.
// returns the response status code or -1 on error
func doHTTPRequestResponseWithLog(ctx context.Context, req *http.Request, respJSON interface{}, buf *bytes.Buffer, timeout time.Duration) (int, error) {
	req = req.WithContext(ctx)

	client := &http.Client{
		Timeout: timeout,
	}
	start := time.Now()
	resp, err := client.Do(req)
	elapsed := time.Since(start)
	_, _ = fmt.Fprintf(buf, "\nRequest duration: %s\n", elapsed)
	if err != nil {
		return -1, err
	}
	defer func() {
		_ = resp.Body.Close()
	}()

	buf.WriteString("\nResponse:\n")
	if dumpResp, err := httputil.DumpResponse(resp, true); err == nil {
		buf.Write(dumpResp)
	} else {
		_, _ = fmt.Fprintf(buf, "Failed dumping response: %s", err)
	}
	if respJSON != nil {
		err = json.NewDecoder(resp.Body).Decode(&respJSON)
		if err != nil {
			return -1, err
		}
	}

	return resp.StatusCode, nil
}

func extractQueryParams(props map[string]interface{}, envGetter EnvGetter) (map[string][]SecureString, error) {
	params, ok := props[queryParamsPropertyKey]
	if !ok {
		return nil, nil
	}

	paramsMap, ok := params.(Properties)
	if !ok {
		return nil, fmt.Errorf("unsupported query params: %w", errWebhookWrongFormat)
	}

	res := map[string][]SecureString{}
	for k, v := range paramsMap {
		if ar, ok := v.([]interface{}); ok {
			for _, v := range ar {
				av, ok := v.(string)
				if !ok {
					return nil, fmt.Errorf("query params array should contains only strings: %w", errWebhookWrongFormat)
				}
				avs, err := NewSecureString(av, envGetter)
				if err != nil {
					return nil, fmt.Errorf("reading query param: %w", err)
				}
				res[k] = append(res[k], avs)
			}
			continue
		}
		av, ok := v.(string)
		if !ok {
			return nil, fmt.Errorf("query params single value should be of type string: %w", errWebhookWrongFormat)
		}

		avs, err := NewSecureString(av, envGetter)
		if err != nil {
			return nil, fmt.Errorf("reading query param: %w", err)
		}
		res[k] = []SecureString{avs}
	}

	return res, nil
}

func extractHeaders(props map[string]interface{}, envGetter EnvGetter) (map[string]SecureString, error) {
	params, ok := props[HeadersPropertyKey]
	if !ok {
		return map[string]SecureString{}, nil
	}

	paramsMap, ok := params.(Properties)
	if !ok {
		return nil, fmt.Errorf("unsupported headers: %w", errWebhookWrongFormat)
	}

	res := map[string]SecureString{}
	for k, v := range paramsMap {
		vs, ok := v.(string)
		if !ok {
			return nil, fmt.Errorf("headers array should contains only strings: %w", errWebhookWrongFormat)
		}

		vss, err := NewSecureString(vs, envGetter)
		if err != nil {
			return nil, fmt.Errorf("reading header: %w", err)
		}
		res[k] = vss
	}

	return res, nil
}<|MERGE_RESOLUTION|>--- conflicted
+++ resolved
@@ -36,11 +36,7 @@
 	errWebhookWrongFormat   = errors.New("webhook wrong format")
 )
 
-<<<<<<< HEAD
-func NewWebhook(h ActionHook, action *Action, cfg Config, e *http.Server, _ string, collector stats.Collector) (Hook, error) {
-=======
-func NewWebhook(h ActionHook, action *Action, cfg Config, e *http.Server, _ stats.Collector) (Hook, error) {
->>>>>>> cc79b6d5
+func NewWebhook(h ActionHook, action *Action, cfg Config, e *http.Server, _ string, _ stats.Collector) (Hook, error) {
 	url, ok := h.Properties[webhookURLPropertyKey]
 	if !ok {
 		return nil, fmt.Errorf("missing url: %w", errWebhookWrongFormat)
