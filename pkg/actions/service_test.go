--- conflicted
+++ resolved
@@ -63,12 +63,8 @@
 	kvStore := kvtest.GetStore(ctx, t)
 	cfg := actions.Config{Enabled: runHooks}
 	cfg.Lua.NetHTTPEnabled = true
-<<<<<<< HEAD
+	cfg.Env.Enabled = true
 	return actions.NewService(ctx, actions.NewActionsKVStore(kvStore), source, writer, &actions.DecreasingIDGenerator{}, stats, cfg, "")
-=======
-	cfg.Env.Enabled = true
-	return actions.NewService(ctx, actions.NewActionsKVStore(kvStore), source, writer, &actions.DecreasingIDGenerator{}, stats, cfg)
->>>>>>> cc79b6d5
 }
 
 func TestServiceRun(t *testing.T) {
