--- conflicted
+++ resolved
@@ -49,11 +49,7 @@
 			return nil, err
 		}
 	} else {
-<<<<<<< HEAD
-		it, err = kv.NewPrimaryIterator(ctx, store.Store, (&RunResultData{}).ProtoReflect().Type(), PartitionKey, prefix, after, true)
-=======
-		it, err = kv.NewPrimaryIterator(ctx, store.Store, (&RunResultData{}).ProtoReflect().Type(), PartitionKey, []byte(prefix), []byte(after))
->>>>>>> b989c9ca
+		it, err = kv.NewPrimaryIterator(ctx, store.Store, (&RunResultData{}).ProtoReflect().Type(), PartitionKey, []byte(prefix), []byte(after), true)
 		if err != nil {
 			return nil, err
 		}
