--- conflicted
+++ resolved
@@ -19,11 +19,7 @@
 	if after != "" {
 		after = kv.FormatPath(prefix, after)
 	}
-<<<<<<< HEAD
-	it, err := kv.NewPrimaryIterator(ctx, store.Store, (&TaskResultData{}).ProtoReflect().Type(), PartitionKey, prefix, after, true)
-=======
-	it, err := kv.NewPrimaryIterator(ctx, store.Store, (&TaskResultData{}).ProtoReflect().Type(), PartitionKey, []byte(prefix), []byte(after))
->>>>>>> b989c9ca
+	it, err := kv.NewPrimaryIterator(ctx, store.Store, (&TaskResultData{}).ProtoReflect().Type(), PartitionKey, []byte(prefix), []byte(after), true)
 	if err != nil {
 		return nil, err
 	}
