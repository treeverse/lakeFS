--- conflicted
+++ resolved
@@ -41,15 +41,11 @@
         if not catalog then
             error("catalog name is required to proceed with unity catalog export")
         end
-<<<<<<< HEAD
-        local schema_name = databricks_client.create_or_get_schema(branch_id, catalog)
+        local get_schema_if_exists = true
+        local schema_name = databricks_client.create_schema(branch_id, catalog, get_schema_if_exists)
         if not schema_name then
             error("failed creating/getting catalog's schema")
         end
-=======
-        local get_schema_if_exists = true
-        local schema_name = databricks_client.create_schema(branch_id, catalog, get_schema_if_exists)
->>>>>>> fcc734e2
         local status = databricks_client.register_external_table(table_name, physical_path, warehouse_id, catalog, schema_name)
         response[table_name_yaml] = status
     end
