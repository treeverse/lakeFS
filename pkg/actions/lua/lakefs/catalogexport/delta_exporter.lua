local lakefs = require("lakefs")
local formats = require("formats")
local pathlib = require("path")
local json = require("encoding/json")
local utils = require("lakefs/catalogexport/internal")

--[[
    delta_log_entry_key_generator returns a closure that returns a Delta Lake version key according to the Delta Lake
    protocol: https://github.com/delta-io/delta/blob/master/PROTOCOL.md#delta-log-entries
    Example:
        local gen = delta_log_entry_key_generator()
        gen() -- 000000000000000001.json
        gen() -- 000000000000000002.json
]]
local function delta_log_entry_key_generator()
    local current = 0
    return function()
        local delta_log_entry_length = 20
        local key = tostring(current)
        local padding_length = delta_log_entry_length - key:len()
        local padded_key = ""
        for _ = 1, padding_length do
            padded_key = padded_key .. "0"
        end
        padded_key = padded_key .. key .. ".json"
        current = current + 1
        return padded_key
    end
end

--[[
    action:
        - repository_id
        - commit_id

   table_paths: ["path/to/table1", "path/to/table2", ...]

    write_object: function(bucket, key, data)

    delta_client:
        - get_table: function(repo, ref, prefix)

]]
<<<<<<< HEAD
local function export_delta_log(action, table_paths, storage_client, delta_client)
=======
local function export_delta_log(action, table_paths, write_object, delta)
>>>>>>> dd4c81dd
    local repo = action.repository_id
    local commit_id = action.commit_id

    local ns = action.storage_namespace
    if ns == nil then
        error("failed getting storage namespace for repo " .. repo)
    end
    local response = {}
    for _, path in ipairs(table_paths) do
        local t = delta_client.get_table(repo, commit_id, path)
        local sortedKeys = utils.sortedKeys(t)
        --[[ Pairs of (version, map of json content):
                (1,
                {
                    {"commitInfo":{"timestamp":1699276565259,"operation":"WRITE","operationParameters":{"mode":"Overwrite","partitionBy":"[]"},"readVersion":9,"isolationLevel":"Serializable","isBlindAppend":false,"operationMetrics":{"numFiles":"1","numOutputRows":"4","numOutputBytes":"1353"},"engineInfo":"Apache-Spark/3.3.2 Delta-Lake/2.3.0","txnId":"eb6816ae-404f-4338-9e1a-2cb0a4626ab3"}}
                    {"add":{"path":"part-00000-a5a20e52-2b3d-440b-97a8-829fbc4a2804-c000.snappy.parquet","partitionValues":{},"size":1353,"modificationTime":1699276565000,"dataChange":true,"stats":"{\"numRecords\":4,\"minValues\":{\"Hylak_id\":18,\"Lake_name\":\" \",\"Country\":\"Malawi\",\"Depth_m\":3.0},\"maxValues\":{\"Hylak_id\":16138,\"Lake_name\":\"Malombe\",\"Country\":\"Malawi\",\"Depth_m\":706.0},\"nullCount\":{\"Hylak_id\":0,\"Lake_name\":0,\"Country\":0,\"Depth_m\":0}}"}}
                    {"remove":{"path":"part-00000-d660b401-ceec-415a-a791-e8d1c7599e3d-c000.snappy.parquet","deletionTimestamp":1699276565259,"dataChange":true,"extendedFileMetadata":true,"partitionValues":{},"size":82491}}
                }
                )
        ]]
        local table_log = {}
        local keyGenerator = delta_log_entry_key_generator()
        for _, key in ipairs(sortedKeys) do
            local content = t[key]
            local entry_log = {}
            --[[
                An array of entries:
                    {"commitInfo":{"timestamp":1699276565259,"operation":"WRITE","operationParameters":{"mode":"Overwrite","partitionBy":"[]"},"readVersion":9,"isolationLevel":"Serializable","isBlindAppend":false,"operationMetrics":{"numFiles":"1","numOutputRows":"4","numOutputBytes":"1353"},"engineInfo":"Apache-Spark/3.3.2 Delta-Lake/2.3.0","txnId":"eb6816ae-404f-4338-9e1a-2cb0a4626ab3"}},
                    {"add":{"path":"part-00000-a5a20e52-2b3d-440b-97a8-829fbc4a2804-c000.snappy.parquet","partitionValues":{},"size":1353,"modificationTime":1699276565000,"dataChange":true,"stats":"{\"numRecords\":4,\"minValues\":{\"Hylak_id\":18,\"Lake_name\":\" \",\"Country\":\"Malawi\",\"Depth_m\":3.0},\"maxValues\":{\"Hylak_id\":16138,\"Lake_name\":\"Malombe\",\"Country\":\"Malawi\",\"Depth_m\":706.0},\"nullCount\":{\"Hylak_id\":0,\"Lake_name\":0,\"Country\":0,\"Depth_m\":0}}"}},
                    {"remove":{"path":"part-00000-d660b401-ceec-415a-a791-e8d1c7599e3d-c000.snappy.parquet","deletionTimestamp":1699276565259,"dataChange":true,"extendedFileMetadata":true,"partitionValues":{},"size":82491}}
            ]]
            for _, e in ipairs(content) do
                local entry = json.unmarshal(e)
                local p = ""
                if entry.add ~= nil then
                    p = entry.add.path
                elseif entry.remove ~= nil then
                    p = entry.remove.path
                end
                if p ~= "" then
                    local code, obj = lakefs.stat_object(repo, commit_id, pathlib.join("/",path, p))
                    if code == 200 then
                        local obj_stat = json.unmarshal(obj)
                        local physical_path = obj_stat["physical_address"]
                        if entry.add ~= nil then
                            entry.add.path = physical_path
                        elseif entry.remove ~= nil then
                            entry.remove.path = physical_path
                        end
                    end
                end
                local entry_m = json.marshal(entry)
                table.insert(entry_log, entry_m)
            end
            table_log[keyGenerator()] = entry_log
        end

        -- Get the table delta log physical location
        local t_name = pathlib.parse(path)["base_name"]
        local table_export_prefix = utils.get_storage_uri_prefix(ns, commit_id, action)
        local table_physical_path = pathlib.join("/", table_export_prefix, t_name)
        local table_log_physical_path = pathlib.join("/", table_physical_path, "_delta_log")

        -- Upload the log to this physical_address
        local storage_props = utils.parse_storage_uri(table_log_physical_path)
        --[[
            table_log:
                {
                    <version1>.json : [
                        {"commitInfo":...}, {"add": ...}, {"remove": ...},...
                    ],
                    <version2>.json : [
                        {"commitInfo":...}, {"add": ...}, {"remove": ...},...
                    ],...
                }
        ]]
        for entry_version, table_entry in pairs(table_log) do
            local table_entry_string = ""
            for _, content_entry in ipairs(table_entry) do
                table_entry_string = table_entry_string .. content_entry
            end
            local version_key = storage_props.key .. "/" .. entry_version
            write_object(storage_props.bucket, version_key, table_entry_string)
        end
        response[t_name] = table_physical_path
    end
    return response
end

return {
    export_delta_log = export_delta_log,
}<|MERGE_RESOLUTION|>--- conflicted
+++ resolved
@@ -41,11 +41,7 @@
         - get_table: function(repo, ref, prefix)
 
 ]]
-<<<<<<< HEAD
-local function export_delta_log(action, table_paths, storage_client, delta_client)
-=======
-local function export_delta_log(action, table_paths, write_object, delta)
->>>>>>> dd4c81dd
+local function export_delta_log(action, table_paths, write_object, delta_client)
     local repo = action.repository_id
     local commit_id = action.commit_id
 
