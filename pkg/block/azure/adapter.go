package azure

import (
	"context"
	"errors"
	"fmt"
	"io"
	"net/http"
	"net/url"
	"strings"
	"time"

	"github.com/Azure/azure-sdk-for-go/sdk/azcore/to"
	"github.com/Azure/azure-sdk-for-go/sdk/storage/azblob"
	"github.com/Azure/azure-sdk-for-go/sdk/storage/azblob/blob"
	"github.com/Azure/azure-sdk-for-go/sdk/storage/azblob/bloberror"
	"github.com/Azure/azure-sdk-for-go/sdk/storage/azblob/blockblob"
	"github.com/Azure/azure-sdk-for-go/sdk/storage/azblob/sas"
	"github.com/Azure/azure-sdk-for-go/sdk/storage/azblob/service"
	"github.com/treeverse/lakefs/pkg/block"
	"github.com/treeverse/lakefs/pkg/block/params"
	"github.com/treeverse/lakefs/pkg/logging"
)

var ErrNotImplemented = errors.New("not implemented")

const (
	sizeSuffix = "_size"
	idSuffix   = "_id"
	_1MiB      = 1024 * 1024
	MaxBuffers = 1

	URLTemplate = "https://%s.blob.core.windows.net/"
)

type Adapter struct {
	clientCache     *ClientContainerCache
	preSignedExpiry time.Duration
}

func NewAdapter(params params.Azure) *Adapter {
<<<<<<< HEAD
	logging.Default().WithField("type", "azure").Info("initialized blockstore adapter")
=======
	preSignedExpiry := params.PreSignedExpiry
	if preSignedExpiry == 0 {
		preSignedExpiry = block.DefaultPreSignExpiryDuration
	}

>>>>>>> 97d13af4
	return &Adapter{
		clientCache:     NewCache(params),
		preSignedExpiry: preSignedExpiry,
	}
}

type BlobURLInfo struct {
	StorageAccountName string
	ContainerURL       string
	ContainerName      string
	BlobURL            string
}

type PrefixURLInfo struct {
	StorageAccountName string
	ContainerURL       string
	ContainerName      string
	Prefix             string
}

func ExtractStorageAccount(storageAccount *url.URL) (string, error) {
	// In azure the subdomain is the storage account
	const expectedHostParts = 2
	hostParts := strings.SplitN(storageAccount.Host, ".", expectedHostParts)
	if len(hostParts) != expectedHostParts {
		return "", fmt.Errorf("wrong host parts(%d): %w", len(hostParts), block.ErrInvalidNamespace)
	}

	return hostParts[0], nil
}

func ResolveBlobURLInfoFromURL(pathURL *url.URL) (BlobURLInfo, error) {
	var qk BlobURLInfo
	storageType, err := block.GetStorageType(pathURL)
	if err != nil {
		return qk, err
	}
	if storageType != block.StorageTypeAzure {
		return qk, fmt.Errorf("wrong storage type: %w", block.ErrInvalidNamespace)
	}
	// In azure the first part of the path is part of the storage namespace
	trimmedPath := strings.Trim(pathURL.Path, "/")
	pathParts := strings.Split(trimmedPath, "/")
	if len(pathParts) == 0 {
		return qk, fmt.Errorf("wrong path parts(%d): %w", len(pathParts), block.ErrInvalidNamespace)
	}

	storageAccount, err := ExtractStorageAccount(pathURL)
	if err != nil {
		return qk, err
	}

	return BlobURLInfo{
		StorageAccountName: storageAccount,
		ContainerURL:       fmt.Sprintf("%s://%s/%s", pathURL.Scheme, pathURL.Host, pathParts[0]),
		ContainerName:      pathParts[0],
		BlobURL:            strings.Join(pathParts[1:], "/"),
	}, nil
}

func resolveBlobURLInfo(obj block.ObjectPointer) (BlobURLInfo, error) {
	key := obj.Identifier
	defaultNamespace := obj.StorageNamespace
	var qk BlobURLInfo
	// check if the key is fully qualified
	parsedKey, err := url.ParseRequestURI(key)
	if err != nil {
		// is not fully qualified, treat as key only
		// if we don't have a trailing slash for the namespace, add it.
		parsedNamespace, err := url.ParseRequestURI(defaultNamespace)
		if err != nil {
			return qk, err
		}
		qp, err := ResolveBlobURLInfoFromURL(parsedNamespace)
		if err != nil {
			return qk, err
		}
		info := BlobURLInfo{
			StorageAccountName: qp.StorageAccountName,
			ContainerURL:       qp.ContainerURL,
			ContainerName:      qp.ContainerName,
			BlobURL:            qp.BlobURL + "/" + key,
		}
		if qp.BlobURL == "" {
			info.BlobURL = key
		}
		return info, nil
	}
	return ResolveBlobURLInfoFromURL(parsedKey)
}

func resolveNamespacePrefix(lsOpts block.WalkOpts) (PrefixURLInfo, error) {
	qualifiedPrefix, err := resolveBlobURLInfo(block.ObjectPointer{
		StorageNamespace: lsOpts.StorageNamespace,
		Identifier:       lsOpts.Prefix,
	})
	if err != nil {
		return PrefixURLInfo{}, err
	}

	return PrefixURLInfo{
		StorageAccountName: qualifiedPrefix.StorageAccountName,
		ContainerURL:       qualifiedPrefix.ContainerURL,
		ContainerName:      qualifiedPrefix.ContainerName,
		Prefix:             qualifiedPrefix.BlobURL,
	}, nil
}

func (a *Adapter) GenerateInventory(_ context.Context, _ logging.Logger, _ string, _ bool, _ []string) (block.Inventory, error) {
	return nil, fmt.Errorf("inventory %w", ErrNotImplemented)
}

func (a *Adapter) translatePutOpts(ctx context.Context, opts block.PutOpts) azblob.UploadStreamOptions {
	res := azblob.UploadStreamOptions{}
	if opts.StorageClass == nil {
		return res
	}

	for _, t := range blob.PossibleAccessTierValues() {
		if strings.EqualFold(*opts.StorageClass, string(t)) {
			accessTier := t
			res.AccessTier = &accessTier
			break
		}
	}

	if res.AccessTier == nil {
		a.log(ctx).WithField("tier_type", *opts.StorageClass).Warn("Unknown Azure tier type")
	}

	return res
}

func (a *Adapter) log(ctx context.Context) logging.Logger {
	return logging.FromContext(ctx)
}

func (a *Adapter) Put(ctx context.Context, obj block.ObjectPointer, sizeBytes int64, reader io.Reader, opts block.PutOpts) error {
	var err error
	defer reportMetrics("Put", time.Now(), &sizeBytes, &err)
	qualifiedKey, err := resolveBlobURLInfo(obj)
	if err != nil {
		return err
	}
	o := a.translatePutOpts(ctx, opts)
	containerClient, err := a.clientCache.NewContainerClient(qualifiedKey.StorageAccountName, qualifiedKey.ContainerName)
	if err != nil {
		return err
	}
	_, err = containerClient.NewBlockBlobClient(qualifiedKey.BlobURL).UploadStream(ctx, reader, &o)
	return err
}

func (a *Adapter) Get(ctx context.Context, obj block.ObjectPointer, _ int64) (io.ReadCloser, error) {
	var err error
	defer reportMetrics("Get", time.Now(), nil, &err)

	return a.Download(ctx, obj, 0, blockblob.CountToEnd)
}

func (a *Adapter) GetPreSignedURL(_ context.Context, obj block.ObjectPointer, mode block.PreSignMode) (string, error) {
	permissions := sas.BlobPermissions{Read: true}
	if mode == block.PreSignModeWrite {
		permissions = sas.BlobPermissions{
			Read:  true,
			Add:   true,
			Write: true,
		}
	}
	return a.getPreSignedURL(obj, permissions)
}

func (a *Adapter) getPreSignedURL(obj block.ObjectPointer, permissions sas.BlobPermissions) (string, error) {
	qualifiedKey, err := resolveBlobURLInfo(obj)
	if err != nil {
		return "", err
	}

	svc, err := a.clientCache.NewServiceClient(qualifiedKey.StorageAccountName)
	if err != nil {
		return "", err
	}

<<<<<<< HEAD
	// Use shared credential for clients initialized with storage access key
	if qualifiedKey.StorageAccountName == a.clientCache.params.StorageAccount {
		if a.clientCache.params.StorageAccessKey != "" {
			container, err := a.clientCache.NewContainerClient(qualifiedKey.StorageAccountName, qualifiedKey.ContainerName)
			if err != nil {
				return "", err
			}
			return container.NewBlobClient(qualifiedKey.BlobURL).GetSASURL(permissions, time.Time{}, a.preSignedURLDurationGenerator())
		}
	}

	// Otherwise assume using role based credentials and build signed URL using user delegation credentials
	currentTime := time.Now().UTC().Add(-10 * time.Second)
	info := service.KeyInfo{
		Start:  to.Ptr(currentTime.UTC().Format(sas.TimeFormat)),
		Expiry: to.Ptr(a.preSignedURLDurationGenerator().UTC().Format(sas.TimeFormat)),
	}

	udc, err := svc.GetUserDelegationCredential(context.Background(), info, nil)
	if err != nil {
		return "", err
	}

	// Create Blob Signature Values with desired permissions and sign with user delegation credential
	sasQueryParams, err := sas.BlobSignatureValues{
		Protocol:      sas.ProtocolHTTPS,
		ExpiryTime:    a.preSignedURLDurationGenerator().UTC(),
		Permissions:   to.Ptr(permissions).String(),
		ContainerName: qualifiedKey.ContainerName,
		BlobName:      qualifiedKey.BlobURL,
	}.SignWithUserDelegation(udc)
=======
	blobURL := containerClient.NewBlobClient(qualifiedKey.BlobURL)
	u, err := blobURL.GetSASURL(permissions, time.Time{}, a.newPreSignedTime())
>>>>>>> 97d13af4
	if err != nil {
		return "", err
	}
	u := fmt.Sprintf("%s/%s?%s", qualifiedKey.ContainerURL, qualifiedKey.BlobURL, sasQueryParams.Encode())

	return u, nil
}

func (a *Adapter) GetRange(ctx context.Context, obj block.ObjectPointer, startPosition int64, endPosition int64) (io.ReadCloser, error) {
	var err error
	defer reportMetrics("GetRange", time.Now(), nil, &err)

	return a.Download(ctx, obj, startPosition, endPosition-startPosition+1)
}

func (a *Adapter) Download(ctx context.Context, obj block.ObjectPointer, offset, count int64) (io.ReadCloser, error) {
	qualifiedKey, err := resolveBlobURLInfo(obj)
	if err != nil {
		return nil, err
	}
	container, err := a.clientCache.NewContainerClient(qualifiedKey.StorageAccountName, qualifiedKey.ContainerName)
	if err != nil {
		return nil, err
	}
	blobURL := container.NewBlockBlobClient(qualifiedKey.BlobURL)

	downloadResponse, err := blobURL.DownloadStream(ctx, &azblob.DownloadStreamOptions{
		RangeGetContentMD5: nil,
		Range: blob.HTTPRange{
			Offset: offset,
			Count:  count,
		},
	})
	if bloberror.HasCode(err, bloberror.BlobNotFound) {
		return nil, block.ErrDataNotFound
	}
	if err != nil {
		a.log(ctx).WithError(err).Errorf("failed to get azure blob from container %s key %s", container, blobURL)
		return nil, err
	}
	return downloadResponse.Body, nil
}

func (a *Adapter) Walk(ctx context.Context, walkOpt block.WalkOpts, walkFn block.WalkFunc) error {
	var err error
	defer reportMetrics("Walk", time.Now(), nil, &err)

	qualifiedPrefix, err := resolveNamespacePrefix(walkOpt)
	if err != nil {
		return err
	}

	containerClient, err := a.clientCache.NewContainerClient(qualifiedPrefix.StorageAccountName, qualifiedPrefix.ContainerName)
	if err != nil {
		return err
	}

	var marker *string
	for {
		listBlob := containerClient.NewListBlobsFlatPager(&azblob.ListBlobsFlatOptions{
			Prefix: &qualifiedPrefix.Prefix,
			Marker: marker,
		})

		for listBlob.More() {
			resp, err := listBlob.NextPage(ctx)
			if err != nil {
				return err
			}
			for _, blobInfo := range resp.Segment.BlobItems {
				if err := walkFn(*blobInfo.Name); err != nil {
					return err
				}
			}
			if marker = resp.NextMarker; marker == nil {
				return nil
			}
		}
	}
}

func (a *Adapter) Exists(ctx context.Context, obj block.ObjectPointer) (bool, error) {
	var err error
	defer reportMetrics("Exists", time.Now(), nil, &err)

	qualifiedKey, err := resolveBlobURLInfo(obj)
	if err != nil {
		return false, err
	}

	containerClient, err := a.clientCache.NewContainerClient(qualifiedKey.StorageAccountName, qualifiedKey.ContainerName)
	if err != nil {
		return false, err
	}
	blobURL := containerClient.NewBlobClient(qualifiedKey.BlobURL)

	_, err = blobURL.GetProperties(ctx, nil)

	if bloberror.HasCode(err, bloberror.BlobNotFound) {
		return false, nil
	}
	if err != nil {
		return false, err
	}
	return true, nil
}

func (a *Adapter) GetProperties(ctx context.Context, obj block.ObjectPointer) (block.Properties, error) {
	var err error
	defer reportMetrics("GetProperties", time.Now(), nil, &err)

	qualifiedKey, err := resolveBlobURLInfo(obj)
	if err != nil {
		return block.Properties{}, err
	}

	containerClient, err := a.clientCache.NewContainerClient(qualifiedKey.StorageAccountName, qualifiedKey.ContainerName)
	if err != nil {
		return block.Properties{}, err
	}
	blobURL := containerClient.NewBlobClient(qualifiedKey.BlobURL)

	props, err := blobURL.GetProperties(ctx, nil)
	if err != nil {
		return block.Properties{}, err
	}
	return block.Properties{StorageClass: props.AccessTier}, nil
}

func (a *Adapter) Remove(ctx context.Context, obj block.ObjectPointer) error {
	var err error
	defer reportMetrics("Remove", time.Now(), nil, &err)
	qualifiedKey, err := resolveBlobURLInfo(obj)
	if err != nil {
		return err
	}
	containerClient, err := a.clientCache.NewContainerClient(qualifiedKey.StorageAccountName, qualifiedKey.ContainerName)
	if err != nil {
		return err
	}
	blobURL := containerClient.NewBlobClient(qualifiedKey.BlobURL)

	_, err = blobURL.Delete(ctx, nil)
	return err
}

func (a *Adapter) Copy(ctx context.Context, sourceObj, destinationObj block.ObjectPointer) error {
	const asyncPollInterval = 5 * time.Second
	var err error
	defer reportMetrics("Copy", time.Now(), nil, &err)

	qualifiedDestinationKey, err := resolveBlobURLInfo(destinationObj)
	if err != nil {
		return err
	}

	destContainerClient, err := a.clientCache.NewContainerClient(qualifiedDestinationKey.StorageAccountName, qualifiedDestinationKey.ContainerName)
	if err != nil {
		return err
	}
	destClient := destContainerClient.NewBlobClient(qualifiedDestinationKey.BlobURL)

	sasKey, err := a.GetPreSignedURL(ctx, sourceObj, block.PreSignModeRead)
	if err != nil {
		return err
	}

<<<<<<< HEAD
	// Optimistic flow - try to copy synchronously
	_, err = destClient.CopyFromURL(ctx, sasKey, nil)
	if err == nil {
		return nil
	}
	// AWS API returns ambiguous error code which requires us to parse the error message to understand what is the nature of the error
	// See: https://github.com/Azure/azure-sdk-for-go/issues/19880
	if !bloberror.HasCode(err, bloberror.CannotVerifyCopySource) ||
		!strings.Contains(err.Error(), "The source request body for synchronous copy is too large and exceeds the maximum permissible limit") {
		return err
	}

	// Blob too big for synchronous copy. Perform async copy
	logger := a.log(ctx).WithFields(map[string]interface{}{
		"sourceObj": sourceObj.Identifier,
		"destObj":   destinationObj.Identifier,
	})
	logger.Debug("Perform async copy")
	res, err := destClient.StartCopyFromURL(ctx, sasKey, nil)
=======
	sasKey, err := sourceClient.GetSASURL(sas.BlobPermissions{
		Read: true,
	}, time.Time{}, a.newPreSignedTime())
>>>>>>> 97d13af4
	if err != nil {
		return err
	}
	copyStatus := res.CopyStatus
	if copyStatus == nil {
		return block.ErrAsyncCopyInfo
	}
	progress := ""
	for {
		select {
		case <-ctx.Done():
			logger.WithField("copy progress", progress).Warn("context canceled, aborting copy")
			// Context canceled - perform abort on copy use a different context for the abort
			_, err := destClient.AbortCopyFromURL(context.Background(), *res.CopyID, nil)
			if err != nil {
				logger.Error("failed to abort copy: %w", err)
			}
			return ctx.Err()

		default:
			p, err := destClient.GetProperties(ctx, nil)
			if err != nil {
				return err
			}
			copyStatus = p.CopyStatus
			if copyStatus == nil {
				return block.ErrAsyncCopyInfo
			}
			progress = *p.CopyProgress
			switch *copyStatus {
			case blob.CopyStatusTypeSuccess:
				logger.WithField("object_properties", p).Debug("Async copy successful")
				return nil

			case blob.CopyStatusTypeAborted:
				return block.ErrAsyncCopyAborted

			case blob.CopyStatusTypeFailed:
				return block.ErrAsyncCopyFailed

			case blob.CopyStatusTypePending:
				logger.Debug("Copy pending", progress)
			}
			time.Sleep(asyncPollInterval)
		}
	}
}

func (a *Adapter) CreateMultiPartUpload(_ context.Context, obj block.ObjectPointer, _ *http.Request, _ block.CreateMultiPartUploadOpts) (*block.CreateMultiPartUploadResponse, error) {
	// Azure has no create multipart upload
	var err error
	defer reportMetrics("CreateMultiPartUpload", time.Now(), nil, &err)

	qualifiedKey, err := resolveBlobURLInfo(obj)
	if err != nil {
		return nil, err
	}

	return &block.CreateMultiPartUploadResponse{
		UploadID: qualifiedKey.BlobURL,
	}, nil
}

func (a *Adapter) UploadPart(ctx context.Context, obj block.ObjectPointer, _ int64, reader io.Reader, _ string, _ int) (*block.UploadPartResponse, error) {
	var err error
	defer reportMetrics("UploadPart", time.Now(), nil, &err)

	qualifiedKey, err := resolveBlobURLInfo(obj)
	if err != nil {
		return nil, err
	}

	container, err := a.clientCache.NewContainerClient(qualifiedKey.StorageAccountName, qualifiedKey.ContainerName)
	if err != nil {
		return nil, err
	}
	hashReader := block.NewHashingReader(reader, block.HashFunctionMD5)

	multipartBlockWriter := NewMultipartBlockWriter(hashReader, *container, qualifiedKey.BlobURL)
	_, err = copyFromReader(ctx, hashReader, multipartBlockWriter, blockblob.UploadStreamOptions{
		BlockSize:   _1MiB,
		Concurrency: MaxBuffers,
	})
	if err != nil {
		return nil, err
	}
	return &block.UploadPartResponse{
		ETag: strings.Trim(multipartBlockWriter.etag, `"`),
	}, nil
}

func (a *Adapter) UploadCopyPart(ctx context.Context, sourceObj, destinationObj block.ObjectPointer, _ string, _ int) (*block.UploadPartResponse, error) {
	var err error
	defer reportMetrics("UploadPart", time.Now(), nil, &err)

	return a.copyPartRange(ctx, sourceObj, destinationObj, 0, blockblob.CountToEnd)
}

func (a *Adapter) UploadCopyPartRange(ctx context.Context, sourceObj, destinationObj block.ObjectPointer, _ string, _ int, startPosition, endPosition int64) (*block.UploadPartResponse, error) {
	var err error
	defer reportMetrics("UploadPart", time.Now(), nil, &err)
	return a.copyPartRange(ctx, sourceObj, destinationObj, startPosition, endPosition-startPosition+1)
}

func (a *Adapter) copyPartRange(ctx context.Context, sourceObj, destinationObj block.ObjectPointer, startPosition, count int64) (*block.UploadPartResponse, error) {
	qualifiedSourceKey, err := resolveBlobURLInfo(sourceObj)
	if err != nil {
		return nil, err
	}

	qualifiedDestinationKey, err := resolveBlobURLInfo(destinationObj)
	if err != nil {
		return nil, err
	}

	destinationContainer, err := a.clientCache.NewContainerClient(qualifiedDestinationKey.StorageAccountName, qualifiedDestinationKey.ContainerName)
	if err != nil {
		return nil, err
	}
	sourceContainer, err := a.clientCache.NewContainerClient(qualifiedSourceKey.StorageAccountName, qualifiedSourceKey.ContainerName)
	if err != nil {
		return nil, err
	}

	sourceBlobURL := sourceContainer.NewBlockBlobClient(qualifiedSourceKey.BlobURL)

	return copyPartRange(ctx, *destinationContainer, qualifiedDestinationKey.BlobURL, *sourceBlobURL, startPosition, count)
}

func (a *Adapter) AbortMultiPartUpload(_ context.Context, _ block.ObjectPointer, _ string) error {
	// Azure has no abort, in case of commit, uncommitted parts are erased, otherwise staged data is erased after 7 days
	return nil
}

func (a *Adapter) BlockstoreType() string {
	return block.BlockstoreTypeAzure
}

func (a *Adapter) CompleteMultiPartUpload(ctx context.Context, obj block.ObjectPointer, _ string, multipartList *block.MultipartUploadCompletion) (*block.CompleteMultiPartUploadResponse, error) {
	var err error
	defer reportMetrics("CompleteMultiPartUpload", time.Now(), nil, &err)
	qualifiedKey, err := resolveBlobURLInfo(obj)
	if err != nil {
		return nil, err
	}
	containerURL, err := a.clientCache.NewContainerClient(qualifiedKey.StorageAccountName, qualifiedKey.ContainerName)
	if err != nil {
		return nil, err
	}

	return completeMultipart(ctx, multipartList.Part, *containerURL, qualifiedKey.BlobURL)
}

func (a *Adapter) GetStorageNamespaceInfo() block.StorageNamespaceInfo {
	return block.StorageNamespaceInfo{
		ValidityRegex:  `^https?://`,
		Example:        "https://mystorageaccount.blob.core.windows.net/mycontainer/",
		PreSignSupport: true,
	}
}

func (a *Adapter) RuntimeStats() map[string]string {
	return nil
}

func (a *Adapter) newPreSignedTime() time.Time {
	return time.Now().UTC().Add(a.preSignedExpiry)
}<|MERGE_RESOLUTION|>--- conflicted
+++ resolved
@@ -39,15 +39,12 @@
 }
 
 func NewAdapter(params params.Azure) *Adapter {
-<<<<<<< HEAD
 	logging.Default().WithField("type", "azure").Info("initialized blockstore adapter")
-=======
 	preSignedExpiry := params.PreSignedExpiry
 	if preSignedExpiry == 0 {
 		preSignedExpiry = block.DefaultPreSignExpiryDuration
 	}
 
->>>>>>> 97d13af4
 	return &Adapter{
 		clientCache:     NewCache(params),
 		preSignedExpiry: preSignedExpiry,
@@ -231,7 +228,6 @@
 		return "", err
 	}
 
-<<<<<<< HEAD
 	// Use shared credential for clients initialized with storage access key
 	if qualifiedKey.StorageAccountName == a.clientCache.params.StorageAccount {
 		if a.clientCache.params.StorageAccessKey != "" {
@@ -239,7 +235,7 @@
 			if err != nil {
 				return "", err
 			}
-			return container.NewBlobClient(qualifiedKey.BlobURL).GetSASURL(permissions, time.Time{}, a.preSignedURLDurationGenerator())
+			return container.NewBlobClient(qualifiedKey.BlobURL).GetSASURL(permissions, time.Time{}, a.newPreSignedTime())
 		}
 	}
 
@@ -247,7 +243,7 @@
 	currentTime := time.Now().UTC().Add(-10 * time.Second)
 	info := service.KeyInfo{
 		Start:  to.Ptr(currentTime.UTC().Format(sas.TimeFormat)),
-		Expiry: to.Ptr(a.preSignedURLDurationGenerator().UTC().Format(sas.TimeFormat)),
+		Expiry: to.Ptr(a.newPreSignedTime().Format(sas.TimeFormat)),
 	}
 
 	udc, err := svc.GetUserDelegationCredential(context.Background(), info, nil)
@@ -258,15 +254,11 @@
 	// Create Blob Signature Values with desired permissions and sign with user delegation credential
 	sasQueryParams, err := sas.BlobSignatureValues{
 		Protocol:      sas.ProtocolHTTPS,
-		ExpiryTime:    a.preSignedURLDurationGenerator().UTC(),
+		ExpiryTime:    a.newPreSignedTime(),
 		Permissions:   to.Ptr(permissions).String(),
 		ContainerName: qualifiedKey.ContainerName,
 		BlobName:      qualifiedKey.BlobURL,
 	}.SignWithUserDelegation(udc)
-=======
-	blobURL := containerClient.NewBlobClient(qualifiedKey.BlobURL)
-	u, err := blobURL.GetSASURL(permissions, time.Time{}, a.newPreSignedTime())
->>>>>>> 97d13af4
 	if err != nil {
 		return "", err
 	}
@@ -434,7 +426,6 @@
 		return err
 	}
 
-<<<<<<< HEAD
 	// Optimistic flow - try to copy synchronously
 	_, err = destClient.CopyFromURL(ctx, sasKey, nil)
 	if err == nil {
@@ -454,11 +445,6 @@
 	})
 	logger.Debug("Perform async copy")
 	res, err := destClient.StartCopyFromURL(ctx, sasKey, nil)
-=======
-	sasKey, err := sourceClient.GetSASURL(sas.BlobPermissions{
-		Read: true,
-	}, time.Time{}, a.newPreSignedTime())
->>>>>>> 97d13af4
 	if err != nil {
 		return err
 	}
