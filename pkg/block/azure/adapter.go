--- conflicted
+++ resolved
@@ -31,51 +31,33 @@
 	_1MiB                   = 1024 * 1024
 	MaxBuffers              = 1
 	defaultMaxRetryRequests = 0
-<<<<<<< HEAD
 
 	AzURLTemplate = "https://%s.blob.core.windows.net/"
-)
-
-type Adapter struct {
-	configurations configurations
-	client         service.Client
-=======
-	AuthMethodAccessKey     = "access-key"
-	AuthMethodMSI           = "msi"
-
 	preSignedBlobPattern = "https://%s.blob.core.windows.net/%s/%s?%s"
 )
 
 type Adapter struct {
-	pipeline                      pipeline.Pipeline
-	configurations                configurations
+	client         service.Client
+	configurations configurations
 	credentials                   azblob.Credential
 	preSignedURLDurationGenerator func() time.Time
 	keyCredentials                *azblob.SharedKeyCredential
->>>>>>> 0d9c6658
 }
 
 type configurations struct {
 	retryReaderOptions azblob.RetryReaderOptions
 }
 
-<<<<<<< HEAD
-func NewAdapter(client service.Client, opts ...func(a *Adapter)) *Adapter {
-	a := &Adapter{
-		configurations: configurations{retryReaderOptions: azblob.RetryReaderOptions{MaxRetries: defaultMaxRetryRequests}},
-		client:         client,
-=======
 func WithPreSignedURLDurationGenerator(f func() time.Time) func(a *Adapter) {
 	return func(a *Adapter) {
 		a.preSignedURLDurationGenerator = f
 	}
 }
 
-func NewAdapter(pipeline pipeline.Pipeline, credentials azblob.Credential, opts ...func(a *Adapter)) *Adapter {
+func NewAdapter(client service.Client, credentials azblob.Credential, opts ...func(a *Adapter)) *Adapter {
 	a := &Adapter{
-		pipeline:       pipeline,
-		credentials:    credentials,
-		configurations: configurations{retryReaderOptions: azblob.RetryReaderOptions{MaxRetryRequests: defaultMaxRetryRequests}},
+		client:         client,
+		configurations: configurations{retryReaderOptions: azblob.RetryReaderOptions{MaxRetries: defaultMaxRetryRequests}},
 		preSignedURLDurationGenerator: func() time.Time {
 			return time.Now().UTC().Add(block.DefaultPreSignExpiryDuration)
 		},
@@ -83,7 +65,6 @@
 	keyCredentials, ok := credentials.(*azblob.SharedKeyCredential)
 	if ok {
 		a.keyCredentials = keyCredentials
->>>>>>> 0d9c6658
 	}
 	for _, opt := range opts {
 		opt(a)
@@ -93,13 +74,8 @@
 
 type BlobURLInfo struct {
 	ContainerURL  string
-<<<<<<< HEAD
-	BlobURL       string
-	ContainerName string
-=======
 	ContainerName string
 	BlobURL       string
->>>>>>> 0d9c6658
 }
 
 type PrefixURLInfo struct {
@@ -149,13 +125,8 @@
 		}
 		info := BlobURLInfo{
 			ContainerURL:  qp.ContainerURL,
-<<<<<<< HEAD
-			BlobURL:       qp.BlobURL + "/" + key,
-			ContainerName: strings.Trim(parsedNamespace.Path, "/"),
-=======
 			ContainerName: qp.ContainerName,
 			BlobURL:       qp.BlobURL + "/" + key,
->>>>>>> 0d9c6658
 		}
 		if qp.BlobURL == "" {
 			info.BlobURL = key
