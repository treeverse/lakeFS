--- conflicted
+++ resolved
@@ -287,47 +287,6 @@
 	return downloadResponse.Body, nil
 }
 
-<<<<<<< HEAD
-func (a *Adapter) Walk(ctx context.Context, walkOpt block.WalkOpts, walkFn block.WalkFunc) error {
-	var err error
-	defer reportMetrics("Walk", time.Now(), nil, &err)
-
-	qualifiedPrefix, err := resolveNamespacePrefix(walkOpt)
-	if err != nil {
-		return err
-	}
-
-	containerClient, err := a.clientCache.NewContainerClient(qualifiedPrefix.StorageAccountName, qualifiedPrefix.ContainerName)
-	if err != nil {
-		return err
-	}
-
-	var marker *string
-	for {
-		listBlob := containerClient.NewListBlobsFlatPager(&azblob.ListBlobsFlatOptions{
-			Prefix: &qualifiedPrefix.Prefix,
-			Marker: marker,
-		})
-
-		for listBlob.More() {
-			resp, err := listBlob.NextPage(ctx)
-			if err != nil {
-				return err
-			}
-			for _, blobInfo := range resp.Segment.BlobItems {
-				if err := walkFn(*blobInfo.Name); err != nil {
-					return err
-				}
-			}
-			if marker = resp.NextMarker; marker == nil || *marker == "" {
-				return nil
-			}
-		}
-	}
-}
-
-=======
->>>>>>> 33bf32af
 func (a *Adapter) Exists(ctx context.Context, obj block.ObjectPointer) (bool, error) {
 	var err error
 	defer reportMetrics("Exists", time.Now(), nil, &err)
