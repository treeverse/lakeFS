package azure_test

import (
	"context"
	"net/url"
	"regexp"
	"testing"

	"github.com/stretchr/testify/require"
	"github.com/treeverse/lakefs/pkg/block/azure"
	"github.com/treeverse/lakefs/pkg/block/blocktest"
	"github.com/treeverse/lakefs/pkg/block/params"
	"github.com/treeverse/lakefs/pkg/config"
)

func TestAzureAdapter(t *testing.T) {
	basePath, err := url.JoinPath(blockURL, containerName)
	require.NoError(t, err)
	localPath, err := url.JoinPath(basePath, "lakefs")
	require.NoError(t, err)
	externalPath, err := url.JoinPath(basePath, "external")
	require.NoError(t, err)

	adapter, err := azure.NewAdapter(context.Background(), params.Azure{
		StorageAccount:   accountName,
		StorageAccessKey: accountKey,
		TestEndpointURL:  blockURL,
		Domain:           domain,
	})
	require.NoError(t, err, "create new adapter")
	blocktest.AdapterTest(t, adapter, localPath, externalPath, true)
}

func TestAdapterNamespace(t *testing.T) {
	tests := []struct {
		Name          string
		Namespace     string
		Success       bool
		Domain        string
		InvalidDomain bool
	}{
		{
			Name:      "valid_https",
			Namespace: "https://test.blob.core.windows.net/container1/repo1",
			Success:   true,
		},
		{
			Name: "valid_https_presign",
			Namespace: "https://esti.blob.core.windows.net/esti-system-testing/11484/29538/coddo7tpocvujsvjhhjg/repo-coddo7tpocvujsvjhhj0/data/ggq2f8tpocvs73ftd1qg/" +
				"coddo7tpocvs73ftd7u0?se=2024-04-13T19%3A40%3A19Z&sig=r%2BV3wR16PUG74U7wxZ1KknhRT%2BO2JqVJM0EVTuJbz8U%3D&ske=2024-04-13T20%3A40%3A19Z&" +
				"skoid=d8193925-4108-40a0-8d76-0c6d3ceb1f61&sks=b&skt=2024-04-13T19%3A25%3A09Z&sktid=***&skv=2023-08-03&sp=raw&spr=https&sr=b&sv=2021-12-02",
			Success: true,
		},
		{
			Name:      "valid_https",
			Namespace: "https://test.blob.core.windows.net/container1/repo1",
			Success:   false,
			Domain:    "blob.core.chinacloudapi.cn",
		},
		{
			Name:      "valid_https_china",
			Namespace: "https://test.blob.core.chinacloudapi.cn/container1/repo1",
			Success:   false,
		},
		{
			Name:      "valid_https_china",
			Namespace: "https://test.blob.core.chinacloudapi.cn/container1/repo1",
			Success:   true,
			Domain:    "blob.core.chinacloudapi.cn",
		},
		{
			Name:      "valid_http",
			Namespace: "http://test.blob.core.windows.net/container1/repo1",
			Success:   true,
		},
		{
			Name:      "invalid_subdomain",
			Namespace: "https://test.adls.core.windows.net/container1/repo1",
			Success:   false,
		},
		{
			Name:      "partial",
			Namespace: "https://test.adls.core.windows.n",
			Success:   false,
		},
		{
			Name:      "s3",
			Namespace: "s3://test/adls/core/windows/net",
			Success:   false,
		},
		{
			Name:      "invalid_string",
			Namespace: "this is a bad string",
			Success:   false,
		},
		{
			Name:      "invalid_https_china_mix_1",
			Namespace: "https://test.blob.core.chinacloudapi.net/container1/repo1",
			Success:   false,
		},
		{
			Name:      "invalid_https_china_mix_2",
			Namespace: "https://test.blob.core.windows.cn/container1/repo1",
			Success:   false,
		},
		{
			Name:      "valid_gov_cloud",
			Namespace: "https://test.blob.core.usgovcloudapi.net/container1/repo1",
			Success:   true,
			Domain:    "blob.core.usgovcloudapi.net",
		},
		{
			Name:      "valid_gov_cloud_no_domain",
			Namespace: "https://test.blob.core.usgovcloudapi.net/container1/repo1",
			Success:   false,
		},
		{
			Name:          "invalid_domain",
			Namespace:     "https://test.blob.core.usgovcloudapi.net/container1/repo1",
			Success:       false,
			Domain:        "invalid_domain",
			InvalidDomain: true,
		},
	}
	for _, tt := range tests {
		t.Run(tt.Name, func(t *testing.T) {
			adapter, err := azure.NewAdapter(context.Background(), params.Azure{
				StorageAccount:   accountName,
				StorageAccessKey: accountKey,
				TestEndpointURL:  blockURL,
				Domain:           tt.Domain,
			})
			if tt.InvalidDomain {
				require.ErrorIs(t, err, azure.ErrInvalidDomain)
				return
			}
			require.NoError(t, err, "create new adapter")

<<<<<<< HEAD
			namespaceInfo := adapter.GetStorageNamespaceInfo("")
=======
			namespaceInfo := adapter.GetStorageNamespaceInfo(config.SingleBlockstoreID)
>>>>>>> aeeaf5f6
			expr, err := regexp.Compile(namespaceInfo.ValidityRegex)
			require.NoError(t, err)

			require.Equal(t, tt.Success, expr.MatchString(tt.Namespace))
		})
	}
}

func TestAzureParseURL(t *testing.T) {
	tests := []struct {
		Name          string
		Url           string
		Account       string
		Domain        string
		InvalidDomain bool
	}{
		{
			Name:    "valid_https",
			Url:     "https://account1.blob.core.windows.net/container1/repo1",
			Account: "account1",
			Domain:  azure.BlobEndpointDefaultDomain,
		},
		{
			Name: "valid_https_presign",
			Url: "https://test.blob.core.windows.net/esti-system-testing/11484/29538/coddo7tpocvujsvjhhjg/repo-coddo7tpocvujsvjhhj0/data/ggq2f8tpocvs73ftd1qg/coddo7tpocvs73ftd7u0?" +
				"se=2024-04-13T19%3A40%3A19Z&sig=r%2BV3wR16PUG74U7wxZ1KknhRT%2BO2JqVJM0EVTuJbz8U%3D&ske=2024-04-13T20%3A40%3A19Z&skoid=d8193925-4108-40a0-8d76-0c6d3ceb1f61&" +
				"sks=b&skt=2024-04-13T19%3A25%3A09Z&sktid=***&skv=2023-08-03&sp=raw&spr=https&sr=b&sv=2021-12-02",
			Account: "test",
			Domain:  azure.BlobEndpointDefaultDomain,
		},
		{
			Name:    "valid_china_https",
			Url:     "https://china.blob.core.chinacloudapi.cn/container1/repo1",
			Account: "china",
			Domain:  azure.BlobEndpointChinaDomain,
		},
		{
			Name:    "valid_usgov_https",
			Url:     "https://mygov.blob.core.usgovcloudapi.net/container1/repo1",
			Account: "mygov",
			Domain:  azure.BlobEndpointUSGovDomain,
		},
		{
			Name:    "valid_other_https",
			Url:     "https://koala.blob.core.australiacloudapi.net/container1/repo1",
			Account: "koala",
			Domain:  "blob.core.australiacloudapi.net",
		},
		{
			Name:          "invalid_http",
			Url:           "http://mygov.blob.core.usgovcloudapi.net/container1/repo1",
			InvalidDomain: true,
		},
		{
			Name:          "invalid_url_s3",
			Url:           "s3://example/bar/baz",
			InvalidDomain: true,
		},
	}
	for _, tt := range tests {
		t.Run(tt.Name, func(t *testing.T) {
			uri, err := url.Parse(tt.Url)
			account, dom, err := azure.ParseURL(uri)
			if tt.InvalidDomain {
				require.ErrorIs(t, err, azure.ErrAzureInvalidURL)
			} else {
				require.NoError(t, err)
				require.Equal(t, tt.Account, account)
				require.Equal(t, tt.Domain, dom)
			}
		})
	}
}<|MERGE_RESOLUTION|>--- conflicted
+++ resolved
@@ -136,11 +136,7 @@
 			}
 			require.NoError(t, err, "create new adapter")
 
-<<<<<<< HEAD
-			namespaceInfo := adapter.GetStorageNamespaceInfo("")
-=======
 			namespaceInfo := adapter.GetStorageNamespaceInfo(config.SingleBlockstoreID)
->>>>>>> aeeaf5f6
 			expr, err := regexp.Compile(namespaceInfo.ValidityRegex)
 			require.NoError(t, err)
 
