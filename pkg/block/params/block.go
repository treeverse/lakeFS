package params

import (
	"time"

	"github.com/aws/aws-sdk-go/aws"
)

// AdapterConfig configures a block adapter.
type AdapterConfig interface {
	BlockstoreType() string
	BlockstoreLocalParams() (Local, error)
	BlockstoreS3Params() (S3, error)
	BlockstoreGSParams() (GS, error)
	BlockstoreAzureParams() (Azure, error)
}

type Mem struct{}

type Local struct {
	Path                    string
	ImportEnabled           bool
	ImportHidden            bool
	AllowedExternalPrefixes []string
}

type S3 struct {
	AwsConfig                     *aws.Config
	StreamingChunkSize            int
	StreamingChunkTimeout         time.Duration
	DiscoverBucketRegion          bool
	SkipVerifyCertificateTestOnly bool
	ServerSideEncryption          string
	ServerSideEncryptionKmsKeyID  string
	PreSignedExpiry               time.Duration
	DisablePreSigned              bool
}

type GS struct {
	CredentialsFile  string
	CredentialsJSON  string
	PreSignedExpiry  time.Duration
	DisablePreSigned bool
}

type Azure struct {
	StorageAccount   string
	StorageAccessKey string
	TryTimeout       time.Duration
	PreSignedExpiry  time.Duration
<<<<<<< HEAD
	// URL - For testing purposes, provide a custom URL to override the default URL template
	URL *string
=======
	DisablePreSigned bool
>>>>>>> d448e9ad
}<|MERGE_RESOLUTION|>--- conflicted
+++ resolved
@@ -48,10 +48,7 @@
 	StorageAccessKey string
 	TryTimeout       time.Duration
 	PreSignedExpiry  time.Duration
-<<<<<<< HEAD
+	DisablePreSigned bool
 	// URL - For testing purposes, provide a custom URL to override the default URL template
 	URL *string
-=======
-	DisablePreSigned bool
->>>>>>> d448e9ad
 }