package params

import (
	"time"

	"github.com/aws/aws-sdk-go/aws"
)

// AdapterConfig configures a block adapter.
type AdapterConfig interface {
	BlockstoreType() string
	BlockstoreLocalParams() (Local, error)
	BlockstoreS3Params() (S3, error)
	BlockstoreGSParams() (GS, error)
	BlockstoreAzureParams() (Azure, error)
}

type Mem struct{}

type Local struct {
	Path                    string
	ImportEnabled           bool
	ImportHidden            bool
	AllowedExternalPrefixes []string
}

type S3 struct {
	AwsConfig                     *aws.Config
	StreamingChunkSize            int
	StreamingChunkTimeout         time.Duration
	DiscoverBucketRegion          bool
	SkipVerifyCertificateTestOnly bool
	ServerSideEncryption          string
	ServerSideEncryptionKmsKeyID  string
	PreSignedExpiry               time.Duration
	DisablePreSigned              bool
	DisablePreSignedUI            bool
}

type GS struct {
	CredentialsFile    string
	CredentialsJSON    string
	PreSignedExpiry    time.Duration
	DisablePreSigned   bool
	DisablePreSignedUI bool
}

type Azure struct {
<<<<<<< HEAD
	StorageAccount     string
	StorageAccessKey   string
	TryTimeout         time.Duration
	PreSignedExpiry    time.Duration
	DisablePreSigned   bool
	DisablePreSignedUI bool
=======
	StorageAccount   string
	StorageAccessKey string
	TryTimeout       time.Duration
	PreSignedExpiry  time.Duration
	DisablePreSigned bool
	// TestEndpointURL - For testing purposes, provide a custom URL to override the default URL template
	TestEndpointURL string
>>>>>>> 437dd226
}<|MERGE_RESOLUTION|>--- conflicted
+++ resolved
@@ -46,20 +46,12 @@
 }
 
 type Azure struct {
-<<<<<<< HEAD
 	StorageAccount     string
 	StorageAccessKey   string
 	TryTimeout         time.Duration
 	PreSignedExpiry    time.Duration
 	DisablePreSigned   bool
 	DisablePreSignedUI bool
-=======
-	StorageAccount   string
-	StorageAccessKey string
-	TryTimeout       time.Duration
-	PreSignedExpiry  time.Duration
-	DisablePreSigned bool
 	// TestEndpointURL - For testing purposes, provide a custom URL to override the default URL template
 	TestEndpointURL string
->>>>>>> 437dd226
 }