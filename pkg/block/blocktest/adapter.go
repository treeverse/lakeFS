package blocktest

import (
	"context"
	"errors"
	"fmt"
	"io"
	"mime"
	"net/url"
	"path"
	"path/filepath"
	"strings"
	"testing"
	"time"

	"github.com/go-test/deep"
	"github.com/stretchr/testify/require"
	"github.com/treeverse/lakefs/pkg/block"
)

// AdapterTest Test suite of basic adapter functionality
func AdapterTest(t *testing.T, adapter block.Adapter, storageNamespace, externalPath string) {
	AdapterBasicObjectTest(t, adapter, storageNamespace, externalPath)
	AdapterMultipartTest(t, adapter, storageNamespace, externalPath)
	t.Run("Adapter_GetRange", func(t *testing.T) { testAdapterGetRange(t, adapter, storageNamespace) })
	t.Run("Adapter_Walker", func(t *testing.T) { testAdapterWalker(t, adapter, storageNamespace) })
	t.Run("Adapter_GetPreSignedURL", func(t *testing.T) { testGetPreSignedURL(t, adapter, storageNamespace) })
	t.Run("Adapter_GetProperties", func(t *testing.T) { testGetProperties(t, adapter, storageNamespace) })
}

func AdapterPresignedEndpointOverrideTest(t *testing.T, adapter block.Adapter, storageNamespace, externalPath string, oe *url.URL) {
	AdapterBasicObjectTest(t, adapter, storageNamespace, externalPath)
	t.Run("Adapter_GetPreSignedURLEndpointOverride", func(t *testing.T) { testGetPreSignedURLEndpointOverride(t, adapter, storageNamespace, oe) })
}

// Parameterized test of the GetRange functionality
func testAdapterGetRange(t *testing.T, adapter block.Adapter, storageNamespace string) {
	ctx := context.Background()
	part1 := "this is the first part "
	part2 := "this is the last part"
	_, err := adapter.Put(ctx, block.ObjectPointer{
		StorageID:        "",
		StorageNamespace: storageNamespace,
		Identifier:       "test_file",
		IdentifierType:   block.IdentifierTypeRelative,
	}, int64(len(part1+part2)), strings.NewReader(part1+part2), block.PutOpts{})
	require.NoError(t, err)

	cases := []struct {
		name          string
		startPos      int
		endPos        int
		expected      string
		expectFailure bool
	}{
		{"read_suffix", len(part1), len(part1 + part2), part2, false},
		{"read_prefix", 0, len(part1) - 1, part1, false},
		{"read_middle", 8, len(part1) + 6, "the first part this is", false},
		// {"end_smaller_than_start", 10, 1, "", false}, // TODO (niro): To be determined
		// {"negative_position", -1, len(part1), "", true}, // S3 and Azure not aligned
		{"one_byte", 1, 1, string(part1[1]), false},
		{"out_of_bounds", 0, len(part1+part2) + 10, part1 + part2, false},
	}
	for _, tt := range cases {
		t.Run(tt.name, func(t *testing.T) {
			reader, err := adapter.GetRange(ctx, block.ObjectPointer{
				StorageID:        "",
				StorageNamespace: storageNamespace,
				Identifier:       "test_file",
				IdentifierType:   block.IdentifierTypeRelative,
			}, int64(tt.startPos), int64(tt.endPos))
			require.Equal(t, tt.expectFailure, err != nil)
			if err == nil {
				got, err := io.ReadAll(reader)
				require.NoError(t, err)
				require.Equal(t, tt.expected, string(got))
			}
		})
	}
}

// Parameterized test to GetWalker from the Storage Adapter and check that it works
func testAdapterWalker(t *testing.T, adapter block.Adapter, storageNamespace string) {
	ctx := context.Background()
	const (
		testPrefix      = "test_walker"
		filesAndFolders = 5
		contents        = "test_file"
	)

	for i := 0; i < filesAndFolders; i++ {
		for j := 0; j < filesAndFolders; j++ {
			_, err := adapter.Put(ctx, block.ObjectPointer{
				StorageID:        "",
				StorageNamespace: storageNamespace,
				Identifier:       fmt.Sprintf("%s/folder_%d/test_file_%d", testPrefix, filesAndFolders-i-1, filesAndFolders-j-1),
				IdentifierType:   block.IdentifierTypeRelative,
			}, int64(len(contents)), strings.NewReader(contents), block.PutOpts{})
			require.NoError(t, err)
		}
	}

	_, err := adapter.Put(ctx, block.ObjectPointer{
		StorageID:        "",
		StorageNamespace: storageNamespace,
		Identifier:       fmt.Sprintf("%s/folder_0.txt", testPrefix),
		IdentifierType:   block.IdentifierTypeRelative,
	}, int64(len(contents)), strings.NewReader(contents), block.PutOpts{})
	require.NoError(t, err)

	cases := []struct {
		name   string
		prefix string
	}{
		{
			name:   "root",
			prefix: "",
		},
		{
			name:   "prefix",
			prefix: "folder_1",
		},
		{
			name:   "prefix/",
			prefix: "folder_2",
		},
	}
	for _, tt := range cases {
		qk, err := adapter.ResolveNamespace("", storageNamespace, filepath.Join(testPrefix, tt.prefix), block.IdentifierTypeRelative)
		require.NoError(t, err)
		uri, err := url.Parse(qk.Format())
		require.NoError(t, err)
		t.Run(tt.name, func(t *testing.T) {
			reader, err := adapter.GetWalker("", block.WalkerOptions{StorageURI: uri})
			require.NoError(t, err)

			var results []string
			err = reader.Walk(ctx, uri, block.WalkOptions{}, func(e block.ObjectStoreEntry) error {
				results = append(results, e.RelativeKey)
				return nil
			})
			require.NoError(t, err)

			// prepare expectedResults
			var (
				expectedResults []string
				prefix          string
			)
			if tt.prefix == "" {
				if adapter.BlockstoreType() != block.BlockstoreTypeLocal {
					prefix = testPrefix
				}
				expectedResults = append(expectedResults, path.Join(prefix, "folder_0.txt"))
				for i := 0; i < filesAndFolders; i++ {
					for j := 0; j < filesAndFolders; j++ {
						expectedResults = append(expectedResults, path.Join(prefix, fmt.Sprintf("folder_%d/test_file_%d", i, j)))
					}
				}
			} else {
				if adapter.BlockstoreType() != block.BlockstoreTypeLocal {
					prefix = tt.prefix
				}
				for j := 0; j < filesAndFolders; j++ {
					expectedResults = append(expectedResults, path.Join(prefix, fmt.Sprintf("test_file_%d", j)))
				}
			}
			// check that the results match the expected results
			if diff := deep.Equal(expectedResults, results); diff != nil {
				t.Errorf("Mismatch in expected results: %v", diff)
			}
		})
	}
}

// Test request for a presigned URL for temporary access
func testGetPreSignedURL(t *testing.T, adapter block.Adapter, storageNamespace string) {
	// without filename
	preSignedURL, exp := getPresignedURLBasicTest(t, adapter, storageNamespace, "")
	_, err := url.Parse(preSignedURL)
	require.NoError(t, err)
	require.NotNil(t, exp)
	require.Equal(t, expectedURLExp(adapter), *exp)

	// with filename
	const filename = "test_file"
	preSignedURL, exp = getPresignedURLBasicTest(t, adapter, storageNamespace, filename)
	parsedURL, err := url.Parse(preSignedURL)
	require.NoError(t, err)
	require.NotNil(t, exp)
	require.Equal(t, expectedURLExp(adapter), *exp)

	// Parse and verify content-disposition from URL query parameters
	queryParams := parsedURL.Query()

	// extract the content disposition value from the query parameters
	var contentDisposition string
	for _, param := range []string{"response-content-disposition", "rscd"} {
		contentDisposition = queryParams.Get(param)
		if contentDisposition != "" {
			break
		}
	}
	require.NotEmpty(t, contentDisposition, "Content disposition parameter not found in URL")

	// Parse the content-disposition to extract the filename
	_, params, err := mime.ParseMediaType(contentDisposition)
	require.NoError(t, err, "Failed to parse content disposition")

	parsedFilename := params["filename"]
	require.Equal(t, filename, parsedFilename, "Extracted filename doesn't match expected value")
}

// Test request for a presigned URL with an endpoint override
func testGetPreSignedURLEndpointOverride(t *testing.T, adapter block.Adapter, storageNamespace string, oe *url.URL) {
	preSignedURL, exp := getPresignedURLBasicTest(t, adapter, storageNamespace, "")
	require.NotNil(t, exp)
	expectedExpiry := expectedURLExp(adapter)
	require.Equal(t, expectedExpiry, *exp)
	u, err := url.Parse(preSignedURL)
	require.NoError(t, err)
	require.Equal(t, u.Scheme, oe.Scheme)
	require.Contains(t, u.Host, oe.Host)
}

func getPresignedURLBasicTest(t *testing.T, adapter block.Adapter, storageNamespace string, filename string) (string, *time.Time) {
	ctx := context.Background()
	obj, _ := objPointers(storageNamespace)

	preSignedURL, exp, err := adapter.GetPreSignedURL(ctx, obj, block.PreSignModeRead, filename)
	if errors.Is(err, block.ErrOperationNotSupported) {
		t.Skip("GetPreSignedURL not supported")
	}
	// Google storage returns an error if no credentials are found, and we can't sign the URL
	if err != nil && strings.Contains(err.Error(), "no credentials found") {
		t.Skip("GetPreSignedURL no credentials found")
	}
	require.NoError(t, err)
	return preSignedURL, &exp
}

func expectedURLExp(adapter block.Adapter) time.Time {
	if adapter.BlockstoreType() == block.BlockstoreTypeAzure {
		// we didn't implement expiry for Azure yet
		return time.Time{}
	} else {
		return NowMockDefault().Add(block.DefaultPreSignExpiryDuration)
	}
}

<<<<<<< HEAD
=======
// tests the GetProperties method of the adapter, verifying ETag population and consistency with Walker
func testGetProperties(t *testing.T, adapter block.Adapter, storageNamespace string) {
	ctx := context.Background()

	t.Run("properties_with_etag", func(t *testing.T) {
		const contents = "test content for etag"
		obj := block.ObjectPointer{
			StorageID:        "",
			StorageNamespace: storageNamespace,
			Identifier:       "test_file_with_etag",
			IdentifierType:   block.IdentifierTypeRelative,
		}

		// Put the object
		_, err := adapter.Put(ctx, obj, int64(len(contents)), strings.NewReader(contents), block.PutOpts{})
		require.NoError(t, err)

		// Get properties
		props, err := adapter.GetProperties(ctx, obj)
		require.NoError(t, err)

		// Verify ETag is populated
		require.NotEmpty(t, props.ETag, "ETag should be populated")

		// Verify ETag format - should not contain quotes (for most adapters)
		// Note: Some adapters may have different formats, but none should have quotes
		require.NotContains(t, props.ETag, "\"", "ETag should not contain quotes")

		// Verify other properties
		require.False(t, props.LastModified.IsZero(), "LastModified should be set")
	})

	t.Run("etag_consistency_with_walker", func(t *testing.T) {
		const contents = "test content for walker consistency"
		obj := block.ObjectPointer{
			StorageID:        "",
			StorageNamespace: storageNamespace,
			Identifier:       "test_file_walker_consistency",
			IdentifierType:   block.IdentifierTypeRelative,
		}

		// Put the object
		_, err := adapter.Put(ctx, obj, int64(len(contents)), strings.NewReader(contents), block.PutOpts{})
		require.NoError(t, err)

		// Get properties
		props, err := adapter.GetProperties(ctx, obj)
		require.NoError(t, err)

		// Get walker and compare ETag
		qk, err := adapter.ResolveNamespace(obj.StorageID, obj.StorageNamespace, "", block.IdentifierTypeRelative)
		require.NoError(t, err)
		uri, err := url.Parse(qk.Format())
		require.NoError(t, err)

		walker, err := adapter.GetWalker(obj.StorageID, block.WalkerOptions{StorageURI: uri})
		require.NoError(t, err)

		var walkerETag string
		err = walker.Walk(ctx, uri, block.WalkOptions{}, func(e block.ObjectStoreEntry) error {
			if strings.HasSuffix(e.FullKey, "test_file_walker_consistency") {
				walkerETag = e.ETag
			}
			return nil
		})
		require.NoError(t, err)

		// Verify that GetProperties ETag matches Walker ETag
		require.Equal(t, walkerETag, props.ETag, "GetProperties ETag should match Walker ETag")
	})

	t.Run("not_found", func(t *testing.T) {
		obj := block.ObjectPointer{
			StorageID:        "",
			StorageNamespace: storageNamespace,
			Identifier:       "non_existent_file",
			IdentifierType:   block.IdentifierTypeRelative,
		}

		// Get properties for non-existent object
		_, err := adapter.GetProperties(ctx, obj)
		require.Error(t, err)
		require.ErrorIs(t, err, block.ErrDataNotFound)
	})

	t.Run("properties_stability", func(t *testing.T) {
		const contents = "test content for stability"
		obj := block.ObjectPointer{
			StorageID:        "",
			StorageNamespace: storageNamespace,
			Identifier:       "test_file_stability",
			IdentifierType:   block.IdentifierTypeRelative,
		}

		// Put the object
		_, err := adapter.Put(ctx, obj, int64(len(contents)), strings.NewReader(contents), block.PutOpts{})
		require.NoError(t, err)

		// Get properties multiple times
		props1, err := adapter.GetProperties(ctx, obj)
		require.NoError(t, err)

		props2, err := adapter.GetProperties(ctx, obj)
		require.NoError(t, err)

		// Verify properties are consistent across calls
		require.Equal(t, props1.ETag, props2.ETag, "ETag should be consistent across calls")
		require.Equal(t, props1.LastModified, props2.LastModified, "LastModified should be consistent")
	})
}

func dumpPathTree(t testing.TB, ctx context.Context, adapter block.Adapter, qk block.QualifiedKey) []string {
	t.Helper()
	tree := make([]string, 0)

	p := qk.Format()
	uri, err := url.Parse(p)
	require.NoError(t, err, "URL Parse Error")

	walker, err := adapter.GetWalker("", block.WalkerOptions{StorageURI: uri})
	require.NoError(t, err, "GetWalker failed")

	wwalker := block.NewWalkerWrapper(walker, uri)
	err = wwalker.Walk(ctx, block.WalkOptions{}, func(e block.ObjectStoreEntry) error {
		_, p, _ := strings.Cut(e.Address, uri.String())
		tree = append(tree, p)
		return nil
	})
	if err != nil {
		t.Fatalf("walking on '%s': %s", uri.String(), err)
	}
	sort.Strings(tree)
	return tree
}

>>>>>>> 92966ae6
func NowMockDefault() time.Time {
	return time.Date(2024, time.January, 0, 0, 0, 0, 0, time.UTC)
}<|MERGE_RESOLUTION|>--- conflicted
+++ resolved
@@ -247,119 +247,6 @@
 	}
 }
 
-<<<<<<< HEAD
-=======
-// tests the GetProperties method of the adapter, verifying ETag population and consistency with Walker
-func testGetProperties(t *testing.T, adapter block.Adapter, storageNamespace string) {
-	ctx := context.Background()
-
-	t.Run("properties_with_etag", func(t *testing.T) {
-		const contents = "test content for etag"
-		obj := block.ObjectPointer{
-			StorageID:        "",
-			StorageNamespace: storageNamespace,
-			Identifier:       "test_file_with_etag",
-			IdentifierType:   block.IdentifierTypeRelative,
-		}
-
-		// Put the object
-		_, err := adapter.Put(ctx, obj, int64(len(contents)), strings.NewReader(contents), block.PutOpts{})
-		require.NoError(t, err)
-
-		// Get properties
-		props, err := adapter.GetProperties(ctx, obj)
-		require.NoError(t, err)
-
-		// Verify ETag is populated
-		require.NotEmpty(t, props.ETag, "ETag should be populated")
-
-		// Verify ETag format - should not contain quotes (for most adapters)
-		// Note: Some adapters may have different formats, but none should have quotes
-		require.NotContains(t, props.ETag, "\"", "ETag should not contain quotes")
-
-		// Verify other properties
-		require.False(t, props.LastModified.IsZero(), "LastModified should be set")
-	})
-
-	t.Run("etag_consistency_with_walker", func(t *testing.T) {
-		const contents = "test content for walker consistency"
-		obj := block.ObjectPointer{
-			StorageID:        "",
-			StorageNamespace: storageNamespace,
-			Identifier:       "test_file_walker_consistency",
-			IdentifierType:   block.IdentifierTypeRelative,
-		}
-
-		// Put the object
-		_, err := adapter.Put(ctx, obj, int64(len(contents)), strings.NewReader(contents), block.PutOpts{})
-		require.NoError(t, err)
-
-		// Get properties
-		props, err := adapter.GetProperties(ctx, obj)
-		require.NoError(t, err)
-
-		// Get walker and compare ETag
-		qk, err := adapter.ResolveNamespace(obj.StorageID, obj.StorageNamespace, "", block.IdentifierTypeRelative)
-		require.NoError(t, err)
-		uri, err := url.Parse(qk.Format())
-		require.NoError(t, err)
-
-		walker, err := adapter.GetWalker(obj.StorageID, block.WalkerOptions{StorageURI: uri})
-		require.NoError(t, err)
-
-		var walkerETag string
-		err = walker.Walk(ctx, uri, block.WalkOptions{}, func(e block.ObjectStoreEntry) error {
-			if strings.HasSuffix(e.FullKey, "test_file_walker_consistency") {
-				walkerETag = e.ETag
-			}
-			return nil
-		})
-		require.NoError(t, err)
-
-		// Verify that GetProperties ETag matches Walker ETag
-		require.Equal(t, walkerETag, props.ETag, "GetProperties ETag should match Walker ETag")
-	})
-
-	t.Run("not_found", func(t *testing.T) {
-		obj := block.ObjectPointer{
-			StorageID:        "",
-			StorageNamespace: storageNamespace,
-			Identifier:       "non_existent_file",
-			IdentifierType:   block.IdentifierTypeRelative,
-		}
-
-		// Get properties for non-existent object
-		_, err := adapter.GetProperties(ctx, obj)
-		require.Error(t, err)
-		require.ErrorIs(t, err, block.ErrDataNotFound)
-	})
-
-	t.Run("properties_stability", func(t *testing.T) {
-		const contents = "test content for stability"
-		obj := block.ObjectPointer{
-			StorageID:        "",
-			StorageNamespace: storageNamespace,
-			Identifier:       "test_file_stability",
-			IdentifierType:   block.IdentifierTypeRelative,
-		}
-
-		// Put the object
-		_, err := adapter.Put(ctx, obj, int64(len(contents)), strings.NewReader(contents), block.PutOpts{})
-		require.NoError(t, err)
-
-		// Get properties multiple times
-		props1, err := adapter.GetProperties(ctx, obj)
-		require.NoError(t, err)
-
-		props2, err := adapter.GetProperties(ctx, obj)
-		require.NoError(t, err)
-
-		// Verify properties are consistent across calls
-		require.Equal(t, props1.ETag, props2.ETag, "ETag should be consistent across calls")
-		require.Equal(t, props1.LastModified, props2.LastModified, "LastModified should be consistent")
-	})
-}
-
 func dumpPathTree(t testing.TB, ctx context.Context, adapter block.Adapter, qk block.QualifiedKey) []string {
 	t.Helper()
 	tree := make([]string, 0)
@@ -384,7 +271,6 @@
 	return tree
 }
 
->>>>>>> 92966ae6
 func NowMockDefault() time.Time {
 	return time.Date(2024, time.January, 0, 0, 0, 0, 0, time.UTC)
 }