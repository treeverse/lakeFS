--- conflicted
+++ resolved
@@ -208,16 +208,11 @@
 			StorageAccount   string        `mapstructure:"storage_account"`
 			StorageAccessKey string        `mapstructure:"storage_access_key"`
 			// Deprecated: Value ignored
-<<<<<<< HEAD
-			AuthMethod      string        `mapstructure:"auth_method"`
-			PreSignedExpiry time.Duration `mapstructure:"pre_signed_expiry"`
-			// URL for testing purposes
-			Url *string `mapstructure:"url"`
-=======
 			AuthMethod       string        `mapstructure:"auth_method"`
 			PreSignedExpiry  time.Duration `mapstructure:"pre_signed_expiry"`
 			DisablePreSigned bool          `mapstructure:"disable_pre_signed"`
->>>>>>> d448e9ad
+			// URL for testing purposes
+			Url *string `mapstructure:"url"`
 		} `mapstructure:"azure"`
 		GS *struct {
 			S3Endpoint       string        `mapstructure:"s3_endpoint"`
