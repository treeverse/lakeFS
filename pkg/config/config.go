package config

import (
	"errors"
	"fmt"
	"math"
	"reflect"
	"sort"
	"strings"
	"time"

	"github.com/aws/aws-sdk-go/aws"
	"github.com/aws/aws-sdk-go/aws/credentials"
	_ "github.com/jackc/pgx/v4/stdlib"
	"github.com/mitchellh/go-homedir"
	"github.com/mitchellh/mapstructure"
	"github.com/spf13/viper"
	apiparams "github.com/treeverse/lakefs/pkg/api/params"
	"github.com/treeverse/lakefs/pkg/block"
	blockparams "github.com/treeverse/lakefs/pkg/block/params"
	"github.com/treeverse/lakefs/pkg/graveler/committed"
	kvparams "github.com/treeverse/lakefs/pkg/kv/params"
	"github.com/treeverse/lakefs/pkg/logging"
	pyramidparams "github.com/treeverse/lakefs/pkg/pyramid/params"
	"go.uber.org/ratelimit"
)

var (
	ErrBadConfiguration    = errors.New("bad configuration")
	ErrMissingSecretKey    = fmt.Errorf("%w: auth.encrypt.secret_key cannot be empty", ErrBadConfiguration)
	ErrInvalidProportion   = fmt.Errorf("%w: total proportion isn't 1.0", ErrBadConfiguration)
	ErrBadDomainNames      = fmt.Errorf("%w: domain names are prefixes", ErrBadConfiguration)
	ErrMissingRequiredKeys = fmt.Errorf("%w: missing required keys", ErrBadConfiguration)
)

// UseLocalConfiguration set to true will add defaults that enable a lakeFS run
// without any other configuration like DB or blockstore.
const UseLocalConfiguration = "local-settings"

type OIDC struct {
	Enabled        bool `mapstructure:"enabled"`
	IsDefaultLogin bool `mapstructure:"is_default_login"`

	// provider details:
	URL          string `mapstructure:"url"`
	ClientID     string `mapstructure:"client_id"`
	ClientSecret string `mapstructure:"client_secret"`

	// configure the OIDC authentication flow:
	CallbackBaseURL                  string            `mapstructure:"callback_base_url"`
	AuthorizeEndpointQueryParameters map[string]string `mapstructure:"authorize_endpoint_query_parameters"`

	// configure how users are handled on the lakeFS side:
	ValidateIDTokenClaims  map[string]string `mapstructure:"validate_id_token_claims"`
	DefaultInitialGroups   []string          `mapstructure:"default_initial_groups"`
	InitialGroupsClaimName string            `mapstructure:"initial_groups_claim_name"`
	FriendlyNameClaimName  string            `mapstructure:"friendly_name_claim_name"`
	AdditionalScopeClaims  []string          `mapstructure:"additional_scope_claims"`
}

// LDAP holds configuration for authenticating on an LDAP server.
type LDAP struct {
	ServerEndpoint    string `mapstructure:"server_endpoint"`
	BindDN            string `mapstructure:"bind_dn"`
	BindPassword      string `mapstructure:"bind_password"`
	DefaultUserGroup  string `mapstructure:"default_user_group"`
	UsernameAttribute string `mapstructure:"username_attribute"`
	UserBaseDN        string `mapstructure:"user_base_dn"`
	UserFilter        string `mapstructure:"user_filter"`
}

// S3AuthInfo holds S3-style authentication.
type S3AuthInfo struct {
	CredentialsFile string `mapstructure:"credentials_file"`
	Profile         string
	Credentials     *struct {
		AccessKeyID SecureString `mapstructure:"access_key_id"`
		// AccessSecretKey is the old name for SecretAccessKey.
		//
		// Deprecated: use SecretAccessKey instead.
		AccessSecretKey SecureString `mapstructure:"access_secret_key"`
		SecretAccessKey SecureString `mapstructure:"secret_access_key"`
		SessionToken    SecureString `mapstructure:"session_token"`
	}
}

// Config - Output struct of configuration, used to validate.  If you read a key using a viper accessor
// rather than accessing a field of this struct, that key will *not* be validated.  So don't
// do that.
type Config struct {
	ListenAddress string `mapstructure:"listen_address"`

	Actions struct {
		// ActionsEnabled set to false will block any hook execution
		Enabled bool `mapstructure:"enabled"`
	}

	Logging struct {
		Format        string   `mapstructure:"format"`
		Level         string   `mapstructure:"level"`
		Output        []string `mapstructure:"output"`
		FileMaxSizeMB int      `mapstructure:"file_max_size_mb"`
		FilesKeep     int      `mapstructure:"files_keep"`
		AuditLogLevel string   `mapstructure:"audit_log_level"`
		// TraceRequestHeaders work only on 'trace' level, default is false as it may log sensitive data to the log
		TraceRequestHeaders bool `mapstructure:"trace_request_headers"`
	}

	Database struct {
		// DropTables Development flag to delete tables after successful migration to KV
		DropTables bool `mapstructure:"drop_tables"`
		// Type Name of the KV Store driver DB implementation which is available according to the kv package Drivers function
		Type string `mapstructure:"type" validate:"required"`

		Local *struct {
			// Path - Local directory path to store the DB files
			Path string `mapstructure:"path"`
			// SyncWrites - Sync ensures data written to disk on each write instead of mem cache
			SyncWrites bool `mapstructure:"sync_writes"`
			// PrefetchSize - Number of elements to prefetch while iterating
			PrefetchSize int `mapstructure:"prefetch_size"`
			// EnableLogging - Enable store and badger (trace only) logging
			EnableLogging bool `mapstructure:"enable_logging"`
		} `mapstructure:"local"`

		Postgres *struct {
			ConnectionString      string        `mapstructure:"connection_string"`
			MaxOpenConnections    int32         `mapstructure:"max_open_connections"`
			MaxIdleConnections    int32         `mapstructure:"max_idle_connections"`
			ConnectionMaxLifetime time.Duration `mapstructure:"connection_max_lifetime"`
			ScanPageSize          int           `mapstructure:"scan_page_size"`
			Metrics               bool          `mapstructure:"metrics"`
		}

		DynamoDB *struct {
			// The name of the DynamoDB table to be used as KV
			TableName string `mapstructure:"table_name"`

			// Maximal number of items per page during scan operation
			ScanLimit int64 `mapstructure:"scan_limit"`

			// The endpoint URL of the DynamoDB endpoint
			// Can be used to redirect to DynamoDB on AWS, local docker etc.
			Endpoint string `mapstructure:"endpoint"`

			// AWS connection details - region and credentials
			// This will override any such details that are already exist in the system
			// While in general, AWS region and credentials are configured in the system for AWS usage,
			// these can be used to specify fake values, that cna be used to connect to local DynamoDB,
			// in case there are no credentials configured in the system
			// This is a client requirement as described in section 4 in
			// https://docs.aws.amazon.com/amazondynamodb/latest/developerguide/DynamoDBLocal.DownloadingAndRunning.html
			AwsRegion          string `mapstructure:"aws_region"`
			AwsProfile         string `mapstructure:"aws_profile"`
			AwsAccessKeyID     string `mapstructure:"aws_access_key_id"`
			AwsSecretAccessKey string `mapstructure:"aws_secret_access_key"`
		} `mapstructure:"dynamodb"`
	}

	Auth struct {
		Cache struct {
			Enabled bool
			Size    int
			TTL     time.Duration
			Jitter  time.Duration
		}
		Encrypt struct {
			SecretKey SecureString `mapstructure:"secret_key" validate:"required"`
		}
		API struct {
			Endpoint        string
			Token           string
			SupportsInvites bool `mapstructure:"supports_invites"`
		}
		LDAP              *LDAP
		OIDC              OIDC
		LogoutRedirectURL string        `mapstructure:"logout_redirect_url"`
		LoginDuration     time.Duration `mapstructure:"login_duration"`
	}
	Blockstore struct {
		Type                   string `mapstructure:"type" validate:"required"`
		DefaultNamespacePrefix string `mapstructure:"default_namespace_prefix"`
		Local                  *struct {
			Path string `mapstructure:"path"`
		}
		S3 *struct {
			S3AuthInfo                    `mapstructure:",squash"`
			Region                        string        `mapstructure:"region"`
			Endpoint                      string        `mapstructure:"endpoint"`
			StreamingChunkSize            int           `mapstructure:"streaming_chunk_size"`
			StreamingChunkTimeout         time.Duration `mapstructure:"streaming_chunk_timeout"`
			MaxRetries                    int           `mapstructure:"max_retries"`
			ForcePathStyle                bool          `mapstructure:"force_path_style"`
			DiscoverBucketRegion          bool          `mapstructure:"discover_bucket_region"`
			SkipVerifyCertificateTestOnly bool          `mapstructure:"skip_verify_certificate_test_only"`
			ServerSideEncryption          string        `mapstructure:"server_side_encryption"`
			ServerSideEncryptionKmsKeyID  string        `mapstructure:"server_side_encryption_kms_key_id"`
			PreSignedExpiry               time.Duration `mapstructure:"pre_signed_expiry"`
		} `mapstructure:"s3"`
		Azure *struct {
			TryTimeout       time.Duration `mapstructure:"try_timeout"`
			StorageAccount   string        `mapstructure:"storage_account"`
			StorageAccessKey string        `mapstructure:"storage_access_key"`
<<<<<<< HEAD
		}
=======
			AuthMethod       string        `mapstructure:"auth_method"`
			PreSignedExpiry  time.Duration `mapstructure:"pre_signed_expiry"`
		} `mapstructure:"azure"`
>>>>>>> 97d13af4
		GS *struct {
			S3Endpoint      string        `mapstructure:"s3_endpoint"`
			CredentialsFile string        `mapstructure:"credentials_file"`
			CredentialsJSON string        `mapstructure:"credentials_json"`
			PreSignedExpiry time.Duration `mapstructure:"pre_signed_expiry"`
		} `mapstructure:"gs"`
	}
	Committed struct {
		LocalCache struct {
			SizeBytes             int64   `mapstructure:"size_bytes"`
			Dir                   string  `mapstructure:"dir"`
			MaxUploadersPerWriter int     `mapstructure:"max_uploaders_per_writer"`
			RangeProportion       float64 `mapstructure:"range_proportion"`
			MetaRangeProportion   float64 `mapstructure:"metarange_proportion"`
		} `mapstructure:"local_cache"`
		BlockStoragePrefix string `mapstructure:"block_storage_prefix"`
		Permanent          struct {
			MinRangeSizeBytes      uint64  `mapstructure:"min_range_size_bytes"`
			MaxRangeSizeBytes      uint64  `mapstructure:"max_range_size_bytes"`
			RangeRaggednessEntries float64 `mapstructure:"range_raggedness_entries"`
		} `mapstructure:"permanent"`
		SSTable struct {
			Memory struct {
				CacheSizeBytes int64 `mapstructure:"cache_size_bytes"`
			} `mapstructure:"memory"`
		}
	}
	Graveler struct {
		RepositoryCache struct {
			Size   int           `mapstructure:"size"`
			Expiry time.Duration `mapstructure:"expiry"`
			Jitter time.Duration `mapstructure:"jitter"`
		} `mapstructure:"repository_cache"`
		CommitCache struct {
			Size   int           `mapstructure:"size"`
			Expiry time.Duration `mapstructure:"expiry"`
			Jitter time.Duration `mapstructure:"jitter"`
		} `mapstructure:"commit_cache"`
		Background struct {
			RateLimit int `mapstructure:"rate_limit"`
		} `mapstructure:"background"`
	} `mapstructure:"graveler"`
	Gateways struct {
		S3 struct {
			DomainNames Strings `mapstructure:"domain_name"`
			Region      string  `mapstructure:"region"`
			FallbackURL string  `mapstructure:"fallback_url"`
		} `mapstructure:"s3"`
	}
	Stats struct {
		Enabled       bool          `mapstructure:"enabled"`
		Address       string        `mapstructure:"address"`
		FlushInterval time.Duration `mapstructure:"flush_interval"`
		FlushSize     int           `mapstructure:"flush_size"`
		Extended      bool          `mapstructure:"extended"`
	} `mapstructure:"stats"`
	EmailSubscription struct {
		Enabled bool `mapstructure:"enabled"`
	} `mapstructure:"email_subscription"`
	Installation struct {
		FixedID string `mapstructure:"fixed_id"`
	} `mapstructure:"installation"`
	Security struct {
		AuditCheckInterval time.Duration `mapstructure:"audit_check_interval"`
		AuditCheckURL      string        `mapstructure:"audit_check_url"`
	} `mapstructure:"security"`
	Email struct {
		SMTPHost           string        `mapstructure:"smtp_host"`
		SMTPPort           int           `mapstructure:"smtp_port"`
		UseSSL             bool          `mapstructure:"use_ssl"`
		Username           string        `mapstructure:"username"`
		Password           string        `mapstructure:"password"`
		LocalName          string        `mapstructure:"local_name"`
		Sender             string        `mapstructure:"sender"`
		LimitEveryDuration time.Duration `mapstructure:"limit_every_duration"`
		Burst              int           `mapstructure:"burst"`
		LakefsBaseURL      string        `mapstructure:"lakefs_base_url"`
	} `mapstructure:"email"`
	UI struct {
		// Enabled - control serving of embedded UI
		Enabled  bool `mapstructure:"enabled"`
		Snippets []struct {
			ID   string `mapstructure:"id"`
			Code string `mapstructure:"code"`
		} `mapstructure:"snippets"`
	} `mapstructure:"ui"`
}

func NewConfig() (*Config, error) {
	return newConfig(false)
}

func NewLocalConfig() (*Config, error) {
	return newConfig(true)
}

func newConfig(local bool) (*Config, error) {
	c := &Config{}

	// Inform viper of all expected fields.  Otherwise, it fails to deserialize from the
	// environment.
	keys := GetStructKeys(reflect.TypeOf(c), "mapstructure", "squash")
	for _, key := range keys {
		viper.SetDefault(key, nil)
	}
	setDefaults(local)

	err := Unmarshal(c)
	if err != nil {
		return nil, err
	}

	err = c.validateDomainNames()
	if err != nil {
		return nil, err
	}

	// setup logging package
	logging.SetOutputFormat(c.Logging.Format)
	logging.SetOutputs(c.Logging.Output, c.Logging.FileMaxSizeMB, c.Logging.FilesKeep)
	logging.SetLevel(c.Logging.Level)
	return c, nil
}

func Unmarshal(c *Config) error {
	return viper.UnmarshalExact(&c,
		viper.DecodeHook(
			mapstructure.ComposeDecodeHookFunc(
				DecodeStrings, mapstructure.StringToTimeDurationHookFunc())))
}

func stringReverse(s string) string {
	chars := []rune(s)
	for i := 0; i < len(chars)/2; i++ {
		j := len(chars) - 1 - i
		chars[i], chars[j] = chars[j], chars[i]
	}
	return string(chars)
}

func (c *Config) validateDomainNames() error {
	domainStrings := c.Gateways.S3.DomainNames
	domainNames := make([]string, len(domainStrings))
	copy(domainNames, domainStrings)
	for i, d := range domainNames {
		domainNames[i] = stringReverse(d)
	}
	sort.Strings(domainNames)
	for i, d := range domainNames {
		domainNames[i] = stringReverse(d)
	}
	for i := 0; i < len(domainNames)-1; i++ {
		if strings.HasSuffix(domainNames[i+1], "."+domainNames[i]) {
			return fmt.Errorf("%w: %s, %s", ErrBadDomainNames, domainNames[i], domainNames[i+1])
		}
	}
	return nil
}

func (c *Config) Validate() error {
	missingKeys := ValidateMissingRequiredKeys(c, "mapstructure", "squash")
	if len(missingKeys) > 0 {
		return fmt.Errorf("%w: %v", ErrMissingRequiredKeys, missingKeys)
	}
	return nil
}

func (c *Config) DatabaseParams() (kvparams.Config, error) {
	p := kvparams.Config{
		Type: c.Database.Type,
	}
	if c.Database.Local != nil {
		localPath, err := homedir.Expand(c.Database.Local.Path)
		if err != nil {
			return kvparams.Config{}, fmt.Errorf("parse database local path '%s': %w", c.Database.Local.Path, err)
		}
		p.Local = &kvparams.Local{
			Path:         localPath,
			PrefetchSize: c.Database.Local.PrefetchSize,
		}
	}

	if c.Database.Postgres != nil {
		p.Postgres = &kvparams.Postgres{
			ConnectionString:      c.Database.Postgres.ConnectionString,
			MaxIdleConnections:    c.Database.Postgres.MaxIdleConnections,
			MaxOpenConnections:    c.Database.Postgres.MaxOpenConnections,
			ConnectionMaxLifetime: c.Database.Postgres.ConnectionMaxLifetime,
		}
	}

	if c.Database.DynamoDB != nil {
		p.DynamoDB = &kvparams.DynamoDB{
			TableName:          c.Database.DynamoDB.TableName,
			ScanLimit:          c.Database.DynamoDB.ScanLimit,
			Endpoint:           c.Database.DynamoDB.Endpoint,
			AwsRegion:          c.Database.DynamoDB.AwsRegion,
			AwsProfile:         c.Database.DynamoDB.AwsProfile,
			AwsAccessKeyID:     c.Database.DynamoDB.AwsAccessKeyID,
			AwsSecretAccessKey: c.Database.DynamoDB.AwsSecretAccessKey,
		}
	}
	return p, nil
}

func (c *Config) GetAwsConfig() *aws.Config {
	logger := logging.Default().WithField("sdk", "aws")
	cfg := &aws.Config{
		Logger: &logging.AWSAdapter{Logger: logger},
	}
	if c.Blockstore.S3.Region != "" {
		cfg.Region = aws.String(c.Blockstore.S3.Region)
	}
	level := strings.ToLower(logging.Level())
	if level == "trace" {
		cfg.LogLevel = aws.LogLevel(aws.LogDebugWithRequestRetries | aws.LogDebugWithRequestErrors)
	}
	if c.Blockstore.S3.Profile != "" || c.Blockstore.S3.CredentialsFile != "" {
		cfg.Credentials = credentials.NewSharedCredentials(
			c.Blockstore.S3.CredentialsFile,
			c.Blockstore.S3.Profile,
		)
	}
	if c.Blockstore.S3.Credentials != nil {
		secretAccessKey := c.Blockstore.S3.Credentials.SecretAccessKey
		if secretAccessKey == "" {
			logging.Default().Warn("blockstore.s3.credentials.access_secret_key is deprecated. Use instead: blockstore.s3.credentials.secret_access_key.")
			secretAccessKey = c.Blockstore.S3.Credentials.AccessSecretKey
		}
		cfg.Credentials = credentials.NewStaticCredentials(
			c.Blockstore.S3.Credentials.AccessKeyID.SecureValue(),
			secretAccessKey.SecureValue(),
			c.Blockstore.S3.Credentials.SessionToken.SecureValue(),
		)
	}

	s3Endpoint := c.Blockstore.S3.Endpoint
	if len(s3Endpoint) > 0 {
		cfg = cfg.WithEndpoint(s3Endpoint)
	}
	s3ForcePathStyle := c.Blockstore.S3.ForcePathStyle
	if s3ForcePathStyle {
		cfg = cfg.WithS3ForcePathStyle(true)
	}
	cfg = cfg.WithMaxRetries(c.Blockstore.S3.MaxRetries)
	return cfg
}

func (c *Config) BlockstoreType() string {
	return c.Blockstore.Type
}

func (c *Config) BlockstoreS3Params() (blockparams.S3, error) {
	return blockparams.S3{
		AwsConfig:                     c.GetAwsConfig(),
		StreamingChunkSize:            c.Blockstore.S3.StreamingChunkSize,
		StreamingChunkTimeout:         c.Blockstore.S3.StreamingChunkTimeout,
		DiscoverBucketRegion:          c.Blockstore.S3.DiscoverBucketRegion,
		SkipVerifyCertificateTestOnly: c.Blockstore.S3.SkipVerifyCertificateTestOnly,
		ServerSideEncryption:          c.Blockstore.S3.ServerSideEncryption,
		ServerSideEncryptionKmsKeyID:  c.Blockstore.S3.ServerSideEncryptionKmsKeyID,
		PreSignedExpiry:               c.Blockstore.S3.PreSignedExpiry,
	}, nil
}

func (c *Config) BlockstoreLocalParams() (blockparams.Local, error) {
	localPath := c.Blockstore.Local.Path
	path, err := homedir.Expand(localPath)
	if err != nil {
		return blockparams.Local{}, fmt.Errorf("parse blockstore location URI %s: %w", localPath, err)
	}

	return blockparams.Local{Path: path}, nil
}

func (c *Config) BlockstoreGSParams() (blockparams.GS, error) {
	return blockparams.GS{
		CredentialsFile: c.Blockstore.GS.CredentialsFile,
		CredentialsJSON: c.Blockstore.GS.CredentialsJSON,
		PreSignedExpiry: c.Blockstore.GS.PreSignedExpiry,
	}, nil
}

func (c *Config) BlockstoreAzureParams() (blockparams.Azure, error) {
	return blockparams.Azure{
		StorageAccount:   c.Blockstore.Azure.StorageAccount,
		StorageAccessKey: c.Blockstore.Azure.StorageAccessKey,
		TryTimeout:       c.Blockstore.Azure.TryTimeout,
		PreSignedExpiry:  c.Blockstore.Azure.PreSignedExpiry,
	}, nil
}

func (c *Config) AuthEncryptionSecret() []byte {
	secret := c.Auth.Encrypt.SecretKey
	if len(secret) == 0 {
		panic(fmt.Errorf("%w. Please set it to a unique, randomly generated value and store it somewhere safe", ErrMissingSecretKey))
	}
	return []byte(secret)
}

const floatSumTolerance = 1e-6

// GetCommittedTierFSParams returns parameters for building a tierFS.  Caller must separately
// build and populate Adapter.
func (c *Config) GetCommittedTierFSParams(adapter block.Adapter) (*pyramidparams.ExtParams, error) {
	rangePro := c.Committed.LocalCache.RangeProportion
	metaRangePro := c.Committed.LocalCache.MetaRangeProportion

	if math.Abs(rangePro+metaRangePro-1) > floatSumTolerance {
		return nil, fmt.Errorf("range_proportion(%f) and metarange_proportion(%f): %w", rangePro, metaRangePro, ErrInvalidProportion)
	}

	localCacheDir, err := homedir.Expand(c.Committed.LocalCache.Dir)
	if err != nil {
		return nil, fmt.Errorf("expand %s: %w", c.Committed.LocalCache.Dir, err)
	}

	logger := logging.Default().WithField("module", "pyramid")
	return &pyramidparams.ExtParams{
		RangeAllocationProportion:     rangePro,
		MetaRangeAllocationProportion: metaRangePro,
		SharedParams: pyramidparams.SharedParams{
			Logger:             logger,
			Adapter:            adapter,
			BlockStoragePrefix: c.Committed.BlockStoragePrefix,
			Local: pyramidparams.LocalDiskParams{
				BaseDir:             localCacheDir,
				TotalAllocatedBytes: c.Committed.LocalCache.SizeBytes,
			},
			PebbleSSTableCacheSizeBytes: c.Committed.SSTable.Memory.CacheSizeBytes,
		},
	}, nil
}

func (c *Config) CommittedParams() committed.Params {
	return committed.Params{
		MinRangeSizeBytes:          c.Committed.Permanent.MinRangeSizeBytes,
		MaxRangeSizeBytes:          c.Committed.Permanent.MaxRangeSizeBytes,
		RangeSizeEntriesRaggedness: c.Committed.Permanent.RangeRaggednessEntries,
		MaxUploaders:               c.Committed.LocalCache.MaxUploadersPerWriter,
	}
}

func (c *Config) IsAuthTypeAPI() bool {
	return c.Auth.API.Endpoint != ""
}

func (c *Config) UISnippets() []apiparams.CodeSnippet {
	snippets := make([]apiparams.CodeSnippet, 0, len(c.UI.Snippets))
	for _, item := range c.UI.Snippets {
		snippets = append(snippets, apiparams.CodeSnippet{
			ID:   item.ID,
			Code: item.Code,
		})
	}
	return snippets
}

func (c *Config) NewGravelerBackgroundLimiter() ratelimit.Limiter {
	rateLimit := c.Graveler.Background.RateLimit
	if rateLimit == 0 {
		return ratelimit.NewUnlimited()
	}
	return ratelimit.New(rateLimit)
}<|MERGE_RESOLUTION|>--- conflicted
+++ resolved
@@ -201,13 +201,9 @@
 			TryTimeout       time.Duration `mapstructure:"try_timeout"`
 			StorageAccount   string        `mapstructure:"storage_account"`
 			StorageAccessKey string        `mapstructure:"storage_access_key"`
-<<<<<<< HEAD
-		}
-=======
 			AuthMethod       string        `mapstructure:"auth_method"`
 			PreSignedExpiry  time.Duration `mapstructure:"pre_signed_expiry"`
 		} `mapstructure:"azure"`
->>>>>>> 97d13af4
 		GS *struct {
 			S3Endpoint      string        `mapstructure:"s3_endpoint"`
 			CredentialsFile string        `mapstructure:"credentials_file"`
@@ -495,6 +491,7 @@
 	return blockparams.Azure{
 		StorageAccount:   c.Blockstore.Azure.StorageAccount,
 		StorageAccessKey: c.Blockstore.Azure.StorageAccessKey,
+		AuthMethod:       c.Blockstore.Azure.AuthMethod,
 		TryTimeout:       c.Blockstore.Azure.TryTimeout,
 		PreSignedExpiry:  c.Blockstore.Azure.PreSignedExpiry,
 	}, nil
