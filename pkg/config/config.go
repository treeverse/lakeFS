package config

import (
	"encoding/hex"
	"errors"
	"fmt"
	"reflect"
	"sort"
	"strings"
	"time"

	"github.com/mitchellh/go-homedir"
	"github.com/mitchellh/mapstructure"
	"github.com/spf13/viper"
	apiparams "github.com/treeverse/lakefs/pkg/api/params"
	blockparams "github.com/treeverse/lakefs/pkg/block/params"
	"github.com/treeverse/lakefs/pkg/logging"
)

var (
	ErrBadConfiguration      = errors.New("bad configuration")
	ErrBadDomainNames        = fmt.Errorf("%w: domain names are prefixes", ErrBadConfiguration)
	ErrMissingRequiredKeys   = fmt.Errorf("%w: missing required keys", ErrBadConfiguration)
	ErrBadGCPCSEKValue       = fmt.Errorf("value of customer-supplied server side encryption is not a valid %d bytes AES key", gcpAESKeyLength)
	ErrGCPEncryptKeyConflict = errors.New("setting both kms and customer supplied encryption will result failure when reading/writing object")
	ErrNoStorageConfig       = errors.New("no storage config")
)

// UseLocalConfiguration set to true will add defaults that enable a lakeFS run
// without any other configuration like DB or blockstore.
const (
	UseLocalConfiguration   = "local-settings"
	QuickstartConfiguration = "quickstart"

	// SingleBlockstoreID - Represents a single blockstore system
	SingleBlockstoreID = ""
)

const (
	AuthRBACNone       = "none"
	AuthRBACSimplified = "simplified"
	AuthRBACExternal   = "external"
	AuthRBACInternal   = "internal"
)

// S3AuthInfo holds S3-style authentication.
type S3AuthInfo struct {
	CredentialsFile string `mapstructure:"credentials_file"`
	Profile         string
	Credentials     *struct {
		AccessKeyID     SecureString `mapstructure:"access_key_id"`
		SecretAccessKey SecureString `mapstructure:"secret_access_key"`
		SessionToken    SecureString `mapstructure:"session_token"`
	}
}

// Database - holds metadata KV configuration
type Database struct {
	// DropTables Development flag to delete tables after successful migration to KV
	DropTables bool `mapstructure:"drop_tables"`
	// Type Name of the KV Store driver DB implementation which is available according to the kv package Drivers function
	Type string `mapstructure:"type" validate:"required"`

	Local *struct {
		// Path - Local directory path to store the DB files
		Path string `mapstructure:"path"`
		// SyncWrites - Sync ensures data written to disk on each write instead of mem cache
		SyncWrites bool `mapstructure:"sync_writes"`
		// PrefetchSize - Number of elements to prefetch while iterating
		PrefetchSize int `mapstructure:"prefetch_size"`
		// EnableLogging - Enable store and badger (trace only) logging
		EnableLogging bool `mapstructure:"enable_logging"`
	} `mapstructure:"local"`

	Postgres *struct {
		ConnectionString      SecureString  `mapstructure:"connection_string"`
		MaxOpenConnections    int32         `mapstructure:"max_open_connections"`
		MaxIdleConnections    int32         `mapstructure:"max_idle_connections"`
		ConnectionMaxLifetime time.Duration `mapstructure:"connection_max_lifetime"`
		ScanPageSize          int           `mapstructure:"scan_page_size"`
		Metrics               bool          `mapstructure:"metrics"`
	}

	DynamoDB *struct {
		// The name of the DynamoDB table to be used as KV
		TableName string `mapstructure:"table_name"`

		// Maximal number of items per page during scan operation
		ScanLimit int64 `mapstructure:"scan_limit"`

		// The endpoint URL of the DynamoDB endpoint
		// Can be used to redirect to DynamoDB on AWS, local docker etc.
		Endpoint string `mapstructure:"endpoint"`

		// AWS connection details - region and credentials
		// This will override any such details that are already exist in the system
		// While in general, AWS region and credentials are configured in the system for AWS usage,
		// these can be used to specify fake values, that cna be used to connect to local DynamoDB,
		// in case there are no credentials configured in the system
		// This is a client requirement as described in section 4 in
		// https://docs.aws.amazon.com/amazondynamodb/latest/developerguide/DynamoDBLocal.DownloadingAndRunning.html
		AwsRegion          string       `mapstructure:"aws_region"`
		AwsProfile         string       `mapstructure:"aws_profile"`
		AwsAccessKeyID     SecureString `mapstructure:"aws_access_key_id"`
		AwsSecretAccessKey SecureString `mapstructure:"aws_secret_access_key"`

		// HealthCheckInterval - Interval to run health check for the DynamoDB instance
		// Won't run when is equal or less than 0.
		HealthCheckInterval time.Duration `mapstructure:"health_check_interval"`

		// MaxAttempts - Specifies the maximum number attempts to make on a request.
		MaxAttempts int `mapstructure:"max_attempts"`

		// Maximum amount of connections to DDB. 0 means no limit.
		MaxConnections int `mapstructure:"max_connections"`
	} `mapstructure:"dynamodb"`

	CosmosDB *struct {
		Key        SecureString `mapstructure:"key"`
		Endpoint   string       `mapstructure:"endpoint"`
		Database   string       `mapstructure:"database"`
		Container  string       `mapstructure:"container"`
		Throughput int32        `mapstructure:"throughput"`
		Autoscale  bool         `mapstructure:"autoscale"`
	} `mapstructure:"cosmosdb"`
}

// ApproximatelyCorrectOwnership configures an approximate ("mostly correct") ownership.
type ApproximatelyCorrectOwnership struct {
	Enabled bool          `mapstructure:"enabled"`
	Refresh time.Duration `mapstructure:"refresh"`
	Acquire time.Duration `mapstructure:"acquire"`
}

// AdapterConfig configures a blockstore adapter.
type AdapterConfig interface {
	BlockstoreType() string
	BlockstoreDescription() string
	BlockstoreLocalParams() (blockparams.Local, error)
	BlockstoreS3Params() (blockparams.S3, error)
	BlockstoreGSParams() (blockparams.GS, error)
	BlockstoreAzureParams() (blockparams.Azure, error)
	GetDefaultNamespacePrefix() *string
	IsBackwardsCompatible() bool
	ID() string
}

type BlockstoreLocal struct {
	Path                    string   `mapstructure:"path"`
	ImportEnabled           bool     `mapstructure:"import_enabled"`
	ImportHidden            bool     `mapstructure:"import_hidden"`
	AllowedExternalPrefixes []string `mapstructure:"allowed_external_prefixes"`
}

type BlockstoreS3WebIdentity struct {
	SessionDuration     time.Duration `mapstructure:"session_duration"`
	SessionExpiryWindow time.Duration `mapstructure:"session_expiry_window"`
}

type BlockstoreS3 struct {
	S3AuthInfo                    `mapstructure:",squash"`
	Region                        string        `mapstructure:"region"`
	Endpoint                      string        `mapstructure:"endpoint"`
	MaxRetries                    int           `mapstructure:"max_retries"`
	ForcePathStyle                bool          `mapstructure:"force_path_style"`
	DiscoverBucketRegion          bool          `mapstructure:"discover_bucket_region"`
	SkipVerifyCertificateTestOnly bool          `mapstructure:"skip_verify_certificate_test_only"`
	ServerSideEncryption          string        `mapstructure:"server_side_encryption"`
	ServerSideEncryptionKmsKeyID  string        `mapstructure:"server_side_encryption_kms_key_id"`
	PreSignedExpiry               time.Duration `mapstructure:"pre_signed_expiry"`
	// Endpoint for pre-signed URLs, if set, will override the default pre-signed URL S3 endpoint (only for pre-sign URL generation)
	PreSignedEndpoint         string                   `mapstructure:"pre_signed_endpoint"`
	DisablePreSigned          bool                     `mapstructure:"disable_pre_signed"`
	DisablePreSignedUI        bool                     `mapstructure:"disable_pre_signed_ui"`
	DisablePreSignedMultipart bool                     `mapstructure:"disable_pre_signed_multipart"`
	ClientLogRetries          bool                     `mapstructure:"client_log_retries"`
	ClientLogRequest          bool                     `mapstructure:"client_log_request"`
	WebIdentity               *BlockstoreS3WebIdentity `mapstructure:"web_identity"`
}

type BlockstoreAzure struct {
	TryTimeout       time.Duration `mapstructure:"try_timeout"`
	StorageAccount   string        `mapstructure:"storage_account"`
	StorageAccessKey string        `mapstructure:"storage_access_key"`
	// Deprecated: Value ignored
	AuthMethod         string        `mapstructure:"auth_method"`
	PreSignedExpiry    time.Duration `mapstructure:"pre_signed_expiry"`
	DisablePreSigned   bool          `mapstructure:"disable_pre_signed"`
	DisablePreSignedUI bool          `mapstructure:"disable_pre_signed_ui"`
	// Deprecated: Value ignored
	ChinaCloudDeprecated bool   `mapstructure:"china_cloud"`
	TestEndpointURL      string `mapstructure:"test_endpoint_url"`
	// Domain by default points to Azure default domain blob.core.windows.net, can be set to other Azure domains (China/Gov)
	Domain string `mapstructure:"domain"`
}
type BlockstoreGS struct {
	S3Endpoint                           string        `mapstructure:"s3_endpoint"`
	CredentialsFile                      string        `mapstructure:"credentials_file"`
	CredentialsJSON                      string        `mapstructure:"credentials_json"`
	PreSignedExpiry                      time.Duration `mapstructure:"pre_signed_expiry"`
	DisablePreSigned                     bool          `mapstructure:"disable_pre_signed"`
	DisablePreSignedUI                   bool          `mapstructure:"disable_pre_signed_ui"`
	ServerSideEncryptionCustomerSupplied string        `mapstructure:"server_side_encryption_customer_supplied"`
	ServerSideEncryptionKmsKeyID         string        `mapstructure:"server_side_encryption_kms_key_id"`
}

type Blockstore struct {
	Signing struct {
		SecretKey SecureString `mapstructure:"secret_key"`
	} `mapstructure:"signing"`
	Type                   string           `mapstructure:"type"`
	DefaultNamespacePrefix *string          `mapstructure:"default_namespace_prefix"`
	Local                  *BlockstoreLocal `mapstructure:"local"`
	S3                     *BlockstoreS3    `mapstructure:"s3"`
	Azure                  *BlockstoreAzure `mapstructure:"azure"`
	GS                     *BlockstoreGS    `mapstructure:"gs"`
}

func (b *Blockstore) GetStorageIDs() []string {
	return []string{SingleBlockstoreID}
}

func (b *Blockstore) GetStorageByID(id string) AdapterConfig {
	if id != SingleBlockstoreID {
		return nil
	}

	return b
}

func (b *Blockstore) BlockstoreType() string {
	return b.Type
}

func (b *Blockstore) BlockstoreS3Params() (blockparams.S3, error) {
	var webIdentity *blockparams.S3WebIdentity
	if b.S3.WebIdentity != nil {
		webIdentity = &blockparams.S3WebIdentity{
			SessionDuration:     b.S3.WebIdentity.SessionDuration,
			SessionExpiryWindow: b.S3.WebIdentity.SessionExpiryWindow,
		}
	}

	var creds blockparams.S3Credentials
	if b.S3.Credentials != nil {
		creds.AccessKeyID = b.S3.Credentials.AccessKeyID.SecureValue()
		creds.SecretAccessKey = b.S3.Credentials.SecretAccessKey.SecureValue()
		creds.SessionToken = b.S3.Credentials.SessionToken.SecureValue()
	}

	return blockparams.S3{
		Region:                        b.S3.Region,
		Profile:                       b.S3.Profile,
		CredentialsFile:               b.S3.CredentialsFile,
		Credentials:                   creds,
		MaxRetries:                    b.S3.MaxRetries,
		Endpoint:                      b.S3.Endpoint,
		ForcePathStyle:                b.S3.ForcePathStyle,
		DiscoverBucketRegion:          b.S3.DiscoverBucketRegion,
		SkipVerifyCertificateTestOnly: b.S3.SkipVerifyCertificateTestOnly,
		ServerSideEncryption:          b.S3.ServerSideEncryption,
		ServerSideEncryptionKmsKeyID:  b.S3.ServerSideEncryptionKmsKeyID,
		PreSignedExpiry:               b.S3.PreSignedExpiry,
		PreSignedEndpoint:             b.S3.PreSignedEndpoint,
		DisablePreSigned:              b.S3.DisablePreSigned,
		DisablePreSignedUI:            b.S3.DisablePreSignedUI,
		DisablePreSignedMultipart:     b.S3.DisablePreSignedMultipart,
		ClientLogRetries:              b.S3.ClientLogRetries,
		ClientLogRequest:              b.S3.ClientLogRequest,
		WebIdentity:                   webIdentity,
	}, nil
}

func (b *Blockstore) BlockstoreLocalParams() (blockparams.Local, error) {
	localPath := b.Local.Path
	path, err := homedir.Expand(localPath)
	if err != nil {
		return blockparams.Local{}, fmt.Errorf("parse blockstore location URI %s: %w", localPath, err)
	}

	params := blockparams.Local(*b.Local)
	params.Path = path
	return params, nil
}

func (b *Blockstore) BlockstoreGSParams() (blockparams.GS, error) {
	var customerSuppliedKey []byte = nil
	if b.GS.ServerSideEncryptionCustomerSupplied != "" {
		v, err := hex.DecodeString(b.GS.ServerSideEncryptionCustomerSupplied)
		if err != nil {
			return blockparams.GS{}, err
		}
		if len(v) != gcpAESKeyLength {
			return blockparams.GS{}, ErrBadGCPCSEKValue
		}
		customerSuppliedKey = v
		if b.GS.ServerSideEncryptionKmsKeyID != "" {
			return blockparams.GS{}, ErrGCPEncryptKeyConflict
		}
	}

	credPath, err := homedir.Expand(b.GS.CredentialsFile)
	if err != nil {
		return blockparams.GS{}, fmt.Errorf("parse GS credentials path '%s': %w", b.GS.CredentialsFile, err)
	}
	return blockparams.GS{
		CredentialsFile:                      credPath,
		CredentialsJSON:                      b.GS.CredentialsJSON,
		PreSignedExpiry:                      b.GS.PreSignedExpiry,
		DisablePreSigned:                     b.GS.DisablePreSigned,
		DisablePreSignedUI:                   b.GS.DisablePreSignedUI,
		ServerSideEncryptionCustomerSupplied: customerSuppliedKey,
		ServerSideEncryptionKmsKeyID:         b.GS.ServerSideEncryptionKmsKeyID,
	}, nil
}

func (b *Blockstore) BlockstoreAzureParams() (blockparams.Azure, error) {
	if b.Azure.AuthMethod != "" {
		logging.ContextUnavailable().Warn("blockstore.azure.auth_method is deprecated. Value is no longer used.")
	}
	if b.Azure.ChinaCloudDeprecated {
		logging.ContextUnavailable().Warn("blockstore.azure.china_cloud is deprecated. Value is no longer used. Please pass Domain = 'blob.core.chinacloudapi.cn'")
		b.Azure.Domain = "blob.core.chinacloudapi.cn"
	}
	return blockparams.Azure{
		StorageAccount:     b.Azure.StorageAccount,
		StorageAccessKey:   b.Azure.StorageAccessKey,
		TryTimeout:         b.Azure.TryTimeout,
		PreSignedExpiry:    b.Azure.PreSignedExpiry,
		TestEndpointURL:    b.Azure.TestEndpointURL,
		Domain:             b.Azure.Domain,
		DisablePreSigned:   b.Azure.DisablePreSigned,
		DisablePreSignedUI: b.Azure.DisablePreSignedUI,
	}, nil
}

func (b *Blockstore) BlockstoreDescription() string {
	return ""
}

func (b *Blockstore) GetDefaultNamespacePrefix() *string {
	return b.DefaultNamespacePrefix
}

func (b *Blockstore) IsBackwardsCompatible() bool {
	return false
}

func (b *Blockstore) ID() string {
	return SingleBlockstoreID
}

func (b *Blockstore) SigningKey() SecureString {
	return b.Signing.SecretKey
}

// getActualStorageID - This returns the actual storageID of the storage
func GetActualStorageID(storageConfig StorageConfig, storageID string) string {
	if storageID == SingleBlockstoreID {
		if storage := storageConfig.GetStorageByID(SingleBlockstoreID); storage != nil {
			return storage.ID() // Will return the real actual ID
		}
	}
	return storageID
}

type Config interface {
	GetBaseConfig() *BaseConfig
	StorageConfig() StorageConfig
	AuthConfig() *Auth
	Validate() error
}

type StorageConfig interface {
	GetStorageByID(storageID string) AdapterConfig
	GetStorageIDs() []string
	SigningKey() SecureString
}

// BaseConfig - Output struct of configuration, used to validate.  If you read a key using a viper accessor
// rather than accessing a field of this struct, that key will *not* be validated.  So don't
// do that.
type BaseConfig struct {
	ListenAddress string `mapstructure:"listen_address"`
	TLS           struct {
		Enabled  bool   `mapstructure:"enabled"`
		CertFile string `mapstructure:"cert_file"`
		KeyFile  string `mapstructure:"key_file"`
	} `mapstructure:"tls"`

	Actions struct {
		// ActionsEnabled set to false will block any hook execution
		Enabled bool `mapstructure:"enabled"`
		Lua     struct {
			NetHTTPEnabled bool `mapstructure:"net_http_enabled"`
		} `mapstructure:"lua"`
		Env struct {
			Enabled bool   `mapstructure:"enabled"`
			Prefix  string `mapstructure:"prefix"`
		} `mapstructure:"env"`
	} `mapstructure:"actions"`

	Logging struct {
		Format        string   `mapstructure:"format"`
		Level         string   `mapstructure:"level"`
		Output        []string `mapstructure:"output"`
		FileMaxSizeMB int      `mapstructure:"file_max_size_mb"`
		FilesKeep     int      `mapstructure:"files_keep"`
		AuditLogLevel string   `mapstructure:"audit_log_level"`
		// TraceRequestHeaders work only on 'trace' level, default is false as it may log sensitive data to the log
		TraceRequestHeaders bool `mapstructure:"trace_request_headers"`
	}
	Database   Database
	Blockstore Blockstore `mapstructure:"blockstore"`
	Committed  struct {
		LocalCache struct {
			SizeBytes             int64   `mapstructure:"size_bytes"`
			Dir                   string  `mapstructure:"dir"`
			MaxUploadersPerWriter int     `mapstructure:"max_uploaders_per_writer"`
			RangeProportion       float64 `mapstructure:"range_proportion"`
			MetaRangeProportion   float64 `mapstructure:"metarange_proportion"`
		} `mapstructure:"local_cache"`
		BlockStoragePrefix string `mapstructure:"block_storage_prefix"`
		Permanent          struct {
			MinRangeSizeBytes      uint64  `mapstructure:"min_range_size_bytes"`
			MaxRangeSizeBytes      uint64  `mapstructure:"max_range_size_bytes"`
			RangeRaggednessEntries float64 `mapstructure:"range_raggedness_entries"`
		} `mapstructure:"permanent"`
		SSTable struct {
			Memory struct {
				CacheSizeBytes int64 `mapstructure:"cache_size_bytes"`
			} `mapstructure:"memory"`
		} `mapstructure:"sstable"`
	} `mapstructure:"committed"`
	UGC struct {
		PrepareMaxFileSize int64         `mapstructure:"prepare_max_file_size"`
		PrepareInterval    time.Duration `mapstructure:"prepare_interval"`
	} `mapstructure:"ugc"`
	Graveler struct {
		EnsureReadableRootNamespace bool `mapstructure:"ensure_readable_root_namespace"`
		BatchDBIOTransactionMarkers bool `mapstructure:"batch_dbio_transaction_markers"`
		CompactionSensorThreshold   int  `mapstructure:"compaction_sensor_threshold"`
		RepositoryCache             struct {
			Size   int           `mapstructure:"size"`
			Expiry time.Duration `mapstructure:"expiry"`
			Jitter time.Duration `mapstructure:"jitter"`
		} `mapstructure:"repository_cache"`
		CommitCache struct {
			Size   int           `mapstructure:"size"`
			Expiry time.Duration `mapstructure:"expiry"`
			Jitter time.Duration `mapstructure:"jitter"`
		} `mapstructure:"commit_cache"`
		Background struct {
			RateLimit int `mapstructure:"rate_limit"`
		} `mapstructure:"background"`
		MaxBatchDelay time.Duration `mapstructure:"max_batch_delay"`
		// Parameters for tuning performance of concurrent branch
		// update operations.  These do not affect correctness or
		// liveness.  Internally this is "*most correct* branch
		// ownership" because this ownership may safely fail.  This
		// distinction is unimportant during configuration, so use a
		// shorter name.
		BranchOwnership ApproximatelyCorrectOwnership `mapstructure:"branch_ownership"`
	} `mapstructure:"graveler"`
	Gateways struct {
		S3 struct {
			DomainNames       Strings `mapstructure:"domain_name"`
			Region            string  `mapstructure:"region"`
			FallbackURL       string  `mapstructure:"fallback_url"`
			VerifyUnsupported bool    `mapstructure:"verify_unsupported"`
		} `mapstructure:"s3"`
	}
	Stats struct {
		Enabled       bool          `mapstructure:"enabled"`
		Address       string        `mapstructure:"address"`
		FlushInterval time.Duration `mapstructure:"flush_interval"`
		FlushSize     int           `mapstructure:"flush_size"`
		Extended      bool          `mapstructure:"extended"`
	} `mapstructure:"stats"`
	EmailSubscription struct {
		Enabled bool `mapstructure:"enabled"`
	} `mapstructure:"email_subscription"`
	Installation struct {
		FixedID                 string       `mapstructure:"fixed_id"`
		UserName                string       `mapstructure:"user_name"`
		AccessKeyID             SecureString `mapstructure:"access_key_id"`
		SecretAccessKey         SecureString `mapstructure:"secret_access_key"`
		AllowInterRegionStorage bool         `mapstructure:"allow_inter_region_storage"`
	} `mapstructure:"installation"`
	Security struct {
		CheckLatestVersion      bool          `mapstructure:"check_latest_version"`
		CheckLatestVersionCache time.Duration `mapstructure:"check_latest_version_cache"`
		AuditCheckInterval      time.Duration `mapstructure:"audit_check_interval"`
		AuditCheckURL           string        `mapstructure:"audit_check_url"`
	} `mapstructure:"security"`
	UI struct {
		// Enabled - control serving of embedded UI
		Enabled  bool `mapstructure:"enabled"`
		Snippets []struct {
			ID   string `mapstructure:"id"`
			Code string `mapstructure:"code"`
		} `mapstructure:"snippets"`
	} `mapstructure:"ui"`
	UsageReport struct {
		Enabled       bool          `mapstructure:"enabled"`
		FlushInterval time.Duration `mapstructure:"flush_interval"`
	} `mapstructure:"usage_report"`
}

func ValidateBlockstore(c *Blockstore) error {
	if c.Signing.SecretKey == "" {
		return fmt.Errorf("'blockstore.signing.secret_key: %w", ErrMissingRequiredKeys)
	}
	if c.Type == "" {
		return fmt.Errorf("'blockstore.type: %w", ErrMissingRequiredKeys)
	}
	return nil
}

// NewConfig - General (common) configuration
func NewConfig(cfgType string, c Config) (*BaseConfig, error) {
	// Inform viper of all expected fields.  Otherwise, it fails to deserialize from the
	// environment.
	SetDefaults(cfgType, c)
	err := Unmarshal(c)
	if err != nil {
		return nil, err
	}

	cfg := c.GetBaseConfig()
	// setup logging package
	logging.SetOutputFormat(cfg.Logging.Format)
	err = logging.SetOutputs(cfg.Logging.Output, cfg.Logging.FileMaxSizeMB, cfg.Logging.FilesKeep)
	if err != nil {
		return nil, err
	}
	logging.SetLevel(cfg.Logging.Level)
	return cfg, nil
}

func SetDefaults(cfgType string, c Config) {
	keys := GetStructKeys(reflect.TypeOf(c), "mapstructure", "squash")
	for _, key := range keys {
		viper.SetDefault(key, nil)
	}
	setBaseDefaults(cfgType)
}

func Unmarshal(c Config) error {
	return viper.UnmarshalExact(&c, decoderConfig())
}

func UnmarshalKey(key string, rawVal any) error {
	return viper.UnmarshalKey(key, rawVal, decoderConfig())
}

func decoderConfig() viper.DecoderConfigOption {
	hook := viper.DecodeHook(
		mapstructure.ComposeDecodeHookFunc(
			DecodeStrings,
			mapstructure.StringToTimeDurationHookFunc(),
			DecodeStringToMap(),
			StringToStructHookFunc(),
			StringToSliceWithBracketHookFunc(),
		))
	return hook
}

func stringReverse(s string) string {
	chars := []rune(s)
	for i := 0; i < len(chars)/2; i++ {
		j := len(chars) - 1 - i
		chars[i], chars[j] = chars[j], chars[i]
	}
	return string(chars)
}

func (c *BaseConfig) ValidateDomainNames() error {
	domainStrings := c.Gateways.S3.DomainNames
	domainNames := make([]string, len(domainStrings))
	copy(domainNames, domainStrings)
	for i, d := range domainNames {
		domainNames[i] = stringReverse(d)
	}
	sort.Strings(domainNames)
	for i, d := range domainNames {
		domainNames[i] = stringReverse(d)
	}
	for i := 0; i < len(domainNames)-1; i++ {
		if strings.HasSuffix(domainNames[i+1], "."+domainNames[i]) {
			return fmt.Errorf("%w: %s, %s", ErrBadDomainNames, domainNames[i], domainNames[i+1])
		}
	}
	return nil
}

func (c *BaseConfig) GetBaseConfig() *BaseConfig {
	return c
}

func (c *BaseConfig) StorageConfig() StorageConfig {
	return &c.Blockstore
}

func (c *BaseConfig) Validate() error {
	missingKeys := ValidateMissingRequiredKeys(c, "mapstructure", "squash")
	if len(missingKeys) > 0 {
		return fmt.Errorf("%w: %v", ErrMissingRequiredKeys, missingKeys)
	}
	return ValidateBlockstore(&c.Blockstore)
}

const (
	gcpAESKeyLength = 32
)

func (c *BaseConfig) UISnippets() []apiparams.CodeSnippet {
	snippets := make([]apiparams.CodeSnippet, 0, len(c.UI.Snippets))
	for _, item := range c.UI.Snippets {
		snippets = append(snippets, apiparams.CodeSnippet{
			ID:   item.ID,
			Code: item.Code,
		})
	}
	return snippets
}

type Auth struct {
	Cache struct {
		Enabled bool          `mapstructure:"enabled"`
		Size    int           `mapstructure:"size"`
		TTL     time.Duration `mapstructure:"ttl"`
		Jitter  time.Duration `mapstructure:"jitter"`
	} `mapstructure:"cache"`
	Encrypt struct {
		SecretKey SecureString `mapstructure:"secret_key" validate:"required"`
	} `mapstructure:"encrypt"`
	API struct {
		// Endpoint for authorization operations
		Endpoint           string        `mapstructure:"endpoint"`
		Token              SecureString  `mapstructure:"token"`
		SupportsInvites    bool          `mapstructure:"supports_invites"`
		HealthCheckTimeout time.Duration `mapstructure:"health_check_timeout"`
		SkipHealthCheck    bool          `mapstructure:"skip_health_check"`
	} `mapstructure:"api"`
	AuthenticationAPI struct {
		// Endpoint for authentication operations
		Endpoint string `mapstructure:"endpoint"`
		// ExternalPrincipalAuth configuration related external principals
		ExternalPrincipalsEnabled bool `mapstructure:"external_principals_enabled"`
	} `mapstructure:"authentication_api"`
	RemoteAuthenticator struct {
		// Enabled if set true will enable remote authentication
		Enabled bool `mapstructure:"enabled"`
		// Endpoint URL of the remote authentication service (e.g. https://my-auth.example.com/auth)
		Endpoint string `mapstructure:"endpoint"`
		// DefaultUserGroup is the default group for the users authenticated by the remote service
		DefaultUserGroup string `mapstructure:"default_user_group"`
		// RequestTimeout timeout for remote authentication requests
		RequestTimeout time.Duration `mapstructure:"request_timeout"`
	} `mapstructure:"remote_authenticator"`
	OIDC                   OIDC                   `mapstructure:"oidc"`
	CookieAuthVerification CookieAuthVerification `mapstructure:"cookie_auth_verification"`
	// LogoutRedirectURL is the URL on which to mount the
	// server-side logout.
	LogoutRedirectURL string        `mapstructure:"logout_redirect_url"`
	LoginDuration     time.Duration `mapstructure:"login_duration"`
	LoginMaxDuration  time.Duration `mapstructure:"login_max_duration"`
	UIConfig          struct {
		RBAC                 string   `mapstructure:"rbac"`
		LoginURL             string   `mapstructure:"login_url"`
		LoginFailedMessage   string   `mapstructure:"login_failed_message"`
		FallbackLoginURL     *string  `mapstructure:"fallback_login_url"`
		FallbackLoginLabel   *string  `mapstructure:"fallback_login_label"`
		LoginCookieNames     []string `mapstructure:"login_cookie_names"`
		LogoutURL            string   `mapstructure:"logout_url"`
		UseLoginPlaceholders bool     `mapstructure:"use_login_placeholders"`
	} `mapstructure:"ui_config"`
}

type OIDC struct {
	// configure how users are handled on the lakeFS side:
	ValidateIDTokenClaims  map[string]string `mapstructure:"validate_id_token_claims"`
	DefaultInitialGroups   []string          `mapstructure:"default_initial_groups"`
	InitialGroupsClaimName string            `mapstructure:"initial_groups_claim_name"`
	FriendlyNameClaimName  string            `mapstructure:"friendly_name_claim_name"`
	PersistFriendlyName    bool              `mapstructure:"persist_friendly_name"`
}

// CookieAuthVerification is related to auth based on a cookie set by an external service
// TODO(isan) consolidate with OIDC
type CookieAuthVerification struct {
	// ValidateIDTokenClaims if set will validate the values (e.g., department: "R&D") exist in the token claims
	ValidateIDTokenClaims map[string]string `mapstructure:"validate_id_token_claims"`
	// DefaultInitialGroups is a list of groups to add to the user on the lakeFS side
	DefaultInitialGroups []string `mapstructure:"default_initial_groups"`
	// InitialGroupsClaimName comma separated list of groups to add to the user on the lakeFS side
	InitialGroupsClaimName string `mapstructure:"initial_groups_claim_name"`
	// FriendlyNameClaimName is the claim name to use as the user's friendly name in places like the UI
	FriendlyNameClaimName string `mapstructure:"friendly_name_claim_name"`
	// ExternalUserIDClaimName is the claim name to use as the user identifier with an IDP
	ExternalUserIDClaimName string `mapstructure:"external_user_id_claim_name"`
	// AuthSource tag each user with label of the IDP
	AuthSource string `mapstructure:"auth_source"`
	// PersistFriendlyName should we persist the friendly name in the KV store
	PersistFriendlyName bool `mapstructure:"persist_friendly_name"`
}

func (c *Auth) IsAuthBasic() bool {
	return c.UIConfig.RBAC == AuthRBACNone
}

func (c *Auth) IsAuthUISimplified() bool {
	return c.UIConfig.RBAC == AuthRBACSimplified
}

func (c *Auth) IsAuthenticationTypeAPI() bool {
	return c.AuthenticationAPI.Endpoint != ""
}

func (c *Auth) IsAuthTypeAPI() bool {
	return c.API.Endpoint != ""
}

func (c *Auth) IsExternalPrincipalsEnabled() bool {
	// IsAuthTypeAPI must be true since the local auth service doesnt support external principals
	// ExternalPrincipalsEnabled indicates that the remote auth service enables external principals support since its optional extension
	return c.AuthenticationAPI.ExternalPrincipalsEnabled
}

// UseUILoginPlaceholders returns true if the UI should use placeholders for login
// the UI should use placeholders just in case of LDAP, the other auth methods should have their own login page
func (c *Auth) UseUILoginPlaceholders() bool {
<<<<<<< HEAD
	print("UseUILoginPlaceholders")
	return c.UIConfig.UseLoginPlaceholders
=======
	return c.RemoteAuthenticator.Enabled || c.UIConfig.UseLoginPlaceholders
>>>>>>> 52609b6e
}

func (c *Auth) IsAdvancedAuth() bool {
	return c.UIConfig.RBAC == AuthRBACExternal || c.UIConfig.RBAC == AuthRBACInternal
}<|MERGE_RESOLUTION|>--- conflicted
+++ resolved
@@ -731,12 +731,7 @@
 // UseUILoginPlaceholders returns true if the UI should use placeholders for login
 // the UI should use placeholders just in case of LDAP, the other auth methods should have their own login page
 func (c *Auth) UseUILoginPlaceholders() bool {
-<<<<<<< HEAD
-	print("UseUILoginPlaceholders")
-	return c.UIConfig.UseLoginPlaceholders
-=======
 	return c.RemoteAuthenticator.Enabled || c.UIConfig.UseLoginPlaceholders
->>>>>>> 52609b6e
 }
 
 func (c *Auth) IsAdvancedAuth() bool {
