--- conflicted
+++ resolved
@@ -134,7 +134,6 @@
 	if tfs.logger.IsTracing() {
 		tfs.logger.WithField("path", p).Trace("remove from local")
 	}
-<<<<<<< HEAD
 	if err := os.Remove(fullPath); err != nil {
 		if os.IsNotExist(err) {
 			// File already deleted - this is fine, can happen with async ristretto callbacks
@@ -142,11 +141,6 @@
 		}
 		tfs.logger.WithError(err).WithField("path", fullPath).Info("Removing file failed")
 		errorsTotal.WithLabelValues(tfs.fsName, "FileRemoval").Inc()
-=======
-	if err := os.Remove(p); err != nil {
-		tfs.logger.WithError(err).WithField("path", p).Error("Removing file failed")
-		errorsTotal.WithLabelValues(tfs.fsName, "FileRemoval")
->>>>>>> dfc8777b
 		return
 	}
 
@@ -417,104 +411,6 @@
 	}, nil
 }
 
-<<<<<<< HEAD
-=======
-// openWithLock reads the referenced file from the block storage
-// and places it in the local FS for further reading.
-// It returns a file handle to the local file.
-func (tfs *TierFS) openWithLock(ctx context.Context, fileRef localFileRef) (*os.File, error) {
-	log := tfs.log(ctx)
-	if tfs.logger.IsTracing() {
-		log.WithFields(logging.Fields{
-			"storageID": fileRef.storageID,
-			"namespace": fileRef.namespace,
-			"file":      fileRef.filename,
-			"fullpath":  fileRef.fullPath,
-		}).Trace("try to lock for open")
-	}
-
-	closer := tfs.fileTracker.Open(fileRef.fsRelativePath)
-	defer closer()
-	fileFullPath, err := tfs.keyLock.Compute(fileRef.filename, func() (interface{}, error) {
-		// check again file existence, now that we have the lock
-		_, err := os.Stat(fileRef.fullPath)
-		if err == nil {
-			if log.IsTracing() {
-				log.WithFields(logging.Fields{
-					"storageID": fileRef.storageID,
-					"namespace": fileRef.namespace,
-					"file":      fileRef.filename,
-					"fullpath":  fileRef.fullPath,
-				}).Trace("got lock; file exists after all")
-			}
-			cacheAccess.WithLabelValues(tfs.fsName, "Hit").Inc()
-
-			return fileRef.fullPath, nil
-		}
-		if !os.IsNotExist(err) {
-			return nil, fmt.Errorf("stat file: %w", err)
-		}
-
-		if log.IsTracing() {
-			log.WithFields(logging.Fields{
-				"storageID": fileRef.storageID,
-				"namespace": fileRef.namespace,
-				"file":      fileRef.filename,
-				"fullpath":  fileRef.fullPath,
-			}).Trace("get file from block storage")
-		}
-		reader, err := tfs.adapter.Get(ctx, tfs.objPointer(fileRef.storageID, fileRef.namespace, fileRef.filename))
-		if err != nil {
-			return nil, fmt.Errorf("read from block storage: %w", err)
-		}
-		defer func() { _ = reader.Close() }()
-
-		// write to temp file - otherwise the file is available to other readers with partial data
-		writer, err := tfs.syncDir.createTempFile(fileRef.fullPath)
-		if err != nil {
-			return nil, fmt.Errorf("creating file: %w", err)
-		}
-		tmpFullPath := writer.Name()
-		written, err := io.Copy(writer, reader)
-		if err != nil {
-			_ = writer.Close()
-			_ = os.Remove(tmpFullPath)
-			return nil, fmt.Errorf("copying data to file: %w", err)
-		}
-		downloadHistograms.WithLabelValues(tfs.fsName).Observe(float64(written))
-
-		if err = writer.Close(); err != nil {
-			return nil, fmt.Errorf("writer close: %w", err)
-		}
-
-		// copy from temp path to actual path
-		if log.IsTracing() {
-			log.WithFields(logging.Fields{
-				"storageID":    fileRef.storageID,
-				"namespace":    fileRef.namespace,
-				"file":         fileRef.filename,
-				"tmp_fullpath": tmpFullPath,
-				"fullpath":     fileRef.fullPath,
-			}).Trace("rename downloaded file")
-		}
-		if err = tfs.syncDir.renameFile(tmpFullPath, fileRef.fullPath); err != nil {
-			return nil, fmt.Errorf("rename temp file: %w", err)
-		}
-
-		return fileRef.fullPath, nil
-	})
-	if err != nil {
-		return nil, err
-	}
-
-	fh, err := os.Open(fileFullPath.(string))
-	if err != nil {
-		return nil, fmt.Errorf("open file: %w", err)
-	}
-	return fh, nil
-}
-
->>>>>>> dfc8777b
 func validateFilename(filename string) error {
 	if strings.HasPrefix(filename, workspaceDir+string(os.PathSeparator)) {
 		return errPathInWorkspace
