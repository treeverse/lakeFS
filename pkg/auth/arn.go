--- conflicted
+++ resolved
@@ -1,6 +1,8 @@
 package auth
 
 import (
+	"encoding/json"
+	"fmt"
 	"strings"
 
 	"github.com/treeverse/lakefs/pkg/auth/wildcard"
@@ -108,14 +110,12 @@
 		return true
 	}
 	return false
-<<<<<<< HEAD
-=======
 }
 
 func ParsePolicyResourceAsList(resource string) ([]string, error) {
 	trimmed := strings.TrimSpace(resource)
 	if len(trimmed) == 0 {
-		return nil, ErrInvalidArn
+		return []string{resource}, nil
 	}
 	if trimmed[0] != '[' || trimmed[len(trimmed)-1] != ']' {
 		return []string{resource}, nil
@@ -127,5 +127,4 @@
 		return nil, fmt.Errorf("unmarshal resource: %w", err)
 	}
 	return resources, nil
->>>>>>> 347d7921
 }