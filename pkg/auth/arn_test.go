package auth_test

import (
	"testing"

	"github.com/treeverse/lakefs/pkg/auth"
)

func TestParseARN(t *testing.T) {
	cases := []struct {
		Input string
		Arn   auth.Arn
		Error bool
	}{
		{Input: "", Error: true},
		{Input: "arn:lakefs:repo", Error: true},
		{Input: "arn:lakefs:repos:a:b:myrepo", Arn: auth.Arn{
			Partition:  "lakefs",
			Service:    "repos",
			Region:     "a",
			AccountID:  "b",
			ResourceID: "myrepo"}},
		{Input: "arn:lakefs:repos:a::myrepo", Arn: auth.Arn{
			Partition:  "lakefs",
			Service:    "repos",
			Region:     "a",
			AccountID:  "",
			ResourceID: "myrepo"}},
		{Input: "arn:lakefs:repos::b:myrepo", Arn: auth.Arn{
			Partition:  "lakefs",
			Service:    "repos",
			Region:     "",
			AccountID:  "b",
			ResourceID: "myrepo"}},
		{Input: "arn:lakefs:repos:::myrepo", Arn: auth.Arn{
			Partition:  "lakefs",
			Service:    "repos",
			Region:     "",
			AccountID:  "",
			ResourceID: "myrepo"}},
		{Input: "arn:lakefs:fs:::myrepo/branch/file:with:colon", Arn: auth.Arn{
			Partition:  "lakefs",
			Service:    "fs",
			Region:     "",
			AccountID:  "",
			ResourceID: "myrepo/branch/file:with:colon"}},
	}

	for _, c := range cases {
		got, err := auth.ParseARN(c.Input)
		if err != nil && !c.Error {
			t.Fatalf("got unexpected error parsing arn: \"%s\": \"%s\"", c.Input, err)
		} else if err != nil {
			continue
		} else if c.Error {
			t.Fatalf("expected error parsing arn: \"%s\"", c.Input)
		}
		if got.AccountID != c.Arn.AccountID {
			t.Fatalf("got unexpected account ID parsing arn: \"%s\": \"%s\" (expected \"%s\")", c.Input, got.AccountID, c.Arn.AccountID)
		}
		if got.Region != c.Arn.Region {
			t.Fatalf("got unexpected region parsing arn: \"%s\": \"%s\" (expected \"%s\")", c.Input, got.Region, c.Arn.Region)
		}
		if got.Partition != c.Arn.Partition {
			t.Fatalf("got unexpected partition parsing arn: \"%s\": \"%s\" (expected \"%s\")", c.Input, got.Partition, c.Arn.Partition)
		}
		if got.Service != c.Arn.Service {
			t.Fatalf("got unexpected service parsing arn: \"%s\": \"%s\" (expected \"%s\")", c.Input, got.Service, c.Arn.Service)
		}
		if got.ResourceID != c.Arn.ResourceID {
			t.Fatalf("got unexpected resource ID parsing arn: \"%s\": \"%s\" (expected \"%s\")", c.Input, got.ResourceID, c.Arn.ResourceID)
		}
	}
}

<<<<<<< HEAD
=======
func TestParseResources(t *testing.T) {
	cases := []struct {
		inputResource   string
		outputResources []string
		expectedError   error
		toMarshal       []string
	}{
		{
			inputResource:   "[\"arn:lakefs:repos::b:myrepo\",\"arn:lakefs:repos::b:hisrepo\"]",
			outputResources: []string{"arn:lakefs:repos::b:myrepo", "arn:lakefs:repos::b:hisrepo"},
			expectedError:   nil,
		},
		{
			inputResource:   "[\"arn:lakefs:repos::b:myrepo\",\"arn:lakefs:repos::b:hisrepo\",\"arn:lakefs:repos::b:ourrepo\"]",
			outputResources: []string{"arn:lakefs:repos::b:myrepo", "arn:lakefs:repos::b:hisrepo", "arn:lakefs:repos::b:ourrepo"},
			expectedError:   nil,
		},
		{
			inputResource:   "       arn:lakefs:repos::b:myrepo  ",
			outputResources: []string{"       arn:lakefs:repos::b:myrepo  "},
			expectedError:   nil,
		},
		{
			inputResource:   "[    \"arn:lakefs:repos::b:myrepo  \"]",
			outputResources: []string{"arn:lakefs:repos::b:myrepo  "},
			expectedError:   nil,
		},
		{
			inputResource:   "[\"arn:lakefs:repos::b:myre,po\"]",
			outputResources: []string{"arn:lakefs:repos::b:myre,po"},
			expectedError:   nil,
		},
		{
			inputResource:   "[\"arn:lakefs:repos::b:myre,po\",\"arn:lakefs:repos::b,:myrepo\"]",
			outputResources: []string{"arn:lakefs:repos::b:myre,po", "arn:lakefs:repos::b,:myrepo"},
			expectedError:   nil,
		},
		{
			inputResource:   "*",
			outputResources: []string{"*"},
			expectedError:   nil,
		},
		{
			inputResource:   "[\"arn:lakefs:repos::b:myre,po,\"arn:lakefs:repos::b,:myrepo\"]",
			outputResources: []string{},
			expectedError:   fmt.Errorf("unmarshal resource"),
		},
		{
			inputResource:   "",
			outputResources: nil,
			expectedError:   auth.ErrInvalidArn,
		},
		{
			toMarshal:       []string{"arn:lakefs:repos::b:myrepo", "arn:lakefs:repos::b:hisrepo"},
			outputResources: []string{"arn:lakefs:repos::b:myrepo", "arn:lakefs:repos::b:hisrepo"},
			expectedError:   nil,
		},
		{
			toMarshal:       []string{""},
			outputResources: []string{""},
			expectedError:   auth.ErrInvalidArn,
		},
		{
			toMarshal:       []string{"arn:lakefs:repos::b:m\"yrepo  ", "arn:lakefs:repos::b:hisrepo"},
			outputResources: []string{"arn:lakefs:repos::b:m\"yrepo  ", "arn:lakefs:repos::b:hisrepo"},
			expectedError:   nil,
		},
		{
			inputResource:   "[\"arn:lakefs:repos::b:myrepo\", arn:lakefs:repos::b:hisrepo\"]",
			outputResources: []string{},
			expectedError:   fmt.Errorf("unmarshal resource"),
		},
		{
			inputResource:   "[\"arn:lakefs:repos::b:myrepo\" \"arn:lakefs:repos::b:hisrepo\"]",
			outputResources: []string{},
			expectedError:   fmt.Errorf("unmarshal resource"),
		},
	}

	for _, c := range cases {
		if len(c.toMarshal) > 0 {
			str, err := marshalThatString(c.toMarshal)
			if err != nil && !strings.Contains(err.Error(), c.expectedError.Error()) {
				t.Fatalf("expected %v error, to contain %v error", err, c.expectedError)
			} else {
				c.inputResource = str
			}
		}
		got, err := auth.ParsePolicyResourceAsList(c.inputResource)
		if err != nil && !strings.Contains(err.Error(), c.expectedError.Error()) {
			t.Fatalf("expected %v error, to contain %v error", err, c.expectedError)
		}
		if len(got) != len(c.outputResources) {
			t.Fatalf("expected %d resources, got %d for input: %s", len(c.outputResources), len(got), c.inputResource)
		}
		if len(got) == 0 {
			continue

		}
		for i, expected := range c.outputResources {
			if got[i] != expected {
				t.Fatalf("expected resource %s at index %d, got %s for input: %s", expected, i, got[i], c.inputResource)
			}
		}
	}

}
func marshalThatString(s []string) (string, error) {
	str, err := json.Marshal(s)
	return string(str), err
}

>>>>>>> 347d7921
func TestArnMatch(t *testing.T) {
	cases := []struct {
		InputSource      string
		InputDestination string
		Match            bool
	}{
		{"arn:lakefs:repos::b:myrepo", "arn:lakefs:repos::b:myrepo", true},
		{"arn:lakefs:repos::b:*", "arn:lakefs:repos::b:myrepo", true},
		{"arn:lakefs:repos::b:my*", "arn:lakefs:repos::b:myrepo", true},
		{"arn:lakefs:repos::b:my*po", "arn:lakefs:repos::b:myrepo", true},
		{"arn:lakefs:repos::b:our*", "arn:lakefs:repos::b:myrepo", false},
		{"arn:lakefs:repos::b:my*own", "arn:lakefs:repos::b:myrepo", false},
		{"arn:lakefs:repos::b:myrepo", "arn:lakefs:repos::b:*", false},
		{"arn:lakefs:repo:::*", "arn:lakefs:repo:::*", true},
		{"arn:lakefs:repo", "arn:lakefs:repo", false},
	}

	for _, c := range cases {
		got := auth.ArnMatch(c.InputSource, c.InputDestination)
		if got != c.Match {
			t.Fatalf("expected match %v, got %v on source = %s, destination = %s", c.Match, got, c.InputSource, c.InputDestination)
		}
	}
}<|MERGE_RESOLUTION|>--- conflicted
+++ resolved
@@ -1,6 +1,9 @@
 package auth_test
 
 import (
+	"encoding/json"
+	"fmt"
+	"strings"
 	"testing"
 
 	"github.com/treeverse/lakefs/pkg/auth"
@@ -73,8 +76,6 @@
 	}
 }
 
-<<<<<<< HEAD
-=======
 func TestParseResources(t *testing.T) {
 	cases := []struct {
 		inputResource   string
@@ -187,7 +188,6 @@
 	return string(str), err
 }
 
->>>>>>> 347d7921
 func TestArnMatch(t *testing.T) {
 	cases := []struct {
 		InputSource      string
