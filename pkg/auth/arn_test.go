package auth_test

import (
	"encoding/json"
	"fmt"
	"strings"
	"testing"

	"github.com/treeverse/lakefs/pkg/auth"
)

func TestParseARN(t *testing.T) {
	cases := []struct {
		Input string
		Arn   auth.Arn
		Error bool
	}{
		{Input: "", Error: true},
		{Input: "arn:lakefs:repo", Error: true},
		{Input: "arn:lakefs:repos:a:b:myrepo", Arn: auth.Arn{
			Partition:  "lakefs",
			Service:    "repos",
			Region:     "a",
			AccountID:  "b",
			ResourceID: "myrepo"}},
		{Input: "arn:lakefs:repos:a::myrepo", Arn: auth.Arn{
			Partition:  "lakefs",
			Service:    "repos",
			Region:     "a",
			AccountID:  "",
			ResourceID: "myrepo"}},
		{Input: "arn:lakefs:repos::b:myrepo", Arn: auth.Arn{
			Partition:  "lakefs",
			Service:    "repos",
			Region:     "",
			AccountID:  "b",
			ResourceID: "myrepo"}},
		{Input: "arn:lakefs:repos:::myrepo", Arn: auth.Arn{
			Partition:  "lakefs",
			Service:    "repos",
			Region:     "",
			AccountID:  "",
			ResourceID: "myrepo"}},
		{Input: "arn:lakefs:fs:::myrepo/branch/file:with:colon", Arn: auth.Arn{
			Partition:  "lakefs",
			Service:    "fs",
			Region:     "",
			AccountID:  "",
			ResourceID: "myrepo/branch/file:with:colon"}},
	}

	for _, c := range cases {
		got, err := auth.ParseARN(c.Input)
		if err != nil && !c.Error {
			t.Fatalf("got unexpected error parsing arn: \"%s\": \"%s\"", c.Input, err)
		} else if err != nil {
			continue
		} else if c.Error {
			t.Fatalf("expected error parsing arn: \"%s\"", c.Input)
		}
		if got.AccountID != c.Arn.AccountID {
			t.Fatalf("got unexpected account ID parsing arn: \"%s\": \"%s\" (expected \"%s\")", c.Input, got.AccountID, c.Arn.AccountID)
		}
		if got.Region != c.Arn.Region {
			t.Fatalf("got unexpected region parsing arn: \"%s\": \"%s\" (expected \"%s\")", c.Input, got.Region, c.Arn.Region)
		}
		if got.Partition != c.Arn.Partition {
			t.Fatalf("got unexpected partition parsing arn: \"%s\": \"%s\" (expected \"%s\")", c.Input, got.Partition, c.Arn.Partition)
		}
		if got.Service != c.Arn.Service {
			t.Fatalf("got unexpected service parsing arn: \"%s\": \"%s\" (expected \"%s\")", c.Input, got.Service, c.Arn.Service)
		}
		if got.ResourceID != c.Arn.ResourceID {
			t.Fatalf("got unexpected resource ID parsing arn: \"%s\": \"%s\" (expected \"%s\")", c.Input, got.ResourceID, c.Arn.ResourceID)
		}
	}
}

func TestParseResources(t *testing.T) {
	cases := []struct {
		inputResource   string
		outputResources []string
		expectedError   error
	}{
		{
			inputResource:   "[\"arn:lakefs:repos::b:myrepo\",\"arn:lakefs:repos::b:hisrepo\"]",
			outputResources: []string{"arn:lakefs:repos::b:myrepo", "arn:lakefs:repos::b:hisrepo"},
			expectedError:   nil,
		},
		{
			inputResource:   "[\"arn:lakefs:repos::b:myrepo\",\"arn:lakefs:repos::b:hisrepo\",\"arn:lakefs:repos::b:ourrepo\"]",
			outputResources: []string{"arn:lakefs:repos::b:myrepo", "arn:lakefs:repos::b:hisrepo", "arn:lakefs:repos::b:ourrepo"},
			expectedError:   nil,
		},
		{
			inputResource:   "       arn:lakefs:repos::b:myrepo  ",
			outputResources: []string{"       arn:lakefs:repos::b:myrepo  "},
			expectedError:   nil,
		},
		{
			inputResource:   "[    \"arn:lakefs:repos::b:myrepo  \"]",
			outputResources: []string{"arn:lakefs:repos::b:myrepo  "},
			expectedError:   nil,
		},
		{
			inputResource:   "[\"arn:lakefs:repos::b:myre,po\"]",
			outputResources: []string{"arn:lakefs:repos::b:myre,po"},
			expectedError:   nil,
		},
		{
			inputResource:   "[\"arn:lakefs:repos::b:myre,po\",\"arn:lakefs:repos::b,:myrepo\"]",
			outputResources: []string{"arn:lakefs:repos::b:myre,po", "arn:lakefs:repos::b,:myrepo"},
			expectedError:   nil,
		},
		{
			inputResource:   "*",
			outputResources: []string{"*"},
			expectedError:   nil,
		},
		{
			inputResource:   "[\"arn:lakefs:repos::b:myre,po,\"arn:lakefs:repos::b,:myrepo\"]",
			outputResources: []string{},
			expectedError:   fmt.Errorf("unmarshal resource"),
		},
		{
			inputResource:   "",
			outputResources: nil,
			expectedError:   auth.ErrInvalidArn,
		},
		{
			inputResource:   sliceToJsonStrHelper(t, "arn:lakefs:repos::b:myrepo", "arn:lakefs:repos::b:hisrepo"),
			outputResources: []string{"arn:lakefs:repos::b:myrepo", "arn:lakefs:repos::b:hisrepo"},
			expectedError:   nil,
		},
		{
			inputResource:   sliceToJsonStrHelper(t, ""),
			outputResources: []string{""},
			expectedError:   auth.ErrInvalidArn,
		},
		{
			inputResource:   sliceToJsonStrHelper(t, "arn:lakefs:repos::b:m\"yrepo  ", "arn:lakefs:repos::b:hisrepo"),
			outputResources: []string{"arn:lakefs:repos::b:m\"yrepo  ", "arn:lakefs:repos::b:hisrepo"},
			expectedError:   nil,
		},
		{
			inputResource:   "[\"arn:lakefs:repos::b:myrepo\", arn:lakefs:repos::b:hisrepo\"]",
			outputResources: []string{},
			expectedError:   fmt.Errorf("unmarshal resource"),
		},
		{
			inputResource:   "[\"arn:lakefs:repos::b:myrepo\" \"arn:lakefs:repos::b:hisrepo\"]",
			outputResources: []string{},
			expectedError:   fmt.Errorf("unmarshal resource"),
		},
	}

<<<<<<< HEAD
	for i, c := range cases {
		if len(c.toMarshal) > 0 {
			str, err := marshalThatString(c.toMarshal)
			if err != nil && !strings.Contains(err.Error(), c.expectedError.Error()) {
				t.Fatalf("expected %v error, to contain %v error", err, c.expectedError)
			} else {
				c.inputResource = str
			}
		}
=======
	for _, c := range cases {

>>>>>>> d2fcc625
		got, err := auth.ParsePolicyResourceAsList(c.inputResource)
		if err != nil && !strings.Contains(err.Error(), c.expectedError.Error()) {
			t.Fatalf("expected %v error, to contain %v error", err, c.expectedError)
		}
		if len(got) != len(c.outputResources) {
			t.Fatalf("expected %d resources, got %d for input: %s", len(c.outputResources), len(got), c.inputResource)
		}
		if len(got) == 0 {
			continue

		}
		for i, expected := range c.outputResources {
			if got[i] != expected {
				t.Fatalf("expected resource %s at index %d, got %s for input: %s", expected, i, got[i], c.inputResource)
			}
		}
	}

}
func sliceToJsonStrHelper(t *testing.T, s ...string) string {
	t.Helper()
	jsStr, err := json.Marshal(s)
	if err != nil {
		t.Fatalf("failed to marshal slice '%v' to json string: %v", s, err)
	}
	return string(jsStr)
}

func TestArnMatch(t *testing.T) {
	cases := []struct {
		InputSource      string
		InputDestination string
		Match            bool
	}{
		{"arn:lakefs:repos::b:myrepo", "arn:lakefs:repos::b:myrepo", true},
		{"arn:lakefs:repos::b:*", "arn:lakefs:repos::b:myrepo", true},
		{"arn:lakefs:repos::b:my*", "arn:lakefs:repos::b:myrepo", true},
		{"arn:lakefs:repos::b:my*po", "arn:lakefs:repos::b:myrepo", true},
		{"arn:lakefs:repos::b:our*", "arn:lakefs:repos::b:myrepo", false},
		{"arn:lakefs:repos::b:my*own", "arn:lakefs:repos::b:myrepo", false},
		{"arn:lakefs:repos::b:myrepo", "arn:lakefs:repos::b:*", false},
		{"arn:lakefs:repo:::*", "arn:lakefs:repo:::*", true},
		{"arn:lakefs:repo", "arn:lakefs:repo", false},
	}

	for _, c := range cases {
		got := auth.ArnMatch(c.InputSource, c.InputDestination)
		if got != c.Match {
			t.Fatalf("expected match %v, got %v on source = %s, destination = %s", c.Match, got, c.InputSource, c.InputDestination)
		}
	}
}<|MERGE_RESOLUTION|>--- conflicted
+++ resolved
@@ -154,20 +154,8 @@
 		},
 	}
 
-<<<<<<< HEAD
-	for i, c := range cases {
-		if len(c.toMarshal) > 0 {
-			str, err := marshalThatString(c.toMarshal)
-			if err != nil && !strings.Contains(err.Error(), c.expectedError.Error()) {
-				t.Fatalf("expected %v error, to contain %v error", err, c.expectedError)
-			} else {
-				c.inputResource = str
-			}
-		}
-=======
 	for _, c := range cases {
 
->>>>>>> d2fcc625
 		got, err := auth.ParsePolicyResourceAsList(c.inputResource)
 		if err != nil && !strings.Contains(err.Error(), c.expectedError.Error()) {
 			t.Fatalf("expected %v error, to contain %v error", err, c.expectedError)
