package auth

import (
	"time"

	"github.com/treeverse/lakefs/pkg/auth/model"
	"github.com/treeverse/lakefs/pkg/cache"
)

type CredentialSetFn func() (*model.Credential, error)
type UserSetFn func() (*model.User, error)
type UserPoliciesSetFn func() ([]*model.Policy, error)

type userKey struct {
	id         string
	username   string
	externalID string
	email      string
}

type Cache interface {
	GetCredential(accessKeyID string, setFn CredentialSetFn) (*model.Credential, error)
<<<<<<< HEAD
	GetUser(key *userKey, setFn UserSetFn) (*model.User, error)
	GetUserPolicies(userID string, setFn UserPoliciesSetFn) ([]*model.BasePolicy, error)
=======
	GetUser(username string, setFn UserSetFn) (*model.User, error)
	GetUserByID(userID string, setFn UserSetFn) (*model.User, error)
	GetUserByEmail(email string, setFn UserSetFn) (*model.User, error)
	GetUserPolicies(userID string, setFn UserPoliciesSetFn) ([]*model.Policy, error)
>>>>>>> aec7fec5
}

type LRUCache struct {
	credentialsCache cache.Cache
	userCache        cache.Cache
	policyCache      cache.Cache
}

func NewLRUCache(size int, expiry, jitter time.Duration) *LRUCache {
	jitterFn := cache.NewJitterFn(jitter)
	return &LRUCache{
		credentialsCache: cache.NewCache(size, expiry, jitterFn),
		userCache:        cache.NewCache(size, expiry, jitterFn),
		policyCache:      cache.NewCache(size, expiry, jitterFn),
	}
}

func (c *LRUCache) GetCredential(accessKeyID string, setFn CredentialSetFn) (*model.Credential, error) {
	v, err := c.credentialsCache.GetOrSet(accessKeyID, func() (interface{}, error) { return setFn() })
	if err != nil {
		return nil, err
	}
	return v.(*model.Credential), nil
}

func (c *LRUCache) GetUser(key *userKey, setFn UserSetFn) (*model.User, error) {
	v, err := c.userCache.GetOrSet(key, func() (interface{}, error) { return setFn() })
	if err != nil {
		return nil, err
	}
	return v.(*model.User), nil
}

func (c *LRUCache) GetUserPolicies(userID string, setFn UserPoliciesSetFn) ([]*model.Policy, error) {
	v, err := c.policyCache.GetOrSet(userID, func() (interface{}, error) { return setFn() })
	if err != nil {
		return nil, err
	}
	return v.([]*model.Policy), nil
}

// DummyCache dummy cache that doesn't cache
type DummyCache struct{}

func (d *DummyCache) GetCredential(_ string, setFn CredentialSetFn) (*model.Credential, error) {
	return setFn()
}

func (d *DummyCache) GetUser(_ *userKey, setFn UserSetFn) (*model.User, error) {
	return setFn()
}

func (d *DummyCache) GetUserPolicies(_ string, setFn UserPoliciesSetFn) ([]*model.Policy, error) {
	return setFn()
}<|MERGE_RESOLUTION|>--- conflicted
+++ resolved
@@ -20,15 +20,8 @@
 
 type Cache interface {
 	GetCredential(accessKeyID string, setFn CredentialSetFn) (*model.Credential, error)
-<<<<<<< HEAD
 	GetUser(key *userKey, setFn UserSetFn) (*model.User, error)
-	GetUserPolicies(userID string, setFn UserPoliciesSetFn) ([]*model.BasePolicy, error)
-=======
-	GetUser(username string, setFn UserSetFn) (*model.User, error)
-	GetUserByID(userID string, setFn UserSetFn) (*model.User, error)
-	GetUserByEmail(email string, setFn UserSetFn) (*model.User, error)
 	GetUserPolicies(userID string, setFn UserPoliciesSetFn) ([]*model.Policy, error)
->>>>>>> aec7fec5
 }
 
 type LRUCache struct {
