--- conflicted
+++ resolved
@@ -12,6 +12,7 @@
 	"time"
 
 	"github.com/go-openapi/swag"
+	"golang.org/x/crypto/bcrypt"
 
 	sq "github.com/Masterminds/squirrel"
 	"github.com/deepmap/oapi-codegen/pkg/securityprovider"
@@ -25,7 +26,6 @@
 	"github.com/treeverse/lakefs/pkg/db"
 	"github.com/treeverse/lakefs/pkg/logging"
 	"github.com/treeverse/lakefs/pkg/permissions"
-	"golang.org/x/crypto/bcrypt"
 )
 
 type AuthorizationRequest struct {
@@ -76,7 +76,7 @@
 	GetCredentialsForUser(ctx context.Context, username, accessKeyID string) (*model.Credential, error)
 	GetCredentials(ctx context.Context, accessKeyID string) (*model.Credential, error)
 	ListUserCredentials(ctx context.Context, username string, params *model.PaginationParams) ([]*model.Credential, *model.Paginator, error)
-	HashAndUpdatePassword(ctx context.Context, email string, password string) error
+	HashAndUpdatePassword(ctx context.Context, username string, password string) error
 
 	// policy<->user attachments
 	AttachPolicyToUser(ctx context.Context, policyDisplayName, username string) error
@@ -869,6 +869,15 @@
 	})
 }
 
+func (s *DBAuthService) HashAndUpdatePassword(ctx context.Context, username string, password string) error {
+	pw, err := bcrypt.GenerateFromPassword([]byte(password), bcrypt.DefaultCost)
+	if err != nil {
+		return err
+	}
+	_, err = s.db.Exec(ctx, `UPDATE auth_users SET encrypted_password = $1 WHERE display_name = $2`, pw, username)
+	return err
+}
+
 func interpolateUser(resource string, username string) string {
 	return strings.ReplaceAll(resource, "${user}", username)
 }
@@ -969,7 +978,6 @@
 	return &AuthorizationResponse{Allowed: true}, nil
 }
 
-<<<<<<< HEAD
 type APIAuthService struct {
 	apiClient   *ClientWithResponses
 	secretStore crypt.SecretStore
@@ -1119,6 +1127,15 @@
 	return users, toPagination(pagination), nil
 }
 
+func (a *APIAuthService) HashAndUpdatePassword(ctx context.Context, username string, password string) error {
+	encryptedPassword, err := bcrypt.GenerateFromPassword([]byte(password), bcrypt.DefaultCost)
+	if err != nil {
+		return err
+	}
+	resp, err := a.apiClient.UpdatePasswordWithResponse(ctx, username, UpdatePasswordJSONRequestBody{EncryptedPassword: encryptedPassword})
+	return a.validateResponse(resp, http.StatusOK)
+}
+
 func (a *APIAuthService) CreateGroup(ctx context.Context, group *model.Group) error {
 	resp, err := a.apiClient.CreateGroupWithResponse(ctx, CreateGroupJSONRequestBody{
 		Id: group.DisplayName,
@@ -1630,13 +1647,4 @@
 		secretStore: secretStore,
 		cache:       cache,
 	}, nil
-=======
-func (s *DBAuthService) HashAndUpdatePassword(ctx context.Context, email string, password string) error {
-	pw, err := bcrypt.GenerateFromPassword([]byte(password), bcrypt.DefaultCost)
-	if err != nil {
-		return err
-	}
-	_, err = s.db.Exec(ctx, `UPDATE auth_users SET encrypted_password = $1 WHERE email = $2`, pw, email)
-	return err
->>>>>>> 907d6358
 }