--- conflicted
+++ resolved
@@ -244,14 +244,6 @@
 		if err = s.DetachPolicyFromUserNoValidation(ctx, policy.DisplayName, username); err != nil {
 			return err
 		}
-<<<<<<< HEAD
-		var id int64
-		err := tx.Get(&id,
-			`INSERT INTO auth_users (display_name, created_at, friendly_name, source, email, external_id) VALUES ($1, $2, $3, $4, $5, $6) RETURNING id`,
-			user.Username, user.CreatedAt, user.FriendlyName, user.Source, user.Email, user.ExternalID)
-		return id, err
-	})
-=======
 	}
 	if err = it.Err(); err != nil {
 		return err
@@ -260,7 +252,6 @@
 	// delete user membership of group
 	groupKey := model.GroupPath("")
 	itr, err := kv.NewPrimaryIterator(ctx, s.store.Store, (&model.GroupData{}).ProtoReflect().Type(), model.PartitionKey, groupKey, "")
->>>>>>> f99e04a8
 	if err != nil {
 		return err
 	}
