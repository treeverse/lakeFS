--- conflicted
+++ resolved
@@ -159,11 +159,7 @@
 		if secondary {
 			it, err = kv.NewSecondaryIterator(ctx, s.store.Store, protoType, model.PartitionKey, prefix, []byte(params.After))
 		} else {
-<<<<<<< HEAD
-			it, err = kv.NewPrimaryIterator(ctx, s.store.Store, protoType, model.PartitionKey, prefix, params.After, true)
-=======
 			it, err = kv.NewPrimaryIterator(ctx, s.store.Store, protoType, model.PartitionKey, prefix, []byte(params.After))
->>>>>>> b989c9ca
 		}
 		defer it.Close()
 		if err != nil {
@@ -266,11 +262,7 @@
 
 	// delete user membership of group
 	groupKey := model.GroupPath("")
-<<<<<<< HEAD
-	itr, err := kv.NewPrimaryIterator(ctx, s.store.Store, (&model.GroupData{}).ProtoReflect().Type(), model.PartitionKey, groupKey, "", true)
-=======
 	itr, err := kv.NewPrimaryIterator(ctx, s.store.Store, (&model.GroupData{}).ProtoReflect().Type(), model.PartitionKey, groupKey, []byte(""))
->>>>>>> b989c9ca
 	if err != nil {
 		return err
 	}
@@ -784,11 +776,7 @@
 
 	// delete policy attachment to user
 	usersKey := model.UserPath("")
-<<<<<<< HEAD
-	it, err := kv.NewPrimaryIterator(ctx, s.store.Store, (&model.UserData{}).ProtoReflect().Type(), model.PartitionKey, usersKey, "", true)
-=======
 	it, err := kv.NewPrimaryIterator(ctx, s.store.Store, (&model.UserData{}).ProtoReflect().Type(), model.PartitionKey, usersKey, []byte(""))
->>>>>>> b989c9ca
 	if err != nil {
 		return err
 	}
@@ -803,11 +791,7 @@
 
 	// delete policy attachment to group
 	groupKey := model.GroupPath("")
-<<<<<<< HEAD
-	it, err = kv.NewPrimaryIterator(ctx, s.store.Store, (&model.GroupData{}).ProtoReflect().Type(), model.PartitionKey, groupKey, "", true)
-=======
 	it, err = kv.NewPrimaryIterator(ctx, s.store.Store, (&model.GroupData{}).ProtoReflect().Type(), model.PartitionKey, groupKey, []byte(""))
->>>>>>> b989c9ca
 	if err != nil {
 		return err
 	}
