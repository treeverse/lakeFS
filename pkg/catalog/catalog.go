package catalog

import (
	"bytes"
	"container/heap"
	"context"
	"crypto"
	_ "crypto/sha256"
	"errors"
	"fmt"
	"io"
	"strings"
	"time"

	"github.com/alitto/pond"
	"github.com/cockroachdb/pebble"
	"github.com/hashicorp/go-multierror"
	lru "github.com/hnlq715/golang-lru"
	"github.com/treeverse/lakefs/pkg/batch"
	"github.com/treeverse/lakefs/pkg/block"
	"github.com/treeverse/lakefs/pkg/block/factory"
	"github.com/treeverse/lakefs/pkg/config"
	"github.com/treeverse/lakefs/pkg/graveler"
	"github.com/treeverse/lakefs/pkg/graveler/branch"
	"github.com/treeverse/lakefs/pkg/graveler/committed"
	"github.com/treeverse/lakefs/pkg/graveler/ref"
	"github.com/treeverse/lakefs/pkg/graveler/retention"
	"github.com/treeverse/lakefs/pkg/graveler/settings"
	"github.com/treeverse/lakefs/pkg/graveler/sstable"
	"github.com/treeverse/lakefs/pkg/graveler/staging"
	"github.com/treeverse/lakefs/pkg/ident"
	"github.com/treeverse/lakefs/pkg/ingest/store"
	"github.com/treeverse/lakefs/pkg/kv"
	"github.com/treeverse/lakefs/pkg/logging"
	"github.com/treeverse/lakefs/pkg/pyramid"
	"github.com/treeverse/lakefs/pkg/pyramid/params"
	"github.com/treeverse/lakefs/pkg/validator"
	"go.uber.org/atomic"
	"google.golang.org/protobuf/types/known/timestamppb"
)

// hashAlg is the hashing algorithm to use to generate graveler identifiers.  Changing it
// causes all old identifiers to change, so while existing installations will continue to
// function they will be unable to re-use any existing objects.
const hashAlg = crypto.SHA256

const NumberOfParentsOfNonMergeCommit = 1

type Path string

type EntryRecord struct {
	Path Path
	*Entry
}

type EntryListing struct {
	CommonPrefix bool
	Path
	*Entry
}

type EntryDiff struct {
	Type  graveler.DiffType
	Path  Path
	Entry *Entry
}

type EntryIterator interface {
	Next() bool
	SeekGE(id Path)
	Value() *EntryRecord
	Err() error
	Close()
}

type EntryListingIterator interface {
	Next() bool
	SeekGE(id Path)
	Value() *EntryListing
	Err() error
	Close()
}

type EntryDiffIterator interface {
	Next() bool
	SeekGE(id Path)
	Value() *EntryDiff
	Err() error
	Close()
}

func (id Path) String() string {
	return string(id)
}

type Store interface {
	graveler.KeyValueStore
	graveler.VersionController
	graveler.Dumper
	graveler.Loader
	graveler.Plumbing
}

const (
	RangeFSName     = "range"
	MetaRangeFSName = "meta-range"
)

type Config struct {
	Config        *config.Config
	KVStore       *kv.StoreMessage
	WalkerFactory WalkerFactory
}

type Catalog struct {
	BlockAdapter  block.Adapter
	Store         Store
	log           logging.Logger
	walkerFactory WalkerFactory
	managers      []io.Closer
	workPool      *pond.WorkerPool
}

const (
	ListRepositoriesLimitMax = 1000
	ListBranchesLimitMax     = 1000
	ListTagsLimitMax         = 1000
	DiffLimitMax             = 1000
	ListEntriesLimitMax      = 10000
	sharedWorkers            = 15
	pendingTasksPerWorker    = 3
<<<<<<< HEAD
	workPoolCloseDeadline    = 5 * time.Second
=======
	workersMaxDrainDuration  = 5 * time.Second
>>>>>>> 3195253a
)

var ErrUnknownDiffType = errors.New("unknown graveler difference type")

type ctxCloser struct {
	close context.CancelFunc
}

func (c *ctxCloser) Close() error {
	go c.close()
	return nil
}

func New(ctx context.Context, cfg Config) (*Catalog, error) {
	ctx, cancelFn := context.WithCancel(ctx)
	adapter, err := factory.BuildBlockAdapter(ctx, nil, cfg.Config)
	if err != nil {
		cancelFn()
		return nil, fmt.Errorf("build block adapter: %w", err)
	}
	if cfg.WalkerFactory == nil {
		cfg.WalkerFactory = store.NewFactory(cfg.Config)
	}

	tierFSParams, err := cfg.Config.GetCommittedTierFSParams(adapter)
	if err != nil {
		cancelFn()
		return nil, fmt.Errorf("configure tiered FS for committed: %w", err)
	}
	metaRangeFS, err := pyramid.NewFS(&params.InstanceParams{
		SharedParams:        tierFSParams.SharedParams,
		FSName:              MetaRangeFSName,
		DiskAllocProportion: tierFSParams.MetaRangeAllocationProportion,
	})
	if err != nil {
		cancelFn()
		return nil, fmt.Errorf("create tiered FS for committed metaranges: %w", err)
	}

	rangeFS, err := pyramid.NewFS(&params.InstanceParams{
		SharedParams:        tierFSParams.SharedParams,
		FSName:              RangeFSName,
		DiskAllocProportion: tierFSParams.RangeAllocationProportion,
	})
	if err != nil {
		cancelFn()
		return nil, fmt.Errorf("create tiered FS for committed ranges: %w", err)
	}

	pebbleSSTableCache := pebble.NewCache(tierFSParams.PebbleSSTableCacheSizeBytes)
	defer pebbleSSTableCache.Unref()

	sstableManager := sstable.NewPebbleSSTableRangeManager(pebbleSSTableCache, rangeFS, hashAlg)
	sstableMetaManager := sstable.NewPebbleSSTableRangeManager(pebbleSSTableCache, metaRangeFS, hashAlg)

	committedParams := *cfg.Config.GetCommittedParams()
	sstableMetaRangeManager, err := committed.NewMetaRangeManager(
		committedParams,
		// TODO(ariels): Use separate range managers for metaranges and ranges
		sstableMetaManager,
		sstableManager,
	)
	if err != nil {
		cancelFn()
		return nil, fmt.Errorf("create SSTable-based metarange manager: %w", err)
	}
	committedManager := committed.NewCommittedManager(sstableMetaRangeManager, sstableManager, committedParams)

	executor := batch.NewConditionalExecutor(logging.Default())
	go executor.Run(ctx)

	refManager := ref.NewKVRefManager(executor, *cfg.KVStore, ident.NewHexAddressProvider())
	gcManager := retention.NewGarbageCollectionManager(tierFSParams.Adapter, refManager, cfg.Config.GetCommittedBlockStoragePrefix())
	settingManager := settings.NewManager(refManager, *cfg.KVStore)
	protectedBranchesManager := branch.NewProtectionManager(settingManager)
	stagingManager := staging.NewManager(ctx, *cfg.KVStore)
	gStore := graveler.NewKVGraveler(committedManager, stagingManager, refManager, gcManager, protectedBranchesManager)

	// The size of the workPool is determined by the number of workers and the number of desired pending tasks for each worker.
	workPool := pond.New(sharedWorkers, sharedWorkers*pendingTasksPerWorker, pond.Context(ctx))
	return &Catalog{
		BlockAdapter:  tierFSParams.Adapter,
		Store:         gStore,
		log:           logging.Default().WithField("service_name", "entry_catalog"),
		walkerFactory: cfg.WalkerFactory,
		workPool:      workPool,
		managers:      []io.Closer{sstableManager, sstableMetaManager, &ctxCloser{cancelFn}},
	}, nil
}

func (c *Catalog) SetHooksHandler(hooks graveler.HooksHandler) {
	c.Store.SetHooksHandler(hooks)
}

// CreateRepository create a new repository pointing to 'storageNamespace' (ex: s3://bucket1/repo) with default branch name 'branch'
func (c *Catalog) CreateRepository(ctx context.Context, repository string, storageNamespace string, branch string) (*Repository, error) {
	repositoryID := graveler.RepositoryID(repository)
	storageNS := graveler.StorageNamespace(storageNamespace)
	branchID := graveler.BranchID(branch)
	if err := validator.Validate([]validator.ValidateArg{
		{Name: "name", Value: repositoryID, Fn: graveler.ValidateRepositoryID},
		{Name: "storageNamespace", Value: storageNS, Fn: graveler.ValidateStorageNamespace},
	}); err != nil {
		return nil, err
	}
	repo, err := c.Store.CreateRepository(ctx, repositoryID, storageNS, branchID)
	if err != nil {
		return nil, err
	}
	catalogRepo := &Repository{
		Name:             repositoryID.String(),
		StorageNamespace: storageNS.String(),
		DefaultBranch:    branchID.String(),
		CreationDate:     repo.CreationDate,
	}
	return catalogRepo, nil
}

// CreateBareRepository creates a new repository pointing to 'storageNamespace' (ex: s3://bucket1/repo) with no initial branch or commit
func (c *Catalog) CreateBareRepository(ctx context.Context, repository string, storageNamespace string, defaultBranchID string) (*Repository, error) {
	repositoryID := graveler.RepositoryID(repository)
	storageNS := graveler.StorageNamespace(storageNamespace)
	branchID := graveler.BranchID(defaultBranchID)
	if err := validator.Validate([]validator.ValidateArg{
		{Name: "name", Value: repositoryID, Fn: graveler.ValidateRepositoryID},
		{Name: "storageNamespace", Value: storageNS, Fn: graveler.ValidateStorageNamespace},
	}); err != nil {
		return nil, err
	}
	repo, err := c.Store.CreateBareRepository(ctx, repositoryID, storageNS, branchID)
	if err != nil {
		return nil, err
	}
	catalogRepo := &Repository{
		Name:             repositoryID.String(),
		StorageNamespace: storageNS.String(),
		DefaultBranch:    branchID.String(),
		CreationDate:     repo.CreationDate,
	}
	return catalogRepo, nil
}

func (c *Catalog) getRepository(ctx context.Context, repository string) (*graveler.RepositoryRecord, error) {
	repositoryID := graveler.RepositoryID(repository)
	repo, err := c.Store.GetRepository(ctx, repositoryID)
	if err != nil {
		if errors.Is(err, graveler.ErrRepositoryNotFound) {
			err = ErrRepositoryNotFound
		}
		return nil, err
	}
	return repo, err
}

// GetRepository get repository information
func (c *Catalog) GetRepository(ctx context.Context, repository string) (*Repository, error) {
	repositoryID := graveler.RepositoryID(repository)
	if err := validator.Validate([]validator.ValidateArg{
		{Name: "repository", Value: repositoryID, Fn: graveler.ValidateRepositoryID},
	}); err != nil {
		return nil, err
	}
	repo, err := c.getRepository(ctx, repository)
	if err != nil {
		return nil, err
	}

	catalogRepository := &Repository{
		Name:             repositoryID.String(),
		StorageNamespace: repo.StorageNamespace.String(),
		DefaultBranch:    repo.DefaultBranchID.String(),
		CreationDate:     repo.CreationDate,
	}
	return catalogRepository, nil
}

// DeleteRepository delete a repository
func (c *Catalog) DeleteRepository(ctx context.Context, repository string) error {
	repositoryID := graveler.RepositoryID(repository)
	if err := validator.Validate([]validator.ValidateArg{
		{Name: "repository", Value: repositoryID, Fn: graveler.ValidateRepositoryID},
	}); err != nil {
		return err
	}
	return c.Store.DeleteRepository(ctx, repositoryID)
}

// ListRepositories list repositories information, the bool returned is true when more repositories can be listed.
// In this case pass the last repository name as 'after' on the next call to ListRepositories
func (c *Catalog) ListRepositories(ctx context.Context, limit int, prefix, after string) ([]*Repository, bool, error) {
	// normalize limit
	if limit < 0 || limit > ListRepositoriesLimitMax {
		limit = ListRepositoriesLimitMax
	}
	// get list repositories iterator
	it, err := c.Store.ListRepositories(ctx)
	if err != nil {
		return nil, false, fmt.Errorf("get iterator: %w", err)
	}
	defer it.Close()
	// seek for first item
	afterRepositoryID := graveler.RepositoryID(after)
	prefixRepositoryID := graveler.RepositoryID(prefix)
	startPos := prefixRepositoryID
	if afterRepositoryID > startPos {
		startPos = afterRepositoryID
	}
	if startPos != "" {
		it.SeekGE(startPos)
	}

	var repos []*Repository
	for it.Next() {
		record := it.Value()

		if !strings.HasPrefix(string(record.RepositoryID), prefix) {
			break
		}

		if record.RepositoryID == afterRepositoryID {
			continue
		}
		repos = append(repos, &Repository{
			Name:             record.RepositoryID.String(),
			StorageNamespace: record.StorageNamespace.String(),
			DefaultBranch:    record.DefaultBranchID.String(),
			CreationDate:     record.CreationDate,
		})
		// collect limit +1 to return limit and has more
		if len(repos) >= limit+1 {
			break
		}
	}
	if err := it.Err(); err != nil {
		return nil, false, err
	}
	// trim result if needed and return has more
	hasMore := false
	if len(repos) > limit {
		hasMore = true
		repos = repos[:limit]
	}
	return repos, hasMore, nil
}

func (c *Catalog) GetStagingToken(ctx context.Context, repositoryID string, branch string) (*string, error) {
	branchID := graveler.BranchID(branch)
	if err := validator.Validate([]validator.ValidateArg{
		{Name: "repository", Value: repositoryID, Fn: graveler.ValidateRepositoryID},
		{Name: "branch", Value: branchID, Fn: graveler.ValidateBranchID},
	}); err != nil {
		return nil, err
	}
	repository, err := c.getRepository(ctx, repositoryID)
	if err != nil {
		return nil, err
	}
	token, err := c.Store.GetStagingToken(ctx, repository, branchID)
	if err != nil {
		return nil, err
	}
	tokenString := ""
	if token != nil {
		tokenString = string(*token)
	}
	return &tokenString, nil
}

func (c *Catalog) CreateBranch(ctx context.Context, repositoryID string, branch string, sourceBranch string) (*CommitLog, error) {
	branchID := graveler.BranchID(branch)
	sourceRef := graveler.Ref(sourceBranch)
	if err := validator.Validate([]validator.ValidateArg{
		{Name: "repository", Value: repositoryID, Fn: graveler.ValidateRepositoryID},
		{Name: "branch", Value: branchID, Fn: graveler.ValidateBranchID},
		{Name: "ref", Value: sourceRef, Fn: graveler.ValidateRef},
	}); err != nil {
		if errors.Is(err, graveler.ErrInvalidBranchID) {
			return nil, fmt.Errorf("%w: branch id must consist of letters, digits, underscores and dashes, and cannot start with a dash", err)
		}
		return nil, err
	}
	repository, err := c.getRepository(ctx, repositoryID)
	if err != nil {
		return nil, err
	}
	newBranch, err := c.Store.CreateBranch(ctx, repository, branchID, sourceRef)
	if err != nil {
		return nil, err
	}
	commit, err := c.Store.GetCommit(ctx, repository, newBranch.CommitID)
	if err != nil {
		return nil, err
	}
	catalogCommitLog := &CommitLog{
		Reference: newBranch.CommitID.String(),
		Committer: commit.Committer,
		Message:   commit.Message,
		Metadata:  Metadata(commit.Metadata),
	}
	for _, parent := range commit.Parents {
		catalogCommitLog.Parents = append(catalogCommitLog.Parents, string(parent))
	}
	return catalogCommitLog, nil
}

func (c *Catalog) DeleteBranch(ctx context.Context, repositoryID string, branch string) error {
	branchID := graveler.BranchID(branch)
	if err := validator.Validate([]validator.ValidateArg{
		{Name: "repository", Value: repositoryID, Fn: graveler.ValidateRepositoryID},
		{Name: "name", Value: branchID, Fn: graveler.ValidateBranchID},
	}); err != nil {
		return err
	}
	repository, err := c.getRepository(ctx, repositoryID)
	if err != nil {
		return err
	}
	return c.Store.DeleteBranch(ctx, repository, branchID)
}

func (c *Catalog) ListBranches(ctx context.Context, repositoryID string, prefix string, limit int, after string) ([]*Branch, bool, error) {
	if err := validator.Validate([]validator.ValidateArg{
		{Name: "repository", Value: repositoryID, Fn: graveler.ValidateRepositoryID},
	}); err != nil {
		return nil, false, err
	}
	repository, err := c.getRepository(ctx, repositoryID)
	if err != nil {
		return nil, false, err
	}

	// normalize limit
	if limit < 0 || limit > ListBranchesLimitMax {
		limit = ListBranchesLimitMax
	}
	it, err := c.Store.ListBranches(ctx, repository)
	if err != nil {
		return nil, false, err
	}
	defer it.Close()

	afterBranch := graveler.BranchID(after)
	prefixBranch := graveler.BranchID(prefix)
	if afterBranch < prefixBranch {
		it.SeekGE(prefixBranch)
	} else {
		it.SeekGE(afterBranch)
	}
	var branches []*Branch
	for it.Next() {
		v := it.Value()
		if v.BranchID == afterBranch {
			continue
		}
		branchID := v.BranchID.String()
		// break in case we got to a branch outside our prefix
		if !strings.HasPrefix(branchID, prefix) {
			break
		}
		b := &Branch{
			Name:      v.BranchID.String(),
			Reference: v.CommitID.String(),
		}
		branches = append(branches, b)
		if len(branches) >= limit+1 {
			break
		}
	}
	if err := it.Err(); err != nil {
		return nil, false, err
	}
	// return results (optional trimmed) and hasMore
	hasMore := false
	if len(branches) > limit {
		hasMore = true
		branches = branches[:limit]
	}
	return branches, hasMore, nil
}

func (c *Catalog) BranchExists(ctx context.Context, repositoryID string, branch string) (bool, error) {
	branchID := graveler.BranchID(branch)
	if err := validator.Validate([]validator.ValidateArg{
		{Name: "repository", Value: repositoryID, Fn: graveler.ValidateRepositoryID},
		{Name: "name", Value: branchID, Fn: graveler.ValidateBranchID},
	}); err != nil {
		return false, err
	}
	repository, err := c.getRepository(ctx, repositoryID)
	if err != nil {
		return false, err
	}
	_, err = c.Store.GetBranch(ctx, repository, branchID)
	if errors.Is(err, graveler.ErrNotFound) {
		return false, nil
	}
	if err != nil {
		return false, err
	}
	return true, nil
}

func (c *Catalog) GetBranchReference(ctx context.Context, repositoryID string, branch string) (string, error) {
	branchID := graveler.BranchID(branch)
	if err := validator.Validate([]validator.ValidateArg{
		{Name: "repository", Value: repositoryID, Fn: graveler.ValidateRepositoryID},
		{Name: "branch", Value: branchID, Fn: graveler.ValidateBranchID},
	}); err != nil {
		return "", err
	}
	repository, err := c.getRepository(ctx, repositoryID)
	if err != nil {
		return "", err
	}
	b, err := c.Store.GetBranch(ctx, repository, branchID)
	if err != nil {
		if errors.Is(err, graveler.ErrBranchNotFound) {
			err = ErrBranchNotFound
		}
		return "", err
	}
	return string(b.CommitID), nil
}

func (c *Catalog) ResetBranch(ctx context.Context, repositoryID string, branch string) error {
	branchID := graveler.BranchID(branch)
	if err := validator.Validate([]validator.ValidateArg{
		{Name: "repository", Value: repositoryID, Fn: graveler.ValidateRepositoryID},
		{Name: "branch", Value: branchID, Fn: graveler.ValidateBranchID},
	}); err != nil {
		return err
	}
	repository, err := c.getRepository(ctx, repositoryID)
	if err != nil {
		return err
	}
	return c.Store.Reset(ctx, repository, branchID)
}

func (c *Catalog) CreateTag(ctx context.Context, repositoryID string, tagID string, ref string) (string, error) {
	tag := graveler.TagID(tagID)
	if err := validator.Validate([]validator.ValidateArg{
		{Name: "repository", Value: repositoryID, Fn: graveler.ValidateRepositoryID},
		{Name: "tagID", Value: tag, Fn: graveler.ValidateTagID},
	}); err != nil {
		return "", err
	}
	repository, err := c.getRepository(ctx, repositoryID)
	if err != nil {
		return "", err
	}
	commitID, err := c.dereferenceCommitID(ctx, repository, graveler.Ref(ref))
	if err != nil {
		return "", err
	}
	err = c.Store.CreateTag(ctx, repository, tag, commitID)
	if err != nil {
		return "", err
	}
	return commitID.String(), nil
}

func (c *Catalog) DeleteTag(ctx context.Context, repositoryID string, tagID string) error {
	tag := graveler.TagID(tagID)
	if err := validator.Validate([]validator.ValidateArg{
		{Name: "name", Value: repositoryID, Fn: graveler.ValidateRepositoryID},
		{Name: "tagID", Value: tag, Fn: graveler.ValidateTagID},
	}); err != nil {
		return err
	}
	repository, err := c.getRepository(ctx, repositoryID)
	if err != nil {
		return err
	}
	return c.Store.DeleteTag(ctx, repository, tag)
}

func (c *Catalog) ListTags(ctx context.Context, repositoryID string, prefix string, limit int, after string) ([]*Tag, bool, error) {
	if limit < 0 || limit > ListTagsLimitMax {
		limit = ListTagsLimitMax
	}
	if err := validator.Validate([]validator.ValidateArg{
		{Name: "name", Value: repositoryID, Fn: graveler.ValidateRepositoryID},
	}); err != nil {
		return nil, false, err
	}
	repository, err := c.getRepository(ctx, repositoryID)
	if err != nil {
		return nil, false, err
	}
	it, err := c.Store.ListTags(ctx, repository)
	if err != nil {
		return nil, false, err
	}
	defer it.Close()
	afterTagID := graveler.TagID(after)
	prefixTagID := graveler.TagID(prefix)
	if afterTagID < prefixTagID {
		it.SeekGE(prefixTagID)
	} else {
		it.SeekGE(afterTagID)
	}
	var tags []*Tag
	for it.Next() {
		v := it.Value()
		if v.TagID == afterTagID {
			continue
		}
		if !strings.HasPrefix(v.TagID.String(), prefix) {
			break
		}
		tag := &Tag{
			ID:       string(v.TagID),
			CommitID: v.CommitID.String(),
		}
		tags = append(tags, tag)
		if len(tags) >= limit+1 {
			break
		}
	}
	if err := it.Err(); err != nil {
		return nil, false, err
	}
	// return results (optional trimmed) and hasMore
	hasMore := false
	if len(tags) > limit {
		hasMore = true
		tags = tags[:limit]
	}
	return tags, hasMore, nil
}

func (c *Catalog) GetTag(ctx context.Context, repositoryID string, tagID string) (string, error) {
	tag := graveler.TagID(tagID)
	if err := validator.Validate([]validator.ValidateArg{
		{Name: "name", Value: repositoryID, Fn: graveler.ValidateRepositoryID},
		{Name: "tagID", Value: tag, Fn: graveler.ValidateTagID},
	}); err != nil {
		return "", err
	}
	repository, err := c.getRepository(ctx, repositoryID)
	if err != nil {
		return "", err
	}
	commit, err := c.Store.GetTag(ctx, repository, tag)
	if err != nil {
		return "", err
	}
	return commit.String(), nil
}

// GetEntry returns the current entry for path in repository branch reference.  Returns
// the entry with ExpiredError if it has expired from underlying storage.
func (c *Catalog) GetEntry(ctx context.Context, repositoryID string, reference string, path string, _ GetEntryParams) (*DBEntry, error) {
	refToGet := graveler.Ref(reference)
	if err := validator.Validate([]validator.ValidateArg{
		{Name: "repository", Value: repositoryID, Fn: graveler.ValidateRepositoryID},
		{Name: "ref", Value: refToGet, Fn: graveler.ValidateRef},
		{Name: "path", Value: Path(path), Fn: ValidatePath},
	}); err != nil {
		return nil, err
	}
	repository, err := c.getRepository(ctx, repositoryID)
	if err != nil {
		return nil, err
	}
	val, err := c.Store.Get(ctx, repository, refToGet, graveler.Key(path))
	if err != nil {
		return nil, err
	}
	ent, err := ValueToEntry(val)
	if err != nil {
		return nil, err
	}
	catalogEntry := newCatalogEntryFromEntry(false, path, ent)
	return &catalogEntry, nil
}

func newEntryFromCatalogEntry(entry DBEntry) *Entry {
	ent := &Entry{
		Address:      entry.PhysicalAddress,
		AddressType:  addressTypeToProto(entry.AddressType),
		Metadata:     entry.Metadata,
		LastModified: timestamppb.New(entry.CreationDate),
		ETag:         entry.Checksum,
		Size:         entry.Size,
		ContentType:  ContentTypeOrDefault(entry.ContentType),
	}
	return ent
}

func addressTypeToProto(t AddressType) Entry_AddressType {
	switch t {
	case AddressTypeByPrefixDeprecated:
		return Entry_BY_PREFIX_DEPRECATED
	case AddressTypeRelative:
		return Entry_RELATIVE
	case AddressTypeFull:
		return Entry_FULL
	default:
		panic(fmt.Sprintf("unknown address type: %d", t))
	}
}

func addressTypeToCatalog(t Entry_AddressType) AddressType {
	switch t {
	case Entry_BY_PREFIX_DEPRECATED:
		return AddressTypeByPrefixDeprecated
	case Entry_RELATIVE:
		return AddressTypeRelative
	case Entry_FULL:
		return AddressTypeFull
	default:
		panic(fmt.Sprintf("unknown address type: %d", t))
	}
}

func (c *Catalog) CreateEntry(ctx context.Context, repositoryID string, branch string, entry DBEntry, writeConditions ...graveler.WriteConditionOption) error {
	branchID := graveler.BranchID(branch)
	ent := newEntryFromCatalogEntry(entry)
	path := Path(entry.Path)
	if err := validator.Validate([]validator.ValidateArg{
		{Name: "repository", Value: repositoryID, Fn: graveler.ValidateRepositoryID},
		{Name: "branch", Value: branchID, Fn: graveler.ValidateBranchID},
		{Name: "path", Value: path, Fn: ValidatePath},
	}); err != nil {
		return err
	}
	key := graveler.Key(path)
	value, err := EntryToValue(ent)
	if err != nil {
		return err
	}
	repository, err := c.getRepository(ctx, repositoryID)
	if err != nil {
		return err
	}
	return c.Store.Set(ctx, repository, branchID, key, *value, writeConditions...)
}

func (c *Catalog) DeleteEntry(ctx context.Context, repositoryID string, branch string, path string) error {
	branchID := graveler.BranchID(branch)
	p := Path(path)
	if err := validator.Validate([]validator.ValidateArg{
		{Name: "repository", Value: repositoryID, Fn: graveler.ValidateRepositoryID},
		{Name: "branch", Value: branchID, Fn: graveler.ValidateBranchID},
		{Name: "path", Value: p, Fn: ValidatePath},
	}); err != nil {
		return err
	}
	repository, err := c.getRepository(ctx, repositoryID)
	if err != nil {
		return err
	}
	key := graveler.Key(p)
	return c.Store.Delete(ctx, repository, branchID, key)
}

func (c *Catalog) DeleteEntries(ctx context.Context, repositoryID string, branch string, paths []string) error {
	branchID := graveler.BranchID(branch)
	if err := validator.Validate([]validator.ValidateArg{
		{Name: "repository", Value: repositoryID, Fn: graveler.ValidateRepositoryID},
		{Name: "branch", Value: branchID, Fn: graveler.ValidateBranchID},
	}); err != nil {
		return err
	}
	// validate path
	for i, path := range paths {
		p := Path(path)
		if err := ValidatePath(p); err != nil {
			return fmt.Errorf("argument path[%d]: %w", i, err)
		}
	}

	repository, err := c.getRepository(ctx, repositoryID)
	if err != nil {
		return err
	}

	keys := make([]graveler.Key, len(paths))
	for i := range paths {
		keys[i] = graveler.Key(paths[i])
	}
	return c.Store.DeleteBatch(ctx, repository, branchID, keys)
}

func (c *Catalog) ListEntries(ctx context.Context, repositoryID string, reference string, prefix string, after string, delimiter string, limit int) ([]*DBEntry, bool, error) {
	// normalize limit
	if limit < 0 || limit > ListEntriesLimitMax {
		limit = ListEntriesLimitMax
	}
	prefixPath := Path(prefix)
	afterPath := Path(after)
	delimiterPath := Path(delimiter)
	refToList := graveler.Ref(reference)
	if err := validator.Validate([]validator.ValidateArg{
		{Name: "repository", Value: repositoryID, Fn: graveler.ValidateRepositoryID},
		{Name: "ref", Value: refToList, Fn: graveler.ValidateRef},
		{Name: "prefix", Value: prefixPath, Fn: ValidatePathOptional},
		{Name: "delimiter", Value: delimiterPath, Fn: ValidatePathOptional},
	}); err != nil {
		return nil, false, err
	}
	repository, err := c.getRepository(ctx, repositoryID)
	if err != nil {
		return nil, false, err
	}
	iter, err := c.Store.List(ctx, repository, refToList)
	if err != nil {
		return nil, false, err
	}
	it := NewEntryListingIterator(NewValueToEntryIterator(iter), prefixPath, delimiterPath)
	defer it.Close()

	if afterPath != "" {
		it.SeekGE(afterPath)
	}

	var entries []*DBEntry
	for it.Next() {
		v := it.Value()
		if v.Path == afterPath {
			continue
		}
		entry := newCatalogEntryFromEntry(v.CommonPrefix, v.Path.String(), v.Entry)
		entries = append(entries, &entry)
		if len(entries) >= limit+1 {
			break
		}
	}
	if err := it.Err(); err != nil {
		return nil, false, err
	}
	// trim result if needed and return has more
	hasMore := false
	if len(entries) > limit {
		hasMore = true
		entries = entries[:limit]
	}
	return entries, hasMore, nil
}

func (c *Catalog) ResetEntry(ctx context.Context, repositoryID string, branch string, path string) error {
	branchID := graveler.BranchID(branch)
	entryPath := Path(path)
	if err := validator.Validate([]validator.ValidateArg{
		{Name: "repository", Value: repositoryID, Fn: graveler.ValidateRepositoryID},
		{Name: "branch", Value: branchID, Fn: graveler.ValidateBranchID},
		{Name: "path", Value: entryPath, Fn: ValidatePath},
	}); err != nil {
		return err
	}
	repository, err := c.getRepository(ctx, repositoryID)
	if err != nil {
		return err
	}
	key := graveler.Key(entryPath)
	return c.Store.ResetKey(ctx, repository, branchID, key)
}

func (c *Catalog) ResetEntries(ctx context.Context, repositoryID string, branch string, prefix string) error {
	branchID := graveler.BranchID(branch)
	prefixPath := Path(prefix)
	if err := validator.Validate([]validator.ValidateArg{
		{Name: "repository", Value: repositoryID, Fn: graveler.ValidateRepositoryID},
		{Name: "branch", Value: branchID, Fn: graveler.ValidateBranchID},
	}); err != nil {
		return err
	}
	repository, err := c.getRepository(ctx, repositoryID)
	if err != nil {
		return err
	}
	keyPrefix := graveler.Key(prefixPath)
	return c.Store.ResetPrefix(ctx, repository, branchID, keyPrefix)
}

func (c *Catalog) Commit(ctx context.Context, repositoryID, branch, message, committer string, metadata Metadata, date *int64, sourceMetarange *string) (*CommitLog, error) {
	branchID := graveler.BranchID(branch)
	if err := validator.Validate([]validator.ValidateArg{
		{Name: "repository", Value: repositoryID, Fn: graveler.ValidateRepositoryID},
		{Name: "branch", Value: branchID, Fn: graveler.ValidateBranchID},
	}); err != nil {
		return nil, err
	}

	repository, err := c.getRepository(ctx, repositoryID)
	if err != nil {
		return nil, err
	}

	p := graveler.CommitParams{
		Committer: committer,
		Message:   message,
		Date:      date,
		Metadata:  map[string]string(metadata),
	}
	if sourceMetarange != nil {
		x := graveler.MetaRangeID(*sourceMetarange)
		p.SourceMetaRange = &x
	}
	commitID, err := c.Store.Commit(ctx, repository, branchID, p)
	if err != nil {
		return nil, err
	}
	catalogCommitLog := &CommitLog{
		Reference: commitID.String(),
		Committer: committer,
		Message:   message,
		Metadata:  metadata,
	}
	// in order to return commit log we need the commit creation time and parents
	commit, err := c.Store.GetCommit(ctx, repository, commitID)
	if err != nil {
		return catalogCommitLog, graveler.ErrCommitNotFound
	}
	for _, parent := range commit.Parents {
		catalogCommitLog.Parents = append(catalogCommitLog.Parents, parent.String())
	}
	catalogCommitLog.CreationDate = commit.CreationDate.UTC()
	return catalogCommitLog, nil
}

func (c *Catalog) GetCommit(ctx context.Context, repositoryID string, reference string) (*CommitLog, error) {
	if err := validator.Validate([]validator.ValidateArg{
		{Name: "repository", Value: repositoryID, Fn: graveler.ValidateRepositoryID},
	}); err != nil {
		return nil, err
	}
	repository, err := c.getRepository(ctx, repositoryID)
	if err != nil {
		return nil, err
	}
	commitID, err := c.dereferenceCommitID(ctx, repository, graveler.Ref(reference))
	if err != nil {
		return nil, err
	}
	commit, err := c.Store.GetCommit(ctx, repository, commitID)
	if err != nil {
		return nil, err
	}
	catalogCommitLog := &CommitLog{
		Reference:    reference,
		Committer:    commit.Committer,
		Message:      commit.Message,
		CreationDate: commit.CreationDate,
		MetaRangeID:  string(commit.MetaRangeID),
		Metadata:     Metadata(commit.Metadata),
	}
	for _, parent := range commit.Parents {
		catalogCommitLog.Parents = append(catalogCommitLog.Parents, string(parent))
	}
	return catalogCommitLog, nil
}

func (c *Catalog) ListCommits(ctx context.Context, repositoryID string, branch string, params LogParams) ([]*CommitLog, bool, error) {
	branchRef := graveler.BranchID(branch)
	if err := validator.Validate([]validator.ValidateArg{
		{Name: "repository", Value: repositoryID, Fn: graveler.ValidateRepositoryID},
		{Name: "branch", Value: branchRef, Fn: graveler.ValidateBranchID},
	}); err != nil {
		return nil, false, err
	}

	// disabling batching for this flow. See #3935 for more details
	ctx = context.WithValue(ctx, batch.SkipBatchContextKey, struct{}{})
	repository, err := c.getRepository(ctx, repositoryID)
	if err != nil {
		return nil, false, err
	}

	commitID, err := c.dereferenceCommitID(ctx, repository, graveler.Ref(branchRef))
	if err != nil {
		return nil, false, fmt.Errorf("branch ref: %w", err)
	}
	it, err := c.Store.Log(ctx, repository, commitID)
	if err != nil {
		return nil, false, err
	}
	defer it.Close()
	// skip until 'fromReference' if needed
	if params.FromReference != "" {
		fromCommitID, err := c.dereferenceCommitID(ctx, repository, graveler.Ref(params.FromReference))
		if err != nil {
			return nil, false, fmt.Errorf("from ref: %w", err)
		}
		for it.Next() {
			if it.Value().CommitID == fromCommitID {
				break
			}
		}
		if err := it.Err(); err != nil {
			return nil, false, err
		}
	}

	paths := params.PathList
	if len(paths) == 0 {
		return listCommitsWithoutPaths(it, params)
	}

	return c.listCommitsWithPaths(ctx, repository, it, params)
}

func (c *Catalog) listCommitsWithPaths(ctx context.Context, repository *graveler.RepositoryRecord, it graveler.CommitIterator, params LogParams) ([]*CommitLog, bool, error) {
	// verify we are not listing commits without any paths
	if len(params.PathList) == 0 {
		return nil, false, fmt.Errorf("%w: list commits without paths", ErrInvalid)
	}
	// commit/key to value cache - helps when fetching the same commit/key while processing parent commits
	const commitLogCacheSize = 1024 * 5
	commitCache, err := lru.New(commitLogCacheSize)
	if err != nil {
		return nil, false, err
	}

	const numReadResults = 3
	done := atomic.NewBool(false)

	// Shared workPool for the workers. 2 designated to create the work and receive the result
	paths := params.PathList

	// iterate over commits log and push work into work channel
	outCh := make(chan *commitLogJob, numReadResults)
	var mgmtGroup multierror.Group
	mgmtGroup.Go(func() error {
		defer close(outCh)

		// workers to check if commit record in path
		workerGroup, ctx := c.workPool.GroupContext(ctx)

		current := 0
	readLoop:
		for it.Next() && !done.Load() {
			// if context canceled we stop processing
			select {
			case <-ctx.Done():
				break readLoop
			default:
			}

			commitRecord := it.Value()
			// skip merge commits
			if len(commitRecord.Parents) != NumberOfParentsOfNonMergeCommit {
				continue
			}

			// submit work to the pool
			commitOrder := current
			current++
			workerGroup.Submit(func() error {
				pathInCommit, err := c.checkPathListInCommit(ctx, repository, commitRecord, paths, commitCache)
				if err != nil {
					return err
				}
				job := &commitLogJob{order: commitOrder}
				if pathInCommit {
					job.log = convertCommit(commitRecord)
				}
				outCh <- job
				return nil
			})
		}
		// wait until workers are done and return the first error
		if err := workerGroup.Wait(); err != nil {
			return err
		}
		return it.Err()
	})

	// process out channel to keep order into results channel by using heap
	resultCh := make(chan *CommitLog, numReadResults)
	var jobsHeap commitLogJobHeap
	mgmtGroup.Go(func() error {
		defer close(resultCh)
		// read and sort by heap the result to results channel
		current := 0
		for result := range outCh {
			heap.Push(&jobsHeap, result)
			for len(jobsHeap) > 0 && jobsHeap[0].order == current {
				job := heap.Pop(&jobsHeap).(*commitLogJob)
				if job.log != nil {
					resultCh <- job.log
				}
				current++
			}
		}
		// flush heap content when no more results on output channel
		for len(jobsHeap) > 0 {
			job := heap.Pop(&jobsHeap).(*commitLogJob)
			if job.log != nil {
				resultCh <- job.log
			}
		}
		return nil
	})

	// fill enough results, in case of an error the result channel will be closed
	commits := make([]*CommitLog, 0)
	for res := range resultCh {
		commits = append(commits, res)
		if foundAllCommits(params, commits) {
			// All results returned until the last commit found
			// and the number of commits found is as expected.
			// we have what we need.
			break
		}
	}
	// mark we stopped processing results
	done.Store(true)

	// wait until background work is completed
	if err := mgmtGroup.Wait().ErrorOrNil(); err != nil {
		return nil, false, err
	}
	return logCommitsResult(commits, params)
}

func listCommitsWithoutPaths(it graveler.CommitIterator, params LogParams) ([]*CommitLog, bool, error) {
	// no need to parallelize here - just read the commits
	var commits []*CommitLog
	for it.Next() {
		val := it.Value()

		commits = append(commits, convertCommit(val))
		if foundAllCommits(params, commits) {
			// All results returned until the last commit found
			// and the number of commits found is as expected.
			// we have what we need. return commits, true
			break
		}
	}
	if it.Err() != nil {
		return nil, false, it.Err()
	}

	return logCommitsResult(commits, params)
}

func foundAllCommits(params LogParams, commits []*CommitLog) bool {
	return (params.Limit && len(commits) >= params.Amount) ||
		len(commits) >= params.Amount+1
}

func convertCommit(val *graveler.CommitRecord) *CommitLog {
	commit := &CommitLog{
		Reference:    val.CommitID.String(),
		Committer:    val.Committer,
		Message:      val.Message,
		CreationDate: val.CreationDate,
		Metadata:     map[string]string(val.Metadata),
		MetaRangeID:  string(val.MetaRangeID),
		Parents:      make([]string, 0, len(val.Parents)),
	}
	for _, parent := range val.Parents {
		commit.Parents = append(commit.Parents, parent.String())
	}
	return commit
}

func logCommitsResult(commits []*CommitLog, params LogParams) ([]*CommitLog, bool, error) {
	hasMore := false
	if len(commits) > params.Amount {
		hasMore = true
		commits = commits[:params.Amount]
	}
	return commits, hasMore, nil
}

type commitLogJob struct {
	order int
	log   *CommitLog
}

type commitLogJobHeap []*commitLogJob

//goland:noinspection GoMixedReceiverTypes
func (h commitLogJobHeap) Len() int { return len(h) }

//goland:noinspection GoMixedReceiverTypes
func (h commitLogJobHeap) Less(i, j int) bool { return h[i].order < h[j].order }

//goland:noinspection GoMixedReceiverTypes
func (h commitLogJobHeap) Swap(i, j int) { h[i], h[j] = h[j], h[i] }

//goland:noinspection GoMixedReceiverTypes
func (h *commitLogJobHeap) Push(x interface{}) {
	*h = append(*h, x.(*commitLogJob))
}

//goland:noinspection GoMixedReceiverTypes
func (h *commitLogJobHeap) Pop() interface{} {
	old := *h
	n := len(old)
	x := old[n-1]
	*h = old[0 : n-1]
	return x
}

// checkPathListInCommit checks whether the given commit contains changes to a list of paths.
// it searches the path in the diff between the commit, and it's parent, but do so only to commits
// that have single parent (not merge commits)
func (c *Catalog) checkPathListInCommit(ctx context.Context, repository *graveler.RepositoryRecord, commit *graveler.CommitRecord, pathList []PathRecord, commitCache *lru.Cache) (bool, error) {
	left := commit.Parents[0]
	right := commit.CommitID

	// diff iterator - open lazy, just in case we have a prefix to match
	var diffIter graveler.DiffIterator
	defer func() {
		if diffIter != nil {
			diffIter.Close()
		}
	}()

	// check each path
	for _, path := range pathList {
		key := graveler.Key(path.Path)
		if path.IsPrefix {
			// get diff iterator if needed for prefix lookup
			if diffIter == nil {
				var err error
				diffIter, err = c.Store.Diff(ctx, repository, graveler.Ref(left), graveler.Ref(right))
				if err != nil {
					return false, err
				}
			}
			diffIter.SeekGE(key)
			if diffIter.Next() {
				diffKey := diffIter.Value().Key
				if bytes.HasPrefix(diffKey, key) {
					return true, nil
				}
			}
			if err := diffIter.Err(); err != nil {
				return false, err
			}
		} else {
			leftObject, err := storeGetCache(ctx, c.Store, repository, left, key, commitCache)
			if err != nil {
				return false, err
			}
			rightObject, err := storeGetCache(ctx, c.Store, repository, right, key, commitCache)
			if err != nil {
				return false, err
			}
			// if left or right are missing or doesn't hold the same identify
			// we want the commit log
			if leftObject == nil && rightObject != nil ||
				leftObject != nil && rightObject == nil ||
				(leftObject != nil && rightObject != nil && !bytes.Equal(leftObject.Identity, rightObject.Identity)) {
				return true, nil
			}
		}
	}
	return false, nil
}

// storeGetCache helper to calls Get and cache the return info 'commitCache'. This method is helpful in case of calling Get
// on a large set of commits with the same object, and we can return the cached data we returned so far
func storeGetCache(ctx context.Context, store graveler.KeyValueStore, repository *graveler.RepositoryRecord, commitID graveler.CommitID, key graveler.Key, commitCache *lru.Cache) (*graveler.Value, error) {
	cacheKey := fmt.Sprintf("%s/%s", commitID, key)
	if o, found := commitCache.Get(cacheKey); found {
		return o.(*graveler.Value), nil
	}
	o, err := store.GetByCommitID(ctx, repository, commitID, key)
	if err != nil && !errors.Is(err, graveler.ErrNotFound) {
		return nil, err
	}
	_ = commitCache.Add(cacheKey, o)
	return o, nil
}

func (c *Catalog) Revert(ctx context.Context, repositoryID string, branch string, params RevertParams) error {
	branchID := graveler.BranchID(branch)
	reference := graveler.Ref(params.Reference)
	commitParams := graveler.CommitParams{
		Committer: params.Committer,
		Message:   fmt.Sprintf("Revert %s", params.Reference),
	}
	parentNumber := params.ParentNumber
	if err := validator.Validate([]validator.ValidateArg{
		{Name: "repository", Value: repositoryID, Fn: graveler.ValidateRepositoryID},
		{Name: "branch", Value: branchID, Fn: graveler.ValidateBranchID},
		{Name: "ref", Value: reference, Fn: graveler.ValidateRef},
		{Name: "committer", Value: commitParams.Committer, Fn: validator.ValidateRequiredString},
		{Name: "message", Value: commitParams.Message, Fn: validator.ValidateRequiredString},
		{Name: "parentNumber", Value: parentNumber, Fn: validator.ValidateNonNegativeInt},
	}); err != nil {
		return err
	}
	repository, err := c.getRepository(ctx, repositoryID)
	if err != nil {
		return err
	}
	_, err = c.Store.Revert(ctx, repository, branchID, reference, parentNumber, commitParams)
	return err
}

func (c *Catalog) Diff(ctx context.Context, repositoryID string, leftReference string, rightReference string, params DiffParams) (Differences, bool, error) {
	left := graveler.Ref(leftReference)
	right := graveler.Ref(rightReference)
	if err := validator.Validate([]validator.ValidateArg{
		{Name: "repository", Value: repositoryID, Fn: graveler.ValidateRepositoryID},
		{Name: "left", Value: left, Fn: graveler.ValidateRef},
		{Name: "right", Value: right, Fn: graveler.ValidateRef},
	}); err != nil {
		return nil, false, err
	}
	repository, err := c.getRepository(ctx, repositoryID)
	if err != nil {
		return nil, false, err
	}

	iter, err := c.Store.Diff(ctx, repository, left, right)
	if err != nil {
		return nil, false, err
	}
	it := NewEntryDiffIterator(iter)
	defer it.Close()
	return listDiffHelper(it, params.Prefix, params.Delimiter, params.Limit, params.After)
}

func (c *Catalog) Compare(ctx context.Context, repositoryID, leftReference string, rightReference string, params DiffParams) (Differences, bool, error) {
	left := graveler.Ref(leftReference)
	right := graveler.Ref(rightReference)
	if err := validator.Validate([]validator.ValidateArg{
		{Name: "repositoryName", Value: repositoryID, Fn: graveler.ValidateRepositoryID},
		{Name: "left", Value: left, Fn: graveler.ValidateRef},
		{Name: "right", Value: right, Fn: graveler.ValidateRef},
	}); err != nil {
		return nil, false, err
	}
	repository, err := c.getRepository(ctx, repositoryID)
	if err != nil {
		return nil, false, err
	}

	iter, err := c.Store.Compare(ctx, repository, left, right)
	if err != nil {
		return nil, false, err
	}
	it := NewEntryDiffIterator(iter)
	defer it.Close()
	return listDiffHelper(it, params.Prefix, params.Delimiter, params.Limit, params.After)
}

func (c *Catalog) DiffUncommitted(ctx context.Context, repositoryID, branch, prefix, delimiter string, limit int, after string) (Differences, bool, error) {
	branchID := graveler.BranchID(branch)
	if err := validator.Validate([]validator.ValidateArg{
		{Name: "repository", Value: repositoryID, Fn: graveler.ValidateRepositoryID},
		{Name: "branch", Value: branchID, Fn: graveler.ValidateBranchID},
	}); err != nil {
		return nil, false, err
	}
	repository, err := c.getRepository(ctx, repositoryID)
	if err != nil {
		return nil, false, err
	}

	iter, err := c.Store.DiffUncommitted(ctx, repository, branchID)
	if err != nil {
		return nil, false, err
	}
	it := NewEntryDiffIterator(iter)
	defer it.Close()
	return listDiffHelper(it, prefix, delimiter, limit, after)
}

// GetStartPos returns a key that SeekGE will transform to a place start iterating on all elements in
//    the keys that start with 'prefix' after 'after' and taking 'delimiter' into account
func GetStartPos(prefix, after, delimiter string) string {
	if after == "" {
		// whether we have a delimiter or not, if after is not set, start at prefix
		return prefix
	}
	if after < prefix {
		// if after is before prefix, no point in starting there, start with prefix instead
		return prefix
	}
	if delimiter == "" {
		// no delimiter, continue from after
		return after
	}
	// there is a delimiter and after is not empty, start at the next common prefix after "after"
	return string(graveler.UpperBoundForPrefix([]byte(after)))
}

const commonPrefixSplitParts = 2

func listDiffHelper(it EntryDiffIterator, prefix, delimiter string, limit int, after string) (Differences, bool, error) {
	if limit < 0 || limit > DiffLimitMax {
		limit = DiffLimitMax
	}
	seekStart := GetStartPos(prefix, after, delimiter)
	it.SeekGE(Path(seekStart))

	diffs := make(Differences, 0)
	for it.Next() {
		v := it.Value()
		path := string(v.Path)

		if path == after {
			continue // emulate SeekGT using SeekGE
		}
		if !strings.HasPrefix(path, prefix) {
			break // we only want things that start with prefix, apparently there are none left
		}

		if delimiter != "" {
			// common prefix logic goes here.
			// for every path, after trimming "prefix", take the string upto-and-including the delimiter
			// if the received path == the entire remainder, add that object as is
			// if it's just a part of the name, add it as a "common prefix" entry -
			//   and skip to next record following all those starting with this prefix
			pathRelativeToPrefix := strings.TrimPrefix(path, prefix)
			// we want the common prefix and the remainder
			parts := strings.SplitN(pathRelativeToPrefix, delimiter, commonPrefixSplitParts)
			if len(parts) == commonPrefixSplitParts {
				// a common prefix exists!
				commonPrefix := prefix + parts[0] + delimiter
				diffs = append(diffs, Difference{
					DBEntry: NewDBEntryBuilder().CommonLevel(true).Path(commonPrefix).Build(),
					// We always return "changed" for common prefixes. Seeing if a common prefix is e.g. deleted is O(N)
					Type: DifferenceTypeChanged,
				})
				if len(diffs) >= limit+1 {
					break // collected enough results
				}

				// let's keep collecting records. We want the next record that doesn't
				//   start with this common prefix
				it.SeekGE(Path(graveler.UpperBoundForPrefix([]byte(commonPrefix))))
				continue
			}
		}

		// got a regular entry
		diff, err := newDifferenceFromEntryDiff(v)
		if err != nil {
			return nil, false, fmt.Errorf("[I] %w", err)
		}
		diffs = append(diffs, diff)
		if len(diffs) >= limit+1 {
			break
		}
	}
	if err := it.Err(); err != nil {
		return nil, false, err
	}
	hasMore := false
	if len(diffs) > limit {
		hasMore = true
		diffs = diffs[:limit]
	}
	return diffs, hasMore, nil
}

func (c *Catalog) Merge(ctx context.Context, repositoryID string, destinationBranch string, sourceRef string,
	committer string, message string, metadata Metadata, strategy string) (string, error) {
	destination := graveler.BranchID(destinationBranch)
	source := graveler.Ref(sourceRef)
	meta := graveler.Metadata(metadata)
	commitParams := graveler.CommitParams{
		Committer: committer,
		Message:   message,
		Metadata:  meta,
	}
	if commitParams.Message == "" {
		commitParams.Message = fmt.Sprintf("Merge '%s' into '%s'", source, destination)
	}
	if err := validator.Validate([]validator.ValidateArg{
		{Name: "repository", Value: repositoryID, Fn: graveler.ValidateRepositoryID},
		{Name: "destination", Value: destination, Fn: graveler.ValidateBranchID},
		{Name: "source", Value: source, Fn: graveler.ValidateRef},
		{Name: "committer", Value: commitParams.Committer, Fn: validator.ValidateRequiredString},
		{Name: "message", Value: commitParams.Message, Fn: validator.ValidateRequiredString},
		{Name: "strategy", Value: strategy, Fn: graveler.ValidateRequiredStrategy},
	}); err != nil {
		return "", err
	}
	repository, err := c.getRepository(ctx, repositoryID)
	if err != nil {
		return "", err
	}

	commitID, err := c.Store.Merge(ctx, repository, destination, source, commitParams, strategy)
	if errors.Is(err, graveler.ErrConflictFound) {
		// for compatibility with old Catalog
		return "", err
	}
	if err != nil {
		return "", err
	}
	return commitID.String(), nil
}

func (c *Catalog) DumpCommits(ctx context.Context, repositoryID string) (string, error) {
	repository, err := c.getRepository(ctx, repositoryID)
	if err != nil {
		return "", err
	}

	metaRangeID, err := c.Store.DumpCommits(ctx, repository)
	if err != nil {
		return "", err
	}
	return string(*metaRangeID), nil
}

func (c *Catalog) DumpBranches(ctx context.Context, repositoryID string) (string, error) {
	repository, err := c.getRepository(ctx, repositoryID)
	if err != nil {
		return "", err
	}

	metaRangeID, err := c.Store.DumpBranches(ctx, repository)
	if err != nil {
		return "", err
	}
	return string(*metaRangeID), nil
}

func (c *Catalog) DumpTags(ctx context.Context, repositoryID string) (string, error) {
	repository, err := c.getRepository(ctx, repositoryID)
	if err != nil {
		return "", err
	}

	metaRangeID, err := c.Store.DumpTags(ctx, repository)
	if err != nil {
		return "", err
	}
	return string(*metaRangeID), nil
}

func (c *Catalog) LoadCommits(ctx context.Context, repositoryID, commitsMetaRangeID string) error {
	repository, err := c.getRepository(ctx, repositoryID)
	if err != nil {
		return err
	}
	return c.Store.LoadCommits(ctx, repository, graveler.MetaRangeID(commitsMetaRangeID))
}

func (c *Catalog) LoadBranches(ctx context.Context, repositoryID, branchesMetaRangeID string) error {
	repository, err := c.getRepository(ctx, repositoryID)
	if err != nil {
		return err
	}
	return c.Store.LoadBranches(ctx, repository, graveler.MetaRangeID(branchesMetaRangeID))
}

func (c *Catalog) LoadTags(ctx context.Context, repositoryID, tagsMetaRangeID string) error {
	repository, err := c.getRepository(ctx, repositoryID)
	if err != nil {
		return err
	}
	return c.Store.LoadTags(ctx, repository, graveler.MetaRangeID(tagsMetaRangeID))
}

func (c *Catalog) GetMetaRange(ctx context.Context, repositoryID, metaRangeID string) (graveler.MetaRangeAddress, error) {
	repository, err := c.getRepository(ctx, repositoryID)
	if err != nil {
		return "", err
	}
	return c.Store.GetMetaRange(ctx, repository, graveler.MetaRangeID(metaRangeID))
}

func (c *Catalog) GetRange(ctx context.Context, repositoryID, rangeID string) (graveler.RangeAddress, error) {
	repository, err := c.getRepository(ctx, repositoryID)
	if err != nil {
		return "", err
	}
	return c.Store.GetRange(ctx, repository, graveler.RangeID(rangeID))
}

func (c *Catalog) WriteRange(ctx context.Context, repositoryID, fromSourceURI, prepend, after, continuationToken string) (*graveler.RangeInfo, *Mark, error) {
	repository, err := c.getRepository(ctx, repositoryID)
	if err != nil {
		return nil, nil, err
	}

	walker, err := c.walkerFactory.GetWalker(ctx, store.WalkerOptions{StorageURI: fromSourceURI})
	if err != nil {
		return nil, nil, fmt.Errorf("creating object-store walker: %w", err)
	}

	it, err := NewWalkEntryIterator(ctx, walker, prepend, after, continuationToken)
	if err != nil {
		return nil, nil, fmt.Errorf("creating walk iterator: %w", err)
	}
	defer it.Close()

	rangeInfo, err := c.Store.WriteRange(ctx, repository, NewEntryToValueIterator(it))
	if err != nil {
		return nil, nil, fmt.Errorf("writing range from entry iterator: %w", err)
	}
	mark := it.Marker()

	return rangeInfo, &mark, nil
}

func (c *Catalog) WriteMetaRange(ctx context.Context, repositoryID string, ranges []*graveler.RangeInfo) (*graveler.MetaRangeInfo, error) {
	repository, err := c.getRepository(ctx, repositoryID)
	if err != nil {
		return nil, err
	}
	return c.Store.WriteMetaRange(ctx, repository, ranges)
}

func (c *Catalog) GetGarbageCollectionRules(ctx context.Context, repositoryID string) (*graveler.GarbageCollectionRules, error) {
	repository, err := c.getRepository(ctx, repositoryID)
	if err != nil {
		return nil, err
	}
	return c.Store.GetGarbageCollectionRules(ctx, repository)
}

func (c *Catalog) SetGarbageCollectionRules(ctx context.Context, repositoryID string, rules *graveler.GarbageCollectionRules) error {
	repository, err := c.getRepository(ctx, repositoryID)
	if err != nil {
		return err
	}
	return c.Store.SetGarbageCollectionRules(ctx, repository, rules)
}

func (c *Catalog) GetBranchProtectionRules(ctx context.Context, repositoryID string) (*graveler.BranchProtectionRules, error) {
	repository, err := c.getRepository(ctx, repositoryID)
	if err != nil {
		return nil, err
	}

	return c.Store.GetBranchProtectionRules(ctx, repository)
}

func (c *Catalog) DeleteBranchProtectionRule(ctx context.Context, repositoryID string, pattern string) error {
	repository, err := c.getRepository(ctx, repositoryID)
	if err != nil {
		return err
	}
	return c.Store.DeleteBranchProtectionRule(ctx, repository, pattern)
}

func (c *Catalog) CreateBranchProtectionRule(ctx context.Context, repositoryID string, pattern string, blockedActions []graveler.BranchProtectionBlockedAction) error {
	repository, err := c.getRepository(ctx, repositoryID)
	if err != nil {
		return err
	}
	return c.Store.CreateBranchProtectionRule(ctx, repository, pattern, blockedActions)
}

func (c *Catalog) PrepareExpiredCommits(ctx context.Context, repositoryID string, previousRunID string) (*graveler.GarbageCollectionRunMetadata, error) {
	if err := validator.Validate([]validator.ValidateArg{
		{Name: "repository", Value: repositoryID, Fn: graveler.ValidateRepositoryID},
	}); err != nil {
		return nil, err
	}
	repository, err := c.getRepository(ctx, repositoryID)
	if err != nil {
		return nil, err
	}
	return c.Store.SaveGarbageCollectionCommits(ctx, repository, previousRunID)
}

func (c *Catalog) Close() error {
	var errs error
	for _, manager := range c.managers {
		err := manager.Close()
		if err != nil {
			_ = multierror.Append(errs, err)
		}
	}
<<<<<<< HEAD
	c.workPool.StopAndWaitFor(workPoolCloseDeadline)
=======
	c.workPool.StopAndWaitFor(workersMaxDrainDuration)
>>>>>>> 3195253a
	return errs
}

// dereferenceCommitID dereference 'ref' to a commit ID, this helper makes sure we do not point to explicit branch staging
func (c *Catalog) dereferenceCommitID(ctx context.Context, repository *graveler.RepositoryRecord, ref graveler.Ref) (graveler.CommitID, error) {
	resolvedRef, err := c.Store.Dereference(ctx, repository, ref)
	if err != nil {
		return "", err
	}
	if resolvedRef.CommitID == "" {
		return "", fmt.Errorf("%w: no commit", ErrInvalidRef)
	}
	if resolvedRef.ResolvedBranchModifier == graveler.ResolvedBranchModifierStaging {
		return "", fmt.Errorf("%w: should point to a commit", ErrInvalidRef)
	}
	return resolvedRef.CommitID, nil
}

func newCatalogEntryFromEntry(commonPrefix bool, path string, ent *Entry) DBEntry {
	b := NewDBEntryBuilder().
		CommonLevel(commonPrefix).
		Path(path)
	if ent != nil {
		b.PhysicalAddress(ent.Address)
		b.AddressType(addressTypeToCatalog(ent.AddressType))
		b.CreationDate(ent.LastModified.AsTime())
		b.Size(ent.Size)
		b.Checksum(ent.ETag)
		b.Metadata(ent.Metadata)
		b.Expired(false)
		b.AddressType(addressTypeToCatalog(ent.AddressType))
		b.ContentType(ContentTypeOrDefault(ent.ContentType))
	}
	return b.Build()
}

func catalogDiffType(typ graveler.DiffType) (DifferenceType, error) {
	switch typ {
	case graveler.DiffTypeAdded:
		return DifferenceTypeAdded, nil
	case graveler.DiffTypeRemoved:
		return DifferenceTypeRemoved, nil
	case graveler.DiffTypeChanged:
		return DifferenceTypeChanged, nil
	case graveler.DiffTypeConflict:
		return DifferenceTypeConflict, nil
	default:
		return DifferenceTypeNone, fmt.Errorf("%d: %w", typ, ErrUnknownDiffType)
	}
}

func newDifferenceFromEntryDiff(v *EntryDiff) (Difference, error) {
	var (
		diff Difference
		err  error
	)
	diff.DBEntry = newCatalogEntryFromEntry(false, v.Path.String(), v.Entry)
	diff.Type, err = catalogDiffType(v.Type)
	return diff, err
}<|MERGE_RESOLUTION|>--- conflicted
+++ resolved
@@ -129,11 +129,7 @@
 	ListEntriesLimitMax      = 10000
 	sharedWorkers            = 15
 	pendingTasksPerWorker    = 3
-<<<<<<< HEAD
-	workPoolCloseDeadline    = 5 * time.Second
-=======
 	workersMaxDrainDuration  = 5 * time.Second
->>>>>>> 3195253a
 )
 
 var ErrUnknownDiffType = errors.New("unknown graveler difference type")
@@ -1705,11 +1701,7 @@
 			_ = multierror.Append(errs, err)
 		}
 	}
-<<<<<<< HEAD
-	c.workPool.StopAndWaitFor(workPoolCloseDeadline)
-=======
 	c.workPool.StopAndWaitFor(workersMaxDrainDuration)
->>>>>>> 3195253a
 	return errs
 }
 
