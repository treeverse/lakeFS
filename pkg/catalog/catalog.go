--- conflicted
+++ resolved
@@ -339,12 +339,7 @@
 	pebbleSSTableCache := pebble.NewCache(tierFSParams.PebbleSSTableCacheSizeBytes)
 	defer pebbleSSTableCache.Unref()
 
-<<<<<<< HEAD
 	// Build committed manager
-=======
-	sstableManager := sstable.NewPebbleSSTableRangeManager(pebbleSSTableCache, rangeFS, hashAlg)
-	sstableMetaManager := sstable.NewPebbleSSTableRangeManager(pebbleSSTableCache, metaRangeFS, hashAlg)
->>>>>>> 9115d3b1
 	committedParams := committed.Params{
 		MinRangeSizeBytes:          baseCfg.Committed.Permanent.MinRangeSizeBytes,
 		MaxRangeSizeBytes:          baseCfg.Committed.Permanent.MaxRangeSizeBytes,
