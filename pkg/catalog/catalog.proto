syntax = "proto3";

package catalog;

import "google/protobuf/timestamp.proto";
import "graveler/graveler.proto";

option go_package = "github.com/treevese/lakefs/catalog";

message Entry {
  string address = 1;
  google.protobuf.Timestamp last_modified = 2;
  int64 size = 3;
  string e_tag = 4;
  map<string, string> metadata = 5;
  enum AddressType {
    // Deprecated.
    // Unknown address type (should only exist for old commits)
    // is resolved (to Relative or Full) by the prefix of the address.
    BY_PREFIX_DEPRECATED = 0;
    RELATIVE = 1;
    FULL = 2;
  }
  AddressType address_type = 6;
  string content_type = 7;
}

// Task is a generic task status message
message Task {
  string id = 1;
  bool done = 2;
  google.protobuf.Timestamp updated_at = 3;
  int64 progress = 4;
  string error_msg = 5;
<<<<<<< HEAD
  int64 status_code = 6;
=======
  int32 status_code = 6;
>>>>>>> cecf1d4d
}

// RepositoryDumpInfo holds the metarange IDs for a repository dump
message RepositoryDumpInfo {
  string commits_metarange_id = 1;
  string tags_metarange_id = 2;
  string branches_metarange_id = 3;
}

// RepositoryDumpStatus holds the status of a repository dump
message RepositoryDumpStatus {
  Task task = 1;
  RepositoryDumpInfo info = 2;
}

// RepositoryRestoreStatus holds the status of a repository restore
message RepositoryRestoreStatus {
  Task task = 1;
}

// GarbageCollectionPrepareCommitsInfo holds the result of a GC prepare
// operation
message GarbageCollectionPrepareCommitsInfo {
  string run_id = 1;
  string gc_commits_location = 2;
  string gc_addresses_location = 3;
}

// GarbageCollectionPrepareStatus holds the status of a GC prepare operation
message GarbageCollectionPrepareStatus {
  Task task = 1;
  GarbageCollectionPrepareCommitsInfo info = 2;
}

<<<<<<< HEAD
message CommitAsyncInfo {
  string id = 1;
  repeated string parents = 2;
  string committer = 3;
  string message = 4;
  google.protobuf.Timestamp creation_date = 5;
  string meta_range_id = 6;
  map<string, string> metadata = 7;
  int64 generation = 8;
  int64 version = 9;

}

message CommitAsyncStatus {
  Task task = 1;
  CommitAsyncInfo info = 2;
}

message MergeAsyncInfo {
  string reference = 1;
}

message MergeAsyncStatus {
  Task task = 1;
  MergeAsyncInfo info = 2;
=======
message CommitAsyncStatusData {
  Task task = 1;
  io.treeverse.lakefs.graveler.CommitData info = 2;
}

message MergeData {
  string reference = 1;
}

message MergeAsyncStatusData {
  Task task = 1;
  MergeData info = 2;
>>>>>>> cecf1d4d
}

// TaskMsg described generic message with Task field
// used for all status messages and for cleanup messages
message TaskMsg {
  Task task = 1;
}<|MERGE_RESOLUTION|>--- conflicted
+++ resolved
@@ -32,11 +32,7 @@
   google.protobuf.Timestamp updated_at = 3;
   int64 progress = 4;
   string error_msg = 5;
-<<<<<<< HEAD
-  int64 status_code = 6;
-=======
   int32 status_code = 6;
->>>>>>> cecf1d4d
 }
 
 // RepositoryDumpInfo holds the metarange IDs for a repository dump
@@ -71,33 +67,6 @@
   GarbageCollectionPrepareCommitsInfo info = 2;
 }
 
-<<<<<<< HEAD
-message CommitAsyncInfo {
-  string id = 1;
-  repeated string parents = 2;
-  string committer = 3;
-  string message = 4;
-  google.protobuf.Timestamp creation_date = 5;
-  string meta_range_id = 6;
-  map<string, string> metadata = 7;
-  int64 generation = 8;
-  int64 version = 9;
-
-}
-
-message CommitAsyncStatus {
-  Task task = 1;
-  CommitAsyncInfo info = 2;
-}
-
-message MergeAsyncInfo {
-  string reference = 1;
-}
-
-message MergeAsyncStatus {
-  Task task = 1;
-  MergeAsyncInfo info = 2;
-=======
 message CommitAsyncStatusData {
   Task task = 1;
   io.treeverse.lakefs.graveler.CommitData info = 2;
@@ -110,7 +79,6 @@
 message MergeAsyncStatusData {
   Task task = 1;
   MergeData info = 2;
->>>>>>> cecf1d4d
 }
 
 // TaskMsg described generic message with Task field
