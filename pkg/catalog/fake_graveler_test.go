--- conflicted
+++ resolved
@@ -306,17 +306,12 @@
 	return g.AddressTokenIteratorFactory(), nil
 }
 
-<<<<<<< HEAD
 func (g *FakeGraveler) DeleteExpiredAddressTokens(_ context.Context, _ *graveler.RepositoryRecord) error {
 	return nil
 }
 
-func (g *FakeGraveler) IsTokenExpired(_ *graveler.LinkAddressData) error {
-	return nil
-=======
 func (g *FakeGraveler) IsTokenExpired(_ *graveler.LinkAddressData) (bool, error) {
 	return false, nil
->>>>>>> d855a0c4
 }
 
 type FakeValueIterator struct {
