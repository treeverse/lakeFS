package api_test

import (
	"context"
	"fmt"
	"net/http"
	"net/http/httptest"
	"os"
	"path"
	"strconv"
	"sync"
	"testing"
	"time"

	"github.com/deepmap/oapi-codegen/pkg/securityprovider"
	"github.com/spf13/viper"
	apifactory "github.com/treeverse/lakefs/modules/api/factory"
	authenticationfactory "github.com/treeverse/lakefs/modules/authentication/factory"
	configfactory "github.com/treeverse/lakefs/modules/config/factory"
	licensefactory "github.com/treeverse/lakefs/modules/license/factory"
	"github.com/treeverse/lakefs/pkg/actions"
	"github.com/treeverse/lakefs/pkg/api"
	"github.com/treeverse/lakefs/pkg/api/apigen"
	"github.com/treeverse/lakefs/pkg/api/apiutil"
	"github.com/treeverse/lakefs/pkg/auth"
	"github.com/treeverse/lakefs/pkg/auth/crypt"
	authmodel "github.com/treeverse/lakefs/pkg/auth/model"
	authparams "github.com/treeverse/lakefs/pkg/auth/params"
	"github.com/treeverse/lakefs/pkg/authentication"
	"github.com/treeverse/lakefs/pkg/block"
	"github.com/treeverse/lakefs/pkg/cache"
	"github.com/treeverse/lakefs/pkg/catalog"
	"github.com/treeverse/lakefs/pkg/cloud"
	"github.com/treeverse/lakefs/pkg/config"
	"github.com/treeverse/lakefs/pkg/graveler/settings"
	"github.com/treeverse/lakefs/pkg/kv"
	"github.com/treeverse/lakefs/pkg/kv/kvparams"
	"github.com/treeverse/lakefs/pkg/kv/kvtest"
	"github.com/treeverse/lakefs/pkg/kv/mem"
	"github.com/treeverse/lakefs/pkg/logging"
	"github.com/treeverse/lakefs/pkg/stats"
	"github.com/treeverse/lakefs/pkg/testutil"
	"github.com/treeverse/lakefs/pkg/upload"
	"github.com/treeverse/lakefs/pkg/version"
)

const (
	ServerTimeout = 30 * time.Second
)

type dependencies struct {
	blocks      block.Adapter
	catalog     *catalog.Catalog
	authService auth.Service
	collector   *memCollector
	server      *httptest.Server
}

// memCollector in-memory collector stores events and metadata sent
type memCollector struct {
	Metrics        []*stats.Metric
	Metadata       []*stats.Metadata
	InstallationID string
	mu             sync.Mutex
}

func (m *memCollector) CollectEvents(ev stats.Event, count uint64) {
	m.mu.Lock()
	defer m.mu.Unlock()
	m.Metrics = append(m.Metrics, &stats.Metric{Event: ev, Value: count})
}

func (m *memCollector) CollectEvent(ev stats.Event) {
	m.CollectEvents(ev, 1)
}

func (m *memCollector) CollectMetadata(accountMetadata *stats.Metadata) {
	m.mu.Lock()
	defer m.mu.Unlock()
	m.Metadata = append(m.Metadata, accountMetadata)
}

func (m *memCollector) SetInstallationID(installationID string) {
	m.InstallationID = installationID
}

func (m *memCollector) CollectCommPrefs(_ stats.CommPrefs) {
}

func (m *memCollector) Close() {}

func createDefaultAdminUser(t testing.TB, clt apigen.ClientWithResponsesInterface) *authmodel.BaseCredential {
	t.Helper()
	res, err := clt.SetupWithResponse(context.Background(), apigen.SetupJSONRequestBody{
		Username: "admin",
	})
	testutil.Must(t, err)
	if res.JSON200 == nil {
		t.Fatal("Failed run setup env", res.HTTPResponse.StatusCode, res.HTTPResponse.Status)
	}
	return &authmodel.BaseCredential{
		IssuedDate:      time.Unix(res.JSON200.CreationDate, 0),
		AccessKeyID:     res.JSON200.AccessKeyId,
		SecretAccessKey: res.JSON200.SecretAccessKey,
	}
}

func setupHandler(t testing.TB) (http.Handler, *dependencies) {
	t.Helper()
	ctx := context.Background()

	if viper.Get(config.BlockstoreTypeKey) == nil {
		viper.Set(config.BlockstoreTypeKey, block.BlockstoreTypeMem)
	}
	viper.Set("database.type", mem.DriverName)
	// Add endpoint so that 'IsAdvancedAuth' will be in effect
	viper.Set("auth.api.endpoint", config.DefaultListenAddress)

	viper.Set("committed.local_cache.size_bytes", 24*1024*1024)
	viper.Set("committed.sstable.memory.cache_size_bytes", 2*1024*1024)

	collector := &memCollector{}
	cfg := &configfactory.ConfigImpl{}
	baseCfg, err := config.NewConfig("", cfg)
	testutil.MustDo(t, "config", err)
	cfg.Committed.LocalCache.Dir = path.Join(t.TempDir(), "cache")
	kvStore := kvtest.GetStore(ctx, t)
	actionsStore := actions.NewActionsKVStore(kvStore)
	idGen := &actions.DecreasingIDGenerator{}
	authService := auth.NewBasicAuthService(kvStore, crypt.NewSecretStore([]byte("some secret")), authparams.ServiceCache{
		Enabled: false,
	}, logging.FromContext(ctx))
	meta := auth.NewKVMetadataManager("serve_test", baseCfg.Installation.FixedID, baseCfg.Database.Type, kvStore)

	// Do not validate invalid config (missing required fields).
	c, err := catalog.New(ctx, catalog.Config{
		Config:                cfg,
		KVStore:               kvStore,
		SettingsManagerOption: settings.WithCache(cache.NoCache),
		PathProvider:          upload.DefaultPathProvider,
	})
	testutil.MustDo(t, "build catalog", err)

	// wire actions
	actionsConfig := actions.Config{Enabled: true}
	actionsConfig.Lua.NetHTTPEnabled = true
	actionsService := actions.NewService(
		ctx,
		actionsStore,
		catalog.NewActionsSource(c),
		catalog.NewActionsOutputWriter(c.BlockAdapter),
		idGen,
		collector,
		actionsConfig,
		"",
	)

	c.SetHooksHandler(actionsService)

	authenticator := auth.NewBuiltinAuthenticator(authService)
	kvParams, err := kvparams.NewConfig(&baseCfg.Database)
	testutil.Must(t, err)
	migrator := kv.NewDatabaseMigrator(kvParams)

	t.Cleanup(func() {
		actionsService.Stop()
		_ = c.Close()
	})

	auditChecker := version.NewDefaultAuditChecker(baseCfg.Security.AuditCheckURL, "", nil)

	authenticationService := authentication.NewDummyService()
	licenseManager, _ := licensefactory.NewLicenseManager(ctx, cfg)
	logger := logging.FromContext(ctx)
	loginTokenProvider, err := authenticationfactory.NewLoginTokenProvider(ctx, cfg, logger, kvStore)
	testutil.Must(t, err)
	icebergSyncer := apifactory.NewIcebergSyncController(cfg)
	handler := api.Serve(
		cfg,
		c,
		authenticator,
		authService,
		authenticationService,
		c.BlockAdapter,
		meta,
		migrator,
		collector,
		actionsService,
<<<<<<< HEAD
		catalog.NewNoopAsyncOperationsHandler(),
=======
		catalog.NewNoopExtendedOperations(),
>>>>>>> cecf1d4d
		auditChecker,
		logger,
		nil,
		nil,
		upload.DefaultPathProvider,
		&stats.NopUsageReporter{},
		licenseManager,
		icebergSyncer,
		loginTokenProvider,
	)

	// reset cloud metadata - faster setup, the cloud metadata maintain its own tests
	cloud.Reset()

	// register additional API services
	err = apifactory.RegisterServices(ctx, apifactory.ServiceDependencies{
		Config:                cfg,
		Authenticator:         authenticator,
		AuthService:           authService,
		AuthenticationService: authenticationService,
		BlockAdapter:          c.BlockAdapter,
		Collector:             collector,
		Logger:                logger,
		LicenseManager:        licenseManager,
	}, handler)
	testutil.MustDo(t, "register module api factory", err)

	return handler, &dependencies{
		blocks:      c.BlockAdapter,
		authService: authService,
		catalog:     c,
		collector:   collector,
	}
}

func setupClientByEndpoint(t testing.TB, endpointURL string, accessKeyID, secretAccessKey string, opts ...apigen.ClientOption) apigen.ClientWithResponsesInterface {
	t.Helper()

	if accessKeyID != "" {
		basicAuthProvider, err := securityprovider.NewSecurityProviderBasicAuth(accessKeyID, secretAccessKey)
		if err != nil {
			t.Fatal("basic auth security provider", err)
		}
		opts = append(opts, apigen.WithRequestEditorFn(basicAuthProvider.Intercept))
	}
	clt, err := apigen.NewClientWithResponses(endpointURL+apiutil.BaseURL, opts...)
	if err != nil {
		t.Fatal("failed to create lakefs api client:", err)
	}
	return clt
}

func setupServer(t testing.TB, handler http.Handler) *httptest.Server {
	t.Helper()
	if shouldUseServerTimeout() {
		handler = http.TimeoutHandler(handler, ServerTimeout, `{"error": "timeout"}`)
	}
	server := httptest.NewServer(handler)
	t.Cleanup(server.Close)
	return server
}

func shouldUseServerTimeout() bool {
	withServerTimeoutVal := os.Getenv("TEST_WITH_SERVER_TIMEOUT")
	if withServerTimeoutVal == "" {
		return true // default
	}
	withServerTimeout, err := strconv.ParseBool(withServerTimeoutVal)
	if err != nil {
		panic(fmt.Errorf("invalid TEST_WITH_SERVER_TIMEOUT value: %w", err))
	}
	return withServerTimeout
}

func setupClientWithAdmin(t testing.TB) (apigen.ClientWithResponsesInterface, *dependencies) {
	t.Helper()
	handler, deps := setupHandler(t)
	server := setupServer(t, handler)
	deps.server = server
	clt := setupClientByEndpoint(t, server.URL, "", "")
	cred := createDefaultAdminUser(t, clt)
	clt = setupClientByEndpoint(t, server.URL, cred.AccessKeyID, cred.SecretAccessKey)
	return clt, deps
}

func TestInvalidRoute(t *testing.T) {
	handler, _ := setupHandler(t)
	server := setupServer(t, handler)
	clt := setupClientByEndpoint(t, server.URL, "", "")
	cred := createDefaultAdminUser(t, clt)

	// setup client with invalid endpoint base url
	basicAuthProvider, err := securityprovider.NewSecurityProviderBasicAuth(cred.AccessKeyID, cred.SecretAccessKey)
	if err != nil {
		t.Fatal("basic auth security provider", err)
	}
	clt, err = apigen.NewClientWithResponses(server.URL+apiutil.BaseURL+"//", apigen.WithRequestEditorFn(basicAuthProvider.Intercept))
	if err != nil {
		t.Fatal("failed to create api client:", err)
	}

	ctx := context.Background()
	resp, err := clt.ListRepositoriesWithResponse(ctx, &apigen.ListRepositoriesParams{})
	if err != nil {
		t.Fatalf("failed to get lakefs server version")
	}
	if resp.JSONDefault == nil {
		t.Fatalf("client api call expected default error, got nil")
	}
	expectedErrMsg := api.ErrInvalidAPIEndpoint.Error()
	errMsg := resp.JSONDefault.Message
	if errMsg != expectedErrMsg {
		t.Fatalf("client response error message: %s, expected: %s", errMsg, expectedErrMsg)
	}
}

func TestNotImplementedAPI(t *testing.T) {
	handler, _ := setupHandler(t)
	server := setupServer(t, handler)

	// verify that for specific APIs, we get a 405 Not Implemented
	routes := []string{"/iceberg/api/v1/config", "/iceberg/relative_to/v1/config", "/mds/iceberg/api/v1/config"}
	for _, route := range routes {
		req, err := http.NewRequestWithContext(t.Context(), http.MethodGet, server.URL+route, nil)
		if err != nil {
			t.Fatalf("failed to make http request '%s': %s", route, err)
		}
		resp, err := http.DefaultClient.Do(req)
		if err != nil {
			t.Fatalf("failed to perform http request '%s': %s", route, err)
		}
		if resp.StatusCode != http.StatusNotImplemented {
			t.Fatalf("expected status code %d, got %d for '%s'", http.StatusNotImplemented, resp.StatusCode, route)
		}
	}
}<|MERGE_RESOLUTION|>--- conflicted
+++ resolved
@@ -186,11 +186,7 @@
 		migrator,
 		collector,
 		actionsService,
-<<<<<<< HEAD
-		catalog.NewNoopAsyncOperationsHandler(),
-=======
 		catalog.NewNoopExtendedOperations(),
->>>>>>> cecf1d4d
 		auditChecker,
 		logger,
 		nil,
