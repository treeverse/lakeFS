--- conflicted
+++ resolved
@@ -6829,53 +6829,6 @@
 	require.Contains(t, resp.JSON403.Message, "import is not supported for this storage")
 }
 
-<<<<<<< HEAD
-func TestController_AsyncOperationsNotImplemented(t *testing.T) {
-	ctx := context.Background()
-	clt, deps := setupClientWithAdmin(t)
-
-	repoName := "test-async-repo"
-	_, err := deps.catalog.CreateRepository(ctx, repoName, "", onBlock(deps, "async-test"), "main", false)
-	require.NoError(t, err)
-
-	t.Run("commit_async_not_implemented", func(t *testing.T) {
-		resp, err := clt.CommitAsyncWithResponse(ctx, repoName, "main", &apigen.CommitAsyncParams{}, apigen.CommitAsyncJSONRequestBody{
-			Message: "test async commit",
-		})
-		require.NoError(t, err)
-		require.Equal(t, http.StatusNotImplemented, resp.StatusCode(), "Expected 501 Not Implemented for async operations in OSS")
-		require.NotNil(t, resp.JSON501)
-		require.Contains(t, resp.JSON501.Message, "Not implemented", "Error message should indicate feature not implemented")
-	})
-
-	t.Run("commit_async_status_not_implemented", func(t *testing.T) {
-		resp, err := clt.CommitAsyncStatusWithResponse(ctx, repoName, "main", "CA1234567890")
-		require.NoError(t, err)
-		require.Equal(t, http.StatusNotImplemented, resp.StatusCode(), "Expected 501 Not Implemented for async status in OSS")
-		require.NotNil(t, resp.JSON501)
-		require.Contains(t, resp.JSON501.Message, "Not implemented", "Error message should indicate feature not implemented")
-	})
-
-	t.Run("merge_async_not_implemented", func(t *testing.T) {
-		_, err := deps.catalog.CreateBranch(ctx, repoName, "feature", "main")
-		require.NoError(t, err)
-		
-		resp, err := clt.MergeIntoBranchAsyncWithResponse(ctx, repoName, "feature", "main", apigen.MergeIntoBranchAsyncJSONRequestBody{
-			Message: swag.String("test async merge"),
-		})
-		require.NoError(t, err)
-		require.Equal(t, http.StatusNotImplemented, resp.StatusCode(), "Expected 501 Not Implemented for async merge in OSS")
-		require.NotNil(t, resp.JSON501)
-		require.Contains(t, resp.JSON501.Message, "Not implemented", "Error message should indicate feature not implemented")
-	})
-
-	t.Run("merge_async_status_not_implemented", func(t *testing.T) {
-		resp, err := clt.MergeIntoBranchAsyncStatusWithResponse(ctx, repoName, "feature", "main", "MA1234567890")
-		require.NoError(t, err)
-		require.Equal(t, http.StatusNotImplemented, resp.StatusCode(), "Expected 501 Not Implemented for async merge status in OSS")
-		require.NotNil(t, resp.JSON501)
-		require.Contains(t, resp.JSON501.Message, "Not implemented", "Error message should indicate feature not implemented")
-=======
 // TestController_ErrorHandling tests that different error types are properly mapped to HTTP status codes.
 // This is a regression test to ensure that errors from the graveler and KV layers are correctly handled.
 func TestController_UploadObject_ErrorHandling(t *testing.T) {
@@ -6938,6 +6891,49 @@
 		require.Equal(t, http.StatusPreconditionFailed, resp.StatusCode(),
 			"upload with If-None-Match on committed object should return 412 Precondition Failed")
 		require.NotNil(t, resp.JSON412, "should have precondition failed response")
->>>>>>> fbc148fc
+	})
+}
+
+func TestController_AsyncOperationsNotImplemented(t *testing.T) {
+	ctx := context.Background()
+	clt, deps := setupClientWithAdmin(t)
+
+	repoName := "test-async-repo"
+	_, err := deps.catalog.CreateRepository(ctx, repoName, "", onBlock(deps, "async-test"), "main", false)
+	require.NoError(t, err)
+
+	t.Run("commit_async_not_implemented", func(t *testing.T) {
+		resp, err := clt.CommitAsyncWithResponse(ctx, repoName, "main", &apigen.CommitAsyncParams{}, apigen.CommitAsyncJSONRequestBody{
+			Message: "test async commit",
+		})
+		require.NoError(t, err)
+		require.Equal(t, http.StatusNotImplemented, resp.StatusCode(), "Expected 501 Not Implemented for async operations in OSS")
+		require.NotNil(t, resp.JSON501)
+	})
+
+	t.Run("commit_async_status_not_implemented", func(t *testing.T) {
+		resp, err := clt.CommitAsyncStatusWithResponse(ctx, repoName, "main", "CA1234567890")
+		require.NoError(t, err)
+		require.Equal(t, http.StatusNotImplemented, resp.StatusCode(), "Expected 501 Not Implemented for async status in OSS")
+		require.NotNil(t, resp.JSON501)
+	})
+
+	t.Run("merge_async_not_implemented", func(t *testing.T) {
+		_, err := deps.catalog.CreateBranch(ctx, repoName, "feature", "main")
+		require.NoError(t, err)
+
+		resp, err := clt.MergeIntoBranchAsyncWithResponse(ctx, repoName, "feature", "main", apigen.MergeIntoBranchAsyncJSONRequestBody{
+			Message: swag.String("test async merge"),
+		})
+		require.NoError(t, err)
+		require.Equal(t, http.StatusNotImplemented, resp.StatusCode(), "Expected 501 Not Implemented for async merge in OSS")
+		require.NotNil(t, resp.JSON501)
+	})
+
+	t.Run("merge_async_status_not_implemented", func(t *testing.T) {
+		resp, err := clt.MergeIntoBranchAsyncStatusWithResponse(ctx, repoName, "feature", "main", "MA1234567890")
+		require.NoError(t, err)
+		require.Equal(t, http.StatusNotImplemented, resp.StatusCode(), "Expected 501 Not Implemented for async merge status in OSS")
+		require.NotNil(t, resp.JSON501)
 	})
 }