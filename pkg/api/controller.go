package api

import (
	"bytes"
	"context"
	"encoding/base64"
	"encoding/json"
	"errors"
	"fmt"
	"io"
	"mime"
	"mime/multipart"
	"net/http"
	"net/mail"
	"net/url"
	"path/filepath"
	"reflect"
	"regexp"
	"strings"
	"time"

	"github.com/aws/aws-sdk-go/aws"
	"github.com/davecgh/go-spew/spew"
	"github.com/go-openapi/swag"
	"github.com/gorilla/sessions"
	"github.com/treeverse/lakefs/pkg/actions"
	"github.com/treeverse/lakefs/pkg/auth"
	"github.com/treeverse/lakefs/pkg/auth/email"
	"github.com/treeverse/lakefs/pkg/auth/model"
	"github.com/treeverse/lakefs/pkg/block"
	"github.com/treeverse/lakefs/pkg/block/local"
	"github.com/treeverse/lakefs/pkg/catalog"
	"github.com/treeverse/lakefs/pkg/cloud"
	"github.com/treeverse/lakefs/pkg/config"
	"github.com/treeverse/lakefs/pkg/graveler"
	"github.com/treeverse/lakefs/pkg/graveler/ref"
	"github.com/treeverse/lakefs/pkg/httputil"
	"github.com/treeverse/lakefs/pkg/ingest/store"
	"github.com/treeverse/lakefs/pkg/kv"
	"github.com/treeverse/lakefs/pkg/logging"
	"github.com/treeverse/lakefs/pkg/permissions"
	tablediff "github.com/treeverse/lakefs/pkg/plugins/diff"
	"github.com/treeverse/lakefs/pkg/stats"
	"github.com/treeverse/lakefs/pkg/templater"
	"github.com/treeverse/lakefs/pkg/upload"
	"github.com/treeverse/lakefs/pkg/version"
)

const (
	// DefaultMaxPerPage is the maximum amount of results returned for paginated queries to the API
	DefaultMaxPerPage int = 1000
	lakeFSPrefix          = "symlinks"

	actionStatusCompleted = "completed"
	actionStatusFailed    = "failed"
	actionStatusSkipped   = "skipped"

	entryTypeObject       = "object"
	entryTypeCommonPrefix = "common_prefix"

	DefaultMaxDeleteObjects = 1000

	DefaultResetPasswordExpiration = 20 * time.Minute

	// httpStatusClientClosedRequest used as internal status code when request context is cancelled
	httpStatusClientClosedRequest = 499
	// httpStatusClientClosedRequestText text used for client closed request status code
	httpStatusClientClosedRequestText = "Client closed request"

	httpHeaderCopyType        = "X-Lakefs-Copy-Type"
	httpHeaderCopyTypeFull    = "full"
	httpHeaderCopyTypeShallow = "shallow"
)

type actionsHandler interface {
	GetRunResult(ctx context.Context, repositoryID, runID string) (*actions.RunResult, error)
	GetTaskResult(ctx context.Context, repositoryID, runID, hookRunID string) (*actions.TaskResult, error)
	ListRunResults(ctx context.Context, repositoryID, branchID, commitID, after string) (actions.RunResultIterator, error)
	ListRunTaskResults(ctx context.Context, repositoryID, runID, after string) (actions.TaskResultIterator, error)
}

type Migrator interface {
	Migrate(ctx context.Context) error
}

type Controller struct {
	Config                *config.Config
	Catalog               catalog.Interface
	Authenticator         auth.Authenticator
	Auth                  auth.Service
	BlockAdapter          block.Adapter
	MetadataManager       auth.MetadataManager
	Migrator              Migrator
	Collector             stats.Collector
	CloudMetadataProvider cloud.MetadataProvider
	Actions               actionsHandler
	AuditChecker          AuditChecker
	Logger                logging.Logger
	Emailer               *email.Emailer
	Templater             templater.Service
	sessionStore          sessions.Store
	PathProvider          upload.PathProvider
	otfDiffService        *tablediff.Service
}

func (c *Controller) PrepareGarbageCollectionUncommitted(w http.ResponseWriter, r *http.Request, body PrepareGarbageCollectionUncommittedJSONRequestBody, repository string) {
	if !c.authorize(w, r, permissions.Node{
		Permission: permissions.Permission{
			Action:   permissions.PrepareGarbageCollectionUncommittedAction,
			Resource: permissions.RepoArn(repository),
		},
	}) {
		return
	}
	ctx := r.Context()
	c.LogAction(ctx, "prepare_garbage_collection_uncommitted", r, repository, "", "")

	continuationToken := StringValue(body.ContinuationToken)
	mark, err := decodeGCUncommittedMark(continuationToken)
	if err != nil {
		c.Logger.WithError(err).
			WithFields(logging.Fields{"repository": repository, "continuation_token": continuationToken}).
			Error("Failed to decode gc uncommitted continuation token")
		writeError(w, r, http.StatusBadRequest, "invalid continuation token")
		return
	}

	uncommittedInfo, err := c.Catalog.PrepareGCUncommitted(ctx, repository, mark)
	if err != nil {
		c.Logger.WithError(err).
			WithFields(logging.Fields{"repository": repository, "continuation_token": continuationToken}).
			Error("PrepareGCUncommitted failed")
		c.handleAPIError(ctx, w, r, err)
		return
	}

	nextContinuationToken, err := encodeGCUncommittedMark(uncommittedInfo.Mark)
	if err != nil {
		c.Logger.WithError(err).
			WithFields(logging.Fields{
				"repository": repository,
				"mark":       spew.Sdump(uncommittedInfo.Mark),
			}).
			Error("Failed encoding uncommitted gc mark")
		writeError(w, r, http.StatusInternalServerError, "failed to encode uncommitted mark")
		return
	}

	writeResponse(w, r, http.StatusCreated, PrepareGCUncommittedResponse{
		RunId:                 uncommittedInfo.RunID,
		GcUncommittedLocation: uncommittedInfo.Location,
		ContinuationToken:     nextContinuationToken,
	})
}

func (c *Controller) GetAuthCapabilities(w http.ResponseWriter, r *http.Request) {
	inviteSupported := c.Auth.IsInviteSupported()
	emailSupported := c.Emailer.Params.SMTPHost != ""
	writeResponse(w, r, http.StatusOK, AuthCapabilities{
		InviteUser:     &inviteSupported,
		ForgotPassword: &emailSupported,
	})
}

func (c *Controller) DeleteObjects(w http.ResponseWriter, r *http.Request, body DeleteObjectsJSONRequestBody, repository, branch string) {
	ctx := r.Context()
	c.LogAction(ctx, "delete_objects", r, repository, branch, "")

	// limit check
	if len(body.Paths) > DefaultMaxDeleteObjects {
		err := fmt.Errorf("%w, max paths is set to %d", ErrRequestSizeExceeded, DefaultMaxDeleteObjects)
		writeError(w, r, http.StatusInternalServerError, err)
		return
	}

	// errs used to collect errors as part of the response, can't be nil
	errs := make([]ObjectError, 0)
	// check if we authorize to delete each object, prepare a list of paths we can delete
	var pathsToDelete []string
	for _, objectPath := range body.Paths {
		if !c.authorize(w, r, permissions.Node{
			Permission: permissions.Permission{
				Action:   permissions.DeleteObjectAction,
				Resource: permissions.ObjectArn(repository, objectPath),
			},
		}) {
			errs = append(errs, ObjectError{
				Path:       StringPtr(objectPath),
				StatusCode: http.StatusUnauthorized,
				Message:    http.StatusText(http.StatusUnauthorized),
			})
		} else {
			pathsToDelete = append(pathsToDelete, objectPath)
		}
	}

	// batch delete the entries we allow to delete
	delErr := c.Catalog.DeleteEntries(ctx, repository, branch, pathsToDelete)
	delErrs := graveler.NewMapDeleteErrors(delErr)
	for _, objectPath := range pathsToDelete {
		// set err to the specific error when possible
		err := delErrs[objectPath]
		if err == nil {
			err = delErr
		}
		lg := c.Logger.WithField("path", objectPath)
		switch {
		case errors.Is(err, graveler.ErrNotFound):
			lg.WithError(err).Debug("tried to delete a non-existent object")
		case errors.Is(err, graveler.ErrWriteToProtectedBranch):
			errs = append(errs, ObjectError{
				Path:       StringPtr(objectPath),
				StatusCode: http.StatusForbidden,
				Message:    err.Error(),
			})
		case errors.Is(err, catalog.ErrPathRequiredValue):
			// issue #1706 - https://github.com/treeverse/lakeFS/issues/1706
			// Spark trying to delete the path "main/", which we map to branch "main" with an empty path.
			// Spark expects it to succeed (not deleting anything is a success), instead of returning an error.
			lg.Debug("tried to delete with an empty branch")
		case err != nil:
			lg.WithError(err).Error("failed deleting object")
			errs = append(errs, ObjectError{
				Path:       StringPtr(objectPath),
				StatusCode: http.StatusInternalServerError,
				Message:    err.Error(),
			})
		default:
			lg.Debug("object set for deletion")
		}
	}

	response := ObjectErrorList{
		Errors: errs,
	}
	writeResponse(w, r, http.StatusOK, response)
}

func (c *Controller) Login(w http.ResponseWriter, r *http.Request, body LoginJSONRequestBody) {
	ctx := r.Context()
	user, err := userByAuth(ctx, c.Logger, c.Authenticator, c.Auth, body.AccessKeyId, body.SecretAccessKey)
	if errors.Is(err, ErrAuthenticatingRequest) {
		writeResponse(w, r, http.StatusUnauthorized, http.StatusText(http.StatusUnauthorized))
		return
	}

	loginTime := time.Now()
	duration := c.Config.Auth.LoginDuration
	expires := loginTime.Add(duration)
	secret := c.Auth.SecretStore().SharedSecret()

	tokenString, err := GenerateJWTLogin(secret, user.Username, loginTime, expires)
	if err != nil {
		writeError(w, r, http.StatusInternalServerError, http.StatusText(http.StatusInternalServerError))
		return
	}
	internalAuthSession, _ := c.sessionStore.Get(r, InternalAuthSessionName)
	internalAuthSession.Values[TokenSessionKeyName] = tokenString
	err = c.sessionStore.Save(r, w, internalAuthSession)
	if err != nil {
		c.Logger.WithError(err).Error("Failed to save internal auth session")
		writeError(w, r, http.StatusInternalServerError, http.StatusText(http.StatusInternalServerError))
		return
	}
	response := AuthenticationToken{
		Token:           tokenString,
		TokenExpiration: Int64Ptr(expires.Unix()),
	}
	writeResponse(w, r, http.StatusOK, response)
}

func (c *Controller) GetPhysicalAddress(w http.ResponseWriter, r *http.Request, repository, branch string, params GetPhysicalAddressParams) {
	if !c.authorize(w, r, permissions.Node{
		Permission: permissions.Permission{
			Action:   permissions.WriteObjectAction,
			Resource: permissions.ObjectArn(repository, params.Path),
		},
	}) {
		return
	}
	ctx := r.Context()
	c.LogAction(ctx, "generate_physical_address", r, repository, branch, "")

	repo, err := c.Catalog.GetRepository(ctx, repository)
	if errors.Is(err, graveler.ErrNotFound) {
		writeError(w, r, http.StatusNotFound, err)
		return
	}
	if err != nil {
		writeError(w, r, http.StatusInternalServerError, err)
		return
	}

	token, err := c.Catalog.GetStagingToken(ctx, repository, branch)
	if errors.Is(err, graveler.ErrNotFound) {
		writeError(w, r, http.StatusNotFound, err)
		return
	}
	if err != nil {
		writeError(w, r, http.StatusInternalServerError, err)
		return
	}

	address := c.PathProvider.NewPath()
	qk, err := block.ResolveNamespace(repo.StorageNamespace, address, block.IdentifierTypeRelative)
	if err != nil {
		writeError(w, r, http.StatusInternalServerError, err)
		return
	}

	err = c.Catalog.SetLinkAddress(ctx, repository, address)
	if err != nil {
		c.handleAPIError(ctx, w, r, err)
		return
	}

	response := &StagingLocation{
		PhysicalAddress: StringPtr(qk.Format()),
		Token:           StringValue(token),
	}

	if swag.BoolValue(params.Presign) {
		// generate a pre-signed PUT url for the given request
		preSignedURL, err := c.BlockAdapter.GetPreSignedURL(ctx, block.ObjectPointer{
			StorageNamespace: repo.StorageNamespace,
			Identifier:       address,
			IdentifierType:   block.IdentifierTypeRelative,
		}, block.PreSignModeWrite)
		if err != nil {
			writeError(w, r, http.StatusInternalServerError, err)
			return
		}
		response.PresignedUrl = &preSignedURL
	}

	writeResponse(w, r, http.StatusOK, response)
}

func (c *Controller) LinkPhysicalAddress(w http.ResponseWriter, r *http.Request, body LinkPhysicalAddressJSONRequestBody, repository, branch string, params LinkPhysicalAddressParams) {
	if !c.authorize(w, r, permissions.Node{
		Permission: permissions.Permission{
			Action:   permissions.WriteObjectAction,
			Resource: permissions.ObjectArn(repository, params.Path),
		},
	}) {
		return
	}

	ctx := r.Context()
	c.LogAction(ctx, "stage_object", r, repository, branch, "")

	repo, err := c.Catalog.GetRepository(ctx, repository)
	if errors.Is(err, graveler.ErrNotFound) {
		writeError(w, r, http.StatusNotFound, err)
		return
	}
	if err != nil {
		writeError(w, r, http.StatusInternalServerError, err)
		return
	}
	// write metadata
	qk, err := block.ResolveNamespace(repo.StorageNamespace, params.Path, block.IdentifierTypeRelative)
	if err != nil {
		writeError(w, r, http.StatusInternalServerError, err)
		return
	}

	blockStoreType := c.BlockAdapter.BlockstoreType()
	if qk.StorageType.BlockstoreType() != blockStoreType {
		writeError(w, r, http.StatusBadRequest, fmt.Sprintf("invalid storage type: %s: current block adapter is %s",
			qk.StorageType.BlockstoreType(),
			blockStoreType,
		))
		return
	}

	writeTime := time.Now()
	physicalAddress, addressType := normalizePhysicalAddress(repo.StorageNamespace, StringValue(body.Staging.PhysicalAddress))

	// validate token
	err = c.Catalog.VerifyLinkAddress(ctx, repository, physicalAddress)
	if err != nil {
		c.handleAPIError(ctx, w, r, err)
		return
	}

	// Because CreateEntry tracks staging on a database with atomic operations,
	// _ignore_ the staging token here: no harm done even if a race was lost
	// against a commit.
	entryBuilder := catalog.NewDBEntryBuilder().
		CommonLevel(false).
		Path(params.Path).
		PhysicalAddress(physicalAddress).
		AddressType(addressType).
		CreationDate(writeTime).
		Size(body.SizeBytes).
		Checksum(body.Checksum).
		ContentType(StringValue(body.ContentType))
	if body.UserMetadata != nil {
		entryBuilder.Metadata(body.UserMetadata.AdditionalProperties)
	}
	entry := entryBuilder.Build()

	err = c.Catalog.CreateEntry(ctx, repo.Name, branch, entry)
	if errors.Is(err, graveler.ErrNotFound) {
		writeError(w, r, http.StatusNotFound, err)
		return
	}
	if err != nil {
		writeError(w, r, http.StatusInternalServerError, err)
		return
	}

	metadata := ObjectUserMetadata{AdditionalProperties: entry.Metadata}
	response := ObjectStats{
		Checksum:        entry.Checksum,
		ContentType:     &entry.ContentType,
		Metadata:        &metadata,
		Mtime:           entry.CreationDate.Unix(),
		Path:            entry.Path,
		PathType:        entryTypeObject,
		PhysicalAddress: entry.PhysicalAddress,
		SizeBytes:       Int64Ptr(entry.Size),
	}

	writeResponse(w, r, http.StatusOK, response)
}

// normalizePhysicalAddress return relative address based on storage namespace if possible. If address doesn't match
// the storage namespace prefix, the return address type is full.
func normalizePhysicalAddress(storageNamespace, physicalAddress string) (string, catalog.AddressType) {
	prefix := storageNamespace
	if !strings.HasSuffix(prefix, catalog.DefaultPathDelimiter) {
		prefix += catalog.DefaultPathDelimiter
	}
	if strings.HasPrefix(physicalAddress, prefix) {
		return physicalAddress[len(prefix):], catalog.AddressTypeRelative
	}
	return physicalAddress, catalog.AddressTypeFull
}

func (c *Controller) ListGroups(w http.ResponseWriter, r *http.Request, params ListGroupsParams) {
	if !c.authorize(w, r, permissions.Node{
		Permission: permissions.Permission{
			Action:   permissions.ListGroupsAction,
			Resource: permissions.All,
		},
	}) {
		return
	}

	ctx := r.Context()
	c.LogAction(ctx, "list_groups", r, "", "", "")
	groups, paginator, err := c.Auth.ListGroups(ctx, &model.PaginationParams{
		After:  paginationAfter(params.After),
		Prefix: paginationPrefix(params.Prefix),
		Amount: paginationAmount(params.Amount),
	})
	if c.handleAPIError(ctx, w, r, err) {
		return
	}

	response := GroupList{
		Results: make([]Group, 0, len(groups)),
		Pagination: Pagination{
			HasMore:    paginator.NextPageToken != "",
			NextOffset: paginator.NextPageToken,
			Results:    paginator.Amount,
		},
	}

	for _, g := range groups {
		response.Results = append(response.Results, Group{
			Id:           g.DisplayName,
			CreationDate: g.CreatedAt.Unix(),
		})
	}
	writeResponse(w, r, http.StatusOK, response)
}

func (c *Controller) CreateGroup(w http.ResponseWriter, r *http.Request, body CreateGroupJSONRequestBody) {
	if !c.authorize(w, r, permissions.Node{
		Permission: permissions.Permission{
			Action:   permissions.CreateGroupAction,
			Resource: permissions.GroupArn(body.Id),
		},
	}) {
		return
	}
	ctx := r.Context()
	c.LogAction(ctx, "create_group", r, "", "", "")

	// Check that group name is valid
	valid, msg := c.isNameValid(body.Id, "Group")
	if !valid {
		writeError(w, r, http.StatusBadRequest, msg)
		return
	}

	g := &model.Group{
		CreatedAt:   time.Now().UTC(),
		DisplayName: body.Id,
	}
	err := c.Auth.CreateGroup(ctx, g)
	if c.handleAPIError(ctx, w, r, err) {
		return
	}
	response := Group{
		CreationDate: g.CreatedAt.Unix(),
		Id:           g.DisplayName,
	}
	writeResponse(w, r, http.StatusCreated, response)
}

func (c *Controller) DeleteGroup(w http.ResponseWriter, r *http.Request, groupID string) {
	if !c.authorize(w, r, permissions.Node{
		Permission: permissions.Permission{
			Action:   permissions.DeleteGroupAction,
			Resource: permissions.GroupArn(groupID),
		},
	}) {
		return
	}

	ctx := r.Context()
	c.LogAction(ctx, "delete_group", r, "", "", "")
	err := c.Auth.DeleteGroup(ctx, groupID)
	if errors.Is(err, auth.ErrNotFound) {
		writeError(w, r, http.StatusNotFound, "group not found")
		return
	}
	if c.handleAPIError(ctx, w, r, err) {
		return
	}
	writeResponse(w, r, http.StatusNoContent, nil)
}

func (c *Controller) GetGroup(w http.ResponseWriter, r *http.Request, groupID string) {
	if !c.authorize(w, r, permissions.Node{
		Permission: permissions.Permission{
			Action:   permissions.ReadGroupAction,
			Resource: permissions.GroupArn(groupID),
		},
	}) {
		return
	}
	ctx := r.Context()
	c.LogAction(ctx, "get_group", r, "", "", "")
	g, err := c.Auth.GetGroup(ctx, groupID)
	if errors.Is(err, auth.ErrNotFound) {
		writeError(w, r, http.StatusNotFound, "group not found")
		return
	}
	if c.handleAPIError(ctx, w, r, err) {
		return
	}

	response := Group{
		Id:           g.DisplayName,
		CreationDate: g.CreatedAt.Unix(),
	}
	writeResponse(w, r, http.StatusOK, response)
}

func (c *Controller) ListGroupMembers(w http.ResponseWriter, r *http.Request, groupID string, params ListGroupMembersParams) {
	if !c.authorize(w, r, permissions.Node{
		Permission: permissions.Permission{
			Action:   permissions.ReadGroupAction,
			Resource: permissions.GroupArn(groupID),
		},
	}) {
		return
	}
	ctx := r.Context()
	c.LogAction(ctx, "list_group_users", r, "", "", "")
	users, paginator, err := c.Auth.ListGroupUsers(ctx, groupID, &model.PaginationParams{
		After:  paginationAfter(params.After),
		Prefix: paginationPrefix(params.Prefix),
		Amount: paginationAmount(params.Amount),
	})
	if c.handleAPIError(ctx, w, r, err) {
		return
	}

	response := UserList{
		Results: make([]User, 0, len(users)),
		Pagination: Pagination{
			HasMore:    paginator.NextPageToken != "",
			NextOffset: paginator.NextPageToken,
			Results:    paginator.Amount,
		},
	}
	for _, u := range users {
		response.Results = append(response.Results, User{
			Id:           u.Username,
			CreationDate: u.CreatedAt.Unix(),
			Email:        u.Email,
		})
	}
	writeResponse(w, r, http.StatusOK, response)
}

func (c *Controller) DeleteGroupMembership(w http.ResponseWriter, r *http.Request, groupID, userID string) {
	if !c.authorize(w, r, permissions.Node{
		Permission: permissions.Permission{
			Action:   permissions.RemoveGroupMemberAction,
			Resource: permissions.GroupArn(groupID),
		},
	}) {
		return
	}

	ctx := r.Context()
	c.LogAction(ctx, "remove_user_from_group", r, "", "", "")
	err := c.Auth.RemoveUserFromGroup(ctx, userID, groupID)
	if c.handleAPIError(ctx, w, r, err) {
		return
	}
	writeResponse(w, r, http.StatusNoContent, nil)
}

func (c *Controller) AddGroupMembership(w http.ResponseWriter, r *http.Request, groupID, userID string) {
	if !c.authorize(w, r, permissions.Node{
		Permission: permissions.Permission{
			Action:   permissions.AddGroupMemberAction,
			Resource: permissions.GroupArn(groupID),
		},
	}) {
		return
	}
	ctx := r.Context()
	c.LogAction(ctx, "add_user_to_group", r, "", "", "")
	err := c.Auth.AddUserToGroup(ctx, userID, groupID)
	if c.handleAPIError(ctx, w, r, err) {
		return
	}
	writeResponse(w, r, http.StatusCreated, nil)
}

func (c *Controller) ListGroupPolicies(w http.ResponseWriter, r *http.Request, groupID string, params ListGroupPoliciesParams) {
	if !c.authorize(w, r, permissions.Node{
		Permission: permissions.Permission{
			Action:   permissions.ReadGroupAction,
			Resource: permissions.GroupArn(groupID),
		},
	}) {
		return
	}

	ctx := r.Context()
	c.LogAction(ctx, "list_group_policies", r, "", "", "")
	policies, paginator, err := c.Auth.ListGroupPolicies(ctx, groupID, &model.PaginationParams{
		After:  paginationAfter(params.After),
		Prefix: paginationPrefix(params.Prefix),
		Amount: paginationAmount(params.Amount),
	})
	if c.handleAPIError(ctx, w, r, err) {
		return
	}

	response := PolicyList{
		Results: make([]Policy, 0, len(policies)),
		Pagination: Pagination{
			HasMore:    paginator.NextPageToken != "",
			NextOffset: paginator.NextPageToken,
			Results:    paginator.Amount,
		},
	}
	for _, p := range policies {
		response.Results = append(response.Results, serializePolicy(p))
	}

	writeResponse(w, r, http.StatusOK, response)
}

func serializePolicy(p *model.Policy) Policy {
	stmts := make([]Statement, 0, len(p.Statement))
	for _, s := range p.Statement {
		stmts = append(stmts, Statement{
			Action:   s.Action,
			Effect:   s.Effect,
			Resource: s.Resource,
		})
	}
	createdAt := p.CreatedAt.Unix()
	return Policy{
		Id:           p.DisplayName,
		CreationDate: &createdAt, // TODO(barak): check if CreationDate should be required
		Statement:    stmts,
	}
}

func (c *Controller) DetachPolicyFromGroup(w http.ResponseWriter, r *http.Request, groupID, policyID string) {
	if !c.authorize(w, r, permissions.Node{
		Permission: permissions.Permission{
			Action:   permissions.DetachPolicyAction,
			Resource: permissions.GroupArn(groupID),
		},
	}) {
		return
	}
	ctx := r.Context()
	c.LogAction(ctx, "detach_policy_from_group", r, "", "", "")
	err := c.Auth.DetachPolicyFromGroup(ctx, policyID, groupID)
	if c.handleAPIError(ctx, w, r, err) {
		return
	}
	writeResponse(w, r, http.StatusNoContent, nil)
}

func (c *Controller) AttachPolicyToGroup(w http.ResponseWriter, r *http.Request, groupID, policyID string) {
	if !c.authorize(w, r, permissions.Node{
		Permission: permissions.Permission{
			Action:   permissions.AttachPolicyAction,
			Resource: permissions.GroupArn(groupID),
		},
	}) {
		return
	}

	ctx := r.Context()
	c.LogAction(ctx, "attach_policy_to_group", r, "", "", "")
	err := c.Auth.AttachPolicyToGroup(ctx, policyID, groupID)
	if c.handleAPIError(ctx, w, r, err) {
		return
	}
	writeResponse(w, r, http.StatusCreated, nil)
}

func (c *Controller) ListPolicies(w http.ResponseWriter, r *http.Request, params ListPoliciesParams) {
	if !c.authorize(w, r, permissions.Node{
		Permission: permissions.Permission{
			Action:   permissions.ListPoliciesAction,
			Resource: permissions.All,
		},
	}) {
		return
	}

	ctx := r.Context()
	c.LogAction(ctx, "list_policies", r, "", "", "")
	policies, paginator, err := c.Auth.ListPolicies(ctx, &model.PaginationParams{
		After:  paginationAfter(params.After),
		Prefix: paginationPrefix(params.Prefix),
		Amount: paginationAmount(params.Amount),
	})
	if c.handleAPIError(ctx, w, r, err) {
		return
	}

	response := PolicyList{
		Results: make([]Policy, 0, len(policies)),
		Pagination: Pagination{
			HasMore:    paginator.NextPageToken != "",
			NextOffset: paginator.NextPageToken,
			Results:    paginator.Amount,
		},
	}
	for _, p := range policies {
		response.Results = append(response.Results, serializePolicy(p))
	}
	writeResponse(w, r, http.StatusOK, response)
}

func (c *Controller) CreatePolicy(w http.ResponseWriter, r *http.Request, body CreatePolicyJSONRequestBody) {
	if !c.authorize(w, r, permissions.Node{
		Permission: permissions.Permission{
			Action:   permissions.CreatePolicyAction,
			Resource: permissions.PolicyArn(body.Id),
		},
	}) {
		return
	}
	ctx := r.Context()
	c.LogAction(ctx, "create_policy", r, "", "", "")

	// Check that policy ID is valid
	valid, msg := c.isNameValid(body.Id, "Policy")
	if !valid {
		writeError(w, r, http.StatusBadRequest, msg)
		return
	}

	stmts := make(model.Statements, len(body.Statement))
	for i, apiStatement := range body.Statement {
		stmts[i] = model.Statement{
			Effect:   apiStatement.Effect,
			Action:   apiStatement.Action,
			Resource: apiStatement.Resource,
		}
	}

	p := &model.Policy{
		CreatedAt:   time.Now().UTC(),
		DisplayName: body.Id,
		Statement:   stmts,
	}

	err := c.Auth.WritePolicy(ctx, p, false)
	if c.handleAPIError(ctx, w, r, err) {
		return
	}

	writeResponse(w, r, http.StatusCreated, serializePolicy(p))
}

func (c *Controller) DeletePolicy(w http.ResponseWriter, r *http.Request, policyID string) {
	if !c.authorize(w, r, permissions.Node{
		Permission: permissions.Permission{
			Action:   permissions.DeletePolicyAction,
			Resource: permissions.PolicyArn(policyID),
		},
	}) {
		return
	}
	ctx := r.Context()
	c.LogAction(ctx, "delete_policy", r, "", "", "")
	err := c.Auth.DeletePolicy(ctx, policyID)
	if errors.Is(err, auth.ErrNotFound) {
		writeError(w, r, http.StatusNotFound, "policy not found")
		return
	}
	if c.handleAPIError(ctx, w, r, err) {
		return
	}
	writeResponse(w, r, http.StatusNoContent, nil)
}

func (c *Controller) GetPolicy(w http.ResponseWriter, r *http.Request, policyID string) {
	if !c.authorize(w, r, permissions.Node{
		Permission: permissions.Permission{
			Action:   permissions.ReadPolicyAction,
			Resource: permissions.PolicyArn(policyID),
		},
	}) {
		return
	}
	ctx := r.Context()
	c.LogAction(ctx, "get_policy", r, "", "", "")
	p, err := c.Auth.GetPolicy(ctx, policyID)
	if errors.Is(err, auth.ErrNotFound) {
		writeError(w, r, http.StatusNotFound, "policy not found")
		return
	}
	if c.handleAPIError(ctx, w, r, err) {
		return
	}

	response := serializePolicy(p)
	writeResponse(w, r, http.StatusOK, response)
}

func (c *Controller) UpdatePolicy(w http.ResponseWriter, r *http.Request, body UpdatePolicyJSONRequestBody, policyID string) {
	if !c.authorize(w, r, permissions.Node{
		Permission: permissions.Permission{
			Action:   permissions.UpdatePolicyAction,
			Resource: permissions.PolicyArn(policyID),
		},
	}) {
		return
	}
	// verify requested policy match the policy document id
	if policyID != body.Id {
		writeError(w, r, http.StatusBadRequest, "can't update policy id")
		return
	}

	ctx := r.Context()
	c.LogAction(ctx, "update_policy", r, "", "", "")

	stmts := make(model.Statements, len(body.Statement))
	for i, apiStatement := range body.Statement {
		stmts[i] = model.Statement{
			Effect:   apiStatement.Effect,
			Action:   apiStatement.Action,
			Resource: apiStatement.Resource,
		}
	}

	p := &model.Policy{
		CreatedAt:   time.Now().UTC(),
		DisplayName: policyID,
		Statement:   stmts,
	}
	err := c.Auth.WritePolicy(ctx, p, true)
	if c.handleAPIError(ctx, w, r, err) {
		return
	}
	response := serializePolicy(p)
	writeResponse(w, r, http.StatusOK, response)
}

func (c *Controller) ListUsers(w http.ResponseWriter, r *http.Request, params ListUsersParams) {
	if !c.authorize(w, r, permissions.Node{
		Permission: permissions.Permission{
			Action:   permissions.ListUsersAction,
			Resource: permissions.All,
		},
	}) {
		return
	}
	ctx := r.Context()
	c.LogAction(ctx, "list_users", r, "", "", "")
	users, paginator, err := c.Auth.ListUsers(ctx, &model.PaginationParams{
		After:  paginationAfter(params.After),
		Prefix: paginationPrefix(params.Prefix),
		Amount: paginationAmount(params.Amount),
	})
	if c.handleAPIError(ctx, w, r, err) {
		return
	}

	response := UserList{
		Results: make([]User, 0, len(users)),
		Pagination: Pagination{
			HasMore:    paginator.NextPageToken != "",
			NextOffset: paginator.NextPageToken,
			Results:    paginator.Amount,
		},
	}
	for _, u := range users {
		response.Results = append(response.Results, User{
			Id:           u.Username,
			CreationDate: u.CreatedAt.Unix(),
			Email:        u.Email,
		})
	}
	writeResponse(w, r, http.StatusOK, response)
}

func (c *Controller) generateResetPasswordToken(email string, duration time.Duration) (string, error) {
	secret := c.Auth.SecretStore().SharedSecret()
	currentTime := time.Now()
	return auth.GenerateJWTResetPassword(secret, email, currentTime, currentTime.Add(duration))
}

func (c *Controller) CreateUser(w http.ResponseWriter, r *http.Request, body CreateUserJSONRequestBody) {
	invite := swag.BoolValue(body.InviteUser)
	username := body.Id

	// Check that username is valid
	valid, msg := c.isNameValid(username, "User")
	if !valid {
		writeError(w, r, http.StatusBadRequest, msg)
		return
	}

	var parsedEmail *string
	if invite {
		addr, err := mail.ParseAddress(username)
		if err != nil {
			c.Logger.WithError(err).WithField("user_id", username).Warn("failed parsing email")
			writeError(w, r, http.StatusBadRequest, "Invalid email format")
			return
		}
		username = strings.ToLower(addr.Address)
		parsedEmail = &addr.Address
	}
	if !c.authorize(w, r, permissions.Node{
		Permission: permissions.Permission{
			Action:   permissions.CreateUserAction,
			Resource: permissions.UserArn(username),
		},
	}) {
		return
	}
	ctx := r.Context()
	c.LogAction(ctx, "create_user", r, "", "", "")
	if invite {
		err := c.Auth.InviteUser(ctx, *parsedEmail)
		if c.handleAPIError(ctx, w, r, err) {
			c.Logger.WithError(err).WithField("email", *parsedEmail).Warn("failed creating user")
			return
		}
		writeResponse(w, r, http.StatusCreated, User{Id: *parsedEmail})
		return
	}
	u := &model.User{
		CreatedAt:    time.Now().UTC(),
		Username:     username,
		FriendlyName: nil,
		Source:       "internal",
		Email:        parsedEmail,
	}

	_, err := c.Auth.CreateUser(ctx, u)
	if c.handleAPIError(ctx, w, r, err) {
		c.Logger.WithError(err).WithField("username", u.Username).Warn("failed creating user")
		return
	}
	response := User{
		Id:           u.Username,
		CreationDate: u.CreatedAt.Unix(),
	}
	writeResponse(w, r, http.StatusCreated, response)
}

func (c *Controller) DeleteUser(w http.ResponseWriter, r *http.Request, userID string) {
	if !c.authorize(w, r, permissions.Node{
		Permission: permissions.Permission{
			Action:   permissions.DeleteUserAction,
			Resource: permissions.UserArn(userID),
		},
	}) {
		return
	}

	ctx := r.Context()
	c.LogAction(ctx, "delete_user", r, "", "", "")
	err := c.Auth.DeleteUser(ctx, userID)
	if errors.Is(err, auth.ErrNotFound) {
		writeError(w, r, http.StatusNotFound, "user not found")
		return
	}
	if c.handleAPIError(ctx, w, r, err) {
		return
	}
	writeResponse(w, r, http.StatusNoContent, nil)
}

func (c *Controller) GetUser(w http.ResponseWriter, r *http.Request, userID string) {
	if !c.authorize(w, r, permissions.Node{
		Permission: permissions.Permission{
			Action:   permissions.ReadUserAction,
			Resource: permissions.UserArn(userID),
		},
	}) {
		return
	}
	ctx := r.Context()
	c.LogAction(ctx, "get_user", r, "", "", "")
	u, err := c.Auth.GetUser(ctx, userID)
	if errors.Is(err, auth.ErrNotFound) {
		writeError(w, r, http.StatusNotFound, "user not found")
		return
	}
	if c.handleAPIError(ctx, w, r, err) {
		return
	}
	response := User{
		CreationDate: u.CreatedAt.Unix(),
		Id:           u.Username,
	}
	writeResponse(w, r, http.StatusOK, response)
}

func (c *Controller) ListUserCredentials(w http.ResponseWriter, r *http.Request, userID string, params ListUserCredentialsParams) {
	if !c.authorize(w, r, permissions.Node{
		Permission: permissions.Permission{
			Action:   permissions.ListCredentialsAction,
			Resource: permissions.UserArn(userID),
		},
	}) {
		return
	}
	ctx := r.Context()
	c.LogAction(ctx, "list_user_credentials", r, "", "", "")
	credentials, paginator, err := c.Auth.ListUserCredentials(ctx, userID, &model.PaginationParams{
		After:  paginationAfter(params.After),
		Prefix: paginationPrefix(params.Prefix),
		Amount: paginationAmount(params.Amount),
	})
	if c.handleAPIError(ctx, w, r, err) {
		return
	}

	response := CredentialsList{
		Results: make([]Credentials, 0, len(credentials)),
		Pagination: Pagination{
			HasMore:    paginator.NextPageToken != "",
			NextOffset: paginator.NextPageToken,
			Results:    paginator.Amount,
		},
	}
	for _, c := range credentials {
		response.Results = append(response.Results, Credentials{
			AccessKeyId:  c.AccessKeyID,
			CreationDate: c.IssuedDate.Unix(),
		})
	}
	writeResponse(w, r, http.StatusOK, response)
}

func (c *Controller) CreateCredentials(w http.ResponseWriter, r *http.Request, userID string) {
	if !c.authorize(w, r, permissions.Node{
		Permission: permissions.Permission{
			Action:   permissions.CreateCredentialsAction,
			Resource: permissions.UserArn(userID),
		},
	}) {
		return
	}
	ctx := r.Context()
	c.LogAction(ctx, "create_credentials", r, "", "", "")
	credentials, err := c.Auth.CreateCredentials(ctx, userID)
	if c.handleAPIError(ctx, w, r, err) {
		return
	}
	response := CredentialsWithSecret{
		AccessKeyId:     credentials.AccessKeyID,
		SecretAccessKey: credentials.SecretAccessKey,
		CreationDate:    credentials.IssuedDate.Unix(),
	}
	writeResponse(w, r, http.StatusCreated, response)
}

func (c *Controller) DeleteCredentials(w http.ResponseWriter, r *http.Request, userID, accessKeyID string) {
	if !c.authorize(w, r, permissions.Node{
		Permission: permissions.Permission{
			Action:   permissions.DeleteCredentialsAction,
			Resource: permissions.UserArn(userID),
		},
	}) {
		return
	}

	ctx := r.Context()
	c.LogAction(ctx, "delete_credentials", r, "", "", "")
	err := c.Auth.DeleteCredentials(ctx, userID, accessKeyID)
	if errors.Is(err, auth.ErrNotFound) {
		writeError(w, r, http.StatusNotFound, "credentials not found")
		return
	}
	if c.handleAPIError(ctx, w, r, err) {
		return
	}
	writeResponse(w, r, http.StatusNoContent, nil)
}

func (c *Controller) GetCredentials(w http.ResponseWriter, r *http.Request, userID, accessKeyID string) {
	if !c.authorize(w, r, permissions.Node{
		Permission: permissions.Permission{
			Action:   permissions.ReadCredentialsAction,
			Resource: permissions.UserArn(userID),
		},
	}) {
		return
	}
	ctx := r.Context()
	c.LogAction(ctx, "get_credentials_for_user", r, "", "", "")
	credentials, err := c.Auth.GetCredentialsForUser(ctx, userID, accessKeyID)
	if errors.Is(err, auth.ErrNotFound) {
		writeError(w, r, http.StatusNotFound, "credentials not found")
		return
	}
	if c.handleAPIError(ctx, w, r, err) {
		return
	}

	response := Credentials{
		AccessKeyId:  credentials.AccessKeyID,
		CreationDate: credentials.IssuedDate.Unix(),
	}
	writeResponse(w, r, http.StatusOK, response)
}

func (c *Controller) ListUserGroups(w http.ResponseWriter, r *http.Request, userID string, params ListUserGroupsParams) {
	if !c.authorize(w, r, permissions.Node{
		Permission: permissions.Permission{
			Action:   permissions.ReadUserAction,
			Resource: permissions.UserArn(userID),
		},
	}) {
		return
	}
	ctx := r.Context()
	c.LogAction(ctx, "list_user_groups", r, "", "", "")
	groups, paginator, err := c.Auth.ListUserGroups(ctx, userID, &model.PaginationParams{
		After:  paginationAfter(params.After),
		Prefix: paginationPrefix(params.Prefix),
		Amount: paginationAmount(params.Amount),
	})
	if c.handleAPIError(ctx, w, r, err) {
		return
	}

	response := GroupList{
		Results: make([]Group, 0, len(groups)),
		Pagination: Pagination{
			HasMore:    paginator.NextPageToken != "",
			NextOffset: paginator.NextPageToken,
			Results:    paginator.Amount,
		},
	}
	for _, g := range groups {
		response.Results = append(response.Results, Group{
			Id:           g.DisplayName,
			CreationDate: g.CreatedAt.Unix(),
		})
	}

	writeResponse(w, r, http.StatusOK, response)
}

func (c *Controller) ListUserPolicies(w http.ResponseWriter, r *http.Request, userID string, params ListUserPoliciesParams) {
	if !c.authorize(w, r, permissions.Node{
		Permission: permissions.Permission{
			Action:   permissions.ReadUserAction,
			Resource: permissions.UserArn(userID),
		},
	}) {
		return
	}

	ctx := r.Context()
	c.LogAction(ctx, "list_user_policies", r, "", "", "")
	var listPolicies func(ctx context.Context, username string, params *model.PaginationParams) ([]*model.Policy, *model.Paginator, error)
	if params.Effective != nil && *params.Effective {
		listPolicies = c.Auth.ListEffectivePolicies
	} else {
		listPolicies = c.Auth.ListUserPolicies
	}
	policies, paginator, err := listPolicies(ctx, userID, &model.PaginationParams{
		After:  paginationAfter(params.After),
		Prefix: paginationPrefix(params.Prefix),
		Amount: paginationAmount(params.Amount),
	})
	if c.handleAPIError(ctx, w, r, err) {
		return
	}

	response := PolicyList{
		Pagination: Pagination{
			HasMore:    paginator.NextPageToken != "",
			NextOffset: paginator.NextPageToken,
			Results:    paginator.Amount,
		},
		Results: make([]Policy, 0, len(policies)),
	}
	for _, p := range policies {
		response.Results = append(response.Results, serializePolicy(p))
	}
	writeResponse(w, r, http.StatusOK, response)
}

func (c *Controller) DetachPolicyFromUser(w http.ResponseWriter, r *http.Request, userID, policyID string) {
	if !c.authorize(w, r, permissions.Node{
		Permission: permissions.Permission{
			Action:   permissions.DetachPolicyAction,
			Resource: permissions.UserArn(userID),
		},
	}) {
		return
	}
	ctx := r.Context()
	c.LogAction(ctx, "detach_policy_from_user", r, "", "", "")
	err := c.Auth.DetachPolicyFromUser(ctx, policyID, userID)
	if c.handleAPIError(ctx, w, r, err) {
		return
	}
	writeResponse(w, r, http.StatusNoContent, nil)
}

func (c *Controller) AttachPolicyToUser(w http.ResponseWriter, r *http.Request, userID, policyID string) {
	if !c.authorize(w, r, permissions.Node{
		Permission: permissions.Permission{
			Action:   permissions.AttachPolicyAction,
			Resource: permissions.UserArn(userID),
		},
	}) {
		return
	}

	ctx := r.Context()
	c.LogAction(ctx, "attach_policy_to_user", r, "", "", "")
	err := c.Auth.AttachPolicyToUser(ctx, policyID, userID)
	if c.handleAPIError(ctx, w, r, err) {
		return
	}
	writeResponse(w, r, http.StatusCreated, nil)
}

func (c *Controller) GetStorageConfig(w http.ResponseWriter, r *http.Request) {
	if !c.authorize(w, r, permissions.Node{
		Permission: permissions.Permission{
			Action:   permissions.ReadStorageConfiguration,
			Resource: permissions.All,
		},
	}) {
		return
	}
	info := c.BlockAdapter.GetStorageNamespaceInfo()
	defaultNamespacePrefix := swag.String(info.DefaultNamespacePrefix)
	if c.Config.Blockstore.DefaultNamespacePrefix != nil {
		defaultNamespacePrefix = c.Config.Blockstore.DefaultNamespacePrefix
	}
	response := StorageConfig{
		BlockstoreType:                   c.Config.BlockstoreType(),
		BlockstoreNamespaceValidityRegex: info.ValidityRegex,
		BlockstoreNamespaceExample:       info.Example,
		DefaultNamespacePrefix:           defaultNamespacePrefix,
		PreSignSupport:                   info.PreSignSupport,
		ImportSupport:                    info.ImportSupport,
	}
	writeResponse(w, r, http.StatusOK, response)
}

func (c *Controller) HealthCheck(w http.ResponseWriter, r *http.Request) {
	writeResponse(w, r, http.StatusNoContent, nil)
}

func (c *Controller) ListRepositories(w http.ResponseWriter, r *http.Request, params ListRepositoriesParams) {
	if !c.authorize(w, r, permissions.Node{
		Permission: permissions.Permission{
			Action:   permissions.ListRepositoriesAction,
			Resource: permissions.All,
		},
	}) {
		return
	}
	ctx := r.Context()
	c.LogAction(ctx, "list_repos", r, "", "", "")

	repos, hasMore, err := c.Catalog.ListRepositories(ctx, paginationAmount(params.Amount), paginationPrefix(params.Prefix), paginationAfter(params.After))
	if c.handleAPIError(ctx, w, r, err) {
		return
	}
	results := make([]Repository, 0, len(repos))
	for _, repo := range repos {
		creationDate := repo.CreationDate.Unix()
		r := Repository{
			Id:               repo.Name,
			StorageNamespace: repo.StorageNamespace,
			CreationDate:     creationDate,
			DefaultBranch:    repo.DefaultBranch,
		}
		results = append(results, r)
	}
	repositoryList := RepositoryList{
		Pagination: paginationFor(hasMore, results, "Id"),
		Results:    results,
	}
	writeResponse(w, r, http.StatusOK, repositoryList)
}

func (c *Controller) CreateRepository(w http.ResponseWriter, r *http.Request, body CreateRepositoryJSONRequestBody, params CreateRepositoryParams) {
	if !c.authorize(w, r, permissions.Node{
		Type: permissions.NodeTypeAnd,
		Nodes: []permissions.Node{
			{
				Permission: permissions.Permission{
					Action:   permissions.CreateRepositoryAction,
					Resource: permissions.RepoArn(body.Name),
				},
			},
			{
				Permission: permissions.Permission{
					Action:   permissions.AttachStorageNamespace,
					Resource: permissions.StorageNamespace(body.StorageNamespace),
				},
			},
		},
	}) {
		return
	}
	ctx := r.Context()
	c.LogAction(ctx, "create_repo", r, body.Name, "", "")

	defaultBranch := StringValue(body.DefaultBranch)
	if defaultBranch == "" {
		defaultBranch = "main"
	}

	if params.Bare != nil && *params.Bare {
		// create a bare repository. This is useful in conjunction with refs-restore to create a copy
		// of another repository by e.g. copying the _lakefs/ directory and restoring its refs
		repo, err := c.Catalog.CreateBareRepository(ctx,
			body.Name,
			body.StorageNamespace,
			defaultBranch)
		if c.handleAPIError(ctx, w, r, err) {
			return
		}
		response := Repository{
			CreationDate:     repo.CreationDate.Unix(),
			DefaultBranch:    repo.DefaultBranch,
			Id:               repo.Name,
			StorageNamespace: repo.StorageNamespace,
		}
		writeResponse(w, r, http.StatusCreated, response)
		return
	}

	err := c.ensureStorageNamespace(ctx, body.StorageNamespace)
	if err != nil {
		reason := "unknown"
		var retErr error
		var urlErr *url.Error
		switch {
		case errors.As(err, &urlErr) && urlErr.Op == "parse":
			retErr = err
			reason = "bad_url"
		case errors.Is(err, block.ErrInvalidNamespace):
			retErr = fmt.Errorf("%w, must match: %s", err, c.BlockAdapter.BlockstoreType())
			reason = "invalid_namespace"
		case errors.Is(err, errStorageNamespaceInUse):
			retErr = err
			reason = "already_in_use"
		default:
			retErr = ErrFailedToAccessStorage
		}
		c.Logger.
			WithError(err).
			WithField("storage_namespace", body.StorageNamespace).
			WithField("reason", reason).
			Warn("Could not access storage namespace")
		writeError(w, r, http.StatusBadRequest, fmt.Errorf("failed to create repository: %w", retErr))
		return
	}

	newRepo, err := c.Catalog.CreateRepository(ctx, body.Name, body.StorageNamespace, defaultBranch)
	if err != nil {
		c.handleAPIError(ctx, w, r, fmt.Errorf("error creating repository: %w", err))
		return
	}

	response := Repository{
		CreationDate:     newRepo.CreationDate.Unix(),
		DefaultBranch:    newRepo.DefaultBranch,
		Id:               newRepo.Name,
		StorageNamespace: newRepo.StorageNamespace,
	}
	writeResponse(w, r, http.StatusCreated, response)
}

var errStorageNamespaceInUse = errors.New("lakeFS repositories can't share storage namespace")

func (c *Controller) ensureStorageNamespace(ctx context.Context, storageNamespace string) error {
	const (
		dummyKey  = "dummy"
		dummyData = "this is dummy data - created by lakeFS in order to check accessibility"
	)

	obj := block.ObjectPointer{
		StorageNamespace: storageNamespace,
		IdentifierType:   block.IdentifierTypeRelative,
		Identifier:       dummyKey,
	}
	objLen := int64(len(dummyData))
	if _, err := c.BlockAdapter.Get(ctx, obj, objLen); err == nil {
		return fmt.Errorf("found lakeFS objects in the storage namespace(%s): %w",
			storageNamespace, errStorageNamespaceInUse)
	} else if !errors.Is(err, block.ErrDataNotFound) {
		return err
	}

	if err := c.BlockAdapter.Put(ctx, obj, objLen, strings.NewReader(dummyData), block.PutOpts{}); err != nil {
		return err
	}

	_, err := c.BlockAdapter.Get(ctx, obj, objLen)
	return err
}

func (c *Controller) DeleteRepository(w http.ResponseWriter, r *http.Request, repository string) {
	if !c.authorize(w, r, permissions.Node{
		Permission: permissions.Permission{
			Action:   permissions.DeleteRepositoryAction,
			Resource: permissions.RepoArn(repository),
		},
	}) {
		return
	}
	ctx := r.Context()
	c.LogAction(ctx, "delete_repo", r, repository, "", "")
	err := c.Catalog.DeleteRepository(ctx, repository)
	if c.handleAPIError(ctx, w, r, err) {
		return
	}
	writeResponse(w, r, http.StatusNoContent, nil)
}

func (c *Controller) GetRepository(w http.ResponseWriter, r *http.Request, repository string) {
	if !c.authorize(w, r, permissions.Node{
		Permission: permissions.Permission{
			Action:   permissions.ReadRepositoryAction,
			Resource: permissions.RepoArn(repository),
		},
	}) {
		return
	}
	ctx := r.Context()
	c.LogAction(ctx, "get_repo", r, repository, "", "")
	repo, err := c.Catalog.GetRepository(ctx, repository)
	switch {
	case err == nil:
		response := Repository{
			CreationDate:     repo.CreationDate.Unix(),
			DefaultBranch:    repo.DefaultBranch,
			Id:               repo.Name,
			StorageNamespace: repo.StorageNamespace,
		}
		writeResponse(w, r, http.StatusOK, response)

	case errors.Is(err, graveler.ErrNotFound):
		writeError(w, r, http.StatusNotFound, "repository not found")

	case errors.Is(err, graveler.ErrRepositoryInDeletion):
		writeError(w, r, http.StatusGone, err)

	default:
		writeError(w, r, http.StatusInternalServerError, err)
	}
}

func (c *Controller) ListRepositoryRuns(w http.ResponseWriter, r *http.Request, repository string, params ListRepositoryRunsParams) {
	if !c.authorize(w, r, permissions.Node{
		Permission: permissions.Permission{
			Action:   permissions.ReadActionsAction,
			Resource: permissions.RepoArn(repository),
		},
	}) {
		return
	}
	ctx := r.Context()
	c.LogAction(ctx, "actions_repository_runs", r, repository, "", "")

	_, err := c.Catalog.GetRepository(ctx, repository)
	if c.handleAPIError(ctx, w, r, err) {
		return
	}

	branch := StringValue(params.Branch)
	commitID := StringValue(params.Commit)
	runsIter, err := c.Actions.ListRunResults(ctx, repository, branch, commitID, paginationAfter(params.After))
	if c.handleAPIError(ctx, w, r, err) {
		return
	}
	defer runsIter.Close()

	response := ActionRunList{
		Pagination: Pagination{
			MaxPerPage: DefaultMaxPerPage,
		},
		Results: make([]ActionRun, 0),
	}
	amount := paginationAmount(params.Amount)
	for len(response.Results) < amount && runsIter.Next() {
		val := runsIter.Value()
		response.Results = append(response.Results, runResultToActionRun(val))
	}
	response.Pagination.Results = len(response.Results)
	if runsIter.Next() {
		response.Pagination.HasMore = true
		if len(response.Results) > 0 {
			lastRun := response.Results[len(response.Results)-1]
			response.Pagination.NextOffset = lastRun.RunId
		}
	}
	if err := runsIter.Err(); err != nil {
		writeResponse(w, r, http.StatusInternalServerError, err)
		return
	}
	writeResponse(w, r, http.StatusOK, response)
}

func runResultToActionRun(val *actions.RunResult) ActionRun {
	runResult := ActionRun{
		Branch:    val.BranchID,
		CommitId:  val.CommitID,
		RunId:     val.RunID,
		StartTime: val.StartTime,
		EndTime:   &val.EndTime,
		EventType: val.EventType,
	}
	if val.Passed {
		runResult.Status = actionStatusCompleted
	} else {
		runResult.Status = actionStatusFailed
	}
	return runResult
}

func (c *Controller) GetRun(w http.ResponseWriter, r *http.Request, repository, runID string) {
	if !c.authorize(w, r, permissions.Node{
		Permission: permissions.Permission{
			Action:   permissions.ReadActionsAction,
			Resource: permissions.RepoArn(repository),
		},
	}) {
		return
	}
	ctx := r.Context()
	c.LogAction(ctx, "actions_get_run", r, repository, "", "")
	_, err := c.Catalog.GetRepository(ctx, repository)
	if c.handleAPIError(ctx, w, r, err) {
		return
	}

	runResult, err := c.Actions.GetRunResult(ctx, repository, runID)
	if c.handleAPIError(ctx, w, r, err) {
		return
	}

	var status string
	if runResult.Passed {
		status = actionStatusCompleted
	} else {
		status = actionStatusFailed
	}
	response := ActionRun{
		RunId:     runResult.RunID,
		EventType: runResult.EventType,
		StartTime: runResult.StartTime,
		EndTime:   &runResult.EndTime,
		Status:    status,
		Branch:    runResult.BranchID,
		CommitId:  runResult.CommitID,
	}
	writeResponse(w, r, http.StatusOK, response)
}

func (c *Controller) ListRunHooks(w http.ResponseWriter, r *http.Request, repository, runID string, params ListRunHooksParams) {
	if !c.authorize(w, r, permissions.Node{
		Permission: permissions.Permission{
			Action:   permissions.ReadActionsAction,
			Resource: permissions.RepoArn(repository),
		},
	}) {
		return
	}
	ctx := r.Context()
	c.LogAction(ctx, "actions_list_run_hooks", r, repository, "", "")

	repo, err := c.Catalog.GetRepository(ctx, repository)
	if c.handleAPIError(ctx, w, r, err) {
		return
	}

	tasksIter, err := c.Actions.ListRunTaskResults(ctx, repo.Name, runID, paginationAfter(params.After))
	if c.handleAPIError(ctx, w, r, err) {
		return
	}
	defer tasksIter.Close()

	response := HookRunList{
		Results: make([]HookRun, 0),
		Pagination: Pagination{
			MaxPerPage: DefaultMaxPerPage,
		},
	}
	amount := paginationAmount(params.Amount)
	for len(response.Results) < amount && tasksIter.Next() {
		val := tasksIter.Value()
		hookRun := HookRun{
			HookRunId: val.HookRunID,
			Action:    val.ActionName,
			HookId:    val.HookID,
			StartTime: val.StartTime,
			EndTime:   &val.EndTime,
		}
		switch {
		case val.Passed:
			hookRun.Status = actionStatusCompleted
		case val.StartTime.IsZero(): // assumes that database values are only stored after run is finished
			hookRun.Status = actionStatusSkipped
			hookRun.EndTime = nil
		default:
			hookRun.Status = actionStatusFailed
		}
		response.Results = append(response.Results, hookRun)
	}
	if tasksIter.Next() {
		response.Pagination.HasMore = true
		if len(response.Results) > 0 {
			lastHookRun := response.Results[len(response.Results)-1]
			response.Pagination.NextOffset = lastHookRun.HookRunId
		}
	}
	if err := tasksIter.Err(); err != nil {
		writeError(w, r, http.StatusInternalServerError, err)
		return
	}
	response.Pagination.Results = len(response.Results)
	writeResponse(w, r, http.StatusOK, response)
}

func (c *Controller) GetRunHookOutput(w http.ResponseWriter, r *http.Request, repository, runID, hookRunID string) {
	if !c.authorize(w, r, permissions.Node{
		Permission: permissions.Permission{
			Action:   permissions.ReadActionsAction,
			Resource: permissions.RepoArn(repository),
		},
	}) {
		return
	}
	ctx := r.Context()
	c.LogAction(ctx, "actions_run_hook_output", r, repository, "", "")

	repo, err := c.Catalog.GetRepository(ctx, repository)
	if c.handleAPIError(ctx, w, r, err) {
		return
	}

	taskResult, err := c.Actions.GetTaskResult(ctx, repo.Name, runID, hookRunID)
	if c.handleAPIError(ctx, w, r, err) {
		return
	}

	if taskResult.StartTime.IsZero() { // skipped task
		writeResponse(w, r, http.StatusOK, nil)
		return
	}

	logPath := taskResult.LogPath()
	reader, err := c.BlockAdapter.Get(ctx, block.ObjectPointer{
		StorageNamespace: repo.StorageNamespace,
		IdentifierType:   block.IdentifierTypeRelative,
		Identifier:       logPath,
	}, -1)
	if c.handleAPIError(ctx, w, r, err) {
		return
	}
	defer func() {
		_ = reader.Close()
	}()

	cd := mime.FormatMediaType("attachment", map[string]string{"filename": filepath.Base(logPath)})
	w.Header().Set("Content-Disposition", cd)
	w.Header().Set("Content-Type", "application/octet-stream")
	_, err = io.Copy(w, reader)
	if err != nil {
		c.Logger.WithError(err).WithField("log_path", logPath).Warn("Write run hook output")
	}
}

func (c *Controller) ListBranches(w http.ResponseWriter, r *http.Request, repository string, params ListBranchesParams) {
	if !c.authorize(w, r, permissions.Node{
		Permission: permissions.Permission{
			Action:   permissions.ListBranchesAction,
			Resource: permissions.RepoArn(repository),
		},
	}) {
		return
	}
	ctx := r.Context()
	c.LogAction(ctx, "list_branches", r, repository, "", "")

	res, hasMore, err := c.Catalog.ListBranches(ctx, repository, paginationPrefix(params.Prefix), paginationAmount(params.Amount), paginationAfter(params.After))
	if c.handleAPIError(ctx, w, r, err) {
		return
	}

	refs := make([]Ref, 0, len(res))
	for _, branch := range res {
		refs = append(refs, Ref{
			CommitId: branch.Reference,
			Id:       branch.Name,
		})
	}
	response := RefList{
		Results:    refs,
		Pagination: paginationFor(hasMore, refs, "Id"),
	}
	writeResponse(w, r, http.StatusOK, response)
}

func (c *Controller) CreateBranch(w http.ResponseWriter, r *http.Request, body CreateBranchJSONRequestBody, repository string) {
	if !c.authorize(w, r, permissions.Node{
		Permission: permissions.Permission{
			Action:   permissions.CreateBranchAction,
			Resource: permissions.BranchArn(repository, body.Name),
		},
	}) {
		return
	}
	ctx := r.Context()
	c.LogAction(ctx, "create_branch", r, repository, body.Name, "")
	commitLog, err := c.Catalog.CreateBranch(ctx, repository, body.Name, body.Source)
	if c.handleAPIError(ctx, w, r, err) {
		return
	}
	w.WriteHeader(http.StatusCreated)
	_, _ = io.WriteString(w, commitLog.Reference)
}

func (c *Controller) DeleteBranch(w http.ResponseWriter, r *http.Request, repository, branch string) {
	if !c.authorize(w, r, permissions.Node{
		Permission: permissions.Permission{
			Action:   permissions.DeleteBranchAction,
			Resource: permissions.BranchArn(repository, branch),
		},
	}) {
		return
	}
	ctx := r.Context()
	c.LogAction(ctx, "delete_branch", r, repository, branch, "")
	err := c.Catalog.DeleteBranch(ctx, repository, branch)
	if c.handleAPIError(ctx, w, r, err) {
		return
	}
	writeResponse(w, r, http.StatusNoContent, nil)
}

func (c *Controller) GetBranch(w http.ResponseWriter, r *http.Request, repository, branch string) {
	if !c.authorize(w, r, permissions.Node{
		Permission: permissions.Permission{
			Action:   permissions.ReadBranchAction,
			Resource: permissions.BranchArn(repository, branch),
		},
	}) {
		return
	}
	ctx := r.Context()
	c.LogAction(ctx, "get_branch", r, repository, branch, "")
	reference, err := c.Catalog.GetBranchReference(ctx, repository, branch)
	if c.handleAPIError(ctx, w, r, err) {
		return
	}
	response := Ref{
		CommitId: reference,
		Id:       branch,
	}
	writeResponse(w, r, http.StatusOK, response)
}

func (c *Controller) handleAPIErrorCallback(ctx context.Context, w http.ResponseWriter, r *http.Request, err error, cb func(w http.ResponseWriter, r *http.Request, code int, v interface{})) bool {
	// verify if request canceled even if there is no error, early exit point
	if httputil.IsRequestCanceled(r) {
		cb(w, r, httpStatusClientClosedRequest, httpStatusClientClosedRequestText)
		return true
	}
	if err == nil {
		return false
	}

	log := c.Logger.WithContext(ctx).WithError(err)

	switch {
	case errors.Is(err, graveler.ErrNotFound),
		errors.Is(err, actions.ErrNotFound),
		errors.Is(err, auth.ErrNotFound),
		errors.Is(err, kv.ErrNotFound):
		log.Debug("Not found")
		cb(w, r, http.StatusNotFound, err)

	case errors.Is(err, store.ErrForbidden),
		errors.Is(err, local.ErrForbidden),
		errors.Is(err, graveler.ErrProtectedBranch):
		cb(w, r, http.StatusForbidden, err)

	case errors.Is(err, graveler.ErrDirtyBranch),
		errors.Is(err, graveler.ErrCommitMetaRangeDirtyBranch),
		errors.Is(err, graveler.ErrInvalidValue),
		errors.Is(err, catalog.ErrPathRequiredValue),
		errors.Is(err, graveler.ErrNoChanges),
		errors.Is(err, permissions.ErrInvalidServiceName),
		errors.Is(err, permissions.ErrInvalidAction),
		errors.Is(err, model.ErrValidationError),
		errors.Is(err, graveler.ErrInvalidRef),
		errors.Is(err, actions.ErrParamConflict),
		errors.Is(err, graveler.ErrDereferenceCommitWithStaging),
		errors.Is(err, graveler.ErrInvalidMergeStrategy):
		log.Debug("Bad request")
		cb(w, r, http.StatusBadRequest, err)

	case errors.Is(err, graveler.ErrNotUnique),
		errors.Is(err, graveler.ErrConflictFound),
		errors.Is(err, graveler.ErrRevertMergeNoParent):
		log.Debug("Conflict")
		cb(w, r, http.StatusConflict, err)

	case errors.Is(err, graveler.ErrLockNotAcquired):
		log.Debug("Lock not acquired")
		cb(w, r, http.StatusInternalServerError, "branch is currently locked, try again later")

	case errors.Is(err, block.ErrDataNotFound):
		log.Debug("No data")
		cb(w, r, http.StatusGone, "No data")

	case errors.Is(err, auth.ErrAlreadyExists):
		log.Debug("Already exists")
		cb(w, r, http.StatusConflict, "Already exists")

	case errors.Is(err, graveler.ErrTooManyTries):
		log.Debug("Retried too many times")
		cb(w, r, http.StatusLocked, "Too many attempts, try again later")

	case errors.Is(err, graveler.ErrAddressTokenNotFound),
		errors.Is(err, graveler.ErrAddressTokenExpired):
		log.Debug("Expired or invalid address token")
		cb(w, r, http.StatusBadRequest, "bad address token (expired or invalid)")

	case err != nil:
		c.Logger.WithContext(ctx).WithError(err).Error("API call returned status internal server error")
		cb(w, r, http.StatusInternalServerError, err)

	default:
		return false
	}

	return true
}

func (c *Controller) handleAPIError(ctx context.Context, w http.ResponseWriter, r *http.Request, err error) bool {
	return c.handleAPIErrorCallback(ctx, w, r, err, writeError)
}

func (c *Controller) ResetBranch(w http.ResponseWriter, r *http.Request, body ResetBranchJSONRequestBody, repository, branch string) {
	if !c.authorize(w, r, permissions.Node{
		Permission: permissions.Permission{
			Action:   permissions.RevertBranchAction,
			Resource: permissions.BranchArn(repository, branch),
		},
	}) {
		return
	}
	ctx := r.Context()
	c.LogAction(ctx, "reset_branch", r, repository, branch, "")

	var err error
	switch body.Type {
	case entryTypeCommonPrefix:
		err = c.Catalog.ResetEntries(ctx, repository, branch, StringValue(body.Path))
	case "reset":
		err = c.Catalog.ResetBranch(ctx, repository, branch)
	case entryTypeObject:
		err = c.Catalog.ResetEntry(ctx, repository, branch, StringValue(body.Path))
	default:
		writeError(w, r, http.StatusNotFound, "reset type not found")
	}
	if c.handleAPIError(ctx, w, r, err) {
		return
	}
	writeResponse(w, r, http.StatusNoContent, nil)
}

func (c *Controller) IngestRange(w http.ResponseWriter, r *http.Request, body IngestRangeJSONRequestBody, repository string) {
	if !c.authorize(w, r, permissions.Node{
		Type: permissions.NodeTypeAnd,
		Nodes: []permissions.Node{
			{
				Permission: permissions.Permission{
					Action:   permissions.ImportFromStorage,
					Resource: permissions.StorageNamespace(body.FromSourceURI),
				},
			},
			{
				Permission: permissions.Permission{
					Action:   permissions.WriteObjectAction,
					Resource: permissions.ObjectArn(repository, body.Prepend),
				},
			},
		},
	}) {
		return
	}

	ctx := r.Context()
	c.LogAction(ctx, "ingest_range", r, repository, "", "")

	contToken := StringValue(body.ContinuationToken)
	info, mark, err := c.Catalog.WriteRange(r.Context(), repository, body.FromSourceURI, body.Prepend, body.After, contToken)
	if c.handleAPIError(ctx, w, r, err) {
		return
	}

	writeResponse(w, r, http.StatusCreated, IngestRangeCreationResponse{
		Range: &RangeMetadata{
			Id:            string(info.ID),
			MinKey:        string(info.MinKey),
			MaxKey:        string(info.MaxKey),
			Count:         info.Count,
			EstimatedSize: int(info.EstimatedRangeSizeBytes),
		},
		Pagination: &ImportPagination{
			HasMore:           mark.HasMore,
			ContinuationToken: &mark.ContinuationToken,
			LastKey:           mark.LastKey,
		},
	})
}

func (c *Controller) CreateMetaRange(w http.ResponseWriter, r *http.Request, body CreateMetaRangeJSONRequestBody, repository string) {
	if !c.authorize(w, r, permissions.Node{
		Permission: permissions.Permission{
			Action:   permissions.CreateMetaRangeAction,
			Resource: permissions.RepoArn(repository),
		},
	}) {
		return
	}

	ctx := r.Context()
	c.LogAction(ctx, "create_metarange", r, repository, "", "")

	ranges := make([]*graveler.RangeInfo, 0, len(body.Ranges))
	for _, r := range body.Ranges {
		ranges = append(ranges, &graveler.RangeInfo{
			ID:                      graveler.RangeID(r.Id),
			MinKey:                  graveler.Key(r.MinKey),
			MaxKey:                  graveler.Key(r.MaxKey),
			Count:                   r.Count,
			EstimatedRangeSizeBytes: uint64(r.EstimatedSize),
		})
	}
	info, err := c.Catalog.WriteMetaRange(r.Context(), repository, ranges)
	if c.handleAPIError(ctx, w, r, err) {
		return
	}
	writeResponse(w, r, http.StatusCreated, MetaRangeCreationResponse{
		Id: StringPtr(string(info.ID)),
	})
}

func (c *Controller) Commit(w http.ResponseWriter, r *http.Request, body CommitJSONRequestBody, repository, branch string, params CommitParams) {
	if !c.authorize(w, r, permissions.Node{
		Permission: permissions.Permission{
			Action:   permissions.CreateCommitAction,
			Resource: permissions.BranchArn(repository, branch),
		},
	}) {
		return
	}
	ctx := r.Context()
	c.LogAction(ctx, "create_commit", r, repository, branch, "")
	user, err := auth.GetUser(ctx)
	if err != nil {
		writeError(w, r, http.StatusUnauthorized, "missing user")
		return
	}
	var metadata map[string]string
	if body.Metadata != nil {
		metadata = body.Metadata.AdditionalProperties
	}
	committer := user.Username
	newCommit, err := c.Catalog.Commit(ctx, repository, branch, body.Message, committer, metadata, body.Date, params.SourceMetarange)
	var hookAbortErr *graveler.HookAbortError
	if errors.As(err, &hookAbortErr) {
		c.Logger.
			WithError(err).
			WithField("run_id", hookAbortErr.RunID).
			Warn("aborted by hooks")
		writeError(w, r, http.StatusPreconditionFailed, err)
		return
	}
	if c.handleAPIError(ctx, w, r, err) {
		return
	}
	newMetadata := Commit_Metadata{
		AdditionalProperties: map[string]string(newCommit.Metadata),
	}
	response := Commit{
		Committer:    newCommit.Committer,
		CreationDate: newCommit.CreationDate.Unix(),
		Id:           newCommit.Reference,
		Message:      newCommit.Message,
		MetaRangeId:  newCommit.MetaRangeID,
		Metadata:     &newMetadata,
		Parents:      newCommit.Parents,
	}
	writeResponse(w, r, http.StatusCreated, response)
}

func (c *Controller) DiffBranch(w http.ResponseWriter, r *http.Request, repository, branch string, params DiffBranchParams) {
	if !c.authorize(w, r, permissions.Node{
		Permission: permissions.Permission{
			Action:   permissions.ListObjectsAction,
			Resource: permissions.RepoArn(repository),
		},
	}) {
		return
	}
	ctx := r.Context()
	c.LogAction(ctx, "diff_workspace", r, repository, branch, "")

	diff, hasMore, err := c.Catalog.DiffUncommitted(
		ctx,
		repository,
		branch,
		paginationPrefix(params.Prefix),
		paginationDelimiter(params.Delimiter),
		paginationAmount(params.Amount),
		paginationAfter(params.After),
	)
	if c.handleAPIError(ctx, w, r, err) {
		return
	}

	results := make([]Diff, 0, len(diff))
	for _, d := range diff {
		pathType := entryTypeObject
		if d.CommonLevel {
			pathType = entryTypeCommonPrefix
		}
		diff := Diff{
			Path:     d.Path,
			Type:     transformDifferenceTypeToString(d.Type),
			PathType: pathType,
		}
		if !d.CommonLevel {
			diff.SizeBytes = &d.Size
		}
		results = append(results, diff)
	}
	response := DiffList{
		Pagination: paginationFor(hasMore, results, "Path"),
		Results:    results,
	}
	writeResponse(w, r, http.StatusOK, response)
}

func (c *Controller) DeleteObject(w http.ResponseWriter, r *http.Request, repository, branch string, params DeleteObjectParams) {
	if !c.authorize(w, r, permissions.Node{
		Permission: permissions.Permission{
			Action:   permissions.DeleteObjectAction,
			Resource: permissions.ObjectArn(repository, params.Path),
		},
	}) {
		return
	}
	ctx := r.Context()
	c.LogAction(ctx, "delete_object", r, repository, branch, "")

	err := c.Catalog.DeleteEntry(ctx, repository, branch, params.Path)
	if c.handleAPIError(ctx, w, r, err) {
		return
	}
	writeResponse(w, r, http.StatusNoContent, nil)
}

func (c *Controller) UploadObject(w http.ResponseWriter, r *http.Request, repository, branch string, params UploadObjectParams) {
	if !c.authorize(w, r, permissions.Node{
		Permission: permissions.Permission{
			Action:   permissions.WriteObjectAction,
			Resource: permissions.ObjectArn(repository, params.Path),
		},
	}) {
		return
	}
	ctx := r.Context()
	c.LogAction(ctx, "put_object", r, repository, branch, "")

	repo, err := c.Catalog.GetRepository(ctx, repository)
	if c.handleAPIError(ctx, w, r, err) {
		return
	}

	// check if branch exists - it is still a possibility, but we don't want to upload large object when the branch was not there in the first place
	branchExists, err := c.Catalog.BranchExists(ctx, repository, branch)
	if c.handleAPIError(ctx, w, r, err) {
		return
	}
	if !branchExists {
		writeError(w, r, http.StatusNotFound, fmt.Sprintf("branch '%s' not found", branch))
		return
	}

	// before writing body, ensure preconditions - this means we essentially check for object existence twice:
	// once before uploading the body to save resources and time,
	//	and then graveler will check again when passed a SetOptions.
	allowOverwrite := true
	if params.IfNoneMatch != nil {
		if StringValue(params.IfNoneMatch) != "*" {
			writeError(w, r, http.StatusBadRequest, "Unsupported value for If-None-Match - Only \"*\" is supported")
			return
		}
		// check if exists
		_, err := c.Catalog.GetEntry(ctx, repo.Name, branch, params.Path, catalog.GetEntryParams{})
		if err == nil {
			writeError(w, r, http.StatusPreconditionFailed, "path already exists")
			return
		}
		if !errors.Is(err, graveler.ErrNotFound) {
			writeError(w, r, http.StatusInternalServerError, err)
			return
		}
		allowOverwrite = false
	}

	// read request body parse multipart for "content" and upload the data
	mt, p, err := mime.ParseMediaType(r.Header.Get("Content-Type"))
	if err != nil {
		writeError(w, r, http.StatusInternalServerError, err)
		return
	}
	if mt != "multipart/form-data" {
		writeError(w, r, http.StatusInternalServerError, http.ErrNotMultipart)
		return
	}
	boundary, ok := p["boundary"]
	if !ok {
		writeError(w, r, http.StatusInternalServerError, http.ErrMissingBoundary)
		return
	}

	reader := multipart.NewReader(r.Body, boundary)
	var (
		contentUploaded bool
		contentType     string
		blob            *upload.Blob
	)
	for !contentUploaded {
		part, err := reader.NextPart()
		if err == io.EOF {
			break
		}
		if err != nil {
			writeError(w, r, http.StatusInternalServerError, err)
			return
		}
		contentType = part.Header.Get("Content-Type")
		partName := part.FormName()
		if partName == "content" {
			// upload the first "content" and exit the loop
			address := c.PathProvider.NewPath()
			blob, err = upload.WriteBlob(ctx, c.BlockAdapter, repo.StorageNamespace, address, part, -1, block.PutOpts{StorageClass: params.StorageClass})
			if err != nil {
				_ = part.Close()
				writeError(w, r, http.StatusInternalServerError, err)
				return
			}
			contentUploaded = true
		}
		_ = part.Close()
	}
	if !contentUploaded {
		err := fmt.Errorf("multipart upload missing key 'content': %w", http.ErrMissingFile)
		writeError(w, r, http.StatusInternalServerError, err)
		return
	}

	// write metadata
	writeTime := time.Now()
	entryBuilder := catalog.NewDBEntryBuilder().
		Path(params.Path).
		PhysicalAddress(blob.PhysicalAddress).
		CreationDate(writeTime).
		Size(blob.Size).
		Checksum(blob.Checksum).
		ContentType(contentType)
	if blob.RelativePath {
		entryBuilder.AddressType(catalog.AddressTypeRelative)
	} else {
		entryBuilder.AddressType(catalog.AddressTypeFull)
	}
	entry := entryBuilder.Build()

	err = c.Catalog.CreateEntry(ctx, repo.Name, branch, entry, graveler.WithIfAbsent(!allowOverwrite))
	if errors.Is(err, graveler.ErrPreconditionFailed) {
		writeError(w, r, http.StatusPreconditionFailed, "path already exists")
		return
	}
	if c.handleAPIError(ctx, w, r, err) {
		return
	}

	identifierType := block.IdentifierTypeFull
	if blob.RelativePath {
		identifierType = block.IdentifierTypeRelative
	}

	qk, err := block.ResolveNamespace(repo.StorageNamespace, blob.PhysicalAddress, identifierType)
	if err != nil {
		writeError(w, r, http.StatusInternalServerError, err)
		return
	}

	response := ObjectStats{
		Checksum:        blob.Checksum,
		Mtime:           writeTime.Unix(),
		Path:            params.Path,
		PathType:        entryTypeObject,
		PhysicalAddress: qk.Format(),
		SizeBytes:       Int64Ptr(blob.Size),
		ContentType:     &contentType,
	}
	writeResponse(w, r, http.StatusCreated, response)
}

func (c *Controller) StageObject(w http.ResponseWriter, r *http.Request, body StageObjectJSONRequestBody, repository, branch string, params StageObjectParams) {
	if !c.authorize(w, r, permissions.Node{
		Permission: permissions.Permission{
			Action:   permissions.WriteObjectAction,
			Resource: permissions.ObjectArn(repository, params.Path),
		},
	}) {
		return
	}
	ctx := r.Context()
	c.LogAction(ctx, "stage_object", r, repository, branch, "")

	repo, err := c.Catalog.GetRepository(ctx, repository)
	if c.handleAPIError(ctx, w, r, err) {
		return
	}
	// write metadata
	qk, err := block.ResolveNamespace(repo.StorageNamespace, body.PhysicalAddress, block.IdentifierTypeFull)
	if err != nil {
		writeError(w, r, http.StatusInternalServerError, err)
		return
	}

	// see what storage type this is and whether it fits our configuration
	uriRegex := c.BlockAdapter.GetStorageNamespaceInfo().ValidityRegex
	if match, err := regexp.MatchString(uriRegex, body.PhysicalAddress); err != nil || !match {
		writeError(w, r, http.StatusBadRequest, fmt.Sprintf("physical address is not valid for block adapter: %s",
			c.BlockAdapter.BlockstoreType(),
		))
		return
	}

	// take mtime from request, if any
	writeTime := time.Now()
	if body.Mtime != nil {
		writeTime = time.Unix(*body.Mtime, 0)
	}

	physicalAddress, addressType := normalizePhysicalAddress(repo.StorageNamespace, body.PhysicalAddress)

	entryBuilder := catalog.NewDBEntryBuilder().
		CommonLevel(false).
		Path(params.Path).
		PhysicalAddress(physicalAddress).
		AddressType(addressType).
		CreationDate(writeTime).
		Size(body.SizeBytes).
		Checksum(body.Checksum).
		ContentType(StringValue(body.ContentType))
	if body.Metadata != nil {
		entryBuilder.Metadata(body.Metadata.AdditionalProperties)
	}
	entry := entryBuilder.Build()

	err = c.Catalog.CreateEntry(ctx, repo.Name, branch, entry)
	if c.handleAPIError(ctx, w, r, err) {
		return
	}
	response := ObjectStats{
		Checksum:        entry.Checksum,
		Mtime:           entry.CreationDate.Unix(),
		Path:            entry.Path,
		PathType:        entryTypeObject,
		PhysicalAddress: qk.Format(),
		SizeBytes:       Int64Ptr(entry.Size),
		ContentType:     &entry.ContentType,
	}
	writeResponse(w, r, http.StatusCreated, response)
}

func (c *Controller) CopyObject(w http.ResponseWriter, r *http.Request, body CopyObjectJSONRequestBody, repository, branch string, params CopyObjectParams) {
	srcPath := body.SrcPath
	destPath := params.DestPath
	if !c.authorize(w, r, permissions.Node{
		Type: permissions.NodeTypeAnd,
		Nodes: []permissions.Node{
			{
				Permission: permissions.Permission{
					Action:   permissions.ReadActionsAction,
					Resource: permissions.ObjectArn(repository, srcPath),
				},
			},
			{
				Permission: permissions.Permission{
					Action:   permissions.WriteObjectAction,
					Resource: permissions.ObjectArn(repository, destPath),
				},
			},
		},
	}) {
		return
	}

	ctx := r.Context()
	c.LogAction(ctx, "copy_object", r, repository, branch, destPath)

	repo, err := c.Catalog.GetRepository(ctx, repository)
	if c.handleAPIError(ctx, w, r, err) {
		return
	}

	// verify destination is a branch (and exists)
	branchExists, err := c.Catalog.BranchExists(ctx, repository, branch)
	if c.handleAPIError(ctx, w, r, err) {
		return
	}
	if !branchExists {
		writeError(w, r, http.StatusNotFound, fmt.Sprintf("branch '%s' not found", branch))
		return
	}

	// use destination branch as source if not specified
	srcRef := swag.StringValue(body.SrcRef)
	if srcRef == "" {
		srcRef = branch
	}

	// copy entry
	entry, fullCopy, err := c.Catalog.CopyEntry(ctx, repository, srcRef, srcPath, repository, branch, destPath)
	if c.handleAPIError(ctx, w, r, err) {
		return
	}

	qk, err := block.ResolveNamespace(repo.StorageNamespace, entry.PhysicalAddress, block.IdentifierTypeRelative)
	if err != nil {
		writeError(w, r, http.StatusInternalServerError, err)
		return
	}

	copyType := httpHeaderCopyTypeShallow
	if fullCopy {
		copyType = httpHeaderCopyTypeFull
	}
	w.Header().Set(httpHeaderCopyType, copyType)
	response := ObjectStats{
		Checksum:        entry.Checksum,
		Mtime:           entry.CreationDate.Unix(),
		Path:            entry.Path,
		PathType:        entryTypeObject,
		PhysicalAddress: qk.Format(),
		SizeBytes:       Int64Ptr(entry.Size),
		ContentType:     StringPtr(entry.ContentType),
	}
	writeResponse(w, r, http.StatusCreated, response)
}

func (c *Controller) RevertBranch(w http.ResponseWriter, r *http.Request, body RevertBranchJSONRequestBody, repository, branch string) {
	if !c.authorize(w, r, permissions.Node{
		Permission: permissions.Permission{
			Action:   permissions.RevertBranchAction,
			Resource: permissions.BranchArn(repository, branch),
		},
	}) {
		return
	}
	ctx := r.Context()
	c.LogAction(ctx, "revert_branch", r, repository, branch, "")
	user, err := auth.GetUser(ctx)
	if err != nil {
		writeError(w, r, http.StatusUnauthorized, "user not found")
		return
	}
	committer := user.Username
	err = c.Catalog.Revert(ctx, repository, branch, catalog.RevertParams{
		Reference:    body.Ref,
		Committer:    committer,
		ParentNumber: body.ParentNumber,
	})
	if c.handleAPIError(ctx, w, r, err) {
		return
	}
	writeResponse(w, r, http.StatusNoContent, nil)
}

func (c *Controller) GetCommit(w http.ResponseWriter, r *http.Request, repository, commitID string) {
	if !c.authorize(w, r, permissions.Node{
		Permission: permissions.Permission{
			Action:   permissions.ReadCommitAction,
			Resource: permissions.RepoArn(repository),
		},
	}) {
		return
	}
	ctx := r.Context()
	c.LogAction(ctx, "get_commit", r, repository, commitID, "")
	commit, err := c.Catalog.GetCommit(ctx, repository, commitID)
	if errors.Is(err, graveler.ErrRepositoryNotFound) {
		writeError(w, r, http.StatusNotFound, "repository not found")
		return
	}
	if errors.Is(err, graveler.ErrNotFound) {
		writeError(w, r, http.StatusNotFound, "commit not found")
		return
	}
	if err != nil {
		writeError(w, r, http.StatusInternalServerError, err)
		return
	}
	metadata := Commit_Metadata{
		AdditionalProperties: map[string]string(commit.Metadata),
	}
	response := Commit{
		Id:           commit.Reference,
		Committer:    commit.Committer,
		CreationDate: commit.CreationDate.Unix(),
		Message:      commit.Message,
		MetaRangeId:  commit.MetaRangeID,
		Metadata:     &metadata,
		Parents:      commit.Parents,
	}
	writeResponse(w, r, http.StatusOK, response)
}

func (c *Controller) GetGarbageCollectionRules(w http.ResponseWriter, r *http.Request, repository string) {
	if !c.authorize(w, r, permissions.Node{
		Permission: permissions.Permission{
			Action:   permissions.GetGarbageCollectionRulesAction,
			Resource: permissions.RepoArn(repository),
		},
	}) {
		return
	}
	ctx := r.Context()
	rules, err := c.Catalog.GetGarbageCollectionRules(ctx, repository)
	if c.handleAPIError(ctx, w, r, err) {
		return
	}
	resp := GarbageCollectionRules{}
	resp.DefaultRetentionDays = int(rules.DefaultRetentionDays)
	for branchID, retentionDays := range rules.BranchRetentionDays {
		resp.Branches = append(resp.Branches, GarbageCollectionRule{BranchId: branchID, RetentionDays: int(retentionDays)})
	}
	writeResponse(w, r, http.StatusOK, resp)
}

func (c *Controller) SetGarbageCollectionRules(w http.ResponseWriter, r *http.Request, body SetGarbageCollectionRulesJSONRequestBody, repository string) {
	if !c.authorize(w, r, permissions.Node{
		Permission: permissions.Permission{
			Action:   permissions.SetGarbageCollectionRulesAction,
			Resource: permissions.RepoArn(repository),
		},
	}) {
		return
	}
	ctx := r.Context()
	rules := &graveler.GarbageCollectionRules{
		DefaultRetentionDays: int32(body.DefaultRetentionDays),
		BranchRetentionDays:  make(map[string]int32),
	}
	for _, rule := range body.Branches {
		rules.BranchRetentionDays[rule.BranchId] = int32(rule.RetentionDays)
	}
	err := c.Catalog.SetGarbageCollectionRules(ctx, repository, rules)
	if c.handleAPIError(ctx, w, r, err) {
		return
	}
	writeResponse(w, r, http.StatusNoContent, nil)
}

func (c *Controller) DeleteGarbageCollectionRules(w http.ResponseWriter, r *http.Request, repository string) {
	if !c.authorize(w, r, permissions.Node{
		Permission: permissions.Permission{
			Action:   permissions.SetGarbageCollectionRulesAction,
			Resource: permissions.RepoArn(repository),
		},
	}) {
		return
	}
	ctx := r.Context()
	err := c.Catalog.SetGarbageCollectionRules(ctx, repository, nil)
	if c.handleAPIError(ctx, w, r, err) {
		return
	}
	writeResponse(w, r, http.StatusNoContent, nil)
}

func (c *Controller) PrepareGarbageCollectionCommits(w http.ResponseWriter, r *http.Request, body PrepareGarbageCollectionCommitsJSONRequestBody, repository string) {
	if !c.authorize(w, r, permissions.Node{
		Permission: permissions.Permission{
			Action:   permissions.PrepareGarbageCollectionCommitsAction,
			Resource: permissions.RepoArn(repository),
		},
	}) {
		return
	}
	ctx := r.Context()
	c.LogAction(ctx, "prepare_garbage_collection_commits", r, repository, "", "")
	gcRunMetadata, err := c.Catalog.PrepareExpiredCommits(ctx, repository, StringValue(body.PreviousRunId))
	if c.handleAPIError(ctx, w, r, err) {
		return
	}
	writeResponse(w, r, http.StatusCreated, GarbageCollectionPrepareResponse{
		GcCommitsLocation:   gcRunMetadata.CommitsCSVLocation,
		GcAddressesLocation: gcRunMetadata.AddressLocation,
		RunId:               gcRunMetadata.RunID,
	})
}

func (c *Controller) GetBranchProtectionRules(w http.ResponseWriter, r *http.Request, repository string) {
	if !c.authorize(w, r, permissions.Node{
		Permission: permissions.Permission{
			Action:   permissions.GetBranchProtectionRulesAction,
			Resource: permissions.RepoArn(repository),
		},
	}) {
		return
	}
	ctx := r.Context()
	rules, err := c.Catalog.GetBranchProtectionRules(ctx, repository)
	if c.handleAPIError(ctx, w, r, err) {
		return
	}
	resp := make([]*BranchProtectionRule, 0, len(rules.BranchPatternToBlockedActions))
	for pattern := range rules.BranchPatternToBlockedActions {
		resp = append(resp, &BranchProtectionRule{
			Pattern: pattern,
		})
	}
	writeResponse(w, r, http.StatusOK, resp)
}

func (c *Controller) DeleteBranchProtectionRule(w http.ResponseWriter, r *http.Request, body DeleteBranchProtectionRuleJSONRequestBody, repository string) {
	if !c.authorize(w, r, permissions.Node{
		Permission: permissions.Permission{
			Action:   permissions.SetBranchProtectionRulesAction,
			Resource: permissions.RepoArn(repository),
		},
	}) {
		return
	}
	ctx := r.Context()
	err := c.Catalog.DeleteBranchProtectionRule(ctx, repository, body.Pattern)
	if c.handleAPIError(ctx, w, r, err) {
		return
	}
	writeResponse(w, r, http.StatusNoContent, nil)
}

func (c *Controller) CreateBranchProtectionRule(w http.ResponseWriter, r *http.Request, body CreateBranchProtectionRuleJSONRequestBody, repository string) {
	if !c.authorize(w, r, permissions.Node{
		Permission: permissions.Permission{
			Action:   permissions.SetBranchProtectionRulesAction,
			Resource: permissions.RepoArn(repository),
		},
	}) {
		return
	}
	ctx := r.Context()
	// For now, all protected branches use the same default set of blocked actions. In the future this set will be user configurable.
	blockedActions := []graveler.BranchProtectionBlockedAction{graveler.BranchProtectionBlockedAction_STAGING_WRITE, graveler.BranchProtectionBlockedAction_COMMIT}
	err := c.Catalog.CreateBranchProtectionRule(ctx, repository, body.Pattern, blockedActions)
	if c.handleAPIError(ctx, w, r, err) {
		return
	}
	writeResponse(w, r, http.StatusNoContent, nil)
}

func (c *Controller) GetMetaRange(w http.ResponseWriter, r *http.Request, repository, metaRange string) {
	if !c.authorize(w, r, permissions.Node{
		Type: permissions.NodeTypeAnd,
		Nodes: []permissions.Node{
			{
				Permission: permissions.Permission{
					Action:   permissions.ListObjectsAction,
					Resource: permissions.RepoArn(repository),
				},
			},
			{
				Permission: permissions.Permission{
					Action:   permissions.ReadRepositoryAction,
					Resource: permissions.RepoArn(repository),
				},
			},
		},
	}) {
		return
	}
	ctx := r.Context()
	c.LogAction(ctx, "metadata_get_metarange", r, repository, "", "")

	metarange, err := c.Catalog.GetMetaRange(ctx, repository, metaRange)
	if c.handleAPIError(ctx, w, r, err) {
		return
	}

	response := StorageURI{
		Location: string(metarange),
	}
	w.Header().Set("Location", string(metarange))
	writeResponse(w, r, http.StatusOK, response)
}

func (c *Controller) GetRange(w http.ResponseWriter, r *http.Request, repository, pRange string) {
	if !c.authorize(w, r, permissions.Node{
		Type: permissions.NodeTypeAnd,
		Nodes: []permissions.Node{
			{
				Permission: permissions.Permission{
					Action:   permissions.ListObjectsAction,
					Resource: permissions.RepoArn(repository),
				},
			},
			{
				Permission: permissions.Permission{
					Action:   permissions.ReadRepositoryAction,
					Resource: permissions.RepoArn(repository),
				},
			},
		},
	}) {
		return
	}
	ctx := r.Context()
	c.LogAction(ctx, "metadata_get_range", r, repository, "", "")

	rng, err := c.Catalog.GetRange(ctx, repository, pRange)
	if c.handleAPIError(ctx, w, r, err) {
		return
	}
	response := StorageURI{
		Location: string(rng),
	}
	w.Header().Set("Location", string(rng))
	writeResponse(w, r, http.StatusOK, response)
}

func (c *Controller) DumpRefs(w http.ResponseWriter, r *http.Request, repository string) {
	if !c.authorize(w, r, permissions.Node{
		Type: permissions.NodeTypeAnd,
		Nodes: []permissions.Node{
			{
				Permission: permissions.Permission{
					Action:   permissions.ListTagsAction,
					Resource: permissions.RepoArn(repository),
				},
			},
			{
				Permission: permissions.Permission{
					Action:   permissions.ListBranchesAction,
					Resource: permissions.RepoArn(repository),
				},
			},
			{
				Permission: permissions.Permission{
					Action:   permissions.ListCommitsAction,
					Resource: permissions.RepoArn(repository),
				},
			},
		},
	}) {
		return
	}
	ctx := r.Context()
	c.LogAction(ctx, "dump_repository_refs", r, repository, "", "")

	repo, err := c.Catalog.GetRepository(ctx, repository)
	if c.handleAPIError(ctx, w, r, err) {
		return
	}

	// dump all types:
	tagsID, err := c.Catalog.DumpTags(ctx, repository)
	if c.handleAPIError(ctx, w, r, err) {
		return
	}

	branchesID, err := c.Catalog.DumpBranches(ctx, repository)
	if c.handleAPIError(ctx, w, r, err) {
		return
	}
	commitsID, err := c.Catalog.DumpCommits(ctx, repository)
	if c.handleAPIError(ctx, w, r, err) {
		return
	}

	response := RefsDump{
		BranchesMetaRangeId: branchesID,
		CommitsMetaRangeId:  commitsID,
		TagsMetaRangeId:     tagsID,
	}

	// write this to the block store
	manifestBytes, err := json.MarshalIndent(response, "", "  ")
	if err != nil {
		writeError(w, r, http.StatusInternalServerError, err)
		return
	}
	err = c.BlockAdapter.Put(ctx, block.ObjectPointer{
		StorageNamespace: repo.StorageNamespace,
		IdentifierType:   block.IdentifierTypeRelative,
		Identifier:       fmt.Sprintf("%s/refs_manifest.json", c.Config.Committed.BlockStoragePrefix),
	}, int64(len(manifestBytes)), bytes.NewReader(manifestBytes), block.PutOpts{})
	if err != nil {
		writeError(w, r, http.StatusInternalServerError, err)
		return
	}
	writeResponse(w, r, http.StatusCreated, response)
}

func (c *Controller) RestoreRefs(w http.ResponseWriter, r *http.Request, body RestoreRefsJSONRequestBody, repository string) {
	if !c.authorize(w, r, permissions.Node{
		Type: permissions.NodeTypeAnd,
		Nodes: []permissions.Node{
			{
				Permission: permissions.Permission{
					Action:   permissions.CreateTagAction,
					Resource: permissions.RepoArn(repository),
				},
			},
			{
				Permission: permissions.Permission{
					Action:   permissions.CreateBranchAction,
					Resource: permissions.RepoArn(repository),
				},
			},
			{
				Permission: permissions.Permission{
					Action:   permissions.CreateCommitAction,
					Resource: permissions.RepoArn(repository),
				},
			},
		},
	}) {
		return
	}
	ctx := r.Context()
	c.LogAction(ctx, "restore_repository_refs", r, repository, "", "")

	repo, err := c.Catalog.GetRepository(ctx, repository)
	if c.handleAPIError(ctx, w, r, err) {
		return
	}

	// ensure no refs currently found
	_, _, err = c.Catalog.ListCommits(ctx, repo.Name, repo.DefaultBranch, catalog.LogParams{
		PathList:      make([]catalog.PathRecord, 0),
		FromReference: "",
		Amount:        1,
	})
	if !errors.Is(err, graveler.ErrNotFound) {
		writeError(w, r, http.StatusBadRequest, "can only restore into a bare repository")
		return
	}

	// load commits
	err = c.Catalog.LoadCommits(ctx, repo.Name, body.CommitsMetaRangeId)
	if c.handleAPIError(ctx, w, r, err) {
		return
	}

	err = c.Catalog.LoadBranches(ctx, repo.Name, body.BranchesMetaRangeId)
	if c.handleAPIError(ctx, w, r, err) {
		return
	}

	err = c.Catalog.LoadTags(ctx, repo.Name, body.TagsMetaRangeId)
	if c.handleAPIError(ctx, w, r, err) {
		return
	}
}

func (c *Controller) CreateSymlinkFile(w http.ResponseWriter, r *http.Request, repository, branch string, params CreateSymlinkFileParams) {
	if !c.authorize(w, r, permissions.Node{
		Permission: permissions.Permission{
			Action:   permissions.WriteObjectAction,
			Resource: permissions.ObjectArn(repository, branch),
		},
	}) {
		return
	}
	ctx := r.Context()
	c.LogAction(ctx, "create_symlink", r, repository, branch, "")

	// read repo
	repo, err := c.Catalog.GetRepository(ctx, repository)
	if c.handleAPIError(ctx, w, r, err) {
		return
	}

	// list entries
	var currentPath string
	var currentAddresses []string
	var after string
	var entries []*catalog.DBEntry
	hasMore := true
	for hasMore {
		entries, hasMore, err = c.Catalog.ListEntries(
			ctx,
			repository,
			branch,
			StringValue(params.Location),
			after,
			"",
			-1)
		if c.handleAPIError(ctx, w, r, err) {
			return
		}
		// loop all entries enter to map[path] physicalAddress
		for _, entry := range entries {
			qk, err := block.ResolveNamespace(repo.StorageNamespace, entry.PhysicalAddress, entry.AddressType.ToIdentifierType())
			if err != nil {
				writeError(w, r, http.StatusInternalServerError, fmt.Sprintf("error while resolving address: %s", err))
				return
			}
			idx := strings.LastIndex(entry.Path, "/")
			var path string
			if idx != -1 {
				path = entry.Path[0:idx]
			}
			if path != currentPath {
				// push current
				err := writeSymlink(ctx, repo, branch, path, currentAddresses, c.BlockAdapter)
				if err != nil {
					writeError(w, r, http.StatusInternalServerError, fmt.Sprintf("error while writing symlinks: %s", err))
					return
				}
				currentPath = path
				currentAddresses = []string{qk.Format()}
			} else {
				currentAddresses = append(currentAddresses, qk.Format())
			}
		}
		after = entries[len(entries)-1].Path
	}
	if len(currentAddresses) > 0 {
		err = writeSymlink(ctx, repo, branch, currentPath, currentAddresses, c.BlockAdapter)
		if err != nil {
			writeError(w, r, http.StatusInternalServerError, fmt.Sprintf("error while writing symlinks: %s", err))
			return
		}
	}
	metaLocation := fmt.Sprintf("%s/%s", repo.StorageNamespace, lakeFSPrefix)
	response := StorageURI{
		Location: metaLocation,
	}
	writeResponse(w, r, http.StatusCreated, response)
}

func writeSymlink(ctx context.Context, repo *catalog.Repository, branch, path string, addresses []string, adapter block.Adapter) error {
	address := fmt.Sprintf("%s/%s/%s/%s/symlink.txt", lakeFSPrefix, repo.Name, branch, path)
	data := strings.Join(addresses, "\n")
	symlinkReader := aws.ReadSeekCloser(strings.NewReader(data))
	err := adapter.Put(ctx, block.ObjectPointer{
		StorageNamespace: repo.StorageNamespace,
		IdentifierType:   block.IdentifierTypeRelative,
		Identifier:       address,
	}, int64(len(data)), symlinkReader, block.PutOpts{})
	return err
}

func (c *Controller) DiffRefs(w http.ResponseWriter, r *http.Request, repository, leftRef, rightRef string, params DiffRefsParams) {
	if !c.authorize(w, r, permissions.Node{
		Permission: permissions.Permission{
			Action:   permissions.ListObjectsAction,
			Resource: permissions.RepoArn(repository),
		},
	}) {
		return
	}
	ctx := r.Context()
	c.LogAction(ctx, "diff_refs", r, repository, rightRef, leftRef)
	diffFunc := c.Catalog.Compare // default diff type is three-dot
	if params.Type != nil && *params.Type == "two_dot" {
		diffFunc = c.Catalog.Diff
	}

	diff, hasMore, err := diffFunc(ctx, repository, leftRef, rightRef, catalog.DiffParams{
		Limit:            paginationAmount(params.Amount),
		After:            paginationAfter(params.After),
		Prefix:           paginationPrefix(params.Prefix),
		Delimiter:        paginationDelimiter(params.Delimiter),
		AdditionalFields: nil,
	})
	if c.handleAPIError(ctx, w, r, err) {
		return
	}
	results := make([]Diff, 0, len(diff))
	for _, d := range diff {
		pathType := entryTypeObject
		if d.CommonLevel {
			pathType = entryTypeCommonPrefix
		}
		diff := Diff{
			Path:     d.Path,
			Type:     transformDifferenceTypeToString(d.Type),
			PathType: pathType,
		}
		if !d.CommonLevel {
			diff.SizeBytes = &d.Size
		}
		results = append(results, diff)
	}
	response := DiffList{
		Pagination: paginationFor(hasMore, results, "Path"),
		Results:    results,
	}
	writeResponse(w, r, http.StatusOK, response)
}

// LogBranchCommits deprecated replaced by LogCommits
func (c *Controller) LogBranchCommits(w http.ResponseWriter, r *http.Request, repository, branch string, params LogBranchCommitsParams) {
	c.logCommitsHelper(w, r, repository, branch, LogCommitsParams{
		After:  params.After,
		Amount: params.Amount,
	})
}

func (c *Controller) LogCommits(w http.ResponseWriter, r *http.Request, repository, ref string, params LogCommitsParams) {
	c.logCommitsHelper(w, r, repository, ref, params)
}

func (c *Controller) logCommitsHelper(w http.ResponseWriter, r *http.Request, repository, ref string, params LogCommitsParams) {
	if !c.authorize(w, r, permissions.Node{
		Permission: permissions.Permission{
			Action:   permissions.ReadBranchAction,
			Resource: permissions.BranchArn(repository, ref),
		},
	}) {
		return
	}
	ctx := r.Context()
	c.LogAction(ctx, "get_branch_commit_log", r, repository, ref, "")

	// get commit log
	commitLog, hasMore, err := c.Catalog.ListCommits(ctx, repository, ref, catalog.LogParams{
		PathList:      resolvePathList(params.Objects, params.Prefixes),
		FromReference: paginationAfter(params.After),
		Amount:        paginationAmount(params.Amount),
		Limit:         swag.BoolValue(params.Limit),
	})
	if c.handleAPIError(ctx, w, r, err) {
		return
	}

	serializedCommits := make([]Commit, 0, len(commitLog))
	for _, commit := range commitLog {
		metadata := Commit_Metadata{
			AdditionalProperties: commit.Metadata,
		}
		serializedCommits = append(serializedCommits, Commit{
			Committer:    commit.Committer,
			CreationDate: commit.CreationDate.Unix(),
			Id:           commit.Reference,
			Message:      commit.Message,
			Metadata:     &metadata,
			MetaRangeId:  commit.MetaRangeID,
			Parents:      commit.Parents,
		})
	}

	response := CommitList{
		Pagination: paginationFor(hasMore, serializedCommits, "Id"),
		Results:    serializedCommits,
	}
	writeResponse(w, r, http.StatusOK, response)
}

func (c *Controller) HeadObject(w http.ResponseWriter, r *http.Request, repository, ref string, params HeadObjectParams) {
	if !c.authorizeCallback(w, r, permissions.Node{
		Permission: permissions.Permission{
			Action:   permissions.ReadObjectAction,
			Resource: permissions.ObjectArn(repository, params.Path),
		},
	}, func(w http.ResponseWriter, r *http.Request, code int, v interface{}) {
		writeResponse(w, r, code, nil)
	}) {
		return
	}
	ctx := r.Context()
	c.LogAction(ctx, "head_object", r, repository, ref, "")

	// read the FS entry
	entry, err := c.Catalog.GetEntry(ctx, repository, ref, params.Path, catalog.GetEntryParams{})
	if err != nil {
		c.handleAPIErrorCallback(ctx, w, r, err, func(w http.ResponseWriter, r *http.Request, code int, v interface{}) {
			writeResponse(w, r, code, nil)
		})
		return
	}
	if entry.Expired {
		writeResponse(w, r, http.StatusGone, nil)
		return
	}

	etag := httputil.ETag(entry.Checksum)
	w.Header().Set("ETag", etag)
	lastModified := httputil.HeaderTimestamp(entry.CreationDate)
	w.Header().Set("Last-Modified", lastModified)
	w.Header().Set("Accept-Ranges", "bytes")
	w.Header().Set("Content-Type", entry.ContentType)

	// calculate possible byte range, if any.
	if params.Range != nil {
		rng, err := httputil.ParseRange(*params.Range, entry.Size)
		if err != nil {
			writeResponse(w, r, http.StatusRequestedRangeNotSatisfiable, nil)
			return
		}
		w.Header().Set("Content-Range", fmt.Sprintf("bytes %d-%d/%d", rng.StartOffset, rng.EndOffset, entry.Size))
		w.Header().Set("Content-Length", fmt.Sprintf("%d", rng.EndOffset-rng.StartOffset+1))
		writeResponse(w, r, http.StatusPartialContent, nil)
	} else {
		w.Header().Set("Content-Length", fmt.Sprint(entry.Size))
	}
}

func (c *Controller) GetObject(w http.ResponseWriter, r *http.Request, repository, ref string, params GetObjectParams) {
	if !c.authorize(w, r, permissions.Node{
		Permission: permissions.Permission{
			Action:   permissions.ReadObjectAction,
			Resource: permissions.ObjectArn(repository, params.Path),
		},
	}) {
		return
	}
	ctx := r.Context()
	c.LogAction(ctx, "get_object", r, repository, ref, "")

	repo, err := c.Catalog.GetRepository(ctx, repository)
	if c.handleAPIError(ctx, w, r, err) {
		return
	}

	// read the FS entry
	entry, err := c.Catalog.GetEntry(ctx, repository, ref, params.Path, catalog.GetEntryParams{})
	if c.handleAPIError(ctx, w, r, err) {
		return
	}
	c.Logger.Tracef("get repo %s ref %s path %s: %+v", repository, ref, params.Path, entry)
	if entry.Expired {
		writeError(w, r, http.StatusGone, "resource expired")
		return
	}

	// if pre-sign, return a redirect
	pointer := block.ObjectPointer{
		StorageNamespace: repo.StorageNamespace,
		IdentifierType:   entry.AddressType.ToIdentifierType(),
		Identifier:       entry.PhysicalAddress,
	}
	if swag.BoolValue(params.Presign) {
		location, err := c.BlockAdapter.GetPreSignedURL(ctx, pointer, block.PreSignModeRead)
		if c.handleAPIError(ctx, w, r, err) {
			return
		}
		w.Header().Set("Location", location)
		w.WriteHeader(http.StatusFound)
		return
	}

	// setup response
	var reader io.ReadCloser

	// handle partial response if byte range supplied
	if params.Range != nil {
		rng, err := httputil.ParseRange(*params.Range, entry.Size)
		if err != nil {
			writeError(w, r, http.StatusRequestedRangeNotSatisfiable, "Requested Range Not Satisfiable")
			return
		}
		reader, err = c.BlockAdapter.GetRange(ctx, pointer, rng.StartOffset, rng.EndOffset)
		if c.handleAPIError(ctx, w, r, err) {
			return
		}
		defer func() {
			_ = reader.Close()
		}()
		w.Header().Set("Content-Range", fmt.Sprintf("bytes %d-%d/%d", rng.StartOffset, rng.EndOffset, entry.Size))
		w.Header().Set("Content-Length", fmt.Sprintf("%d", rng.EndOffset-rng.StartOffset+1))
		writeResponse(w, r, http.StatusPartialContent, nil)
	} else {
		reader, err = c.BlockAdapter.Get(ctx, pointer, entry.Size)
		if c.handleAPIError(ctx, w, r, err) {
			return
		}
		defer func() {
			_ = reader.Close()
		}()
		w.Header().Set("Content-Length", fmt.Sprint(entry.Size))
	}

	etag := httputil.ETag(entry.Checksum)
	w.Header().Set("ETag", etag)
	lastModified := httputil.HeaderTimestamp(entry.CreationDate)
	w.Header().Set("Last-Modified", lastModified)
	w.Header().Set("Content-Type", entry.ContentType)
	_, err = io.Copy(w, reader)
	if err != nil {
		c.Logger.
			WithError(err).
			WithFields(logging.Fields{
				"storage_namespace": repo.StorageNamespace,
				"physical_address":  entry.PhysicalAddress,
			}).
			Debug("GetObject copy content")
	}
}

func (c *Controller) ListObjects(w http.ResponseWriter, r *http.Request, repository, ref string, params ListObjectsParams) {
	if !c.authorize(w, r, permissions.Node{
		Permission: permissions.Permission{
			Action:   permissions.ListObjectsAction,
			Resource: permissions.RepoArn(repository),
		},
	}) {
		return
	}
	ctx := r.Context()
	user, _ := auth.GetUser(ctx)
	c.LogAction(ctx, "list_objects", r, repository, ref, "")

	repo, err := c.Catalog.GetRepository(ctx, repository)
	if c.handleAPIError(ctx, w, r, err) {
		return
	}

	res, hasMore, err := c.Catalog.ListEntries(
		ctx,
		repository,
		ref,
		paginationPrefix(params.Prefix),
		paginationAfter(params.After),
		paginationDelimiter(params.Delimiter),
		paginationAmount(params.Amount),
	)
	if c.handleAPIError(ctx, w, r, err) {
		return
	}

	objList := make([]ObjectStats, 0, len(res))
	for _, entry := range res {
		qk, err := block.ResolveNamespace(repo.StorageNamespace, entry.PhysicalAddress, entry.AddressType.ToIdentifierType())
		if err != nil {
			writeError(w, r, http.StatusInternalServerError, err)
			return
		}

		if entry.CommonLevel {
			objList = append(objList, ObjectStats{
				Path:     entry.Path,
				PathType: entryTypeCommonPrefix,
			})
		} else {
			var mtime int64
			if !entry.CreationDate.IsZero() {
				mtime = entry.CreationDate.Unix()
			}
			objStat := ObjectStats{
				Checksum:        entry.Checksum,
				Mtime:           mtime,
				Path:            entry.Path,
				PhysicalAddress: qk.Format(),
				PathType:        entryTypeObject,
				SizeBytes:       Int64Ptr(entry.Size),
				ContentType:     &entry.ContentType,
			}
			if (params.UserMetadata == nil || *params.UserMetadata) && entry.Metadata != nil {
				objStat.Metadata = &ObjectUserMetadata{AdditionalProperties: entry.Metadata}
			}
			if swag.BoolValue(params.Presign) {
				// check if the user has read permissions for this object
				authResponse, err := c.Auth.Authorize(ctx, &auth.AuthorizationRequest{
					Username: user.Username,
					RequiredPermissions: permissions.Node{
						Permission: permissions.Permission{
							Action:   permissions.ReadObjectAction,
							Resource: permissions.ObjectArn(repository, entry.Path),
						},
					},
				})
				if c.handleAPIError(ctx, w, r, err) {
					return
				}
				if authResponse.Allowed {
					objStat.PhysicalAddress, err = c.BlockAdapter.GetPreSignedURL(ctx, block.ObjectPointer{
						StorageNamespace: repo.StorageNamespace,
						IdentifierType:   entry.AddressType.ToIdentifierType(),
						Identifier:       entry.PhysicalAddress,
					}, block.PreSignModeRead)
					if c.handleAPIError(ctx, w, r, err) {
						return
					}
				}
			}
			objList = append(objList, objStat)
		}
	}
	response := ObjectStatsList{
		Pagination: Pagination{
			HasMore:    hasMore,
			MaxPerPage: DefaultMaxPerPage,
			Results:    len(objList),
		},
		Results: objList,
	}
	if len(objList) > 0 && hasMore {
		lastObj := objList[len(objList)-1]
		response.Pagination.NextOffset = lastObj.Path
	}
	writeResponse(w, r, http.StatusOK, response)
}

func (c *Controller) StatObject(w http.ResponseWriter, r *http.Request, repository, ref string, params StatObjectParams) {
	if !c.authorize(w, r, permissions.Node{
		Permission: permissions.Permission{
			Action:   permissions.ReadObjectAction,
			Resource: permissions.ObjectArn(repository, params.Path),
		},
	}) {
		return
	}
	ctx := r.Context()
	c.LogAction(ctx, "stat_object", r, repository, ref, "")

	repo, err := c.Catalog.GetRepository(ctx, repository)
	if c.handleAPIError(ctx, w, r, err) {
		return
	}

	entry, err := c.Catalog.GetEntry(ctx, repository, ref, params.Path, catalog.GetEntryParams{})
	if c.handleAPIError(ctx, w, r, err) {
		return
	}

	qk, err := block.ResolveNamespace(repo.StorageNamespace, entry.PhysicalAddress, entry.AddressType.ToIdentifierType())
	if c.handleAPIError(ctx, w, r, err) {
		return
	}

	objStat := ObjectStats{
		Checksum:        entry.Checksum,
		Mtime:           entry.CreationDate.Unix(),
		Path:            entry.Path,
		PathType:        entryTypeObject,
		PhysicalAddress: qk.Format(),
		SizeBytes:       Int64Ptr(entry.Size),
		ContentType:     &entry.ContentType,
	}
	if (params.UserMetadata == nil || *params.UserMetadata) && entry.Metadata != nil {
		objStat.Metadata = &ObjectUserMetadata{AdditionalProperties: entry.Metadata}
	}
	code := http.StatusOK
	if entry.Expired {
		code = http.StatusGone
	} else if swag.BoolValue(params.Presign) {
		// need to pre-sign the physical address
		preSignedURL, err := c.BlockAdapter.GetPreSignedURL(ctx, block.ObjectPointer{
			StorageNamespace: repo.StorageNamespace,
			IdentifierType:   entry.AddressType.ToIdentifierType(),
			Identifier:       entry.PhysicalAddress,
		}, block.PreSignModeRead)
		if c.handleAPIError(ctx, w, r, err) {
			return
		}
		objStat.PhysicalAddress = preSignedURL
	}
	writeResponse(w, r, code, objStat)
}

func (c *Controller) GetUnderlyingProperties(w http.ResponseWriter, r *http.Request, repository, ref string, params GetUnderlyingPropertiesParams) {
	if !c.authorize(w, r, permissions.Node{
		Permission: permissions.Permission{
			Action:   permissions.ReadObjectAction,
			Resource: permissions.ObjectArn(repository, params.Path),
		},
	}) {
		return
	}
	ctx := r.Context()
	c.LogAction(ctx, "object_underlying_properties", r, repository, ref, "")

	// read repo
	repo, err := c.Catalog.GetRepository(ctx, repository)
	if c.handleAPIError(ctx, w, r, err) {
		return
	}

	entry, err := c.Catalog.GetEntry(ctx, repository, ref, params.Path, catalog.GetEntryParams{})
	if c.handleAPIError(ctx, w, r, err) {
		return
	}

	// read object properties from underlying storage
	properties, err := c.BlockAdapter.GetProperties(ctx, block.ObjectPointer{
		StorageNamespace: repo.StorageNamespace,
		IdentifierType:   entry.AddressType.ToIdentifierType(),
		Identifier:       entry.PhysicalAddress,
	})
	if err != nil {
		writeError(w, r, http.StatusInternalServerError, err)
		return
	}

	response := UnderlyingObjectProperties{
		StorageClass: properties.StorageClass,
	}
	writeResponse(w, r, http.StatusOK, response)
}

func (c *Controller) MergeIntoBranch(w http.ResponseWriter, r *http.Request, body MergeIntoBranchJSONRequestBody, repository, sourceRef, destinationBranch string) {
	if !c.authorize(w, r, permissions.Node{
		Permission: permissions.Permission{
			Action:   permissions.CreateCommitAction,
			Resource: permissions.BranchArn(repository, destinationBranch),
		},
	}) {
		return
	}
	ctx := r.Context()
	c.LogAction(ctx, "merge_branches", r, repository, destinationBranch, sourceRef)
	user, err := auth.GetUser(ctx)
	if err != nil {
		writeError(w, r, http.StatusUnauthorized, "user not found")
		return
	}
	metadata := map[string]string{}
	if body.Metadata != nil {
		metadata = body.Metadata.AdditionalProperties
	}

	reference, err := c.Catalog.Merge(ctx,
		repository, destinationBranch, sourceRef,
		user.Username,
		StringValue(body.Message),
		metadata,
		StringValue(body.Strategy))

	var (
		hookAbortErr *graveler.HookAbortError
		zero         int
	)
	switch {
	case errors.As(err, &hookAbortErr):
		c.Logger.WithError(err).WithField("run_id", hookAbortErr.RunID).Warn("aborted by hooks")
		writeError(w, r, http.StatusPreconditionFailed, err)
		return
	case errors.Is(err, graveler.ErrConflictFound):
		writeResponse(w, r, http.StatusConflict, MergeResult{
			Reference: reference,
			Summary:   &MergeResultSummary{Added: &zero, Changed: &zero, Conflict: &zero, Removed: &zero},
		})
		return
	}
	if c.handleAPIError(ctx, w, r, err) {
		return
	}
	writeResponse(w, r, http.StatusOK, MergeResult{
		Reference: reference,
		Summary:   &MergeResultSummary{Added: &zero, Changed: &zero, Conflict: &zero, Removed: &zero},
	})
}

func (c *Controller) FindMergeBase(w http.ResponseWriter, r *http.Request, repository string, sourceRef string, destinationRef string) {
	if !c.authorize(w, r, permissions.Node{
		Permission: permissions.Permission{
			Action:   permissions.ListCommitsAction,
			Resource: permissions.RepoArn(repository),
		},
	}) {
		return
	}
	ctx := r.Context()
	c.LogAction(ctx, "find_merge_base", r, repository, destinationRef, sourceRef)

	source, dest, base, err := c.Catalog.FindMergeBase(ctx, repository, destinationRef, sourceRef)
	if c.handleAPIError(ctx, w, r, err) {
		return
	}
	writeResponse(w, r, http.StatusOK, FindMergeBaseResult{
		BaseCommitId:        base,
		DestinationCommitId: dest,
		SourceCommitId:      source,
	})
}

func (c *Controller) ListTags(w http.ResponseWriter, r *http.Request, repository string, params ListTagsParams) {
	if !c.authorize(w, r, permissions.Node{
		Permission: permissions.Permission{
			Action:   permissions.ListTagsAction,
			Resource: permissions.RepoArn(repository),
		},
	}) {
		return
	}
	ctx := r.Context()
	c.LogAction(ctx, "list_tags", r, repository, "", "")

	res, hasMore, err := c.Catalog.ListTags(ctx, repository, paginationPrefix(params.Prefix), paginationAmount(params.Amount), paginationAfter(params.After))
	if c.handleAPIError(ctx, w, r, err) {
		return
	}

	results := make([]Ref, 0, len(res))
	for _, tag := range res {
		results = append(results, Ref{
			CommitId: tag.CommitID,
			Id:       tag.ID,
		})
	}
	response := RefList{
		Results:    results,
		Pagination: paginationFor(hasMore, results, "Id"),
	}
	writeResponse(w, r, http.StatusOK, response)
}

func (c *Controller) CreateTag(w http.ResponseWriter, r *http.Request, body CreateTagJSONRequestBody, repository string) {
	if !c.authorize(w, r, permissions.Node{
		Permission: permissions.Permission{
			Action:   permissions.CreateTagAction,
			Resource: permissions.TagArn(repository, body.Id),
		},
	}) {
		return
	}
	ctx := r.Context()
	c.LogAction(ctx, "create_tag", r, repository, body.Id, "")

	commitID, err := c.Catalog.CreateTag(ctx, repository, body.Id, body.Ref)
	if c.handleAPIError(ctx, w, r, err) {
		return
	}
	response := Ref{
		CommitId: commitID,
		Id:       body.Id,
	}
	writeResponse(w, r, http.StatusCreated, response)
}

func (c *Controller) DeleteTag(w http.ResponseWriter, r *http.Request, repository, tag string) {
	if !c.authorize(w, r, permissions.Node{
		Permission: permissions.Permission{
			Action:   permissions.DeleteTagAction,
			Resource: permissions.TagArn(repository, tag),
		},
	}) {
		return
	}
	ctx := r.Context()
	c.LogAction(ctx, "delete_tag", r, repository, tag, "")
	err := c.Catalog.DeleteTag(ctx, repository, tag)
	if c.handleAPIError(ctx, w, r, err) {
		return
	}
	writeResponse(w, r, http.StatusNoContent, nil)
}

func (c *Controller) GetTag(w http.ResponseWriter, r *http.Request, repository, tag string) {
	if !c.authorize(w, r, permissions.Node{
		Permission: permissions.Permission{
			Action:   permissions.ReadTagAction,
			Resource: permissions.TagArn(repository, tag),
		},
	}) {
		return
	}
	ctx := r.Context()
	c.LogAction(ctx, "get_tag", r, repository, tag, "")
	reference, err := c.Catalog.GetTag(ctx, repository, tag)
	if c.handleAPIError(ctx, w, r, err) {
		return
	}
	response := Ref{
		CommitId: reference,
		Id:       tag,
	}
	writeResponse(w, r, http.StatusOK, response)
}

func makeLoginConfig(c *config.Config) *LoginConfig {
	var (
		cookieNames        = c.Auth.UIConfig.LoginCookieNames
		loginFailedMessage = c.Auth.UIConfig.LoginFailedMessage
		fallbackLoginURL   = c.Auth.UIConfig.FallbackLoginURL
		fallbackLoginLabel = c.Auth.UIConfig.FallbackLoginLabel
	)

	return &LoginConfig{
		RBAC:               &c.Auth.UIConfig.RBAC,
		LoginUrl:           c.Auth.UIConfig.LoginURL,
		LoginFailedMessage: &loginFailedMessage,
		FallbackLoginUrl:   fallbackLoginURL,
		FallbackLoginLabel: fallbackLoginLabel,
		LoginCookieNames:   cookieNames,
		LogoutUrl:          c.Auth.UIConfig.LogoutURL,
	}
}

func (c *Controller) GetSetupState(w http.ResponseWriter, r *http.Request) {
	ctx := r.Context()
	emailSubscriptionEnabled := c.Config.EmailSubscription.Enabled
	savedState, err := c.MetadataManager.GetSetupState(ctx, emailSubscriptionEnabled)
	if err != nil {
		writeError(w, r, http.StatusInternalServerError, err)
		return
	}

	state := string(savedState)
	// no need to create an admin user if users are managed externally
	if c.Config.IsAuthTypeAPI() {
		state = string(auth.SetupStateInitialized)
	} else if savedState == auth.SetupStateNotInitialized {
		c.Collector.CollectEvent(stats.Event{Class: "global", Name: "preinit", Client: httputil.GetRequestLakeFSClient(r)})
	}
	lc := makeLoginConfig(c.Config)
	response := SetupState{
		State:       swag.String(state),
		LoginConfig: lc,
	}
	writeResponse(w, r, http.StatusOK, response)
}

func (c *Controller) Setup(w http.ResponseWriter, r *http.Request, body SetupJSONRequestBody) {
	if len(body.Username) == 0 {
		writeError(w, r, http.StatusBadRequest, "empty user display name")
		return
	}

	// check if previous setup completed
	ctx := r.Context()
	emailSubscriptionEnabled := c.Config.EmailSubscription.Enabled
	initialized, err := c.MetadataManager.GetSetupState(ctx, emailSubscriptionEnabled)
	if err != nil {
		writeError(w, r, http.StatusInternalServerError, err)
		return
	}
	if initialized == auth.SetupStateInitialized {
		writeError(w, r, http.StatusConflict, "lakeFS already initialized")
		return
	}
	if initialized == auth.SetupStateNotInitialized {
		writeError(w, r, http.StatusPreconditionFailed, "wrong step - must first complete previous steps")
		return
	}

	// migrate the database if needed
	err = c.Migrator.Migrate(ctx)
	if err != nil {
		writeError(w, r, http.StatusInternalServerError, err)
		return
	}

	if c.Config.IsAuthTypeAPI() {
		// nothing to do - users are managed elsewhere
		writeResponse(w, r, http.StatusOK, CredentialsWithSecret{})
		return
	}
	var cred *model.Credential
	if body.Key == nil {
		cred, err = auth.CreateInitialAdminUser(ctx, c.Auth, c.MetadataManager, body.Username)
	} else {
		cred, err = auth.CreateInitialAdminUserWithKeys(ctx, c.Auth, c.MetadataManager, body.Username, &body.Key.AccessKeyId, &body.Key.SecretAccessKey)
	}
	if err != nil {
		writeError(w, r, http.StatusInternalServerError, err)
		return
	}

	meta := stats.NewMetadata(ctx, c.Logger, c.BlockAdapter.BlockstoreType(), c.MetadataManager, c.CloudMetadataProvider)
	c.Collector.SetInstallationID(meta.InstallationID)
	c.Collector.CollectMetadata(meta)
	c.Collector.CollectEvent(stats.Event{Class: "global", Name: "init", UserID: body.Username, Client: httputil.GetRequestLakeFSClient(r)})

	response := CredentialsWithSecret{
		AccessKeyId:     cred.AccessKeyID,
		SecretAccessKey: cred.SecretAccessKey,
		CreationDate:    cred.IssuedDate.Unix(),
	}
	writeResponse(w, r, http.StatusOK, response)
}

func (c *Controller) SetupCommPrefs(w http.ResponseWriter, r *http.Request, body SetupCommPrefsJSONRequestBody) {
	ctx := r.Context()
	emailSubscriptionEnabled := c.Config.EmailSubscription.Enabled
	initialized, err := c.MetadataManager.GetSetupState(ctx, emailSubscriptionEnabled)
	if c.handleAPIError(ctx, w, r, err) {
		return
	}

	if initialized == auth.SetupStateInitialized {
		writeError(w, r, http.StatusConflict, "lakeFS already initialized")
		return
	}

	// users should not get here
	// after this step is done, the browser should navigate the user to the next step
	// even on refresh or closing the tab and continuing setup in a new tab later
	// the user should not be posting to this handler
	if initialized == auth.SetupStateCommPrefsDone {
		writeError(w, r, http.StatusPreconditionFailed, "wrong step - CommPrefs have already been set")
		return
	}

	// this is the "natural" next step in the setup process
	nextStep := auth.SetupStateCommPrefsDone
	// if users are managed externally, we can skip the admin user creation step
	if c.Config.IsAuthTypeAPI() {
		nextStep = auth.SetupStateInitialized
	}
	response := NextStep{
		NextStep: string(nextStep),
	}

	if *body.Email == "" {
		writeResponse(w, r, http.StatusBadRequest, "email is required")
		return
	}

	// validate email. if the user typed some value into the input, they might have a typo
	// we assume the intent was to provide a valid email, so we'll return an error
	if _, err := mail.ParseAddress(*body.Email); err != nil {
		writeError(w, r, http.StatusBadRequest, "invalid email address")
		return
	}

	// save comm prefs to metadata, for future in-app preferences/unsubscribe functionality
	commPrefs := auth.CommPrefs{
		UserEmail:       *body.Email,
		FeatureUpdates:  body.FeatureUpdates,
		SecurityUpdates: body.SecurityUpdates,
	}

	installationID, err := c.MetadataManager.UpdateCommPrefs(ctx, commPrefs)
	if err != nil {
		writeError(w, r, http.StatusInternalServerError, err)
		return
	}

	// collect comm prefs
	go c.Collector.CollectCommPrefs(commPrefs.UserEmail, installationID, commPrefs.FeatureUpdates, commPrefs.SecurityUpdates)

	writeResponse(w, r, http.StatusOK, response)
}

func (c *Controller) GetCurrentUser(w http.ResponseWriter, r *http.Request) {
	u, err := auth.GetUser(r.Context())
	var user User
	if err == nil {
		user.Id = u.Username
		user.CreationDate = u.CreatedAt.Unix()
		if u.FriendlyName != nil {
			user.FriendlyName = u.FriendlyName
		} else {
			user.FriendlyName = &u.Username
		}
	}
	response := CurrentUser{
		User: user,
	}
	writeResponse(w, r, http.StatusOK, response)
}

func (c *Controller) resetPasswordRequest(ctx context.Context, emailAddr string) error {
	user, err := c.Auth.GetUserByEmail(ctx, emailAddr)
	if err != nil {
		return err
	}
	emailAddr = StringValue(user.Email)
	token, err := c.generateResetPasswordToken(emailAddr, DefaultResetPasswordExpiration)
	if err != nil {
		c.Logger.WithError(err).WithField("email_address", emailAddr).Error("reset password - failed generating token")
		return err
	}
	params := map[string]string{
		"token": token,
	}
	err = c.Emailer.SendResetPasswordEmail([]string{emailAddr}, params)
	if err != nil {
		c.Logger.WithError(err).WithField("email_address", emailAddr).Error("reset password - failed sending email")
		return err
	}
	c.Logger.WithField("email", emailAddr).Info("reset password email sent")
	return nil
}

func (c *Controller) ForgotPassword(w http.ResponseWriter, r *http.Request, body ForgotPasswordJSONRequestBody) {
	addr, err := mail.ParseAddress(body.Email)
	if err != nil {
		writeError(w, r, http.StatusBadRequest, "invalid email")
		return
	}
	err = c.resetPasswordRequest(r.Context(), addr.Address)
	if err != nil {
		c.Logger.WithError(err).WithField("email", body.Email).Debug("failed sending reset password email")
	}
	writeResponse(w, r, http.StatusNoContent, nil)
}

func (c *Controller) UpdatePassword(w http.ResponseWriter, r *http.Request, body UpdatePasswordJSONRequestBody) {
	claims, err := VerifyResetPasswordToken(r.Context(), c.Auth, body.Token)
	if err != nil {
		c.Logger.WithError(err).WithField("token", body.Token).Debug("failed to verify token")
		writeError(w, r, http.StatusUnauthorized, ErrAuthenticatingRequest)
		return
	}

	// verify provided email matched the token
	requestEmail := StringValue(body.Email)
	if requestEmail != "" && requestEmail != claims.Subject {
		c.Logger.WithError(err).WithFields(logging.Fields{
			"token":         body.Token,
			"request_email": requestEmail,
		}).Debug("requested email doesn't match the email provided in verified token")
	}

	user, err := c.Auth.GetUserByEmail(r.Context(), claims.Subject)
	if err != nil {
		c.Logger.WithError(err).WithField("email", claims.Subject).Warn("failed to retrieve user by email")
		writeError(w, r, http.StatusNotFound, http.StatusText(http.StatusNotFound))
		return
	}
	err = c.Auth.HashAndUpdatePassword(r.Context(), user.Username, body.NewPassword)
	if err != nil {
		c.Logger.WithError(err).WithField("username", user.Username).Debug("failed to update password")
		writeError(w, r, http.StatusInternalServerError, http.StatusText(http.StatusInternalServerError))
		return
	}
	writeResponse(w, r, http.StatusCreated, nil)
}

func (c *Controller) ExpandTemplate(w http.ResponseWriter, r *http.Request, templateLocation string, p ExpandTemplateParams) {
	if !c.authorize(w, r, permissions.Node{
		Permission: permissions.Permission{
			Action:   permissions.ReadObjectAction,
			Resource: permissions.TemplateArn(templateLocation),
		},
	}) {
		return
	}
	ctx := r.Context()

	u, err := auth.GetUser(ctx)
	if err != nil {
		writeError(w, r, http.StatusInternalServerError, "request performed with no user")
	}

	// Override bug in OpenAPI generated code: parameters do not show up
	// in p.Params.AdditionalProperties, so force them in there.
	if len(p.Params.AdditionalProperties) == 0 && len(r.URL.Query()) > 0 {
		p.Params.AdditionalProperties = make(map[string]string, len(r.Header))
		for k, v := range r.URL.Query() {
			p.Params.AdditionalProperties[k] = v[0]
		}
	}

	c.LogAction(ctx, "expand_template", r, "", "", "")
	err = c.Templater.Expand(ctx, w, u, templateLocation, p.Params.AdditionalProperties)
	if err != nil {
		c.Logger.WithError(err).WithField("location", templateLocation).Error("Template expansion failed")
	}

	if errors.Is(err, templater.ErrNotAuthorized) {
		writeError(w, r, http.StatusUnauthorized, http.StatusText(http.StatusUnauthorized))
		return
	}
	if errors.Is(err, templater.ErrNotFound) {
		writeError(w, r, http.StatusNotFound, http.StatusText(http.StatusNotFound))
		return
	}
	if err != nil {
		writeError(w, r, http.StatusInternalServerError, "expansion failed")
		return
	}
	// Response already written during expansion.
}

func (c *Controller) GetLakeFSVersion(w http.ResponseWriter, r *http.Request) {
	ctx := r.Context()
	_, err := auth.GetUser(ctx)
	if err != nil {
		writeError(w, r, http.StatusUnauthorized, ErrAuthenticatingRequest)
		return
	}

	// set upgrade recommended based on last security audit check
	var (
		upgradeRecommended *bool
		upgradeURL         *string
	)
	lastCheck, _ := c.AuditChecker.LastCheck()
	if lastCheck != nil {
		recommendedURL := lastCheck.UpgradeRecommendedURL()
		if recommendedURL != "" {
			upgradeRecommended = swag.Bool(true)
			upgradeURL = swag.String(recommendedURL)
		}
	}

	writeResponse(w, r, http.StatusOK, VersionConfig{
		UpgradeRecommended: upgradeRecommended,
		UpgradeUrl:         upgradeURL,
		Version:            swag.String(version.Version),
	})
}

func (c *Controller) GetGarbageCollectionConfig(w http.ResponseWriter, r *http.Request) {
	ctx := r.Context()
	_, err := auth.GetUser(ctx)
	if err != nil {
		writeError(w, r, http.StatusUnauthorized, ErrAuthenticatingRequest)
		return
	}

	writeResponse(w, r, http.StatusOK, GarbageCollectionConfig{
		GracePeriod: aws.Int(int(ref.LinkAddressTime.Seconds())),
	})
}

func (c *Controller) PostStatsEvents(w http.ResponseWriter, r *http.Request, body PostStatsEventsJSONRequestBody) {
	ctx := r.Context()
	user, err := auth.GetUser(ctx)
	if err != nil {
		writeError(w, r, http.StatusUnauthorized, ErrAuthenticatingRequest)
		return
	}

	for _, statsEv := range body.Events {
		if statsEv.Class == "" {
			writeError(w, r, http.StatusBadRequest, "invalid value: class is required")
			return
		}

		if statsEv.Name == "" {
			writeError(w, r, http.StatusBadRequest, "invalid value: name is required")
			return
		}

		if statsEv.Count < 0 {
			writeError(w, r, http.StatusBadRequest, "invalid value: count must be a non-negative integer")
			return
		}
	}

	client := httputil.GetRequestLakeFSClient(r)
	for _, statsEv := range body.Events {
		ev := stats.Event{
			Class:  statsEv.Class,
			Name:   statsEv.Name,
			UserID: user.Username,
			Client: client,
		}
		c.Collector.CollectEvents(ev, uint64(statsEv.Count))

		c.Logger.WithContext(ctx).WithFields(logging.Fields{
			"class":   ev.Class,
			"name":    ev.Name,
			"count":   statsEv.Count,
			"user_id": ev.UserID,
			"client":  ev.Client,
		}).Debug("sending stats events")
	}

	writeResponse(w, r, http.StatusNoContent, nil)
}

func (c *Controller) OtfDiff(w http.ResponseWriter, r *http.Request, repository, leftRef, rightRef string, params OtfDiffParams) {
	ctx := r.Context()
	user, _ := auth.GetUser(ctx)
	c.LogAction(ctx, fmt.Sprintf("table_format_%s_diff\n", params.Type), r, repository, rightRef, leftRef)
	credentials, _, err := c.Auth.ListUserCredentials(ctx, user.Username, &model.PaginationParams{
		Prefix: "",
		After:  "",
		Amount: 1,
	})
	if c.handleAPIError(ctx, w, r, err) {
		return
	}
	if len(credentials) == 0 {
		writeError(w, r, http.StatusPreconditionFailed, "no programmatic credentials")
		return
	}

	baseCredential, err := c.Auth.GetCredentials(ctx, credentials[0].AccessKeyID)
	if c.handleAPIError(ctx, w, r, err) {
		return
	}

	tdp := tablediff.Params{
		// TODO(jonathan): add base RefPath
		TablePaths: tablediff.TablePaths{
			Left: tablediff.RefPath{
				Ref:  leftRef,
				Path: params.TablePath,
			},
			Right: tablediff.RefPath{
				Ref:  rightRef,
				Path: params.TablePath,
			},
		},
		S3Creds: tablediff.S3Creds{
			Key:      baseCredential.AccessKeyID,
			Secret:   baseCredential.SecretAccessKey,
			Endpoint: fmt.Sprintf("http://%s", c.Config.ListenAddress),
		},
		Repo: repository,
	}

	entries, err := c.otfDiffService.RunDiff(ctx, params.Type, tdp)
	if err != nil {
		c.Logger.Error(err)
		if errors.Is(err, tablediff.ErrTableNotFound) {
			writeError(w, r, http.StatusNotFound, err)
		} else {
			writeError(w, r, http.StatusInternalServerError, err)
		}
		return
	}
	writeResponse(w, r, http.StatusOK, buildOtfDiffListResponse(entries))
}

func buildOtfDiffListResponse(tableDiffResponse tablediff.Response) OtfDiffList {
	ol := make([]OtfDiffEntry, 0)
	for _, entry := range tableDiffResponse.Diffs {
		content := make(map[string]interface{})
		for k, v := range entry.OperationContent {
			content[k] = v
		}
		id := entry.ID
		ol = append(ol, OtfDiffEntry{
			Operation:        entry.Operation,
			OperationContent: content,
<<<<<<< HEAD
			Timestamp:        int(entry.Timestamp.Unix()),
			Id:               &v,
=======
			Timestamp:        int(entry.Timestamp.UnixMilli()),
			Id:               id,
>>>>>>> 653df9b9
			OperationType:    entry.OperationType,
		})
	}

	t := "changed"
	switch tableDiffResponse.DiffType {
	case tablediff.DiffTypeCreated:
		t = "created"
	case tablediff.DiffTypeDropped:
		t = "dropped"
	}
	return OtfDiffList{
		Results:  ol,
		DiffType: &t,
	}
}

func IsStatusCodeOK(statusCode int) bool {
	return statusCode >= 200 && statusCode <= 299
}

func StringPtr(s string) *string {
	return &s
}

func StringValue(s *string) string {
	if s == nil {
		return ""
	}
	return *s
}

func Int64Value(p *int64) int64 {
	if p == nil {
		return 0
	}
	return *p
}

func Int64Ptr(n int64) *int64 {
	return &n
}

func PaginationAmountPtr(a int) *PaginationAmount {
	amount := PaginationAmount(a)
	return &amount
}

func PaginationAfterPtr(a string) *PaginationAfter {
	after := PaginationAfter(a)
	return &after
}

func writeError(w http.ResponseWriter, r *http.Request, code int, v interface{}) {
	apiErr := Error{
		Message: fmt.Sprint(v),
	}
	writeResponse(w, r, code, apiErr)
}

func writeResponse(w http.ResponseWriter, r *http.Request, code int, response interface{}) {
	// check first if the client canceled the request
	if httputil.IsRequestCanceled(r) {
		w.WriteHeader(httpStatusClientClosedRequest) // Client closed request
		return
	}
	// nobody - just status code
	if response == nil {
		w.WriteHeader(code)
		return
	}
	// encode response body as json
	w.Header().Set("Content-Type", "application/json")
	w.Header().Set("X-Content-Type-Options", "nosniff")
	w.WriteHeader(code)
	err := json.NewEncoder(w).Encode(response)
	if err != nil {
		logging.Default().WithError(err).WithField("code", code).Debug("Failed to write encoded json response")
	}
}

func paginationAfter(v *PaginationAfter) string {
	if v == nil {
		return ""
	}
	return string(*v)
}

func paginationPrefix(v *PaginationPrefix) string {
	if v == nil {
		return ""
	}
	return string(*v)
}

func paginationDelimiter(v *PaginationDelimiter) string {
	if v == nil {
		return ""
	}
	return string(*v)
}

func paginationAmount(v *PaginationAmount) int {
	if v == nil {
		return DefaultMaxPerPage
	}
	i := int(*v)
	if i > DefaultMaxPerPage {
		return DefaultMaxPerPage
	}
	if i <= 0 {
		return DefaultMaxPerPage
	}
	return i
}

func resolvePathList(objects, prefixes *[]string) []catalog.PathRecord {
	var pathRecords []catalog.PathRecord
	if objects == nil && prefixes == nil {
		return make([]catalog.PathRecord, 0)
	}
	if objects != nil {
		for _, path := range *objects {
			if path != "" {
				path := path
				pathRecords = append(pathRecords, catalog.PathRecord{
					Path:     catalog.Path(StringValue(&path)),
					IsPrefix: false,
				})
			}
		}
	}
	if prefixes != nil {
		for _, path := range *prefixes {
			if path != "" {
				path := path
				pathRecords = append(pathRecords, catalog.PathRecord{
					Path:     catalog.Path(StringValue(&path)),
					IsPrefix: true,
				})
			}
		}
	}
	return pathRecords
}

func NewController(
	cfg *config.Config,
	catalog catalog.Interface,
	authenticator auth.Authenticator,
	authService auth.Service,
	blockAdapter block.Adapter,
	metadataManager auth.MetadataManager,
	migrator Migrator,
	collector stats.Collector,
	cloudMetadataProvider cloud.MetadataProvider,
	actions actionsHandler,
	auditChecker AuditChecker,
	logger logging.Logger,
	emailer *email.Emailer,
	templater templater.Service,
	sessionStore sessions.Store,
	pathProvider upload.PathProvider,
	otfDiffService *tablediff.Service,
) *Controller {
	return &Controller{
		Config:                cfg,
		Catalog:               catalog,
		Authenticator:         authenticator,
		Auth:                  authService,
		BlockAdapter:          blockAdapter,
		MetadataManager:       metadataManager,
		Migrator:              migrator,
		Collector:             collector,
		CloudMetadataProvider: cloudMetadataProvider,
		Actions:               actions,
		AuditChecker:          auditChecker,
		Logger:                logger,
		Emailer:               emailer,
		Templater:             templater,
		sessionStore:          sessionStore,
		PathProvider:          pathProvider,
		otfDiffService:        otfDiffService,
	}
}

func (c *Controller) LogAction(ctx context.Context, action string, r *http.Request, repository, ref, sourceRef string) {
	client := httputil.GetRequestLakeFSClient(r)
	ev := stats.Event{
		Class:      "api_server",
		Name:       action,
		Repository: repository,
		Ref:        ref,
		SourceRef:  sourceRef,
		Client:     client,
	}
	user, err := auth.GetUser(ctx)
	if err != nil {
		ev.UserID = user.Username
	}

	sourceIP := httputil.SourceIP(r)

	c.Logger.WithContext(ctx).WithFields(logging.Fields{
		"class":      ev.Class,
		"name":       ev.Name,
		"repository": ev.Repository,
		"ref":        ev.Ref,
		"source_ref": ev.SourceRef,
		"user_id":    ev.UserID,
		"client":     ev.Client,
		"source_ip":  sourceIP,
	}).Debug("performing API action")
	c.Collector.CollectEvent(ev)
}

func paginationFor(hasMore bool, results interface{}, fieldName string) Pagination {
	pagination := Pagination{
		HasMore:    hasMore,
		MaxPerPage: DefaultMaxPerPage,
	}
	if results == nil {
		return pagination
	}
	if reflect.TypeOf(results).Kind() != reflect.Slice {
		panic("results is not a slice")
	}
	s := reflect.ValueOf(results)
	pagination.Results = s.Len()
	if !hasMore || pagination.Results == 0 {
		return pagination
	}
	v := s.Index(pagination.Results - 1)
	token := v.FieldByName(fieldName)
	pagination.NextOffset = token.String()
	return pagination
}

func (c *Controller) authorizeCallback(w http.ResponseWriter, r *http.Request, perms permissions.Node, cb func(w http.ResponseWriter, r *http.Request, code int, v interface{})) bool {
	ctx := r.Context()
	user, err := auth.GetUser(ctx)
	if err != nil {
		cb(w, r, http.StatusUnauthorized, ErrAuthenticatingRequest)
		return false
	}
	resp, err := c.Auth.Authorize(ctx, &auth.AuthorizationRequest{
		Username:            user.Username,
		RequiredPermissions: perms,
	})
	if err != nil {
		cb(w, r, http.StatusInternalServerError, err)
		return false
	}
	if resp.Error != nil {
		cb(w, r, http.StatusUnauthorized, resp.Error)
		return false
	}
	if !resp.Allowed {
		cb(w, r, http.StatusInternalServerError, "User does not have the required permissions")
		return false
	}
	return true
}

func (c *Controller) authorize(w http.ResponseWriter, r *http.Request, perms permissions.Node) bool {
	return c.authorizeCallback(w, r, perms, writeError)
}

func (c *Controller) isNameValid(name, nameType string) (bool, string) {
	// URLs are % encoded. Allowing % signs in entity names would
	// limit the ability to use these entity names in the URL for both
	// client-side routing and API fetch requests
	if strings.Contains(name, "%") {
		return false, fmt.Sprintf("%s name cannot contain '%%'", nameType)
	}
	return true, ""
}

func decodeGCUncommittedMark(mark string) (*catalog.GCUncommittedMark, error) {
	if mark == "" {
		return nil, nil
	}
	data, err := base64.StdEncoding.DecodeString(mark)
	if err != nil {
		return nil, err
	}
	var result catalog.GCUncommittedMark
	err = json.Unmarshal(data, &result)
	if err != nil {
		return nil, err
	}
	return &result, nil
}

func encodeGCUncommittedMark(mark *catalog.GCUncommittedMark) (*string, error) {
	if mark == nil {
		return nil, nil
	}
	raw, err := json.Marshal(mark)
	if err != nil {
		return nil, err
	}

	token := base64.StdEncoding.EncodeToString(raw)
	return &token, nil
}<|MERGE_RESOLUTION|>--- conflicted
+++ resolved
@@ -3989,13 +3989,8 @@
 		ol = append(ol, OtfDiffEntry{
 			Operation:        entry.Operation,
 			OperationContent: content,
-<<<<<<< HEAD
 			Timestamp:        int(entry.Timestamp.Unix()),
-			Id:               &v,
-=======
-			Timestamp:        int(entry.Timestamp.UnixMilli()),
-			Id:               id,
->>>>>>> 653df9b9
+			Id:               &id,
 			OperationType:    entry.OperationType,
 		})
 	}
