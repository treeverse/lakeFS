package api

import (
	"bytes"
	"context"
	"encoding/base64"
	"encoding/json"
	"errors"
	"fmt"
	"html/template"
	"io"
	"mime"
	"mime/multipart"
	"net/http"
	"net/mail"
	"net/url"
	"path/filepath"
	"reflect"
	"regexp"
	"slices"
	"strings"
	"time"

	"github.com/aws/aws-sdk-go-v2/feature/s3/manager"
	"github.com/davecgh/go-spew/spew"
	"github.com/elnormous/contenttype"
	"github.com/go-openapi/swag"
	"github.com/gorilla/sessions"
	authacl "github.com/treeverse/lakefs/contrib/auth/acl"
	apifactory "github.com/treeverse/lakefs/modules/api/factory"
	"github.com/treeverse/lakefs/pkg/actions"
	"github.com/treeverse/lakefs/pkg/api/apigen"
	"github.com/treeverse/lakefs/pkg/api/apiutil"
	"github.com/treeverse/lakefs/pkg/auth"
	"github.com/treeverse/lakefs/pkg/auth/model"
	"github.com/treeverse/lakefs/pkg/auth/setup"
	"github.com/treeverse/lakefs/pkg/authentication"
	"github.com/treeverse/lakefs/pkg/block"
	"github.com/treeverse/lakefs/pkg/catalog"
	"github.com/treeverse/lakefs/pkg/cloud"
	"github.com/treeverse/lakefs/pkg/config"
	"github.com/treeverse/lakefs/pkg/graveler"
	"github.com/treeverse/lakefs/pkg/httputil"
	"github.com/treeverse/lakefs/pkg/icebergsync"
	"github.com/treeverse/lakefs/pkg/kv"
	"github.com/treeverse/lakefs/pkg/license"
	"github.com/treeverse/lakefs/pkg/logging"
	"github.com/treeverse/lakefs/pkg/permissions"
	"github.com/treeverse/lakefs/pkg/samplerepo"
	"github.com/treeverse/lakefs/pkg/stats"
	"github.com/treeverse/lakefs/pkg/upload"
	"github.com/treeverse/lakefs/pkg/validator"
	"github.com/treeverse/lakefs/pkg/version"
)

const (
	// DefaultMaxPerPage is the maximum number of results returned for paginated queries to the API
	DefaultMaxPerPage int = 1000
	// DefaultPerPage is the default number of results returned for paginated queries to the API
	DefaultPerPage int = 100

	defaultSTSTTLSeconds = 3600
	maxSTSTTLSeconds     = 3600 * 12

	lakeFSPrefix = "symlinks"

	actionStatusCompleted = "completed"
	actionStatusFailed    = "failed"
	actionStatusSkipped   = "skipped"

	entryTypeObject       = "object"
	entryTypeCommonPrefix = "common_prefix"

	DefaultMaxDeleteObjects = 1000

	pullRequestClosed = "CLOSED"
	pullRequestOpen   = "OPEN"

	usernamePlaceholder = "Username"
	passwordPlaceholder = "Password"
)

type actionsHandler interface {
	GetRunResult(ctx context.Context, repositoryID, runID string) (*actions.RunResult, error)
	GetTaskResult(ctx context.Context, repositoryID, runID, hookRunID string) (*actions.TaskResult, error)
	ListRunResults(ctx context.Context, repositoryID, branchID, commitID, after string) (actions.RunResultIterator, error)
	ListRunTaskResults(ctx context.Context, repositoryID, runID, after string) (actions.TaskResultIterator, error)
}

type Migrator interface {
	Migrate(ctx context.Context) error
}

type Controller struct {
<<<<<<< HEAD
	Config          config.Config
	Catalog         *catalog.Catalog
	Authenticator   auth.Authenticator
	Auth            auth.Service
	Authentication  authentication.Service
	BlockAdapter    block.Adapter
	MetadataManager auth.MetadataManager
	Migrator        Migrator
	Collector       stats.Collector
	Actions         actionsHandler
	AsyncOperations AsyncOperationsHandler
	AuditChecker    AuditChecker
	Logger          logging.Logger
	sessionStore    sessions.Store
	PathProvider    upload.PathProvider
	usageReporter   stats.UsageReporterOperations
	licenseManager  license.Manager
	icebergSyncer   icebergsync.Controller
=======
	Config             config.Config
	Catalog            *catalog.Catalog
	Authenticator      auth.Authenticator
	Auth               auth.Service
	Authentication     authentication.Service
	BlockAdapter       block.Adapter
	MetadataManager    auth.MetadataManager
	Migrator           Migrator
	Collector          stats.Collector
	Actions            actionsHandler
	AuditChecker       AuditChecker
	Logger             logging.Logger
	sessionStore       sessions.Store
	PathProvider       upload.PathProvider
	usageReporter      stats.UsageReporterOperations
	licenseManager     license.Manager
	icebergSyncer      icebergsync.Controller
	loginTokenProvider authentication.LoginTokenProvider
>>>>>>> 9d0374f4
}

var usageCounter = stats.NewUsageCounter()

func NewController(
	cfg config.Config,
	catalog *catalog.Catalog,
	authenticator auth.Authenticator,
	authService auth.Service,
	authenticationService authentication.Service,
	blockAdapter block.Adapter,
	metadataManager auth.MetadataManager,
	migrator Migrator,
	collector stats.Collector,
	actions actionsHandler,
	auditChecker AuditChecker,
	logger logging.Logger,
	sessionStore sessions.Store,
	pathProvider upload.PathProvider,
	usageReporter stats.UsageReporterOperations,
	licenseManager license.Manager,
	icebergSyncer icebergsync.Controller,
	loginTokenProvider authentication.LoginTokenProvider,
) *Controller {
	return &Controller{
		Config:             cfg,
		Catalog:            catalog,
		Authenticator:      authenticator,
		Auth:               authService,
		Authentication:     authenticationService,
		BlockAdapter:       blockAdapter,
		MetadataManager:    metadataManager,
		Migrator:           migrator,
		Collector:          collector,
		Actions:            actions,
		AuditChecker:       auditChecker,
		Logger:             logger,
		sessionStore:       sessionStore,
		PathProvider:       pathProvider,
		usageReporter:      usageReporter,
		licenseManager:     licenseManager,
		icebergSyncer:      icebergSyncer,
		loginTokenProvider: loginTokenProvider,
	}
}

func (c *Controller) DeleteUser(w http.ResponseWriter, r *http.Request, userID string) {
	if !c.authorize(w, r, permissions.Node{
		Permission: permissions.Permission{
			Action:   permissions.DeleteUserAction,
			Resource: permissions.UserArn(userID),
		},
	}) {
		return
	}

	ctx := r.Context()
	c.LogAction(ctx, "delete_user", r, "", "", "")
	err := c.Auth.DeleteUser(ctx, userID)
	if errors.Is(err, auth.ErrNotFound) {
		writeError(w, r, http.StatusNotFound, "user not found")
		return
	}
	if c.handleAPIError(ctx, w, r, err) {
		return
	}
	writeResponse(w, r, http.StatusNoContent, nil)
}

func (c *Controller) CreatePresignMultipartUpload(w http.ResponseWriter, r *http.Request, repository string, branch string, params apigen.CreatePresignMultipartUploadParams) {
	if !c.authorize(w, r, permissions.Node{
		Permission: permissions.Permission{
			Action:   permissions.WriteObjectAction,
			Resource: permissions.ObjectArn(repository, params.Path),
		},
	}) {
		return
	}
	ctx := r.Context()
	c.LogAction(ctx, "create_presign_multipart_upload", r, repository, branch, "")

	repo, err := c.Catalog.GetRepository(ctx, repository)
	if c.handleAPIError(ctx, w, r, err) {
		return
	}

	storageConfig, err := c.getStorageConfig(repo.StorageID)
	if c.handleAPIError(ctx, w, r, err) {
		return
	}

	// check if api is supported
	if !swag.BoolValue(storageConfig.PreSignMultipartUpload) {
		writeError(w, r, http.StatusNotImplemented, "presign multipart upload API is not supported")
		return
	}

	// check if the branch exists - it is still possible for a branch to be deleted later, but we don't want to
	// upload to start and fail at the end when the branch was not there in the first place
	branchExists, err := c.Catalog.BranchExists(ctx, repository, branch)
	if c.handleAPIError(ctx, w, r, err) {
		return
	}
	if !branchExists {
		writeError(w, r, http.StatusNotFound, fmt.Sprintf("branch '%s' not found", branch))
		return
	}

	// check if the path not empty
	if params.Path == "" {
		writeError(w, r, http.StatusBadRequest, "path is required")
		return
	}

	// check valid number of parts
	if params.Parts != nil {
		// casting MaxUploadParts from int32 to int does not pose a danger since int
		// is int32 or int64 thus no information will be lost
		if *params.Parts < 0 || *params.Parts > int(manager.MaxUploadParts) {
			writeError(w, r, http.StatusBadRequest, fmt.Sprintf("parts can be between 0 and %d", manager.MaxUploadParts))
			return
		}
	}

	// generate a new address for the object we like to upload
	address, err := c.Catalog.GetAddressWithSignature(repository, branch, params.Path)
	if err != nil {
		writeError(w, r, http.StatusInternalServerError, err)
		return
	}

	qk, err := c.BlockAdapter.ResolveNamespace(repo.StorageID, repo.StorageNamespace, address, block.IdentifierTypeRelative)
	if err != nil {
		writeError(w, r, http.StatusInternalServerError, err)
		return
	}

	// create a new multipart upload
	mpuResp, err := c.BlockAdapter.CreateMultiPartUpload(ctx, block.ObjectPointer{
		StorageID:        repo.StorageID,
		StorageNamespace: repo.StorageNamespace,
		IdentifierType:   block.IdentifierTypeRelative,
		Identifier:       address,
	}, nil, block.CreateMultiPartUploadOpts{})
	if c.handleAPIError(ctx, w, r, err) {
		return
	}

	// prepare presigned URL, for each part
	var presignedURLs []string
	for i := 0; i < swag.IntValue(params.Parts); i++ {
		// generate a pre-signed PUT url for the given request
		preSignedURL, err := c.BlockAdapter.GetPresignUploadPartURL(ctx, block.ObjectPointer{
			StorageID:        repo.StorageID,
			StorageNamespace: repo.StorageNamespace,
			Identifier:       address,
			IdentifierType:   block.IdentifierTypeRelative,
		}, mpuResp.UploadID, i+1)
		if c.handleAPIError(ctx, w, r, err) {
			return
		}
		presignedURLs = append(presignedURLs, preSignedURL)
	}

	// write response
	resp := &apigen.PresignMultipartUpload{
		PhysicalAddress: qk.Format(),
		UploadId:        mpuResp.UploadID,
	}
	if len(presignedURLs) > 0 {
		resp.PresignedUrls = &presignedURLs
	}
	writeResponse(w, r, http.StatusCreated, resp)
}

func (c *Controller) UploadPart(w http.ResponseWriter, r *http.Request, body apigen.UploadPartJSONRequestBody, dstRepository string, branch string, uploadID string, partNumber int, params apigen.UploadPartParams) {
	var (
		ctx     = r.Context()
		dstPath = params.Path
	)
	requiredPermissions := permissions.Node{
		Permission: permissions.Permission{
			Action:   permissions.WriteObjectAction,
			Resource: permissions.ObjectArn(dstRepository, dstPath),
		},
	}
	if !c.authorize(w, r, requiredPermissions) {
		return
	}

	c.LogAction(ctx, "upload_part", r, dstRepository, dstPath, "")

	repo, err := c.Catalog.GetRepository(ctx, dstRepository)
	if c.handleAPIError(ctx, w, r, err) {
		return
	}

	// verify physical address
	physicalAddress, addressType := c.normalizePhysicalAddress(repo.StorageNamespace, body.PhysicalAddress)
	if addressType != catalog.AddressTypeRelative {
		writeError(w, r, http.StatusBadRequest, "physical address must be relative to the storage namespace")
		return
	}

	//  verify it has been saved for linking
	if err := c.Catalog.VerifyLinkAddress(dstRepository, branch, params.Path, physicalAddress); c.handleAPIError(ctx, w, r, err) {
		return
	}

	dstObjectRef := block.ObjectPointer{
		StorageID:        repo.StorageID,
		StorageNamespace: repo.StorageNamespace,
		IdentifierType:   block.IdentifierTypeRelative,
		Identifier:       physicalAddress,
	}

	presignedURL, err := c.BlockAdapter.GetPresignUploadPartURL(ctx, dstObjectRef, uploadID, partNumber)
	if c.handleAPIError(ctx, w, r, err) {
		return
	}

	response := apigen.UploadTo{
		PresignedUrl: presignedURL,
	}
	writeResponse(w, r, http.StatusOK, response)
}

func (c *Controller) UploadPartCopy(w http.ResponseWriter, r *http.Request,
	body apigen.UploadPartCopyJSONRequestBody, dstRepository string, branch string, uploadID string, partNumber int,
	params apigen.UploadPartCopyParams,
) {
	var (
		ctx = r.Context()

		dstPath = params.Path

		srcRepository = body.CopySource.Repository
		srcRef        = body.CopySource.Ref
		srcPath       = body.CopySource.Path
	)

	requiredPermissions := permissions.Node{
		Type: permissions.NodeTypeAnd,
		Nodes: []permissions.Node{
			{
				Permission: permissions.Permission{
					Action:   permissions.WriteObjectAction,
					Resource: permissions.ObjectArn(dstRepository, dstPath),
				},
			},
			{
				Permission: permissions.Permission{
					Action:   permissions.ReadObjectAction,
					Resource: permissions.ObjectArn(srcRepository, srcPath),
				},
			},
		},
	}
	if !c.authorize(w, r, requiredPermissions) {
		return
	}

	c.LogAction(ctx, "upload_part_copy", r, dstRepository, dstPath, srcPath)

	repo, err := c.Catalog.GetRepository(ctx, dstRepository)
	if c.handleAPIError(ctx, w, r, err) {
		return
	}
	srcRepo, err := c.Catalog.GetRepository(ctx, srcRepository)
	if c.handleAPIError(ctx, w, r, err) {
		return
	}

	// verify physical address
	physicalAddress, addressType := c.normalizePhysicalAddress(repo.StorageNamespace, body.PhysicalAddress)
	if addressType != catalog.AddressTypeRelative {
		writeError(w, r, http.StatusBadRequest, "physical address must be relative to the storage namespace")
		return
	}

	//  verify it has been saved for linking
	if err := c.Catalog.VerifyLinkAddress(dstRepository, branch, params.Path, physicalAddress); c.handleAPIError(ctx, w, r, err) {
		return
	}

	dstObjectRef := block.ObjectPointer{
		StorageID:        repo.StorageID,
		StorageNamespace: repo.StorageNamespace,
		IdentifierType:   block.IdentifierTypeRelative,
		Identifier:       physicalAddress,
	}

	srcEntry, err := c.Catalog.GetEntry(ctx, srcRepo.Name, srcRef, srcPath, catalog.GetEntryParams{})
	if err != nil {
		err = fmt.Errorf("%s/%s/%s: %w", srcRepo.Name, srcRef, srcPath, err)
		_ = c.handleAPIError(ctx, w, r, err)
		return
	}

	srcObjectRef := block.ObjectPointer{
		StorageID:        srcRepo.StorageID,
		StorageNamespace: srcRepo.StorageNamespace,
		IdentifierType:   block.IdentifierTypeRelative,
		Identifier:       srcEntry.PhysicalAddress,
	}
	var etag string
	if rng := body.CopySource.Range; rng != nil {
		var startPosition, endPosition int64
		// Cannot use httputil.ParseRange without knowing the length of the source
		// object.  Instead we will pass negative counts-from-end unchanged, the
		// blockstore will handle them.

		// Sscanf is safe for parsing ints.
		_, err = fmt.Sscanf(*rng, "bytes=%d-%d", &startPosition, &endPosition)
		if err != nil {
			c.handleAPIError(ctx, w, r, fmt.Errorf("parse range \"%s\": %w", *rng, err))
			return
		}
		resp, err := c.BlockAdapter.UploadCopyPartRange(ctx, srcObjectRef, dstObjectRef, uploadID, partNumber,
			startPosition, endPosition)
		if c.handleAPIError(ctx, w, r, err) {
			return
		}
		etag = resp.ETag
	} else {
		resp, err := c.BlockAdapter.UploadCopyPart(ctx, srcObjectRef, dstObjectRef, uploadID, partNumber)
		if c.handleAPIError(ctx, w, r, err) {
			return
		}
		etag = resp.ETag
	}

	w.Header().Set("ETag", etag)
	writeResponse(w, r, http.StatusNoContent, nil)
}

func (c *Controller) AbortPresignMultipartUpload(w http.ResponseWriter, r *http.Request, body apigen.AbortPresignMultipartUploadJSONRequestBody, repository string, branch string, uploadID string, params apigen.AbortPresignMultipartUploadParams) {
	if !c.authorize(w, r, permissions.Node{
		Permission: permissions.Permission{
			Action:   permissions.WriteObjectAction,
			Resource: permissions.ObjectArn(repository, params.Path),
		},
	}) {
		return
	}
	ctx := r.Context()
	c.LogAction(ctx, "abort_presign_multipart_upload", r, repository, branch, "")

	repo, err := c.Catalog.GetRepository(ctx, repository)
	if c.handleAPIError(ctx, w, r, err) {
		return
	}

	storageConfig, err := c.getStorageConfig(repo.StorageID)
	if c.handleAPIError(ctx, w, r, err) {
		return
	}

	// check if api is supported
	if !swag.BoolValue(storageConfig.PreSignMultipartUpload) {
		writeError(w, r, http.StatusNotImplemented, "presign multipart upload API is not supported")
		return
	}

	// validation checks
	if uploadID == "" {
		writeError(w, r, http.StatusBadRequest, "upload_id is required")
		return
	}
	if params.Path == "" {
		writeError(w, r, http.StatusBadRequest, "path is required")
		return
	}
	if body.PhysicalAddress == "" {
		writeError(w, r, http.StatusBadRequest, "physical_address is required")
		return
	}

	// verify physical address
	physicalAddress, addressType := c.normalizePhysicalAddress(repo.StorageNamespace, body.PhysicalAddress)
	if addressType != catalog.AddressTypeRelative {
		writeError(w, r, http.StatusBadRequest, "physical address must be relative to the storage namespace")
		return
	}

	if err := c.Catalog.VerifyLinkAddress(repository, branch, params.Path, physicalAddress); c.handleAPIError(ctx, w, r, err) {
		return
	}

	if err := c.BlockAdapter.AbortMultiPartUpload(ctx, block.ObjectPointer{
		StorageID:        repo.StorageID,
		StorageNamespace: repo.StorageNamespace,
		IdentifierType:   block.IdentifierTypeRelative,
		Identifier:       physicalAddress,
	}, uploadID); c.handleAPIError(ctx, w, r, err) {
		return
	}
	writeResponse(w, r, http.StatusNoContent, nil)
}

func (c *Controller) CompletePresignMultipartUpload(w http.ResponseWriter, r *http.Request, body apigen.CompletePresignMultipartUploadJSONRequestBody, repository string, branch string, uploadID string, params apigen.CompletePresignMultipartUploadParams) {
	if !c.authorize(w, r, permissions.Node{
		Permission: permissions.Permission{
			Action:   permissions.WriteObjectAction,
			Resource: permissions.ObjectArn(repository, params.Path),
		},
	}) {
		return
	}
	ctx := r.Context()
	c.LogAction(ctx, "complete_presign_multipart_upload", r, repository, branch, "")

	repo, err := c.Catalog.GetRepository(ctx, repository)
	if c.handleAPIError(ctx, w, r, err) {
		return
	}

	storageConfig, err := c.getStorageConfig(repo.StorageID)
	if c.handleAPIError(ctx, w, r, err) {
		return
	}

	// check if api is supported
	if !swag.BoolValue(storageConfig.PreSignMultipartUpload) {
		writeError(w, r, http.StatusNotImplemented, "presign multipart upload API is not supported")
		return
	}

	// validation checks
	if uploadID == "" {
		writeError(w, r, http.StatusBadRequest, "upload_id is required")
		return
	}
	if params.Path == "" {
		writeError(w, r, http.StatusBadRequest, "path is required")
		return
	}
	if body.PhysicalAddress == "" {
		writeError(w, r, http.StatusBadRequest, "physical_address is required")
		return
	}
	if len(body.Parts) == 0 {
		writeError(w, r, http.StatusBadRequest, "parts are required")
		return
	}

	// verify physical address
	physicalAddress, addressType := c.normalizePhysicalAddress(repo.StorageNamespace, body.PhysicalAddress)
	if addressType != catalog.AddressTypeRelative {
		writeError(w, r, http.StatusBadRequest, "physical address must be relative to the storage namespace")
		return
	}

	//  verify it has been saved for linking
	if err := c.Catalog.VerifyLinkAddress(repository, branch, params.Path, physicalAddress); c.handleAPIError(ctx, w, r, err) {
		return
	}

	var multipartList []block.MultipartPart
	for _, part := range body.Parts {
		multipartList = append(multipartList, block.MultipartPart{
			PartNumber: part.PartNumber,
			ETag:       part.Etag,
		})
	}

	mpuResp, err := c.BlockAdapter.CompleteMultiPartUpload(ctx, block.ObjectPointer{
		StorageID:        repo.StorageID,
		StorageNamespace: repo.StorageNamespace,
		IdentifierType:   block.IdentifierTypeRelative,
		Identifier:       physicalAddress,
	}, uploadID, &block.MultipartUploadCompletion{
		Part: multipartList,
	})
	if c.handleAPIError(ctx, w, r, err) {
		return
	}

	writeTime := time.Now()
	checksum := httputil.StripQuotesAndSpaces(mpuResp.ETag)
	// Anything else can be _really_ wrong when the storage layer assigns the time of MPU
	// creation.  For instance, the S3 block adapter makes sure to return an MTime from
	// headObject to ensure that we do have a time here.
	if mpuResp.MTime != nil {
		writeTime = *mpuResp.MTime
	}
	entryBuilder := catalog.NewDBEntryBuilder().
		CommonLevel(false).
		Path(params.Path).
		PhysicalAddress(physicalAddress).
		AddressType(addressType).
		CreationDate(writeTime).
		Size(mpuResp.ContentLength).
		Checksum(checksum).
		ContentType(swag.StringValue(body.ContentType))
	if body.UserMetadata != nil {
		entryBuilder.Metadata(body.UserMetadata.AdditionalProperties)
	}
	entry := entryBuilder.Build()

	err = c.Catalog.CreateEntry(ctx, repo.Name, branch, entry)
	if c.handleAPIError(ctx, w, r, err) {
		return
	}

	metadata := apigen.ObjectUserMetadata{AdditionalProperties: entry.Metadata}
	response := apigen.ObjectStats{
		Checksum:        entry.Checksum,
		ContentType:     swag.String(entry.ContentType),
		Metadata:        &metadata,
		Mtime:           entry.CreationDate.Unix(),
		Path:            entry.Path,
		PathType:        entryTypeObject,
		PhysicalAddress: physicalAddress,
		SizeBytes:       swag.Int64(entry.Size),
	}

	writeResponse(w, r, http.StatusOK, response)
}

func (c *Controller) PrepareGarbageCollectionUncommitted(w http.ResponseWriter, r *http.Request, body apigen.PrepareGarbageCollectionUncommittedJSONRequestBody, repository string) {
	if !c.authorize(w, r, permissions.Node{
		Permission: permissions.Permission{
			Action:   permissions.PrepareGarbageCollectionUncommittedAction,
			Resource: permissions.RepoArn(repository),
		},
	}) {
		return
	}
	ctx := r.Context()
	c.LogAction(ctx, "prepare_garbage_collection_uncommitted", r, repository, "", "")

	continuationToken := swag.StringValue(body.ContinuationToken)
	mark, err := decodeGCUncommittedMark(continuationToken)
	if err != nil {
		c.Logger.WithError(err).
			WithFields(logging.Fields{"repository": repository, "continuation_token": continuationToken}).
			Error("Failed to decode gc uncommitted continuation token")
		writeError(w, r, http.StatusBadRequest, "invalid continuation token")
		return
	}

	uncommittedInfo, err := c.Catalog.PrepareGCUncommitted(ctx, repository, mark)
	if err != nil {
		c.Logger.WithError(err).
			WithFields(logging.Fields{"repository": repository, "continuation_token": continuationToken}).
			Error("PrepareGCUncommitted failed")
		c.handleAPIError(ctx, w, r, err)
		return
	}

	nextContinuationToken, err := encodeGCUncommittedMark(uncommittedInfo.Mark)
	if err != nil {
		c.Logger.WithError(err).
			WithFields(logging.Fields{
				"repository": repository,
				"mark":       spew.Sdump(uncommittedInfo.Mark),
			}).
			Error("Failed encoding uncommitted gc mark")
		writeError(w, r, http.StatusInternalServerError, "failed to encode uncommitted mark")
		return
	}

	writeResponse(w, r, http.StatusCreated, apigen.PrepareGCUncommittedResponse{
		RunId:                 uncommittedInfo.RunID,
		GcUncommittedLocation: uncommittedInfo.Location,
		ContinuationToken:     nextContinuationToken,
	})
}

func (c *Controller) GetAuthCapabilities(w http.ResponseWriter, r *http.Request) {
	_, inviteSupported := c.Auth.(auth.EmailInviter)
	writeResponse(w, r, http.StatusOK, apigen.AuthCapabilities{
		InviteUser: &inviteSupported,
	})
}

func (c *Controller) DeleteObjects(w http.ResponseWriter, r *http.Request, body apigen.DeleteObjectsJSONRequestBody, repository, branch string, params apigen.DeleteObjectsParams) {
	ctx := r.Context()
	c.LogAction(ctx, "delete_objects", r, repository, branch, "")

	// limit check
	if len(body.Paths) > DefaultMaxDeleteObjects {
		err := fmt.Errorf("%w, max paths is set to %d", ErrRequestSizeExceeded, DefaultMaxDeleteObjects)
		writeError(w, r, http.StatusInternalServerError, err)
		return
	}

	// errs used to collect errors as part of the response, can't be nil
	errs := make([]apigen.ObjectError, 0)
	// check if we authorize to delete each object, prepare a list of paths we can delete
	var pathsToDelete []string
	for _, objectPath := range body.Paths {
		if !c.authorize(w, r, permissions.Node{
			Permission: permissions.Permission{
				Action:   permissions.DeleteObjectAction,
				Resource: permissions.ObjectArn(repository, objectPath),
			},
		}) {
			errs = append(errs, apigen.ObjectError{
				Path:       swag.String(objectPath),
				StatusCode: http.StatusUnauthorized,
				Message:    http.StatusText(http.StatusUnauthorized),
			})
		} else {
			pathsToDelete = append(pathsToDelete, objectPath)
		}
	}

	// batch delete the entries we allow to delete
	delErr := c.Catalog.DeleteEntries(ctx, repository, branch, pathsToDelete,
		graveler.WithForce(swag.BoolValue(params.Force)),
		graveler.WithNoTombstone(swag.BoolValue((*bool)(params.NoTombstone))),
	)
	delErrs := graveler.NewMapDeleteErrors(delErr)
	for _, objectPath := range pathsToDelete {
		// set err to the specific error when possible
		err := delErrs[objectPath]
		if err == nil {
			err = delErr
		}
		lg := c.Logger.WithField("path", objectPath)
		switch {
		case errors.Is(err, graveler.ErrNotFound):
			lg.WithError(err).Debug("tried to delete a non-existent object")
		case errors.Is(err, graveler.ErrWriteToProtectedBranch),
			errors.Is(err, graveler.ErrReadOnlyRepository):
			errs = append(errs, apigen.ObjectError{
				Path:       swag.String(objectPath),
				StatusCode: http.StatusForbidden,
				Message:    err.Error(),
			})
		case errors.Is(err, catalog.ErrPathRequiredValue):
			// issue #1706 - https://github.com/treeverse/lakeFS/issues/1706
			// Spark trying to delete the path "main/", which we map to branch "main" with an empty path.
			// Spark expects it to succeed (not deleting anything is a success), instead of returning an error.
			lg.Debug("tried to delete with an empty branch")
		case err != nil:
			lg.WithError(err).Error("failed deleting object")
			errs = append(errs, apigen.ObjectError{
				Path:       swag.String(objectPath),
				StatusCode: http.StatusInternalServerError,
				Message:    err.Error(),
			})
		default:
			lg.Debug("object set for deletion")
		}
	}

	response := apigen.ObjectErrorList{
		Errors: errs,
	}
	writeResponse(w, r, http.StatusOK, response)
}

func (c *Controller) Login(w http.ResponseWriter, r *http.Request, body apigen.LoginJSONRequestBody) {
	ctx := r.Context()
	user, err := userByAuth(ctx, c.Logger, c.Authenticator, c.Auth, body.AccessKeyId, body.SecretAccessKey)
	if err != nil {
		if errors.Is(err, ErrAuthenticatingRequest) {
			writeResponse(w, r, http.StatusUnauthorized, http.StatusText(http.StatusUnauthorized))
			return
		}
		c.Logger.WithError(err).Error("Unexpected error during user authentication")
		writeError(w, r, http.StatusInternalServerError, http.StatusText(http.StatusInternalServerError))
		return
	}

	loginTime := time.Now()
	duration := c.Config.AuthConfig().GetBaseAuthConfig().LoginDuration
	expires := loginTime.Add(duration)
	secret := c.Auth.SecretStore().SharedSecret()

	tokenString, err := auth.GenerateJWTLogin(secret, user.Username, loginTime, expires)
	if err != nil {
		writeError(w, r, http.StatusInternalServerError, http.StatusText(http.StatusInternalServerError))
		return
	}
	internalAuthSession, _ := c.sessionStore.Get(r, InternalAuthSessionName)
	internalAuthSession.Values[TokenSessionKeyName] = tokenString
	err = c.sessionStore.Save(r, w, internalAuthSession)
	if err != nil {
		c.Logger.WithError(err).Error("Failed to save internal auth session")
		writeError(w, r, http.StatusInternalServerError, http.StatusText(http.StatusInternalServerError))
		return
	}
	response := apigen.AuthenticationToken{
		Token:           tokenString,
		TokenExpiration: swag.Int64(expires.Unix()),
	}
	writeResponse(w, r, http.StatusOK, response)
}

func (c *Controller) ExternalPrincipalLogin(w http.ResponseWriter, r *http.Request, body apigen.ExternalPrincipalLoginJSONRequestBody) {
	ctx := r.Context()
	if c.isExternalPrincipalNotSupported(ctx) {
		writeError(w, r, http.StatusNotImplemented, "Not implemented")
		return
	}
	c.LogAction(ctx, "external_principal_login", r, "", "", "")
	c.Logger.Debug("external principal login")
	externalPrincipal, err := c.Authentication.ExternalPrincipalLogin(ctx, body.IdentityRequest)
	if c.handleAPIError(ctx, w, r, err) {
		c.Logger.WithError(err).Error("external principal login failed")
		return
	}
	c.Logger.WithField("external_principal_id", externalPrincipal.Id).Debug("external principal login success, trying to get external principal ID info")
	externalPrincipalIDInfo, err := c.Auth.GetExternalPrincipal(ctx, externalPrincipal.Id)
	if c.handleAPIError(ctx, w, r, err) {
		c.Logger.WithField("external_principal_id", externalPrincipal.Id).WithError(err).Error("failed to get external principal ID info")
		return
	}
	c.Logger.WithField("user_id", externalPrincipalIDInfo.UserID).Debug("got external principal ID info, generating a new JWT")
	duration := c.Config.AuthConfig().GetBaseAuthConfig().LoginDuration
	if swag.IntValue(body.TokenExpirationDuration) > 0 {
		duration = time.Second * time.Duration(*body.TokenExpirationDuration)
	}
	if duration > c.Config.AuthConfig().GetBaseAuthConfig().LoginMaxDuration {
		c.Logger.WithFields(logging.Fields{"duration": duration, "max_duration": c.Config.AuthConfig().GetBaseAuthConfig().LoginMaxDuration}).Warn("Login duration exceeds maximum allowed, using maximum allowed")
		duration = c.Config.AuthConfig().GetBaseAuthConfig().LoginMaxDuration
	}
	loginTime := time.Now()
	expires := loginTime.Add(duration)
	secret := c.Auth.SecretStore().SharedSecret()
	tokenString, err := auth.GenerateJWTLogin(secret, externalPrincipalIDInfo.UserID, loginTime, expires)
	if err != nil {
		c.Logger.WithField("user_id", externalPrincipalIDInfo.UserID).WithError(err).Error("failed to generate JWT")
		writeError(w, r, http.StatusInternalServerError, http.StatusText(http.StatusInternalServerError))
		return
	}
	response := apigen.AuthenticationToken{
		Token:           tokenString,
		TokenExpiration: swag.Int64(expires.Unix()),
	}
	writeResponse(w, r, http.StatusOK, response)
}

func (c *Controller) StsLogin(w http.ResponseWriter, r *http.Request, body apigen.StsLoginJSONRequestBody) {
	ctx := r.Context()
	externalUserID, err := c.Authentication.ValidateSTS(ctx, body.Code, body.RedirectUri, body.State)
	if c.handleAPIError(ctx, w, r, err) {
		return
	}
	// validate a user exists with the external user id
	user, err := c.Auth.GetUserByExternalID(ctx, externalUserID)
	if c.handleAPIError(ctx, w, r, err) {
		return
	}
	expiresInSec := defaultSTSTTLSeconds
	if body.TtlSeconds != nil {
		expiresInSec = min(maxSTSTTLSeconds, int(*body.TtlSeconds))
	}
	now := time.Now()
	expiresAt := now.Add(time.Duration(expiresInSec) * time.Second)
	token, err := auth.GenerateJWTLogin(c.Auth.SecretStore().SharedSecret(), user.Username, now, expiresAt)
	if c.handleAPIError(ctx, w, r, err) {
		return
	}
	responseToken := apigen.AuthenticationToken{
		Token:           token,
		TokenExpiration: swag.Int64(expiresAt.Unix()),
	}
	writeResponse(w, r, http.StatusOK, responseToken)
}

func (c *Controller) GetTokenRedirect(w http.ResponseWriter, r *http.Request) {
	ctx := r.Context()
	// Login method needs no auth!
	redirect, err := c.loginTokenProvider.GetRedirect(ctx)
	if c.handleAPIError(ctx, w, r, err) {
		return
	}

	w.Header().Set("Location", redirect.RedirectURL)
	w.Header().Set(httputil.LoginMailboxHeaderName, redirect.Mailbox)

	writeResponse(w, r, http.StatusOK, nil)
}

func (c *Controller) GetTokenFromMailbox(w http.ResponseWriter, r *http.Request, mailbox string) {
	ctx := r.Context()
	// Login method needs no auth!
	token, expiresAt, err := c.loginTokenProvider.GetToken(ctx, mailbox)
	if c.handleAPIError(ctx, w, r, err) {
		return
	}

	// This call is repeated, so only log after we've found the token is valid.
	c.LogAction(ctx, "get_token_from_mailbox", r, "", "", "")

	c.Logger.
		WithContext(r.Context()).
		WithFields(logging.Fields{
			"mailbox":          mailbox,
			"token_expiration": expiresAt,
		}).
		Debug("Got login token")

	response := apigen.AuthenticationToken{
		Token:           token,
		TokenExpiration: swag.Int64(expiresAt.Unix()),
	}
	writeResponse(w, r, http.StatusOK, response)
}

var releasedTokenTemplate = template.Must(
	template.New("released-token").
		Parse(`{{define "releasedToken" -}}
<!doctype html>
<html>
  <title>Logged in</title>
  <body>
  <div>You are logged in as <code>{{.Username}}</code>.  It is safe to close this window.</div>
  </body>
</html>
{{- end}}`))

type UserData struct {
	Username string
}

var (
	textHTML                         = contenttype.MediaType{Type: "text", Subtype: "html"}
	releaseTokenAcceptableMediaTypes = []contenttype.MediaType{
		textHTML,
		{Type: "*", Subtype: "*"},
	}
)

func (c *Controller) ReleaseTokenToMailbox(w http.ResponseWriter, r *http.Request, loginRequestToken string) {
	ctx := r.Context()

	c.LogAction(ctx, "release_token_to_mailbox", r, "", "", "")

	user, err := auth.GetUser(ctx)
	if err != nil {
		// This is typically called from a browser - send it to login, return here
		// after.
		c.Logger.
			WithContext(ctx).
			WithError(err).
			WithField("accept", r.Header.Get("Accept")).
			Debug("Failed to get user - redirect to login")

		redirectURL, err := url.Parse(c.Config.AuthConfig().GetLoginURL())
		if c.handleAPIError(ctx, w, r, err) {
			return
		}
		q := redirectURL.Query()
		q.Set("next", r.URL.String()) // Encode query-escapes this string.
		redirectURL.RawQuery = q.Encode()
		w.Header().Set("Location", redirectURL.String())
		w.WriteHeader(http.StatusTemporaryRedirect)
		return
	}

	// Release will release a token for the authenticated user.
	err = c.loginTokenProvider.Release(ctx, loginRequestToken)
	if c.handleAPIError(ctx, w, r, err) {
		return
	}

	mediaType, _, err := contenttype.GetAcceptableMediaType(r, releaseTokenAcceptableMediaTypes)
	if err != nil {
		c.Logger.
			WithContext(r.Context()).
			WithError(err).
			WithField("accept", r.Header.Get("Accept")).
			Warn("Failed to parse Content-Type - no user-friendly page")
		// Keep going - errors are safe here, at worst the user will not get a pretty page.
	}

	switch {
	case mediaType.EqualsMIME(textHTML):
		username := user.Username
		// This endpoint is _usually_ visited by a browser.  Report to the user that
		// they logged in, telling them the name they used to log in.
		httputil.KeepPrivate(w)
		w.WriteHeader(http.StatusOK)

		err = releasedTokenTemplate.ExecuteTemplate(w, "releasedToken", &UserData{Username: username})
		if c.handleAPIError(ctx, w, r, err) {
			return
		}
	default:
		writeResponse(w, r, http.StatusNoContent, nil)
	}
}

func (c *Controller) GetPhysicalAddress(w http.ResponseWriter, r *http.Request, repository, branch string, params apigen.GetPhysicalAddressParams) {
	if !c.authorize(w, r, permissions.Node{
		Permission: permissions.Permission{
			Action:   permissions.WriteObjectAction,
			Resource: permissions.ObjectArn(repository, params.Path),
		},
	}) {
		return
	}
	ctx := r.Context()
	c.LogAction(ctx, "generate_physical_address", r, repository, branch, "")

	repo, err := c.Catalog.GetRepository(ctx, repository)
	if errors.Is(err, graveler.ErrNotFound) {
		writeError(w, r, http.StatusNotFound, err)
		return
	}
	if err != nil {
		writeError(w, r, http.StatusInternalServerError, err)
		return
	}

	address, err := c.Catalog.GetAddressWithSignature(repository, branch, params.Path)
	if err != nil {
		writeError(w, r, http.StatusInternalServerError, err)
		return
	}

	qk, err := c.BlockAdapter.ResolveNamespace(repo.StorageID, repo.StorageNamespace, address, block.IdentifierTypeRelative)
	if err != nil {
		writeError(w, r, http.StatusInternalServerError, err)
		return
	}

	response := &apigen.StagingLocation{
		PhysicalAddress: swag.String(qk.Format()),
	}

	if swag.BoolValue(params.Presign) {
		// generate a pre-signed PUT url for the given request
		preSignedURL, expiry, err := c.BlockAdapter.GetPreSignedURL(ctx, block.ObjectPointer{
			StorageID:        repo.StorageID,
			StorageNamespace: repo.StorageNamespace,
			Identifier:       address,
			IdentifierType:   block.IdentifierTypeRelative,
		}, block.PreSignModeWrite, "")
		if err != nil {
			writeError(w, r, http.StatusInternalServerError, err)
			return
		}
		response.PresignedUrl = &preSignedURL
		if !expiry.IsZero() {
			response.PresignedUrlExpiry = swag.Int64(expiry.Unix())
		}
	}

	writeResponse(w, r, http.StatusOK, response)
}

func (c *Controller) LinkPhysicalAddress(w http.ResponseWriter, r *http.Request, body apigen.LinkPhysicalAddressJSONRequestBody, repository, branch string, params apigen.LinkPhysicalAddressParams) {
	if !c.authorize(w, r, permissions.Node{
		Permission: permissions.Permission{
			Action:   permissions.WriteObjectAction,
			Resource: permissions.ObjectArn(repository, params.Path),
		},
	}) {
		return
	}

	ctx := r.Context()
	c.LogAction(ctx, "stage_object", r, repository, branch, "")

	repo, err := c.Catalog.GetRepository(ctx, repository)
	if errors.Is(err, graveler.ErrNotFound) {
		writeError(w, r, http.StatusNotFound, err)
		return
	}
	if err != nil {
		writeError(w, r, http.StatusInternalServerError, err)
		return
	}
	// write metadata
	qk, err := c.BlockAdapter.ResolveNamespace(repo.StorageID, repo.StorageNamespace, params.Path, block.IdentifierTypeRelative)
	if err != nil {
		writeError(w, r, http.StatusInternalServerError, err)
		return
	}

	storage := c.Config.StorageConfig().GetStorageByID(repo.StorageID)
	if storage == nil {
		c.handleAPIError(ctx, w, r, fmt.Errorf("no storage config found for id: %s: %w", repo.StorageID, block.ErrInvalidAddress))
		return
	}
	blockStoreType := storage.BlockstoreType()
	expectedType := qk.GetStorageType().BlockstoreType()
	if expectedType != blockStoreType {
		c.Logger.WithContext(ctx).WithFields(logging.Fields{
			"expected_type":   expectedType,
			"blockstore_type": blockStoreType,
		}).Error("invalid blockstore type")
		c.handleAPIError(ctx, w, r, fmt.Errorf("invalid blockstore type: %w", block.ErrInvalidAddress))
		return
	}

	writeTime := time.Now()
	if mtime := body.Mtime; mtime != nil {
		writeTime = time.Unix(*mtime, 0)
	}
	fullPhysicalAddress := swag.StringValue(body.Staging.PhysicalAddress)
	physicalAddress, addressType := c.normalizePhysicalAddress(repo.StorageNamespace, fullPhysicalAddress)

	if addressType == catalog.AddressTypeRelative {
		// if the address is in the storage namespace, verify it has been produced by lakeFS
		if err = c.Catalog.VerifyLinkAddress(repository, branch, params.Path, physicalAddress); c.handleAPIError(ctx, w, r, err) {
			return
		}

		if c.handleAPIError(ctx, w, r, err) {
			return
		}
	}

	// trim spaces and quotes from etag
	checksum := httputil.StripQuotesAndSpaces(body.Checksum)
	if checksum == "" {
		writeError(w, r, http.StatusBadRequest, "checksum is required")
		return
	}

	entryBuilder := catalog.NewDBEntryBuilder().
		CommonLevel(false).
		Path(params.Path).
		PhysicalAddress(physicalAddress).
		AddressType(addressType).
		CreationDate(writeTime).
		Size(body.SizeBytes).
		Checksum(checksum).
		ContentType(swag.StringValue(body.ContentType))
	if body.UserMetadata != nil {
		entryBuilder.Metadata(body.UserMetadata.AdditionalProperties)
	}
	condition, err := apifactory.BuildConditionFromParams((*string)(params.IfMatch), (*string)(params.IfNoneMatch))
	if c.handleAPIError(ctx, w, r, err) {
		return
	}
	opts := []graveler.SetOptionsFunc{
		graveler.WithForce(swag.BoolValue(body.Force)),
	}
	if condition != nil {
		opts = append(opts, graveler.WithCondition(*condition))
	}
	entry := entryBuilder.Build()
	err = c.Catalog.CreateEntry(ctx, repo.Name, branch, entry, opts...)
	if c.handleAPIError(ctx, w, r, err) {
		return
	}

	metadata := apigen.ObjectUserMetadata{AdditionalProperties: entry.Metadata}
	response := apigen.ObjectStats{
		Checksum:        entry.Checksum,
		ContentType:     swag.String(entry.ContentType),
		Metadata:        &metadata,
		Mtime:           entry.CreationDate.Unix(),
		Path:            entry.Path,
		PathType:        entryTypeObject,
		PhysicalAddress: fullPhysicalAddress,
		SizeBytes:       swag.Int64(entry.Size),
	}

	writeResponse(w, r, http.StatusOK, response)
}

// normalizePhysicalAddress return relative address based on storage namespace if possible. If address doesn't match
// the storage namespace prefix, the return address type is full.
func (c *Controller) normalizePhysicalAddress(storageNamespace, physicalAddress string) (string, catalog.AddressType) {
	prefix := storageNamespace
	if !strings.HasSuffix(prefix, catalog.DefaultPathDelimiter) {
		prefix += catalog.DefaultPathDelimiter
	}
	dataPrefix := prefix + c.PathProvider.CommonPrefix()
	if !strings.HasSuffix(dataPrefix, catalog.DefaultPathDelimiter) {
		dataPrefix += catalog.DefaultPathDelimiter
	}
	if strings.HasPrefix(physicalAddress, dataPrefix) {
		// if the address is in the "data" path, treat it as a relative address.
		// note that it's relative to the storage namespace (add it'll include the "data" prefix).
		return physicalAddress[len(prefix):], catalog.AddressTypeRelative
	}
	return physicalAddress, catalog.AddressTypeFull
}

func (c *Controller) ListGroups(w http.ResponseWriter, r *http.Request, params apigen.ListGroupsParams) {
	if !c.authorize(w, r, permissions.Node{
		Permission: permissions.Permission{
			Action:   permissions.ListGroupsAction,
			Resource: permissions.All,
		},
	}) {
		return
	}

	ctx := r.Context()
	c.LogAction(ctx, "list_groups", r, "", "", "")
	groups, paginator, err := c.Auth.ListGroups(ctx, &model.PaginationParams{
		After:  paginationAfter(params.After),
		Prefix: paginationPrefix(params.Prefix),
		Amount: paginationAmount(params.Amount),
	})
	if c.handleAPIError(ctx, w, r, err) {
		return
	}

	response := apigen.GroupList{
		Results: make([]apigen.Group, 0, len(groups)),
		Pagination: apigen.Pagination{
			HasMore:    paginator.NextPageToken != "",
			NextOffset: paginator.NextPageToken,
			Results:    paginator.Amount,
		},
	}

	for _, g := range groups {
		response.Results = append(response.Results, apigen.Group{
			Id:           g.ID,
			Name:         swag.String(g.DisplayName),
			Description:  g.Description,
			CreationDate: g.CreatedAt.Unix(),
		})
	}
	writeResponse(w, r, http.StatusOK, response)
}

func (c *Controller) CreateGroup(w http.ResponseWriter, r *http.Request, body apigen.CreateGroupJSONRequestBody) {
	if !c.authorize(w, r, permissions.Node{
		Permission: permissions.Permission{
			Action:   permissions.CreateGroupAction,
			Resource: permissions.GroupArn(body.Id),
		},
	}) {
		return
	}
	ctx := r.Context()
	c.LogAction(ctx, "create_group", r, "", "", "")

	// Check that group name is valid
	valid, msg := c.isNameValid(body.Id, "Group")
	if !valid {
		writeError(w, r, http.StatusBadRequest, msg)
		return
	}

	g := &model.Group{
		Description: body.Description,
		CreatedAt:   time.Now().UTC(),
		DisplayName: body.Id,
	}
	createdGroup, err := c.Auth.CreateGroup(ctx, g)
	if c.handleAPIError(ctx, w, r, err) {
		return
	}
	response := apigen.Group{
		CreationDate: createdGroup.CreatedAt.Unix(),
		Name:         swag.String(createdGroup.DisplayName),
		Id:           createdGroup.ID,
		Description:  createdGroup.Description,
	}
	writeResponse(w, r, http.StatusCreated, response)
}

func (c *Controller) DeleteGroup(w http.ResponseWriter, r *http.Request, groupID string) {
	if !c.authorize(w, r, permissions.Node{
		Permission: permissions.Permission{
			Action:   permissions.DeleteGroupAction,
			Resource: permissions.GroupArn(groupID),
		},
	}) {
		return
	}

	ctx := r.Context()
	c.LogAction(ctx, "delete_group", r, "", "", "")
	err := c.Auth.DeleteGroup(ctx, groupID)
	if errors.Is(err, auth.ErrNotFound) {
		writeError(w, r, http.StatusNotFound, "group not found")
		return
	}
	if c.handleAPIError(ctx, w, r, err) {
		return
	}
	writeResponse(w, r, http.StatusNoContent, nil)
}

func (c *Controller) GetGroup(w http.ResponseWriter, r *http.Request, groupID string) {
	if !c.authorize(w, r, permissions.Node{
		Permission: permissions.Permission{
			Action:   permissions.ReadGroupAction,
			Resource: permissions.GroupArn(groupID),
		},
	}) {
		return
	}
	ctx := r.Context()
	c.LogAction(ctx, "get_group", r, "", "", "")
	g, err := c.Auth.GetGroup(ctx, groupID)
	if errors.Is(err, auth.ErrNotFound) {
		writeError(w, r, http.StatusNotFound, "group not found")
		return
	}
	if c.handleAPIError(ctx, w, r, err) {
		return
	}

	response := apigen.Group{
		Id:           g.DisplayName,
		Description:  g.Description,
		CreationDate: g.CreatedAt.Unix(),
	}
	writeResponse(w, r, http.StatusOK, response)
}

func (c *Controller) GetGroupACL(w http.ResponseWriter, r *http.Request, groupID string) {
	aclPolicyName := authacl.PolicyName(groupID)
	if !c.authorize(w, r, permissions.Node{
		Type: permissions.NodeTypeAnd,
		Nodes: []permissions.Node{
			{
				Permission: permissions.Permission{
					Action:   permissions.ReadGroupAction,
					Resource: permissions.GroupArn(groupID),
				},
			},
			{
				Permission: permissions.Permission{
					Action:   permissions.ReadPolicyAction,
					Resource: permissions.PolicyArn(aclPolicyName),
				},
			},
		},
	}) {
		return
	}

	ctx := r.Context()
	c.LogAction(ctx, "get_group_acl", r, "", "", "")
	policies, _, err := c.Auth.ListGroupPolicies(ctx, groupID, &model.PaginationParams{
		Amount: 2, //nolint:mnd
	})
	if c.handleAPIError(ctx, w, r, err) {
		return
	}

	var groupACL model.ACL
	switch len(policies) {
	case 0: // Blank ACL is valid and allows nothing
		break
	case 1:
		groupACL = policies[0].ACL
		if len(groupACL.Permission) == 0 {
			c.Logger.
				WithContext(ctx).
				WithField("policy", fmt.Sprintf("%+v", policies[0])).
				WithField("acl", fmt.Sprintf("%+v", groupACL)).
				WithField("group", groupID).
				Warn("Policy attached to group has no ACL")
			response := apigen.NotFoundOrNoACL{
				Message: "Policy attached to group has no ACL",
				NoAcl:   swag.Bool(true),
			}
			writeResponse(w, r, http.StatusNotFound, response)
			return
		}
	default:
		c.Logger.
			WithContext(ctx).
			WithField("num_policies", len(policies)).
			WithField("group", groupID).
			Warn("Wrong number of policies found")
		response := apigen.NotFoundOrNoACL{
			Message: "Multiple policies attached to group - no ACL",
			NoAcl:   swag.Bool(true),
		}
		writeResponse(w, r, http.StatusNotFound, response)
		return
	}

	response := apigen.ACL{
		Permission: string(groupACL.Permission),
	}

	writeResponse(w, r, http.StatusOK, response)
}

func (c *Controller) SetGroupACL(w http.ResponseWriter, r *http.Request, body apigen.SetGroupACLJSONRequestBody, groupID string) {
	aclPolicyName := authacl.PolicyName(groupID)
	if !c.authorize(w, r, permissions.Node{
		Type: permissions.NodeTypeAnd,
		Nodes: []permissions.Node{
			{
				Permission: permissions.Permission{
					Action:   permissions.ReadGroupAction,
					Resource: permissions.GroupArn(groupID),
				},
			},
			{
				Permission: permissions.Permission{
					Action:   permissions.AttachPolicyAction,
					Resource: permissions.PolicyArn(aclPolicyName),
				},
			},
			{
				Permission: permissions.Permission{
					Action:   permissions.UpdatePolicyAction,
					Resource: permissions.PolicyArn(aclPolicyName),
				},
			},
		},
	}) {
		return
	}

	ctx := r.Context()
	c.LogAction(ctx, "set_group_acl", r, "", "", "")

	newACL := model.ACL{
		Permission: model.ACLPermission(body.Permission),
	}

	err := authacl.WriteGroupACL(ctx, c.Auth, groupID, newACL, time.Now(), false)
	if c.handleAPIError(ctx, w, r, err) {
		return
	}

	writeResponse(w, r, http.StatusCreated, nil)
}

func (c *Controller) ListGroupMembers(w http.ResponseWriter, r *http.Request, groupID string, params apigen.ListGroupMembersParams) {
	if !c.authorize(w, r, permissions.Node{
		Permission: permissions.Permission{
			Action:   permissions.ReadGroupAction,
			Resource: permissions.GroupArn(groupID),
		},
	}) {
		return
	}
	ctx := r.Context()
	c.LogAction(ctx, "list_group_users", r, "", "", "")
	users, paginator, err := c.Auth.ListGroupUsers(ctx, groupID, &model.PaginationParams{
		After:  paginationAfter(params.After),
		Prefix: paginationPrefix(params.Prefix),
		Amount: paginationAmount(params.Amount),
	})
	if c.handleAPIError(ctx, w, r, err) {
		return
	}

	response := apigen.UserList{
		Results: make([]apigen.User, 0, len(users)),
		Pagination: apigen.Pagination{
			HasMore:    paginator.NextPageToken != "",
			NextOffset: paginator.NextPageToken,
			Results:    paginator.Amount,
		},
	}
	for _, u := range users {
		response.Results = append(response.Results, apigen.User{
			Id:           u.Username,
			Email:        u.Email,
			CreationDate: u.CreatedAt.Unix(),
			FriendlyName: u.FriendlyName,
		})
	}
	writeResponse(w, r, http.StatusOK, response)
}

func (c *Controller) DeleteGroupMembership(w http.ResponseWriter, r *http.Request, groupID, userID string) {
	if !c.authorize(w, r, permissions.Node{
		Permission: permissions.Permission{
			Action:   permissions.RemoveGroupMemberAction,
			Resource: permissions.GroupArn(groupID),
		},
	}) {
		return
	}

	ctx := r.Context()
	c.LogAction(ctx, "remove_user_from_group", r, "", "", "")
	err := c.Auth.RemoveUserFromGroup(ctx, userID, groupID)
	if c.handleAPIError(ctx, w, r, err) {
		return
	}
	writeResponse(w, r, http.StatusNoContent, nil)
}

func (c *Controller) AddGroupMembership(w http.ResponseWriter, r *http.Request, groupID, userID string) {
	if !c.authorize(w, r, permissions.Node{
		Permission: permissions.Permission{
			Action:   permissions.AddGroupMemberAction,
			Resource: permissions.GroupArn(groupID),
		},
	}) {
		return
	}
	ctx := r.Context()
	c.LogAction(ctx, "add_user_to_group", r, "", "", "")
	err := c.Auth.AddUserToGroup(ctx, userID, groupID)
	if c.handleAPIError(ctx, w, r, err) {
		return
	}
	writeResponse(w, r, http.StatusCreated, nil)
}

func (c *Controller) ListGroupPolicies(w http.ResponseWriter, r *http.Request, groupID string, params apigen.ListGroupPoliciesParams) {
	if c.Config.AuthConfig().GetAuthUIConfig().IsAuthUISimplified() {
		writeError(w, r, http.StatusNotImplemented, "Not implemented")
		return
	}
	if !c.authorize(w, r, permissions.Node{
		Permission: permissions.Permission{
			Action:   permissions.ReadGroupAction,
			Resource: permissions.GroupArn(groupID),
		},
	}) {
		return
	}

	ctx := r.Context()
	c.LogAction(ctx, "list_group_policies", r, "", "", "")
	policies, paginator, err := c.Auth.ListGroupPolicies(ctx, groupID, &model.PaginationParams{
		After:  paginationAfter(params.After),
		Prefix: paginationPrefix(params.Prefix),
		Amount: paginationAmount(params.Amount),
	})
	if c.handleAPIError(ctx, w, r, err) {
		return
	}

	response := apigen.PolicyList{
		Results: make([]apigen.Policy, 0, len(policies)),
		Pagination: apigen.Pagination{
			HasMore:    paginator.NextPageToken != "",
			NextOffset: paginator.NextPageToken,
			Results:    paginator.Amount,
		},
	}
	for _, p := range policies {
		response.Results = append(response.Results, serializePolicy(p))
	}

	writeResponse(w, r, http.StatusOK, response)
}

func serializePolicy(p *model.Policy) apigen.Policy {
	stmts := make([]apigen.Statement, 0, len(p.Statement))
	for _, s := range p.Statement {
		st := apigen.Statement{
			Action:   s.Action,
			Effect:   s.Effect,
			Resource: s.Resource,
		}
		if len(s.Condition) > 0 {
			st.Condition = &apigen.Statement_Condition{
				AdditionalProperties: map[string]apigen.PolicyCondition{},
			}

			for operator, fields := range s.Condition {
				st.Condition.AdditionalProperties[operator] = apigen.PolicyCondition{
					AdditionalProperties: fields,
				}
			}
		}
		stmts = append(stmts, st)
	}
	createdAt := p.CreatedAt.Unix()
	return apigen.Policy{
		Id:           p.DisplayName,
		CreationDate: &createdAt, // TODO(barak): check if CreationDate should be required
		Statement:    stmts,
	}
}

// apiStatementsToModelStatements converts API statements to model statements, handling condition conversion
func apiStatementsToModelStatements(apiStatements []apigen.Statement) model.Statements {
	stmts := make(model.Statements, len(apiStatements))
	for i, apiStatement := range apiStatements {
		condition := make(map[string]map[string][]string)
		if apiStatement.Condition != nil && len(apiStatement.Condition.AdditionalProperties) > 0 {
			// Convert API structure with AdditionalProperties to model structure
			// map[string]struct{ AdditionalProperties map[string][]string } -> map[string]map[string][]string
			for operator, operatorFields := range apiStatement.Condition.AdditionalProperties {
				condition[operator] = operatorFields.AdditionalProperties
			}
		}
		stmts[i] = model.Statement{
			Effect:    apiStatement.Effect,
			Action:    apiStatement.Action,
			Resource:  apiStatement.Resource,
			Condition: condition,
		}
	}
	return stmts
}

func (c *Controller) DetachPolicyFromGroup(w http.ResponseWriter, r *http.Request, groupID, policyID string) {
	if c.Config.AuthConfig().GetAuthUIConfig().IsAuthUISimplified() {
		writeError(w, r, http.StatusNotImplemented, "Not implemented")
		return
	}
	if !c.authorize(w, r, permissions.Node{
		Permission: permissions.Permission{
			Action:   permissions.DetachPolicyAction,
			Resource: permissions.GroupArn(groupID),
		},
	}) {
		return
	}
	ctx := r.Context()
	c.LogAction(ctx, "detach_policy_from_group", r, "", "", "")
	err := c.Auth.DetachPolicyFromGroup(ctx, policyID, groupID)
	if c.handleAPIError(ctx, w, r, err) {
		return
	}
	writeResponse(w, r, http.StatusNoContent, nil)
}

func (c *Controller) AttachPolicyToGroup(w http.ResponseWriter, r *http.Request, groupID, policyID string) {
	if c.Config.AuthConfig().GetAuthUIConfig().IsAuthUISimplified() {
		writeError(w, r, http.StatusNotImplemented, "Not implemented")
		return
	}
	if !c.authorize(w, r, permissions.Node{
		Permission: permissions.Permission{
			Action:   permissions.AttachPolicyAction,
			Resource: permissions.GroupArn(groupID),
		},
	}) {
		return
	}

	ctx := r.Context()
	c.LogAction(ctx, "attach_policy_to_group", r, "", "", "")
	err := c.Auth.AttachPolicyToGroup(ctx, policyID, groupID)
	if c.handleAPIError(ctx, w, r, err) {
		return
	}
	writeResponse(w, r, http.StatusCreated, nil)
}

func (c *Controller) ListPolicies(w http.ResponseWriter, r *http.Request, params apigen.ListPoliciesParams) {
	if c.Config.AuthConfig().GetAuthUIConfig().IsAuthUISimplified() {
		writeError(w, r, http.StatusNotImplemented, "Not implemented")
		return
	}
	if !c.authorize(w, r, permissions.Node{
		Permission: permissions.Permission{
			Action:   permissions.ListPoliciesAction,
			Resource: permissions.All,
		},
	}) {
		return
	}

	ctx := r.Context()
	c.LogAction(ctx, "list_policies", r, "", "", "")
	policies, paginator, err := c.Auth.ListPolicies(ctx, &model.PaginationParams{
		After:  paginationAfter(params.After),
		Prefix: paginationPrefix(params.Prefix),
		Amount: paginationAmount(params.Amount),
	})
	if c.handleAPIError(ctx, w, r, err) {
		return
	}

	response := apigen.PolicyList{
		Results: make([]apigen.Policy, 0, len(policies)),
		Pagination: apigen.Pagination{
			HasMore:    paginator.NextPageToken != "",
			NextOffset: paginator.NextPageToken,
			Results:    paginator.Amount,
		},
	}
	for _, p := range policies {
		response.Results = append(response.Results, serializePolicy(p))
	}
	writeResponse(w, r, http.StatusOK, response)
}

func (c *Controller) CreatePolicy(w http.ResponseWriter, r *http.Request, body apigen.CreatePolicyJSONRequestBody) {
	if c.Config.AuthConfig().GetAuthUIConfig().IsAuthUISimplified() {
		writeError(w, r, http.StatusNotImplemented, "Not implemented")
		return
	}
	if !c.authorize(w, r, permissions.Node{
		Permission: permissions.Permission{
			Action:   permissions.CreatePolicyAction,
			Resource: permissions.PolicyArn(body.Id),
		},
	}) {
		return
	}
	ctx := r.Context()
	c.LogAction(ctx, "create_policy", r, "", "", "")

	// Check that policy ID is valid
	valid, msg := c.isNameValid(body.Id, "Policy")
	if !valid {
		writeError(w, r, http.StatusBadRequest, msg)
		return
	}

	stmts := apiStatementsToModelStatements(body.Statement)

	p := &model.Policy{
		CreatedAt:   time.Now().UTC(),
		DisplayName: body.Id,
		Statement:   stmts,
	}

	err := c.Auth.WritePolicy(ctx, p, false)
	if c.handleAPIError(ctx, w, r, err) {
		return
	}

	writeResponse(w, r, http.StatusCreated, serializePolicy(p))
}

func (c *Controller) DeletePolicy(w http.ResponseWriter, r *http.Request, policyID string) {
	if c.Config.AuthConfig().GetAuthUIConfig().IsAuthUISimplified() {
		writeError(w, r, http.StatusNotImplemented, "Not implemented")
		return
	}
	if !c.authorize(w, r, permissions.Node{
		Permission: permissions.Permission{
			Action:   permissions.DeletePolicyAction,
			Resource: permissions.PolicyArn(policyID),
		},
	}) {
		return
	}
	ctx := r.Context()
	c.LogAction(ctx, "delete_policy", r, "", "", "")
	err := c.Auth.DeletePolicy(ctx, policyID)
	if errors.Is(err, auth.ErrNotFound) {
		writeError(w, r, http.StatusNotFound, "policy not found")
		return
	}
	if c.handleAPIError(ctx, w, r, err) {
		return
	}
	writeResponse(w, r, http.StatusNoContent, nil)
}

func (c *Controller) GetPolicy(w http.ResponseWriter, r *http.Request, policyID string) {
	if c.Config.AuthConfig().GetAuthUIConfig().IsAuthUISimplified() {
		writeError(w, r, http.StatusNotImplemented, "Not implemented")
		return
	}
	if !c.authorize(w, r, permissions.Node{
		Permission: permissions.Permission{
			Action:   permissions.ReadPolicyAction,
			Resource: permissions.PolicyArn(policyID),
		},
	}) {
		return
	}
	ctx := r.Context()
	c.LogAction(ctx, "get_policy", r, "", "", "")
	p, err := c.Auth.GetPolicy(ctx, policyID)
	if errors.Is(err, auth.ErrNotFound) {
		writeError(w, r, http.StatusNotFound, "policy not found")
		return
	}
	if c.handleAPIError(ctx, w, r, err) {
		return
	}

	response := serializePolicy(p)
	writeResponse(w, r, http.StatusOK, response)
}

func (c *Controller) UpdatePolicy(w http.ResponseWriter, r *http.Request, body apigen.UpdatePolicyJSONRequestBody, policyID string) {
	if c.Config.AuthConfig().GetAuthUIConfig().IsAuthUISimplified() {
		writeError(w, r, http.StatusNotImplemented, "Not implemented")
		return
	}
	if !c.authorize(w, r, permissions.Node{
		Permission: permissions.Permission{
			Action:   permissions.UpdatePolicyAction,
			Resource: permissions.PolicyArn(policyID),
		},
	}) {
		return
	}
	// verify requested policy match the policy document id
	if policyID != body.Id {
		writeError(w, r, http.StatusBadRequest, "can't update policy id")
		return
	}

	ctx := r.Context()
	c.LogAction(ctx, "update_policy", r, "", "", "")

	stmts := apiStatementsToModelStatements(body.Statement)

	p := &model.Policy{
		CreatedAt:   time.Now().UTC(),
		DisplayName: policyID,
		Statement:   stmts,
	}
	err := c.Auth.WritePolicy(ctx, p, true)
	if c.handleAPIError(ctx, w, r, err) {
		return
	}
	response := serializePolicy(p)
	writeResponse(w, r, http.StatusOK, response)
}

func (c *Controller) ListUsers(w http.ResponseWriter, r *http.Request, params apigen.ListUsersParams) {
	if !c.authorize(w, r, permissions.Node{
		Permission: permissions.Permission{
			Action:   permissions.ListUsersAction,
			Resource: permissions.All,
		},
	}) {
		return
	}
	ctx := r.Context()
	c.LogAction(ctx, "list_users", r, "", "", "")
	users, paginator, err := c.Auth.ListUsers(ctx, &model.PaginationParams{
		After:  paginationAfter(params.After),
		Prefix: paginationPrefix(params.Prefix),
		Amount: paginationAmount(params.Amount),
	})
	if c.handleAPIError(ctx, w, r, err) {
		return
	}

	response := apigen.UserList{
		Results: make([]apigen.User, 0, len(users)),
		Pagination: apigen.Pagination{
			HasMore:    paginator.NextPageToken != "",
			NextOffset: paginator.NextPageToken,
			Results:    paginator.Amount,
		},
	}
	for _, u := range users {
		response.Results = append(response.Results, apigen.User{
			Id:           u.Username,
			Email:        u.Email,
			FriendlyName: u.FriendlyName,
			CreationDate: u.CreatedAt.Unix(),
		})
	}
	writeResponse(w, r, http.StatusOK, response)
}

func (c *Controller) CreateUser(w http.ResponseWriter, r *http.Request, body apigen.CreateUserJSONRequestBody) {
	invite := swag.BoolValue(body.InviteUser)
	username := body.Id

	// Check that username is valid
	valid, msg := c.isNameValid(username, "User")
	if !valid {
		writeError(w, r, http.StatusBadRequest, msg)
		return
	}

	var parsedEmail *string
	if invite {
		// Check that email is valid
		addr, err := mail.ParseAddress(username)
		if err != nil {
			c.Logger.WithError(err).WithField("user_id", username).Warn("failed parsing email")
			writeError(w, r, http.StatusBadRequest, "Invalid email format")
			return
		}
		username = strings.ToLower(addr.Address)
		parsedEmail = &addr.Address
	}
	if !c.authorize(w, r, permissions.Node{
		Permission: permissions.Permission{
			Action:   permissions.CreateUserAction,
			Resource: permissions.UserArn(username),
		},
	}) {
		return
	}
	ctx := r.Context()
	c.LogAction(ctx, "create_user", r, "", "", "")
	if invite {
		inviter, ok := c.Auth.(auth.EmailInviter)
		if !ok {
			writeError(w, r, http.StatusNotImplemented, "Not implemented")
			return
		}
		err := inviter.InviteUser(ctx, *parsedEmail)
		if c.handleAPIError(ctx, w, r, err) {
			c.Logger.WithError(err).WithField("email", *parsedEmail).Warn("Failed creating user")
			return
		}
		writeResponse(w, r, http.StatusCreated, apigen.User{Id: *parsedEmail})
		return
	}
	u := &model.User{
		CreatedAt:    time.Now().UTC(),
		Username:     username,
		FriendlyName: nil,
		Source:       "internal",
		Email:        parsedEmail,
	}

	_, err := c.Auth.CreateUser(ctx, u)
	if c.handleAPIError(ctx, w, r, err) {
		c.Logger.WithError(err).WithField("username", u.Username).Warn("failed creating user")
		return
	}
	response := apigen.User{
		Id:           u.Username,
		Email:        u.Email,
		CreationDate: u.CreatedAt.Unix(),
	}
	writeResponse(w, r, http.StatusCreated, response)
}

func (c *Controller) GetUser(w http.ResponseWriter, r *http.Request, userID string) {
	if !c.authorize(w, r, permissions.Node{
		Permission: permissions.Permission{
			Action:   permissions.ReadUserAction,
			Resource: permissions.UserArn(userID),
		},
	}) {
		return
	}
	ctx := r.Context()
	c.LogAction(ctx, "get_user", r, "", "", "")
	u, err := c.Auth.GetUser(ctx, userID)
	if errors.Is(err, auth.ErrNotFound) {
		writeError(w, r, http.StatusNotFound, "user not found")
		return
	}
	if c.handleAPIError(ctx, w, r, err) {
		return
	}
	response := apigen.User{
		CreationDate: u.CreatedAt.Unix(),
		Email:        u.Email,
		Id:           u.Username,
		FriendlyName: u.FriendlyName,
	}
	writeResponse(w, r, http.StatusOK, response)
}

func (c *Controller) ListUserCredentials(w http.ResponseWriter, r *http.Request, userID string, params apigen.ListUserCredentialsParams) {
	if !c.authorize(w, r, permissions.Node{
		Permission: permissions.Permission{
			Action:   permissions.ListCredentialsAction,
			Resource: permissions.UserArn(userID),
		},
	}) {
		return
	}
	ctx := r.Context()
	c.LogAction(ctx, "list_user_credentials", r, "", "", "")
	credentials, paginator, err := c.Auth.ListUserCredentials(ctx, userID, &model.PaginationParams{
		After:  paginationAfter(params.After),
		Prefix: paginationPrefix(params.Prefix),
		Amount: paginationAmount(params.Amount),
	})
	if c.handleAPIError(ctx, w, r, err) {
		return
	}

	response := apigen.CredentialsList{
		Results: make([]apigen.Credentials, 0, len(credentials)),
		Pagination: apigen.Pagination{
			HasMore:    paginator.NextPageToken != "",
			NextOffset: paginator.NextPageToken,
			Results:    paginator.Amount,
		},
	}
	for _, c := range credentials {
		response.Results = append(response.Results, apigen.Credentials{
			AccessKeyId:  c.AccessKeyID,
			CreationDate: c.IssuedDate.Unix(),
		})
	}
	writeResponse(w, r, http.StatusOK, response)
}

func (c *Controller) CreateCredentials(w http.ResponseWriter, r *http.Request, userID string) {
	if !c.authorize(w, r, permissions.Node{
		Permission: permissions.Permission{
			Action:   permissions.CreateCredentialsAction,
			Resource: permissions.UserArn(userID),
		},
	}) {
		return
	}
	ctx := r.Context()
	c.LogAction(ctx, "create_credentials", r, "", "", "")
	credentials, err := c.Auth.CreateCredentials(ctx, userID)
	if c.handleAPIError(ctx, w, r, err) {
		return
	}
	response := apigen.CredentialsWithSecret{
		AccessKeyId:     credentials.AccessKeyID,
		SecretAccessKey: credentials.SecretAccessKey,
		CreationDate:    credentials.IssuedDate.Unix(),
	}
	writeResponse(w, r, http.StatusCreated, response)
}

func (c *Controller) DeleteCredentials(w http.ResponseWriter, r *http.Request, userID, accessKeyID string) {
	if !c.authorize(w, r, permissions.Node{
		Permission: permissions.Permission{
			Action:   permissions.DeleteCredentialsAction,
			Resource: permissions.UserArn(userID),
		},
	}) {
		return
	}

	ctx := r.Context()
	c.LogAction(ctx, "delete_credentials", r, "", "", "")
	err := c.Auth.DeleteCredentials(ctx, userID, accessKeyID)
	if errors.Is(err, auth.ErrNotFound) {
		writeError(w, r, http.StatusNotFound, "credentials not found")
		return
	}
	if c.handleAPIError(ctx, w, r, err) {
		return
	}
	writeResponse(w, r, http.StatusNoContent, nil)
}

func (c *Controller) GetCredentials(w http.ResponseWriter, r *http.Request, userID, accessKeyID string) {
	if !c.authorize(w, r, permissions.Node{
		Permission: permissions.Permission{
			Action:   permissions.ReadCredentialsAction,
			Resource: permissions.UserArn(userID),
		},
	}) {
		return
	}
	ctx := r.Context()
	c.LogAction(ctx, "get_credentials_for_user", r, "", "", "")
	credentials, err := c.Auth.GetCredentialsForUser(ctx, userID, accessKeyID)
	if errors.Is(err, auth.ErrNotFound) {
		writeError(w, r, http.StatusNotFound, "credentials not found")
		return
	}
	if c.handleAPIError(ctx, w, r, err) {
		return
	}

	response := apigen.Credentials{
		AccessKeyId:  credentials.AccessKeyID,
		CreationDate: credentials.IssuedDate.Unix(),
	}
	writeResponse(w, r, http.StatusOK, response)
}

func (c *Controller) ListUserGroups(w http.ResponseWriter, r *http.Request, userID string, params apigen.ListUserGroupsParams) {
	if !c.authorize(w, r, permissions.Node{
		Permission: permissions.Permission{
			Action:   permissions.ReadUserAction,
			Resource: permissions.UserArn(userID),
		},
	}) {
		return
	}
	ctx := r.Context()
	c.LogAction(ctx, "list_user_groups", r, "", "", "")
	groups, paginator, err := c.Auth.ListUserGroups(ctx, userID, &model.PaginationParams{
		After:  paginationAfter(params.After),
		Prefix: paginationPrefix(params.Prefix),
		Amount: paginationAmount(params.Amount),
	})
	if c.handleAPIError(ctx, w, r, err) {
		return
	}

	response := apigen.GroupList{
		Results: make([]apigen.Group, 0, len(groups)),
		Pagination: apigen.Pagination{
			HasMore:    paginator.NextPageToken != "",
			NextOffset: paginator.NextPageToken,
			Results:    paginator.Amount,
		},
	}
	for _, g := range groups {
		response.Results = append(response.Results, apigen.Group{
			Id:           g.ID,
			Name:         swag.String(g.DisplayName),
			CreationDate: g.CreatedAt.Unix(),
		})
	}

	writeResponse(w, r, http.StatusOK, response)
}

func (c *Controller) ListUserPolicies(w http.ResponseWriter, r *http.Request, userID string, params apigen.ListUserPoliciesParams) {
	if c.Config.AuthConfig().GetAuthUIConfig().IsAuthUISimplified() {
		writeError(w, r, http.StatusNotImplemented, "Not implemented")
		return
	}
	if !c.authorize(w, r, permissions.Node{
		Permission: permissions.Permission{
			Action:   permissions.ReadUserAction,
			Resource: permissions.UserArn(userID),
		},
	}) {
		return
	}

	ctx := r.Context()
	c.LogAction(ctx, "list_user_policies", r, "", "", "")
	var listPolicies func(ctx context.Context, username string, params *model.PaginationParams) ([]*model.Policy, *model.Paginator, error)
	if params.Effective != nil && *params.Effective {
		listPolicies = c.Auth.ListEffectivePolicies
	} else {
		listPolicies = c.Auth.ListUserPolicies
	}
	policies, paginator, err := listPolicies(ctx, userID, &model.PaginationParams{
		After:  paginationAfter(params.After),
		Prefix: paginationPrefix(params.Prefix),
		Amount: paginationAmount(params.Amount),
	})
	if c.handleAPIError(ctx, w, r, err) {
		return
	}

	response := apigen.PolicyList{
		Pagination: apigen.Pagination{
			HasMore:    paginator.NextPageToken != "",
			NextOffset: paginator.NextPageToken,
			Results:    paginator.Amount,
		},
		Results: make([]apigen.Policy, 0, len(policies)),
	}
	for _, p := range policies {
		response.Results = append(response.Results, serializePolicy(p))
	}
	writeResponse(w, r, http.StatusOK, response)
}

func (c *Controller) DetachPolicyFromUser(w http.ResponseWriter, r *http.Request, userID, policyID string) {
	if c.Config.AuthConfig().GetAuthUIConfig().IsAuthUISimplified() {
		writeError(w, r, http.StatusNotImplemented, "Not implemented")
		return
	}
	if !c.authorize(w, r, permissions.Node{
		Permission: permissions.Permission{
			Action:   permissions.DetachPolicyAction,
			Resource: permissions.UserArn(userID),
		},
	}) {
		return
	}
	ctx := r.Context()
	c.LogAction(ctx, "detach_policy_from_user", r, "", "", "")
	err := c.Auth.DetachPolicyFromUser(ctx, policyID, userID)
	if c.handleAPIError(ctx, w, r, err) {
		return
	}
	writeResponse(w, r, http.StatusNoContent, nil)
}

func (c *Controller) AttachPolicyToUser(w http.ResponseWriter, r *http.Request, userID, policyID string) {
	if c.Config.AuthConfig().GetAuthUIConfig().IsAuthUISimplified() {
		writeError(w, r, http.StatusNotImplemented, "Not implemented")
		return
	}
	if !c.authorize(w, r, permissions.Node{
		Permission: permissions.Permission{
			Action:   permissions.AttachPolicyAction,
			Resource: permissions.UserArn(userID),
		},
	}) {
		return
	}

	ctx := r.Context()
	c.LogAction(ctx, "attach_policy_to_user", r, "", "", "")
	err := c.Auth.AttachPolicyToUser(ctx, policyID, userID)
	if c.handleAPIError(ctx, w, r, err) {
		return
	}
	writeResponse(w, r, http.StatusCreated, nil)
}

func (c *Controller) GetConfig(w http.ResponseWriter, r *http.Request) {
	_, err := auth.GetUser(r.Context())
	if err != nil {
		writeError(w, r, http.StatusUnauthorized, ErrAuthenticatingRequest)
		return
	}
	internalError := false
	if !c.authorizeCallback(w, r, permissions.Node{
		Permission: permissions.Permission{
			Action:   permissions.ReadConfigAction,
			Resource: permissions.All,
		},
	}, func(_ http.ResponseWriter, _ *http.Request, code int, v interface{}) {
		switch code {
		case http.StatusInternalServerError:
			writeError(w, r, code, v)
			internalError = true
		case http.StatusUnauthorized:
			c.Logger.Debug("Unauthorized request to get storage config, returning partial config")
		}
	}) {
		if internalError {
			return
		}
	}

	storageCfg, storageCfgList := c.getStorageConfigs()
	versionConfig := c.getVersionConfig()
	uiConfig := c.getUIConfig()
	writeResponse(w, r, http.StatusOK, apigen.Config{
		StorageConfig:     storageCfg,
		VersionConfig:     &versionConfig,
		StorageConfigList: &storageCfgList,
		UiConfig:          uiConfig,
	})
}

func (c *Controller) GetStorageConfig(w http.ResponseWriter, r *http.Request) {
	if !c.authorize(w, r, permissions.Node{
		Permission: permissions.Permission{
			Action:   permissions.ReadConfigAction,
			Resource: permissions.All,
		},
	}) {
		return
	}

	storageCfg, _ := c.getStorageConfigs()
	writeResponse(w, r, http.StatusOK, storageCfg)
}

func (c *Controller) getStorageConfigs() (*apigen.StorageConfig, apigen.StorageConfigList) {
	storageCfg, _ := c.getStorageConfig(config.SingleBlockstoreID)
	storageCfgList := c.getStorageConfigList()
	if len(storageCfgList) == 1 && swag.StringValue(storageCfgList[0].BlockstoreId) == config.SingleBlockstoreID {
		storageCfgList = apigen.StorageConfigList{}
	}
	return storageCfg, storageCfgList
}

func (c *Controller) getStorageConfig(storageID string) (*apigen.StorageConfig, error) {
	storage := c.Config.StorageConfig().GetStorageByID(storageID)
	if storage == nil {
		return nil, config.ErrNoStorageConfig
	}
	info := c.BlockAdapter.GetStorageNamespaceInfo(storageID)
	if info == nil {
		c.Logger.Error("no storage namespace info found for id: %s", storageID)
		return nil, config.ErrNoStorageConfig
	}

	defaultNamespacePrefix := storage.GetDefaultNamespacePrefix()
	if defaultNamespacePrefix != nil {
		info.DefaultNamespacePrefix = *defaultNamespacePrefix
	}
	return &apigen.StorageConfig{
		BlockstoreId:                     swag.String(storage.ID()),
		BlockstoreDescription:            swag.String(storage.BlockstoreDescription()),
		BlockstoreType:                   storage.BlockstoreType(),
		BlockstoreNamespaceValidityRegex: info.ValidityRegex,
		BlockstoreNamespaceExample:       info.Example,
		DefaultNamespacePrefix:           swag.String(info.DefaultNamespacePrefix),
		PreSignSupport:                   info.PreSignSupport,
		PreSignSupportUi:                 info.PreSignSupportUI,
		ImportSupport:                    info.ImportSupport,
		ImportValidityRegex:              info.ImportValidityRegex,
		PreSignMultipartUpload:           swag.Bool(info.PreSignSupportMultipart),
	}, nil
}

func (c *Controller) getStorageConfigList() apigen.StorageConfigList {
	configList := apigen.StorageConfigList{}
	for _, id := range c.Config.StorageConfig().GetStorageIDs() {
		info, err := c.getStorageConfig(id)
		if info == nil {
			c.Logger.WithError(err).Error("no storage config found for id: %s", id)
			continue
		}
		info.BlockstoreId = swag.String(id)
		configList = append(configList, *info)
	}
	return configList
}

func (c *Controller) HealthCheck(w http.ResponseWriter, r *http.Request) {
	writeResponse(w, r, http.StatusNoContent, nil)
}

func (c *Controller) ListRepositories(w http.ResponseWriter, r *http.Request, params apigen.ListRepositoriesParams) {
	if !c.authorize(w, r, permissions.Node{
		Permission: permissions.Permission{
			Action:   permissions.ListRepositoriesAction,
			Resource: permissions.All,
		},
	}) {
		return
	}
	ctx := r.Context()
	c.LogAction(ctx, "list_repos", r, "", "", "")

	repos, hasMore, err := c.Catalog.ListRepositories(ctx, paginationAmount(params.Amount), paginationPrefix(params.Prefix), search(params.Search), paginationAfter(params.After))
	if c.handleAPIError(ctx, w, r, err) {
		return
	}
	results := make([]apigen.Repository, 0, len(repos))
	for _, repo := range repos {
		creationDate := repo.CreationDate.Unix()
		r := apigen.Repository{
			Id:               repo.Name,
			StorageId:        swag.String(repo.StorageID),
			StorageNamespace: repo.StorageNamespace,
			CreationDate:     creationDate,
			DefaultBranch:    repo.DefaultBranch,
			ReadOnly:         swag.Bool(repo.ReadOnly),
		}
		results = append(results, r)
	}
	repositoryList := apigen.RepositoryList{
		Pagination: paginationFor(hasMore, results, "Id"),
		Results:    results,
	}
	writeResponse(w, r, http.StatusOK, repositoryList)
}

func (c *Controller) CreateRepository(w http.ResponseWriter, r *http.Request, body apigen.CreateRepositoryJSONRequestBody, params apigen.CreateRepositoryParams) {
	storageID := config.GetActualStorageID(c.Config.StorageConfig(), swag.StringValue(body.StorageId))
	storageNamespace := body.StorageNamespace

	if !c.authorize(w, r, permissions.Node{
		Type: permissions.NodeTypeAnd,
		Nodes: []permissions.Node{
			{
				Permission: permissions.Permission{
					Action:   permissions.CreateRepositoryAction,
					Resource: permissions.RepoArn(body.Name),
				},
			},
			{
				Permission: permissions.Permission{
					Action:   permissions.AttachStorageNamespaceAction,
					Resource: permissions.StorageNamespace(storageNamespace),
				},
			},
		},
	}) {
		return
	}
	ctx := r.Context()

	// Verify first if there is a repository definition.
	// Return conflict if definition already exists, before
	// creating the repository itself and ensuring (optional) storage namespace holds an object.
	// Example will be by restoring a repository from a backup or previous bare repository.
	_, err := c.Catalog.GetRepository(ctx, body.Name)
	if err == nil {
		c.handleAPIError(ctx, w, r, fmt.Errorf("error creating repository: %w", graveler.ErrNotUnique))
		return
	}

	sampleData := swag.BoolValue(body.SampleData)
	c.LogAction(ctx, "create_repo", r, body.Name, "", "")
	if sampleData {
		c.LogAction(ctx, "repo_sample_data", r, body.Name, "", "")
	}

	// Validate storage ID exists
	if !slices.Contains(c.Config.StorageConfig().GetStorageIDs(), storageID) {
		c.handleAPIError(ctx, w, r, graveler.ErrInvalidStorageID)
		return
	}

	if err := c.validateStorageNamespace(storageID, storageNamespace); err != nil {
		writeError(w, r, http.StatusBadRequest, err)
		return
	}

	if !c.Config.GetBaseConfig().Installation.AllowInterRegionStorage {
		if err := block.ValidateInterRegionStorage(r.Context(), c.BlockAdapter, storageID, storageNamespace); err != nil {
			writeError(w, r, http.StatusBadRequest, err)
			return
		}
	}

	defaultBranch := swag.StringValue(body.DefaultBranch)
	if defaultBranch == "" {
		defaultBranch = "main"
	}

	// create a bare repository is plumbing request, we don't need to check for the storage namespace
	createBareRepo := swag.BoolValue(params.Bare)
	if createBareRepo {
		// create a bare repository. This is useful in conjunction with refs-restore to create a copy
		// of another repository by e.g. copying the _lakefs/ directory and restoring its refs
		repo, err := c.Catalog.CreateBareRepository(ctx, body.Name, storageID, storageNamespace, defaultBranch, swag.BoolValue(body.ReadOnly))
		if c.handleAPIError(ctx, w, r, err) {
			return
		}
		response := apigen.Repository{
			CreationDate:     repo.CreationDate.Unix(),
			DefaultBranch:    repo.DefaultBranch,
			Id:               repo.Name,
			StorageId:        swag.String(repo.StorageID),
			StorageNamespace: repo.StorageNamespace,
		}
		writeResponse(w, r, http.StatusCreated, response)
		return
	}

	if !swag.BoolValue(body.ReadOnly) {
		if err := c.ensureStorageNamespace(ctx, storageID, storageNamespace); err != nil {
			var (
				reason string
				retErr error
				urlErr *url.Error
			)
			switch {
			case errors.As(err, &urlErr) && urlErr.Op == "parse":
				retErr = err
				reason = "bad_url"
			case errors.Is(err, block.ErrInvalidAddress):
				retErr = fmt.Errorf("%w, must match: %s", err, c.Config.StorageConfig().GetStorageByID(storageID).BlockstoreType())
				reason = "invalid_namespace"
			case errors.Is(err, ErrStorageNamespaceInUse):
				retErr = err
				reason = "already_in_use"
			default:
				retErr = ErrFailedToAccessStorage
				reason = "unknown"
			}
			c.Logger.
				WithError(err).
				WithField("storage_namespace", storageNamespace).
				WithField("reason", reason).
				Warn("Could not access storage namespace")
			writeError(w, r, http.StatusBadRequest, fmt.Errorf("failed to create repository: %w", retErr))
			return
		}
	}

	newRepo, err := c.Catalog.CreateRepository(ctx, body.Name, storageID, storageNamespace, defaultBranch, swag.BoolValue(body.ReadOnly))
	if err != nil {
		c.handleAPIError(ctx, w, r, fmt.Errorf("error creating repository: %w", err))
		return
	}

	if sampleData {
		// add sample data, hooks, etc.
		user, err := auth.GetUser(ctx)
		if err != nil {
			writeError(w, r, http.StatusUnauthorized, "missing user")
			return
		}

		err = samplerepo.PopulateSampleRepo(ctx, newRepo, c.Catalog, c.PathProvider, c.BlockAdapter, user)
		if err != nil {
			c.handleAPIError(ctx, w, r, fmt.Errorf("error populating sample repository: %w", err))
			return
		}

		err = samplerepo.AddBranchProtection(ctx, newRepo, c.Catalog)
		if err != nil {
			c.handleAPIError(ctx, w, r, fmt.Errorf("error adding branch protection to sample repository: %w", err))
			return
		}
	}

	response := apigen.Repository{
		CreationDate:     newRepo.CreationDate.Unix(),
		DefaultBranch:    newRepo.DefaultBranch,
		Id:               newRepo.Name,
		StorageId:        swag.String(newRepo.StorageID),
		StorageNamespace: newRepo.StorageNamespace,
		ReadOnly:         swag.Bool(newRepo.ReadOnly),
	}
	writeResponse(w, r, http.StatusCreated, response)
}

func (c *Controller) validateStorageNamespace(storageID, storageNamespace string) error {
	info := c.BlockAdapter.GetStorageNamespaceInfo(storageID)
	if info == nil {
		return fmt.Errorf("no storage namespace info found for id %s: %w", storageID, config.ErrNoStorageConfig)
	}
	validRegex := info.ValidityRegex
	storagePrefixRegex, err := regexp.Compile(validRegex)
	if err != nil {
		return fmt.Errorf("failed to compile validity regex %s: %w", validRegex, block.ErrInvalidNamespace)
	}
	if !storagePrefixRegex.MatchString(storageNamespace) {
		return fmt.Errorf("failed to match required regex %s: %w", validRegex, block.ErrInvalidNamespace)
	}
	return nil
}

func (c *Controller) ensureStorageNamespace(ctx context.Context, storageID, storageNamespace string) error {
	const (
		dummyData    = "this is dummy data - created by lakeFS to check accessibility"
		dummyObjName = "dummy"
	)
	dummyKey := fmt.Sprintf("%s/%s", c.Config.GetBaseConfig().Committed.BlockStoragePrefix, dummyObjName)

	objLen := int64(len(dummyData))

	// check if the dummy file exist in the root of the storage namespace
	// this serves two purposes, first, we maintain safety check for older lakeFS version.
	// second, in scenarios where lakeFS shouldn't have access to the root namespace (i.e pre-sign URL only).
	if c.Config.GetBaseConfig().Graveler.EnsureReadableRootNamespace {
		rootObj := block.ObjectPointer{
			StorageID:        storageID,
			StorageNamespace: storageNamespace,
			IdentifierType:   block.IdentifierTypeRelative,
			Identifier:       dummyObjName,
		}

		if s, err := c.BlockAdapter.Get(ctx, rootObj); err == nil {
			_ = s.Close()
			return fmt.Errorf("found lakeFS objects in the storage root (%s:%s): %w",
				storageID, storageNamespace, ErrStorageNamespaceInUse)
		} else if !errors.Is(err, block.ErrDataNotFound) {
			return err
		}
	}

	// check if the dummy file exists
	obj := block.ObjectPointer{
		StorageID:        storageID,
		StorageNamespace: storageNamespace,
		IdentifierType:   block.IdentifierTypeRelative,
		Identifier:       dummyKey,
	}

	if s, err := c.BlockAdapter.Get(ctx, obj); err == nil {
		_ = s.Close()
		return fmt.Errorf("found lakeFS objects in the storage (%s:%s) key(%s): %w",
			storageID, storageNamespace, obj.Identifier, ErrStorageNamespaceInUse)
	} else if !errors.Is(err, block.ErrDataNotFound) {
		return err
	}

	if _, err := c.BlockAdapter.Put(ctx, obj, objLen, strings.NewReader(dummyData), block.PutOpts{}); err != nil {
		return err
	}

	s, err := c.BlockAdapter.Get(ctx, obj)
	if err != nil {
		return err
	}
	_ = s.Close()
	return nil
}

func (c *Controller) DeleteRepository(w http.ResponseWriter, r *http.Request, repository string, params apigen.DeleteRepositoryParams) {
	if !c.authorize(w, r, permissions.Node{
		Permission: permissions.Permission{
			Action:   permissions.DeleteRepositoryAction,
			Resource: permissions.RepoArn(repository),
		},
	}) {
		return
	}
	ctx := r.Context()
	c.LogAction(ctx, "delete_repo", r, repository, "", "")
	err := c.Catalog.DeleteRepository(ctx, repository, graveler.WithForce(swag.BoolValue(params.Force)))
	if c.handleAPIError(ctx, w, r, err) {
		return
	}
	writeResponse(w, r, http.StatusNoContent, nil)
}

func (c *Controller) GetRepository(w http.ResponseWriter, r *http.Request, repository string) {
	if !c.authorize(w, r, permissions.Node{
		Permission: permissions.Permission{
			Action:   permissions.ReadRepositoryAction,
			Resource: permissions.RepoArn(repository),
		},
	}) {
		return
	}
	ctx := r.Context()
	c.LogAction(ctx, "get_repo", r, repository, "", "")
	repo, err := c.Catalog.GetRepository(ctx, repository)
	if c.handleAPIError(ctx, w, r, err) {
		return
	}

	response := apigen.Repository{
		CreationDate:     repo.CreationDate.Unix(),
		DefaultBranch:    repo.DefaultBranch,
		Id:               repo.Name,
		StorageId:        swag.String(repo.StorageID),
		StorageNamespace: repo.StorageNamespace,
		ReadOnly:         swag.Bool(repo.ReadOnly),
	}
	writeResponse(w, r, http.StatusOK, response)
}

func (c *Controller) GetRepositoryMetadata(w http.ResponseWriter, r *http.Request, repository string) {
	if !c.authorize(w, r, permissions.Node{
		Permission: permissions.Permission{
			Action:   permissions.ReadRepositoryAction,
			Resource: permissions.RepoArn(repository),
		},
	}) {
		return
	}
	ctx := r.Context()
	c.LogAction(ctx, "get_repo_metadata", r, repository, "", "")
	metadata, err := c.Catalog.GetRepositoryMetadata(ctx, repository)
	if c.handleAPIError(ctx, w, r, err) {
		return
	}
	writeResponse(w, r, http.StatusOK, apigen.RepositoryMetadata{AdditionalProperties: metadata})
}

func (c *Controller) SetRepositoryMetadata(w http.ResponseWriter, r *http.Request, body apigen.SetRepositoryMetadataJSONRequestBody, repository string) {
	if !c.authorize(w, r, permissions.Node{
		Permission: permissions.Permission{
			Action:   permissions.UpdateRepositoryAction,
			Resource: permissions.RepoArn(repository),
		},
	}) {
		return
	}
	ctx := r.Context()
	c.LogAction(ctx, "update_repo_metadata", r, repository, "", "")
	err := c.Catalog.UpdateRepositoryMetadata(ctx, repository, body.Metadata.AdditionalProperties)
	if c.handleAPIError(ctx, w, r, err) {
		return
	}
	writeResponse(w, r, http.StatusNoContent, nil)
}

func (c *Controller) DeleteRepositoryMetadata(w http.ResponseWriter, r *http.Request, body apigen.DeleteRepositoryMetadataJSONRequestBody, repository string) {
	if !c.authorize(w, r, permissions.Node{
		Permission: permissions.Permission{
			Action:   permissions.UpdateRepositoryAction,
			Resource: permissions.RepoArn(repository),
		},
	}) {
		return
	}
	ctx := r.Context()
	c.LogAction(ctx, "delete_repo_metadata", r, repository, "", "")
	err := c.Catalog.DeleteRepositoryMetadata(ctx, repository, body.Keys)
	if c.handleAPIError(ctx, w, r, err) {
		return
	}
	writeResponse(w, r, http.StatusNoContent, nil)
}

func (c *Controller) GetBranchProtectionRules(w http.ResponseWriter, r *http.Request, repository string) {
	if !c.authorize(w, r, permissions.Node{
		Permission: permissions.Permission{
			Action:   permissions.GetBranchProtectionRulesAction,
			Resource: permissions.RepoArn(repository),
		},
	}) {
		return
	}
	ctx := r.Context()
	rules, eTag, err := c.Catalog.GetBranchProtectionRules(ctx, repository)
	if c.handleAPIError(ctx, w, r, err) {
		return
	}
	resp := make([]*apigen.BranchProtectionRule, 0, len(rules.BranchPatternToBlockedActions))
	for pattern := range rules.BranchPatternToBlockedActions {
		resp = append(resp, &apigen.BranchProtectionRule{
			Pattern: pattern,
		})
	}
	w.Header().Set("ETag", swag.StringValue(eTag))
	writeResponse(w, r, http.StatusOK, resp)
}

func (c *Controller) SetBranchProtectionRules(w http.ResponseWriter, r *http.Request, body apigen.SetBranchProtectionRulesJSONRequestBody, repository string, params apigen.SetBranchProtectionRulesParams) {
	if !c.authorize(w, r, permissions.Node{
		Permission: permissions.Permission{
			Action:   permissions.SetBranchProtectionRulesAction,
			Resource: permissions.RepoArn(repository),
		},
	}) {
		return
	}
	ctx := r.Context()
	c.LogAction(ctx, "create_branch_protection_rule", r, repository, "", "")

	// For now, all protected branches use the same default set of blocked actions. In the future this set will be user configurable.
	blockedActions := []graveler.BranchProtectionBlockedAction{graveler.BranchProtectionBlockedAction_STAGING_WRITE, graveler.BranchProtectionBlockedAction_COMMIT}

	rules := &graveler.BranchProtectionRules{
		BranchPatternToBlockedActions: make(map[string]*graveler.BranchProtectionBlockedActions),
	}
	for _, r := range body {
		rules.BranchPatternToBlockedActions[r.Pattern] = &graveler.BranchProtectionBlockedActions{
			Value: blockedActions,
		}
	}
	err := c.Catalog.SetBranchProtectionRules(ctx, repository, rules, params.IfMatch)
	if c.handleAPIError(ctx, w, r, err) {
		return
	}
	writeResponse(w, r, http.StatusNoContent, nil)
}

func (c *Controller) DeleteGCRules(w http.ResponseWriter, r *http.Request, repository string) {
	if !c.authorize(w, r, permissions.Node{
		Permission: permissions.Permission{
			Action:   permissions.SetGarbageCollectionRulesAction,
			Resource: permissions.RepoArn(repository),
		},
	}) {
		return
	}
	ctx := r.Context()
	err := c.Catalog.SetGarbageCollectionRules(ctx, repository, nil)
	if c.handleAPIError(ctx, w, r, err) {
		return
	}
	writeResponse(w, r, http.StatusNoContent, nil)
}

func (c *Controller) GetGCRules(w http.ResponseWriter, r *http.Request, repository string) {
	if !c.authorize(w, r, permissions.Node{
		Permission: permissions.Permission{
			Action:   permissions.GetGarbageCollectionRulesAction,
			Resource: permissions.RepoArn(repository),
		},
	}) {
		return
	}
	ctx := r.Context()
	rules, err := c.Catalog.GetGarbageCollectionRules(ctx, repository)
	if c.handleAPIError(ctx, w, r, err) {
		return
	}
	resp := apigen.GarbageCollectionRules{}
	resp.DefaultRetentionDays = int(rules.DefaultRetentionDays)
	for branchID, retentionDays := range rules.BranchRetentionDays {
		resp.Branches = append(resp.Branches, apigen.GarbageCollectionRule{BranchId: branchID, RetentionDays: int(retentionDays)})
	}
	writeResponse(w, r, http.StatusOK, resp)
}

func (c *Controller) SetGCRules(w http.ResponseWriter, r *http.Request, body apigen.SetGCRulesJSONRequestBody, repository string) {
	if !c.authorize(w, r, permissions.Node{
		Permission: permissions.Permission{
			Action:   permissions.SetGarbageCollectionRulesAction,
			Resource: permissions.RepoArn(repository),
		},
	}) {
		return
	}
	ctx := r.Context()
	rules := &graveler.GarbageCollectionRules{
		DefaultRetentionDays: int32(body.DefaultRetentionDays), //nolint:gosec
		BranchRetentionDays:  make(map[string]int32),
	}
	for _, rule := range body.Branches {
		rules.BranchRetentionDays[rule.BranchId] = int32(rule.RetentionDays) //nolint:gosec
	}
	err := c.Catalog.SetGarbageCollectionRules(ctx, repository, rules)
	if c.handleAPIError(ctx, w, r, err) {
		return
	}
	writeResponse(w, r, http.StatusNoContent, nil)
}

func (c *Controller) ListRepositoryRuns(w http.ResponseWriter, r *http.Request, repository string, params apigen.ListRepositoryRunsParams) {
	if !c.authorize(w, r, permissions.Node{
		Permission: permissions.Permission{
			Action:   permissions.ReadActionsAction,
			Resource: permissions.RepoArn(repository),
		},
	}) {
		return
	}
	ctx := r.Context()
	c.LogAction(ctx, "actions_repository_runs", r, repository, "", "")

	_, err := c.Catalog.GetRepository(ctx, repository)
	if c.handleAPIError(ctx, w, r, err) {
		return
	}

	branchName := swag.StringValue(params.Branch)
	commitID := swag.StringValue(params.Commit)
	runsIter, err := c.Actions.ListRunResults(ctx, repository, branchName, commitID, paginationAfter(params.After))
	if c.handleAPIError(ctx, w, r, err) {
		return
	}
	defer runsIter.Close()

	response := apigen.ActionRunList{
		Pagination: apigen.Pagination{
			MaxPerPage: DefaultMaxPerPage,
		},
		Results: make([]apigen.ActionRun, 0),
	}
	amount := paginationAmount(params.Amount)
	for len(response.Results) < amount && runsIter.Next() {
		val := runsIter.Value()
		response.Results = append(response.Results, runResultToActionRun(val))
	}
	response.Pagination.Results = len(response.Results)
	if runsIter.Next() {
		response.Pagination.HasMore = true
		if len(response.Results) > 0 {
			lastRun := response.Results[len(response.Results)-1]
			response.Pagination.NextOffset = lastRun.RunId
		}
	}
	if err := runsIter.Err(); err != nil {
		writeResponse(w, r, http.StatusInternalServerError, err)
		return
	}
	writeResponse(w, r, http.StatusOK, response)
}

func runResultToActionRun(val *actions.RunResult) apigen.ActionRun {
	runResult := apigen.ActionRun{
		Branch:    val.BranchID,
		CommitId:  val.CommitID,
		RunId:     val.RunID,
		StartTime: val.StartTime,
		EndTime:   &val.EndTime,
		EventType: val.EventType,
	}
	if val.Passed {
		runResult.Status = actionStatusCompleted
	} else {
		runResult.Status = actionStatusFailed
	}
	return runResult
}

func (c *Controller) GetRun(w http.ResponseWriter, r *http.Request, repository, runID string) {
	if !c.authorize(w, r, permissions.Node{
		Permission: permissions.Permission{
			Action:   permissions.ReadActionsAction,
			Resource: permissions.RepoArn(repository),
		},
	}) {
		return
	}
	ctx := r.Context()
	c.LogAction(ctx, "actions_get_run", r, repository, "", "")
	_, err := c.Catalog.GetRepository(ctx, repository)
	if c.handleAPIError(ctx, w, r, err) {
		return
	}

	runResult, err := c.Actions.GetRunResult(ctx, repository, runID)
	if c.handleAPIError(ctx, w, r, err) {
		return
	}

	var status string
	if runResult.Passed {
		status = actionStatusCompleted
	} else {
		status = actionStatusFailed
	}
	response := apigen.ActionRun{
		RunId:     runResult.RunID,
		EventType: runResult.EventType,
		StartTime: runResult.StartTime,
		EndTime:   &runResult.EndTime,
		Status:    status,
		Branch:    runResult.BranchID,
		CommitId:  runResult.CommitID,
	}
	writeResponse(w, r, http.StatusOK, response)
}

func (c *Controller) ListRunHooks(w http.ResponseWriter, r *http.Request, repository, runID string, params apigen.ListRunHooksParams) {
	if !c.authorize(w, r, permissions.Node{
		Permission: permissions.Permission{
			Action:   permissions.ReadActionsAction,
			Resource: permissions.RepoArn(repository),
		},
	}) {
		return
	}
	ctx := r.Context()
	c.LogAction(ctx, "actions_list_run_hooks", r, repository, "", "")

	repo, err := c.Catalog.GetRepository(ctx, repository)
	if c.handleAPIError(ctx, w, r, err) {
		return
	}

	tasksIter, err := c.Actions.ListRunTaskResults(ctx, repo.Name, runID, paginationAfter(params.After))
	if c.handleAPIError(ctx, w, r, err) {
		return
	}
	defer tasksIter.Close()

	response := apigen.HookRunList{
		Results: make([]apigen.HookRun, 0),
		Pagination: apigen.Pagination{
			MaxPerPage: DefaultMaxPerPage,
		},
	}
	amount := paginationAmount(params.Amount)
	for len(response.Results) < amount && tasksIter.Next() {
		val := tasksIter.Value()
		hookRun := apigen.HookRun{
			HookRunId: val.HookRunID,
			Action:    val.ActionName,
			HookId:    val.HookID,
			StartTime: val.StartTime,
			EndTime:   &val.EndTime,
		}
		switch {
		case val.Passed:
			hookRun.Status = actionStatusCompleted
		case val.StartTime.IsZero(): // assumes that database values are only stored after run is finished
			hookRun.Status = actionStatusSkipped
			hookRun.EndTime = nil
		default:
			hookRun.Status = actionStatusFailed
		}
		response.Results = append(response.Results, hookRun)
	}
	if tasksIter.Next() {
		response.Pagination.HasMore = true
		if len(response.Results) > 0 {
			lastHookRun := response.Results[len(response.Results)-1]
			response.Pagination.NextOffset = lastHookRun.HookRunId
		}
	}
	if err := tasksIter.Err(); err != nil {
		writeError(w, r, http.StatusInternalServerError, err)
		return
	}
	response.Pagination.Results = len(response.Results)
	writeResponse(w, r, http.StatusOK, response)
}

func (c *Controller) GetRunHookOutput(w http.ResponseWriter, r *http.Request, repository, runID, hookRunID string) {
	if !c.authorize(w, r, permissions.Node{
		Permission: permissions.Permission{
			Action:   permissions.ReadActionsAction,
			Resource: permissions.RepoArn(repository),
		},
	}) {
		return
	}
	ctx := r.Context()
	c.LogAction(ctx, "actions_run_hook_output", r, repository, "", "")

	repo, err := c.Catalog.GetRepository(ctx, repository)
	if c.handleAPIError(ctx, w, r, err) {
		return
	}

	taskResult, err := c.Actions.GetTaskResult(ctx, repo.Name, runID, hookRunID)
	if c.handleAPIError(ctx, w, r, err) {
		return
	}

	if taskResult.StartTime.IsZero() { // skipped task
		writeResponse(w, r, http.StatusOK, nil)
		return
	}

	logPath := taskResult.LogPath()
	reader, err := c.BlockAdapter.Get(ctx, block.ObjectPointer{
		StorageID:        repo.StorageID,
		StorageNamespace: repo.StorageNamespace,
		IdentifierType:   block.IdentifierTypeRelative,
		Identifier:       logPath,
	})
	if c.handleAPIError(ctx, w, r, err) {
		return
	}
	defer func() {
		_ = reader.Close()
	}()

	cd := mime.FormatMediaType("attachment", map[string]string{"filename": filepath.Base(logPath)})
	w.Header().Set("Content-Disposition", cd)
	w.Header().Set("Content-Type", "application/octet-stream")
	_, err = io.Copy(w, reader)
	if err != nil {
		c.Logger.WithError(err).WithField("log_path", logPath).Warn("Write run hook output")
	}
}

func (c *Controller) ListBranches(w http.ResponseWriter, r *http.Request, repository string, params apigen.ListBranchesParams) {
	if !c.authorize(w, r, permissions.Node{
		Permission: permissions.Permission{
			Action:   permissions.ListBranchesAction,
			Resource: permissions.RepoArn(repository),
		},
	}) {
		return
	}
	ctx := r.Context()
	c.LogAction(ctx, "list_branches", r, repository, "", "")
	res, hasMore, err := c.Catalog.ListBranches(
		ctx,
		repository,
		paginationPrefix(params.Prefix),
		paginationAmount(params.Amount),
		paginationAfter(params.After),
		graveler.WithShowHidden(swag.BoolValue(params.ShowHidden)))
	if c.handleAPIError(ctx, w, r, err) {
		return
	}

	refs := make([]apigen.Ref, 0, len(res))
	for _, branch := range res {
		refs = append(refs, apigen.Ref{
			CommitId: branch.Reference,
			Id:       branch.Name,
		})
	}
	response := apigen.RefList{
		Results:    refs,
		Pagination: paginationFor(hasMore, refs, "Id"),
	}
	writeResponse(w, r, http.StatusOK, response)
}

func (c *Controller) CreateBranch(w http.ResponseWriter, r *http.Request, body apigen.CreateBranchJSONRequestBody, repository string) {
	if !c.authorize(w, r, permissions.Node{
		Permission: permissions.Permission{
			Action:   permissions.CreateBranchAction,
			Resource: permissions.BranchArn(repository, body.Name),
		},
	}) {
		return
	}
	ctx := r.Context()
	c.LogAction(ctx, "create_branch", r, repository, body.Name, "")

	commitLog, err := c.Catalog.CreateBranch(
		ctx,
		repository,
		body.Name,
		body.Source,
		graveler.WithForce(swag.BoolValue(body.Force)),
		graveler.WithHidden(swag.BoolValue(body.Hidden)),
	)
	if c.handleAPIError(ctx, w, r, err) {
		return
	}
	w.WriteHeader(http.StatusCreated)
	_, _ = io.WriteString(w, commitLog.Reference)
}

func (c *Controller) DeleteBranch(w http.ResponseWriter, r *http.Request, repository, branch string, body apigen.DeleteBranchParams) {
	if !c.authorize(w, r, permissions.Node{
		Permission: permissions.Permission{
			Action:   permissions.DeleteBranchAction,
			Resource: permissions.BranchArn(repository, branch),
		},
	}) {
		return
	}
	ctx := r.Context()
	c.LogAction(ctx, "delete_branch", r, repository, branch, "")

	err := c.Catalog.DeleteBranch(ctx, repository, branch, graveler.WithForce(swag.BoolValue(body.Force)))
	if c.handleAPIError(ctx, w, r, err) {
		return
	}
	writeResponse(w, r, http.StatusNoContent, nil)
}

func (c *Controller) GetBranch(w http.ResponseWriter, r *http.Request, repository, branch string) {
	if !c.authorize(w, r, permissions.Node{
		Permission: permissions.Permission{
			Action:   permissions.ReadBranchAction,
			Resource: permissions.BranchArn(repository, branch),
		},
	}) {
		return
	}
	ctx := r.Context()
	c.LogAction(ctx, "get_branch", r, repository, branch, "")
	reference, err := c.Catalog.GetBranchReference(ctx, repository, branch)
	if c.handleAPIError(ctx, w, r, err) {
		return
	}
	response := apigen.Ref{
		CommitId: reference,
		Id:       branch,
	}
	writeResponse(w, r, http.StatusOK, response)
}

func (c *Controller) handleAPIErrorCallback(ctx context.Context, w http.ResponseWriter, r *http.Request, err error, cb func(w http.ResponseWriter, r *http.Request, code int, v interface{})) bool {
	// verify if request canceled even if there is no error, early exit point
	if httputil.IsRequestCanceled(r) {
		cb(w, r, httputil.HttpStatusClientClosedRequest, httputil.HttpStatusClientClosedRequestText)
		return true
	}
	if err == nil {
		return false
	}

	log := c.Logger.WithContext(ctx).WithError(err)

	// order of case is important, more specific errors should be first
	switch {
	case errors.Is(err, graveler.ErrLinkAddressInvalid),
		errors.Is(err, graveler.ErrLinkAddressExpired):
		log.Debug("Expired or invalid address token")
		cb(w, r, http.StatusBadRequest, err)

	case errors.Is(err, graveler.ErrNotFound),
		errors.Is(err, actions.ErrNotFound),
		errors.Is(err, auth.ErrNotFound),
		errors.Is(err, kv.ErrNotFound),
		errors.Is(err, config.ErrNoStorageConfig):
		log.Debug("Not found")
		cb(w, r, http.StatusNotFound, err)

	case errors.Is(err, block.ErrForbidden),
		errors.Is(err, graveler.ErrProtectedBranch),
		errors.Is(err, graveler.ErrReadOnlyRepository),
		errors.Is(err, graveler.ErrDeleteDefaultBranch):
		cb(w, r, http.StatusForbidden, err)

	case errors.Is(err, authentication.ErrSessionExpired):
		cb(w, r, http.StatusForbidden, "session expired")

	case errors.Is(err, authentication.ErrInvalidTokenFormat):
		cb(w, r, http.StatusUnauthorized, "invalid token format")

	case errors.Is(err, graveler.ErrDirtyBranch),
		errors.Is(err, graveler.ErrCommitMetaRangeDirtyBranch),
		errors.Is(err, graveler.ErrInvalidValue),
		errors.Is(err, validator.ErrInvalidValue),
		errors.Is(err, catalog.ErrPathRequiredValue),
		errors.Is(err, graveler.ErrNoChanges),
		errors.Is(err, permissions.ErrInvalidServiceName),
		errors.Is(err, permissions.ErrInvalidAction),
		errors.Is(err, model.ErrValidationError),
		errors.Is(err, graveler.ErrInvalidRef),
		errors.Is(err, actions.ErrParamConflict),
		errors.Is(err, graveler.ErrDereferenceCommitWithStaging),
		errors.Is(err, graveler.ErrParentOutOfRange),
		errors.Is(err, graveler.ErrCherryPickMergeNoParent),
		errors.Is(err, graveler.ErrInvalidMergeStrategy),
		errors.Is(err, block.ErrInvalidAddress),
		errors.Is(err, block.ErrOperationNotSupported),
		errors.Is(err, auth.ErrInvalidRequest),
		errors.Is(err, authentication.ErrInvalidRequest),
		errors.Is(err, graveler.ErrSameBranch),
		errors.Is(err, graveler.ErrInvalidPullRequestStatus),
		errors.Is(err, catalog.ErrInvalidImportSource):
		log.Debug("Bad request")
		cb(w, r, http.StatusBadRequest, err)

	case errors.Is(err, graveler.ErrNotUnique),
		errors.Is(err, graveler.ErrConflictFound),
		errors.Is(err, graveler.ErrRevertMergeNoParent):
		log.Debug("Conflict")
		cb(w, r, http.StatusConflict, err)

	case errors.Is(err, graveler.ErrLockNotAcquired):
		log.Debug("Lock not acquired")
		cb(w, r, http.StatusInternalServerError, "branch is currently locked, try again later")

	case errors.Is(err, graveler.ErrRepositoryInDeletion):
		cb(w, r, http.StatusGone, err)

	case errors.Is(err, block.ErrDataNotFound):
		log.Debug("No data")
		cb(w, r, http.StatusGone, "No data")

	case errors.Is(err, auth.ErrAlreadyExists):
		log.Debug("Already exists")
		cb(w, r, http.StatusConflict, "Already exists")

	case errors.Is(err, graveler.ErrTooManyTries):
		log.Debug("Retried too many times")
		cb(w, r, http.StatusTooManyRequests, "Too many attempts, try again later")
	case errors.Is(err, kv.ErrSlowDown):
		log.Debug("KV Throttling")
		cb(w, r, http.StatusServiceUnavailable, "Throughput exceeded. Slow down and retry")
	case errors.Is(err, graveler.ErrPreconditionFailed):
		log.Debug("Precondition failed")
		cb(w, r, http.StatusPreconditionFailed, "Precondition failed")
	case errors.Is(err, authentication.ErrNotImplemented),
		errors.Is(err, auth.ErrNotImplemented),
		errors.Is(err, license.ErrNotImplemented),
		errors.Is(err, catalog.ErrNotImplemented):
		cb(w, r, http.StatusNotImplemented, "Not implemented")
	case errors.Is(err, authentication.ErrInsufficientPermissions):
		c.Logger.WithContext(ctx).WithError(err).Info("User verification failed - insufficient permissions")
		cb(w, r, http.StatusUnauthorized, http.StatusText(http.StatusUnauthorized))
	case errors.Is(err, actions.ErrActionFailed):
		log.WithError(err).Debug("Precondition failed, aborted by action failure")
		cb(w, r, http.StatusPreconditionFailed, err)
	default:
		c.Logger.WithContext(ctx).WithError(err).Error("API call returned status internal server error")
		cb(w, r, http.StatusInternalServerError, err)
	}

	return true
}

func (c *Controller) handleAPIError(ctx context.Context, w http.ResponseWriter, r *http.Request, err error) bool {
	return c.handleAPIErrorCallback(ctx, w, r, err, writeError)
}

func (c *Controller) ResetBranch(w http.ResponseWriter, r *http.Request, body apigen.ResetBranchJSONRequestBody, repository, branch string) {
	if !c.authorize(w, r, permissions.Node{
		Permission: permissions.Permission{
			Action:   permissions.RevertBranchAction,
			Resource: permissions.BranchArn(repository, branch),
		},
	}) {
		return
	}
	ctx := r.Context()

	c.LogAction(ctx, "reset_branch", r, repository, branch, "")

	var err error

	switch body.Type {
	case entryTypeCommonPrefix:
		err = c.Catalog.ResetEntries(ctx, repository, branch, swag.StringValue(body.Path), graveler.WithForce(swag.BoolValue(body.Force)))
	case "reset":
		err = c.Catalog.ResetBranch(ctx, repository, branch, graveler.WithForce(swag.BoolValue(body.Force)))
	case entryTypeObject:
		err = c.Catalog.ResetEntry(ctx, repository, branch, swag.StringValue(body.Path), graveler.WithForce(swag.BoolValue(body.Force)))
	default:
		writeError(w, r, http.StatusBadRequest, "unknown reset type")
		return
	}

	if c.handleAPIError(ctx, w, r, err) {
		return
	}
	writeResponse(w, r, http.StatusNoContent, nil)
}

func (c *Controller) HardResetBranch(w http.ResponseWriter, r *http.Request, repository, branch string, params apigen.HardResetBranchParams) {
	if !c.authorize(w, r, permissions.Node{
		Permission: permissions.Permission{
			// TODO(ozkatz): Can we have another action here?
			Action:   permissions.RevertBranchAction,
			Resource: permissions.BranchArn(repository, branch),
		},
	}) {
		return
	}
	ctx := r.Context()

	c.LogAction(ctx, "hard_reset_branch", r, repository, branch, "")

	err := c.Catalog.HardResetBranch(ctx, repository, branch, params.Ref, graveler.WithForce(swag.BoolValue(params.Force)))
	if c.handleAPIError(ctx, w, r, err) {
		return
	}
	writeResponse(w, r, http.StatusNoContent, nil)
}

func (c *Controller) ImportStart(w http.ResponseWriter, r *http.Request, body apigen.ImportStartJSONRequestBody, repository, branch string) {
	perm := permissions.Node{
		Type: permissions.NodeTypeAnd,
		Nodes: []permissions.Node{
			{
				Permission: permissions.Permission{
					Action:   permissions.WriteObjectAction,
					Resource: permissions.BranchArn(repository, branch),
				},
			},
			{
				Permission: permissions.Permission{
					Action:   permissions.CreateCommitAction,
					Resource: permissions.BranchArn(repository, branch),
				},
			},
		},
	}
	// Add import permissions per source
	// Add object permissions per destination
	for _, source := range body.Paths {
		perm.Nodes = append(perm.Nodes,
			permissions.Node{Permission: permissions.Permission{
				Action:   permissions.ImportFromStorageAction,
				Resource: permissions.StorageNamespace(source.Path),
			}},
			permissions.Node{Permission: permissions.Permission{
				Action:   permissions.WriteObjectAction,
				Resource: permissions.ObjectArn(repository, source.Destination),
			}})
	}
	if !c.authorize(w, r, perm) {
		return
	}
	ctx := r.Context()
	c.LogAction(ctx, "import", r, repository, branch, "")
	repo, err := c.Catalog.GetRepository(r.Context(), repository)
	if c.handleAPIError(ctx, w, r, err) {
		return
	}
	storageInfo := c.BlockAdapter.GetStorageNamespaceInfo(repo.StorageID)
	if storageInfo == nil {
		writeError(w, r, http.StatusNotFound, fmt.Sprintf("no storage namespace info for storage id: %s", repo.StorageID))
		return
	}
	if !storageInfo.ImportSupport {
		writeError(w, r, http.StatusForbidden, "import is not supported for this storage")
		return
	}

	user, err := auth.GetUser(ctx)
	if err != nil {
		writeError(w, r, http.StatusUnauthorized, "missing user")
		return
	}
	metadata := map[string]string{}
	if body.Commit.Metadata != nil {
		metadata = body.Commit.Metadata.AdditionalProperties
	}
	paths := make([]catalog.ImportPath, 0, len(body.Paths))
	for _, p := range body.Paths {
		pathType, err := catalog.GetImportPathType(p.Type)
		if c.handleAPIError(ctx, w, r, err) {
			return
		}
		paths = append(paths, catalog.ImportPath{
			Destination: p.Destination,
			Path:        p.Path,
			Type:        pathType,
		})
	}

	importID, err := c.Catalog.Import(r.Context(), repository, branch, catalog.ImportRequest{
		Paths: paths,
		Commit: catalog.ImportCommit{
			CommitMessage: body.Commit.Message,
			Committer:     user.Committer(),
			Metadata:      metadata,
		},
		Force: swag.BoolValue(body.Force),
	})
	if c.handleAPIError(ctx, w, r, err) {
		return
	}
	writeResponse(w, r, http.StatusAccepted, apigen.ImportCreationResponse{
		Id: importID,
	})
}

func importStatusToResponse(status *graveler.ImportStatus) apigen.ImportStatus {
	resp := apigen.ImportStatus{
		Completed:       status.Completed,
		IngestedObjects: &status.Progress,
		UpdateTime:      status.UpdatedAt,
	}

	if status.Error != nil {
		resp.Error = &apigen.Error{Message: status.Error.Error()}
	}
	if status.MetaRangeID != "" {
		metarange := status.MetaRangeID.String()
		resp.MetarangeId = &metarange
	}

	commitLog := catalog.CommitRecordToLog(status.Commit)
	if commitLog != nil {
		resp.Commit = &apigen.Commit{
			Committer:    commitLog.Committer,
			CreationDate: commitLog.CreationDate.Unix(),
			Id:           commitLog.Reference,
			Message:      commitLog.Message,
			MetaRangeId:  commitLog.MetaRangeID,
			Metadata:     &apigen.Commit_Metadata{AdditionalProperties: commitLog.Metadata},
			Parents:      commitLog.Parents,
			Version:      apiutil.Ptr(int(commitLog.Version)),
			Generation:   apiutil.Ptr(int64(commitLog.Generation)),
		}
	}

	return resp
}

func (c *Controller) ImportStatus(w http.ResponseWriter, r *http.Request, repository, branch string, params apigen.ImportStatusParams) {
	if !c.authorize(w, r, permissions.Node{
		Permission: permissions.Permission{
			Action:   permissions.ReadBranchAction,
			Resource: permissions.BranchArn(repository, branch),
		},
	}) {
		return
	}
	ctx := r.Context()
	status, err := c.Catalog.GetImportStatus(ctx, repository, params.Id)
	if c.handleAPIError(ctx, w, r, err) {
		return
	}

	resp := importStatusToResponse(status)
	writeResponse(w, r, http.StatusOK, resp)
}

func (c *Controller) ImportCancel(w http.ResponseWriter, r *http.Request, repository, branch string, params apigen.ImportCancelParams) {
	if !c.authorize(w, r, permissions.Node{
		Permission: permissions.Permission{
			Action:   permissions.ImportCancelAction,
			Resource: permissions.BranchArn(repository, branch),
		},
	}) {
		return
	}
	ctx := r.Context()
	c.LogAction(ctx, "cancel_import", r, repository, branch, "")
	err := c.Catalog.CancelImport(ctx, repository, params.Id)
	if c.handleAPIError(ctx, w, r, err) {
		return
	}

	writeResponse(w, r, http.StatusNoContent, nil)
}

func (c *Controller) Commit(w http.ResponseWriter, r *http.Request, body apigen.CommitJSONRequestBody, repository, branch string, params apigen.CommitParams) {
	if !c.authorize(w, r, permissions.Node{
		Permission: permissions.Permission{
			Action:   permissions.CreateCommitAction,
			Resource: permissions.BranchArn(repository, branch),
		},
	}) {
		return
	}
	ctx := r.Context()
	c.LogAction(ctx, "create_commit", r, repository, branch, "")
	user, err := auth.GetUser(ctx)
	if err != nil {
		writeError(w, r, http.StatusUnauthorized, "missing user")
		return
	}
	var metadata map[string]string
	if body.Metadata != nil {
		metadata = body.Metadata.AdditionalProperties
	}

	newCommit, err := c.Catalog.Commit(ctx, repository, branch, body.Message, user.Committer(), metadata, body.Date, params.SourceMetarange, swag.BoolValue(body.AllowEmpty), graveler.WithForce(swag.BoolValue(body.Force)))
	if c.handleAPIError(ctx, w, r, err) {
		return
	}
	commitResponse(w, r, newCommit)
}

func (c *Controller) CommitAsync(w http.ResponseWriter, r *http.Request, body apigen.CommitJSONRequestBody, repository, branch string) {
	// TODO: Implement async commit
}

func (c *Controller) CommitStatus(w http.ResponseWriter, r *http.Request, repository, branch string, params apigen.CommitStatusParams) {
	// TODO: Implement commit status check
}

func (c *Controller) CreateCommitRecord(w http.ResponseWriter, r *http.Request, body apigen.CreateCommitRecordJSONRequestBody, repository string) {
	if !c.authorize(w, r, permissions.Node{
		Permission: permissions.Permission{
			Action:   permissions.CreateCommitAction,
			Resource: permissions.RepoArn(repository),
		},
	}) {
		return
	}
	ctx := r.Context()
	c.LogAction(ctx, "create_commit_record", r, repository, body.CommitId, "")
	_, err := auth.GetUser(ctx)
	if err != nil {
		writeError(w, r, http.StatusUnauthorized, "missing user")
		return
	}
	err = c.Catalog.CreateCommitRecord(ctx, repository, body.CommitId, body.Version, body.Committer, body.Message, body.MetarangeId, body.CreationDate, body.Parents, body.Metadata.AdditionalProperties, int32(body.Generation), graveler.WithForce(swag.BoolValue(body.Force))) //nolint:gosec
	if c.handleAPIError(ctx, w, r, err) {
		return
	}

	writeResponse(w, r, http.StatusNoContent, nil)
}

func commitResponse(w http.ResponseWriter, r *http.Request, newCommit *catalog.CommitLog) {
	response := apigen.Commit{
		Committer:    newCommit.Committer,
		CreationDate: newCommit.CreationDate.Unix(),
		Id:           newCommit.Reference,
		Message:      newCommit.Message,
		MetaRangeId:  newCommit.MetaRangeID,
		Metadata:     &apigen.Commit_Metadata{AdditionalProperties: newCommit.Metadata},
		Parents:      newCommit.Parents,
		Version:      apiutil.Ptr(int(newCommit.Version)),
		Generation:   apiutil.Ptr(int64(newCommit.Generation)),
	}
	writeResponse(w, r, http.StatusCreated, response)
}

func (c *Controller) DiffBranch(w http.ResponseWriter, r *http.Request, repository, branch string, params apigen.DiffBranchParams) {
	if !c.authorize(w, r, permissions.Node{
		Permission: permissions.Permission{
			Action:   permissions.ListObjectsAction,
			Resource: permissions.RepoArn(repository),
		},
	}) {
		return
	}
	ctx := r.Context()
	c.LogAction(ctx, "diff_workspace", r, repository, branch, "")

	diff, hasMore, err := c.Catalog.DiffUncommitted(
		ctx,
		repository,
		branch,
		paginationPrefix(params.Prefix),
		paginationDelimiter(params.Delimiter),
		paginationAmount(params.Amount),
		paginationAfter(params.After),
	)
	if c.handleAPIError(ctx, w, r, err) {
		return
	}

	results := make([]apigen.Diff, 0, len(diff))
	for _, d := range diff {
		pathType := entryTypeObject
		if d.CommonLevel {
			pathType = entryTypeCommonPrefix
		}
		diff := apigen.Diff{
			Path:     d.Path,
			Type:     transformDifferenceTypeToString(d.Type),
			PathType: pathType,
		}
		if !d.CommonLevel {
			diff.SizeBytes = swag.Int64(d.Size)
		}
		results = append(results, diff)
	}
	response := apigen.DiffList{
		Pagination: paginationFor(hasMore, results, "Path"),
		Results:    results,
	}
	writeResponse(w, r, http.StatusOK, response)
}

func (c *Controller) DeleteObject(w http.ResponseWriter, r *http.Request, repository, branch string, params apigen.DeleteObjectParams) {
	if !c.authorize(w, r, permissions.Node{
		Permission: permissions.Permission{
			Action:   permissions.DeleteObjectAction,
			Resource: permissions.ObjectArn(repository, params.Path),
		},
	}) {
		return
	}
	ctx := r.Context()
	c.LogAction(ctx, "delete_object", r, repository, branch, "")
	err := c.Catalog.DeleteEntry(ctx, repository, branch, params.Path,
		graveler.WithForce(swag.BoolValue(params.Force)),
		graveler.WithNoTombstone(swag.BoolValue((*bool)(params.NoTombstone))),
	)
	if c.handleAPIError(ctx, w, r, err) {
		return
	}
	writeResponse(w, r, http.StatusNoContent, nil)
}

func (c *Controller) UploadObjectPreflight(w http.ResponseWriter, r *http.Request, repository, branch string, params apigen.UploadObjectPreflightParams) {
	if !c.authorize(w, r, permissions.Node{
		Permission: permissions.Permission{
			Action:   permissions.WriteObjectAction,
			Resource: permissions.ObjectArn(repository, params.Path),
		},
	}) {
		return
	}

	ctx := r.Context()
	c.LogAction(ctx, "put_object_preflight", r, repository, branch, "")

	writeResponse(w, r, http.StatusNoContent, nil)
}

func (c *Controller) UploadObject(w http.ResponseWriter, r *http.Request, repository, branch string, params apigen.UploadObjectParams) {
	if !c.authorize(w, r, permissions.Node{
		Permission: permissions.Permission{
			Action:   permissions.WriteObjectAction,
			Resource: permissions.ObjectArn(repository, params.Path),
		},
	}) {
		return
	}
	ctx := r.Context()
	c.LogAction(ctx, "put_object", r, repository, branch, "")

	repo, err := c.Catalog.GetRepository(ctx, repository)
	if c.handleAPIError(ctx, w, r, err) {
		return
	}

	// check if branch exists - it is still a possibility, but we don't want to upload large object when the branch was not there in the first place
	branchExists, err := c.Catalog.BranchExists(ctx, repository, branch)
	if c.handleAPIError(ctx, w, r, err) {
		return
	}
	if !branchExists {
		writeError(w, r, http.StatusNotFound, fmt.Sprintf("branch '%s' not found", branch))
		return
	}

	if params.IfNoneMatch != nil && *params.IfNoneMatch == "*" {
		_, err := c.Catalog.GetEntry(ctx, repo.Name, branch, params.Path, catalog.GetEntryParams{})
		if err == nil {
			writeError(w, r, http.StatusPreconditionFailed, "path already exists")
			return
		}
		if !errors.Is(err, graveler.ErrNotFound) {
			writeError(w, r, http.StatusInternalServerError, err)
			return
		}
	}
	var setOpts []graveler.SetOptionsFunc
	// Handle preconditions
	condition, err := apifactory.BuildConditionFromParams((*string)(params.IfMatch), (*string)(params.IfNoneMatch))
	if c.handleAPIError(ctx, w, r, err) {
		return
	}
	if condition != nil {
		setOpts = append(setOpts, graveler.WithCondition(*condition))
	}

	// read request body parse multipart for "content" and upload the data
	contentType := catalog.ContentTypeOrDefault(r.Header.Get("Content-Type"))
	mediaType, p, err := mime.ParseMediaType(contentType)
	if err != nil {
		writeError(w, r, http.StatusInternalServerError, err)
		return
	}
	opts := block.PutOpts{StorageClass: params.StorageClass}

	var blob *upload.Blob
	if mediaType != "multipart/form-data" {
		// handle non-multipart, direct content upload
		address := c.PathProvider.NewPath()
		objectPointer := block.ObjectPointer{
			StorageID:        repo.StorageID,
			StorageNamespace: repo.StorageNamespace,
			IdentifierType:   block.IdentifierTypeRelative,
			Identifier:       address,
		}
		blob, err = upload.WriteBlob(ctx, c.BlockAdapter, objectPointer, r.Body, r.ContentLength, opts)
		if err != nil {
			writeError(w, r, http.StatusInternalServerError, err)
			return
		}
	} else {
		// handle multipart upload
		boundary, ok := p["boundary"]
		if !ok {
			writeError(w, r, http.StatusInternalServerError, http.ErrMissingBoundary)
			return
		}

		contentUploaded := false
		reader := multipart.NewReader(r.Body, boundary)
		for !contentUploaded {
			part, err := reader.NextPart()
			if err == io.EOF {
				break
			}
			if err != nil {
				writeError(w, r, http.StatusInternalServerError, err)
				return
			}
			contentType = part.Header.Get("Content-Type")
			partName := part.FormName()
			if partName == "content" {
				// upload the first "content" and exit the loop
				objectPointer := block.ObjectPointer{
					StorageID:        repo.StorageID,
					StorageNamespace: repo.StorageNamespace,
					IdentifierType:   block.IdentifierTypeRelative,
					Identifier:       c.PathProvider.NewPath(),
				}
				blob, err = upload.WriteBlob(ctx, c.BlockAdapter, objectPointer, part, -1, opts)
				if err != nil {
					_ = part.Close()
					writeError(w, r, http.StatusInternalServerError, err)
					return
				}
				contentUploaded = true
			}
			_ = part.Close()
		}
		if !contentUploaded {
			err := fmt.Errorf("multipart upload missing key 'content': %w", http.ErrMissingFile)
			writeError(w, r, http.StatusInternalServerError, err)
			return
		}
	}
	// write metadata
	entryBuilder := catalog.NewDBEntryBuilder().
		Path(params.Path).
		PhysicalAddress(blob.PhysicalAddress).
		CreationDate(blob.CreationDate).
		Size(blob.Size).
		Checksum(blob.Checksum).
		ContentType(contentType)
	if blob.RelativePath {
		entryBuilder.AddressType(catalog.AddressTypeRelative)
	} else {
		entryBuilder.AddressType(catalog.AddressTypeFull)
	}
	meta := extractLakeFSMetadata(r.Header)
	if len(meta) > 0 {
		entryBuilder.Metadata(meta)
	}
	entry := entryBuilder.Build()

	setOpts = append(setOpts, graveler.WithForce(swag.BoolValue(params.Force)))
	err = c.Catalog.CreateEntry(ctx, repo.Name, branch, entry, setOpts...)
	if errors.Is(err, graveler.ErrPreconditionFailed) {
		writeError(w, r, http.StatusPreconditionFailed, "path already exists")
		return
	}
	if c.handleAPIError(ctx, w, r, err) {
		return
	}

	identifierType := block.IdentifierTypeFull
	if blob.RelativePath {
		identifierType = block.IdentifierTypeRelative
	}

	qk, err := c.BlockAdapter.ResolveNamespace(repo.StorageID, repo.StorageNamespace, blob.PhysicalAddress, identifierType)
	if err != nil {
		writeError(w, r, http.StatusInternalServerError, err)
		return
	}

	response := apigen.ObjectStats{
		Checksum:        blob.Checksum,
		Mtime:           blob.CreationDate.Unix(),
		Path:            params.Path,
		PathType:        entryTypeObject,
		PhysicalAddress: qk.Format(),
		SizeBytes:       swag.Int64(blob.Size),
		ContentType:     &contentType,
		Metadata:        &apigen.ObjectUserMetadata{AdditionalProperties: meta},
	}
	writeResponse(w, r, http.StatusCreated, response)
}

func (c *Controller) StageObject(w http.ResponseWriter, r *http.Request, body apigen.StageObjectJSONRequestBody, repository, branch string, params apigen.StageObjectParams) {
	if !c.authorize(w, r, permissions.Node{
		Permission: permissions.Permission{
			Action:   permissions.WriteObjectAction,
			Resource: permissions.ObjectArn(repository, params.Path),
		},
	}) {
		return
	}
	ctx := r.Context()
	c.LogAction(ctx, "stage_object", r, repository, branch, "")

	repo, err := c.Catalog.GetRepository(ctx, repository)
	if c.handleAPIError(ctx, w, r, err) {
		return
	}
	// write metadata
	qk, err := c.BlockAdapter.ResolveNamespace(repo.StorageID, repo.StorageNamespace, body.PhysicalAddress, block.IdentifierTypeFull)
	if c.handleAPIError(ctx, w, r, err) {
		return
	}

	// see what storage type this is and whether it fits our configuration
	info := c.BlockAdapter.GetStorageNamespaceInfo(repo.StorageID)
	if info == nil {
		writeError(w, r, http.StatusNotFound, fmt.Sprintf("no storage namespace info for storage id: %s",
			repo.StorageID,
		))
		return
	}
	uriRegex := info.ValidityRegex
	if match, err := regexp.MatchString(uriRegex, body.PhysicalAddress); err != nil || !match {
		writeError(w, r, http.StatusBadRequest, fmt.Sprintf("physical address is not valid for block adapter: %s",
			c.Config.StorageConfig().GetStorageByID(repo.StorageID).BlockstoreType(),
		))
		return
	}

	// take mtime from request, if any
	writeTime := time.Now()
	if body.Mtime != nil {
		writeTime = time.Unix(*body.Mtime, 0)
	}

	physicalAddress, addressType := c.normalizePhysicalAddress(repo.StorageNamespace, body.PhysicalAddress)

	entryBuilder := catalog.NewDBEntryBuilder().
		CommonLevel(false).
		Path(params.Path).
		PhysicalAddress(physicalAddress).
		AddressType(addressType).
		CreationDate(writeTime).
		Size(body.SizeBytes).
		Checksum(body.Checksum).
		ContentType(swag.StringValue(body.ContentType))
	if body.Metadata != nil {
		entryBuilder.Metadata(body.Metadata.AdditionalProperties)
	}
	entry := entryBuilder.Build()

	err = c.Catalog.CreateEntry(ctx, repo.Name, branch, entry, graveler.WithForce(swag.BoolValue(body.Force)))
	if c.handleAPIError(ctx, w, r, err) {
		return
	}
	response := apigen.ObjectStats{
		Checksum:        entry.Checksum,
		Mtime:           entry.CreationDate.Unix(),
		Path:            entry.Path,
		PathType:        entryTypeObject,
		PhysicalAddress: qk.Format(),
		SizeBytes:       swag.Int64(entry.Size),
		ContentType:     swag.String(entry.ContentType),
	}
	writeResponse(w, r, http.StatusCreated, response)
}

func (c *Controller) CopyObject(w http.ResponseWriter, r *http.Request, body apigen.CopyObjectJSONRequestBody, repository, branch string, params apigen.CopyObjectParams) {
	srcPath := body.SrcPath
	destPath := params.DestPath
	if !c.authorize(w, r, permissions.Node{
		Type: permissions.NodeTypeAnd,
		Nodes: []permissions.Node{
			{
				Permission: permissions.Permission{
					Action:   permissions.ReadObjectAction,
					Resource: permissions.ObjectArn(repository, srcPath),
				},
			},
			{
				Permission: permissions.Permission{
					Action:   permissions.WriteObjectAction,
					Resource: permissions.ObjectArn(repository, destPath),
				},
			},
		},
	}) {
		return
	}

	ctx := r.Context()
	c.LogAction(ctx, "copy_object", r, repository, branch, destPath)

	repo, err := c.Catalog.GetRepository(ctx, repository)
	if c.handleAPIError(ctx, w, r, err) {
		return
	}

	// verify destination is a branch (and exists)
	branchExists, err := c.Catalog.BranchExists(ctx, repository, branch)
	if c.handleAPIError(ctx, w, r, err) {
		return
	}
	if !branchExists {
		writeError(w, r, http.StatusNotFound, fmt.Sprintf("branch '%s' not found", branch))
		return
	}

	// use destination branch as source if not specified
	srcRef := swag.StringValue(body.SrcRef)
	if srcRef == "" {
		srcRef = branch
	}

	// copy entry
	entry, err := c.Catalog.CopyEntry(ctx, repository, srcRef, srcPath, repository, branch, destPath, false, nil, graveler.WithForce(swag.BoolValue(body.Force)))
	if c.handleAPIError(ctx, w, r, err) {
		return
	}

	qk, err := c.BlockAdapter.ResolveNamespace(repo.StorageID, repo.StorageNamespace, entry.PhysicalAddress, block.IdentifierTypeRelative)
	if err != nil {
		writeError(w, r, http.StatusInternalServerError, err)
		return
	}

	var metadata map[string]string
	if entry.Metadata != nil {
		metadata = entry.Metadata
	} else {
		metadata = map[string]string{}
	}

	response := apigen.ObjectStats{
		Checksum:        entry.Checksum,
		Mtime:           entry.CreationDate.Unix(),
		Path:            entry.Path,
		PathType:        entryTypeObject,
		PhysicalAddress: qk.Format(),
		SizeBytes:       swag.Int64(entry.Size),
		ContentType:     swag.String(entry.ContentType),
		Metadata:        &apigen.ObjectUserMetadata{AdditionalProperties: metadata},
	}
	writeResponse(w, r, http.StatusCreated, response)
}

func (c *Controller) RevertBranch(w http.ResponseWriter, r *http.Request, body apigen.RevertBranchJSONRequestBody, repository, branch string) {
	if !c.authorize(w, r, permissions.Node{
		Permission: permissions.Permission{
			Action:   permissions.RevertBranchAction,
			Resource: permissions.BranchArn(repository, branch),
		},
	}) {
		return
	}
	ctx := r.Context()
	c.LogAction(ctx, "revert_branch", r, repository, branch, "")

	user, err := auth.GetUser(ctx)
	if err != nil {
		writeError(w, r, http.StatusUnauthorized, "user not found")
		return
	}
	revertParams := catalog.RevertParams{
		Reference:       body.Ref,
		Committer:       user.Committer(),
		ParentNumber:    body.ParentNumber,
		AllowEmpty:      swag.BoolValue(body.AllowEmpty),
		CommitOverrides: getCommitOverrides(body.CommitOverrides),
	}
	err = c.Catalog.Revert(ctx, repository, branch, revertParams, graveler.WithForce(swag.BoolValue(body.Force)))
	if c.handleAPIError(ctx, w, r, err) {
		return
	}
	writeResponse(w, r, http.StatusNoContent, nil)
}

func (c *Controller) CherryPick(w http.ResponseWriter, r *http.Request, body apigen.CherryPickJSONRequestBody, repository string, branch string) {
	if !c.authorize(w, r, permissions.Node{
		Type: permissions.NodeTypeAnd,
		Nodes: []permissions.Node{
			{
				Permission: permissions.Permission{
					Action:   permissions.CreateCommitAction,
					Resource: permissions.BranchArn(repository, branch),
				},
			},
			{
				Permission: permissions.Permission{
					Action:   permissions.ReadCommitAction,
					Resource: permissions.RepoArn(repository),
				},
			},
		},
	}) {
		return
	}
	ctx := r.Context()
	c.LogAction(ctx, "cherry_pick", r, repository, branch, body.Ref)

	user, err := auth.GetUser(ctx)
	if err != nil {
		writeError(w, r, http.StatusUnauthorized, "user not found")
		return
	}
	cherryPickParams := catalog.CherryPickParams{
		Reference:       body.Ref,
		Committer:       user.Committer(),
		ParentNumber:    body.ParentNumber,
		CommitOverrides: getCommitOverrides(body.CommitOverrides),
	}

	newCommit, err := c.Catalog.CherryPick(ctx, repository, branch, cherryPickParams, graveler.WithForce(swag.BoolValue(body.Force)))
	if c.handleAPIError(ctx, w, r, err) {
		return
	}

	commitResponse(w, r, newCommit)
}

func getCommitOverrides(commitOverrides *apigen.CommitOverrides) *graveler.CommitOverrides {
	if commitOverrides == nil {
		return nil
	}
	var metadata graveler.Metadata
	if commitOverrides.Metadata != nil {
		metadata = commitOverrides.Metadata.AdditionalProperties
	}
	return &graveler.CommitOverrides{
		Message:  swag.StringValue(commitOverrides.Message),
		Metadata: metadata,
	}
}

func (c *Controller) GetCommit(w http.ResponseWriter, r *http.Request, repository, commitID string) {
	if !c.authorize(w, r, permissions.Node{
		Permission: permissions.Permission{
			Action:   permissions.ReadCommitAction,
			Resource: permissions.RepoArn(repository),
		},
	}) {
		return
	}
	ctx := r.Context()
	c.LogAction(ctx, "get_commit", r, repository, commitID, "")
	commit, err := c.Catalog.GetCommit(ctx, repository, commitID)
	if errors.Is(err, graveler.ErrRepositoryNotFound) {
		writeError(w, r, http.StatusNotFound, "repository not found")
		return
	}
	if errors.Is(err, graveler.ErrNotFound) {
		writeError(w, r, http.StatusNotFound, "commit not found")
		return
	}
	if err != nil {
		writeError(w, r, http.StatusInternalServerError, err)
		return
	}
	response := apigen.Commit{
		Id:           commit.Reference,
		Committer:    commit.Committer,
		CreationDate: commit.CreationDate.Unix(),
		Message:      commit.Message,
		MetaRangeId:  commit.MetaRangeID,
		Metadata:     &apigen.Commit_Metadata{AdditionalProperties: commit.Metadata},
		Parents:      commit.Parents,
		Generation:   apiutil.Ptr(int64(commit.Generation)),
		Version:      apiutil.Ptr(int(commit.Version)),
	}
	writeResponse(w, r, http.StatusOK, response)
}

func (c *Controller) InternalGetGarbageCollectionRules(w http.ResponseWriter, r *http.Request, repository string) {
	c.GetGCRules(w, r, repository)
}

func (c *Controller) SetGarbageCollectionRulesPreflight(w http.ResponseWriter, r *http.Request, repository string) {
	if !c.authorize(w, r, permissions.Node{
		Permission: permissions.Permission{
			Action:   permissions.SetGarbageCollectionRulesAction,
			Resource: permissions.RepoArn(repository),
		},
	}) {
		return
	}

	ctx := r.Context()
	c.LogAction(ctx, "set_gc_collection_rules_preflight", r, repository, "", "")

	writeResponse(w, r, http.StatusNoContent, nil)
}

func (c *Controller) InternalSetGarbageCollectionRules(w http.ResponseWriter, r *http.Request, body apigen.InternalSetGarbageCollectionRulesJSONRequestBody, repository string) {
	c.SetGCRules(w, r, apigen.SetGCRulesJSONRequestBody(body), repository)
}

func (c *Controller) InternalDeleteGarbageCollectionRules(w http.ResponseWriter, r *http.Request, repository string) {
	c.DeleteGCRules(w, r, repository)
}

func (c *Controller) PrepareGarbageCollectionCommits(w http.ResponseWriter, r *http.Request, repository string) {
	if !c.authorize(w, r, permissions.Node{
		Permission: permissions.Permission{
			Action:   permissions.PrepareGarbageCollectionCommitsAction,
			Resource: permissions.RepoArn(repository),
		},
	}) {
		return
	}
	ctx := r.Context()
	c.LogAction(ctx, "prepare_garbage_collection_commits", r, repository, "", "")
	gcRunMetadata, err := c.Catalog.PrepareExpiredCommits(ctx, repository)
	if c.handleAPIError(ctx, w, r, err) {
		return
	}
	repo, err := c.Catalog.GetRepository(ctx, repository)
	if c.handleAPIError(ctx, w, r, err) {
		return
	}
	presignedURL, _, err := c.BlockAdapter.GetPreSignedURL(ctx, block.ObjectPointer{
		StorageID:      repo.StorageID,
		Identifier:     gcRunMetadata.CommitsCSVLocation,
		IdentifierType: block.IdentifierTypeFull,
	}, block.PreSignModeRead, "")
	if c.handleAPIError(ctx, w, r, err) {
		c.Logger.WithError(err).Warn("Failed to presign url for GC commits")
		// continue with the rest of the response
	}
	writeResponse(w, r, http.StatusCreated, apigen.GarbageCollectionPrepareResponse{
		GcCommitsLocation:     gcRunMetadata.CommitsCSVLocation,
		GcAddressesLocation:   gcRunMetadata.AddressLocation,
		RunId:                 gcRunMetadata.RunID,
		GcCommitsPresignedUrl: &presignedURL,
	})
}

func (c *Controller) PrepareGarbageCollectionCommitsAsync(w http.ResponseWriter, r *http.Request, repository string) {
	if !c.authorize(w, r, permissions.Node{
		Permission: permissions.Permission{
			Action:   permissions.PrepareGarbageCollectionCommitsAction,
			Resource: permissions.RepoArn(repository),
		},
	}) {
		return
	}
	ctx := r.Context()
	c.LogAction(ctx, "prepare_garbage_collection_commits_async", r, repository, "", "")
	taskID, err := c.Catalog.PrepareExpiredCommitsAsync(ctx, repository)
	if c.handleAPIError(ctx, w, r, err) {
		return
	}
	writeResponse(w, r, http.StatusAccepted, apigen.TaskCreation{
		Id: taskID,
	})
}

func (c *Controller) PrepareGarbageCollectionCommitsStatus(w http.ResponseWriter, r *http.Request, repository string, params apigen.PrepareGarbageCollectionCommitsStatusParams) {
	if !c.authorize(w, r, permissions.Node{
		Permission: permissions.Permission{
			Action:   permissions.PrepareGarbageCollectionCommitsAction,
			Resource: permissions.RepoArn(repository),
		},
	}) {
		return
	}
	ctx := r.Context()
	taskID := params.Id
	status, err := c.Catalog.GetGarbageCollectionPrepareStatus(ctx, repository, taskID)
	if c.handleAPIError(ctx, w, r, err) {
		return
	}

	resp := apigen.PrepareGarbageCollectionCommitsStatus{
		TaskId:    status.Task.Id,
		Completed: status.Task.Done,
	}
	if status.Task.UpdatedAt != nil {
		resp.UpdateTime = status.Task.UpdatedAt.AsTime()
	}

	if status.Task.Error != "" {
		resp.Error = &apigen.Error{
			Message: status.Task.Error,
		}
	}

	if status.Info != nil {
		resp.Result = &apigen.GarbageCollectionPrepareResponse{
			RunId:                 status.Info.RunId,
			GcAddressesLocation:   status.Info.GcAddressesLocation,
			GcCommitsLocation:     status.Info.GcCommitsLocation,
			GcCommitsPresignedUrl: nil,
		}
		// Generate presigned URL if task is done and we have the location
		if status.Task.Done && status.Info.GcCommitsLocation != "" {
			repo, err := c.Catalog.GetRepository(ctx, repository)
			if c.handleAPIError(ctx, w, r, err) {
				return
			}

			presignedURL, _, err := c.BlockAdapter.GetPreSignedURL(ctx, block.ObjectPointer{
				StorageID:      repo.StorageID,
				Identifier:     status.Info.GcCommitsLocation,
				IdentifierType: block.IdentifierTypeFull,
			}, block.PreSignModeRead, "")
			if err != nil {
				// report an error an continue fallthrough
				c.Logger.WithError(err).Error("Failed to presign url for prepare GC commits, continuing")
			} else {
				resp.Result.GcCommitsPresignedUrl = &presignedURL
			}
		}
	}
	writeResponse(w, r, http.StatusOK, resp)
}

func (c *Controller) InternalGetBranchProtectionRules(w http.ResponseWriter, r *http.Request, repository string) {
	c.GetBranchProtectionRules(w, r, repository)
}

func (c *Controller) InternalDeleteBranchProtectionRule(w http.ResponseWriter, r *http.Request, body apigen.InternalDeleteBranchProtectionRuleJSONRequestBody, repository string) {
	if !c.authorize(w, r, permissions.Node{
		Permission: permissions.Permission{
			Action:   permissions.SetBranchProtectionRulesAction,
			Resource: permissions.RepoArn(repository),
		},
	}) {
		return
	}
	ctx := r.Context()
	c.LogAction(ctx, "delete_branch_protection_rule", r, repository, "", "")

	rules, _, err := c.Catalog.GetBranchProtectionRules(ctx, repository)
	if c.handleAPIError(ctx, w, r, err) {
		return
	}
	for p := range rules.BranchPatternToBlockedActions {
		if p == body.Pattern {
			delete(rules.BranchPatternToBlockedActions, p)
			err = c.Catalog.SetBranchProtectionRules(ctx, repository, rules, nil)
			if c.handleAPIError(ctx, w, r, err) {
				return
			}
			writeResponse(w, r, http.StatusNoContent, nil)
			return
		}
	}
	writeResponse(w, r, http.StatusNotFound, nil)
}

func (c *Controller) CreateBranchProtectionRulePreflight(w http.ResponseWriter, r *http.Request, repository string) {
	if !c.authorize(w, r, permissions.Node{
		Permission: permissions.Permission{
			Action:   permissions.SetBranchProtectionRulesAction,
			Resource: permissions.RepoArn(repository),
		},
	}) {
		return
	}

	ctx := r.Context()
	c.LogAction(ctx, "create_branch_protection_rule_preflight", r, repository, "", "")

	writeResponse(w, r, http.StatusNoContent, nil)
}

func (c *Controller) InternalCreateBranchProtectionRule(w http.ResponseWriter, r *http.Request, body apigen.InternalCreateBranchProtectionRuleJSONRequestBody, repository string) {
	if !c.authorize(w, r, permissions.Node{
		Permission: permissions.Permission{
			Action:   permissions.SetBranchProtectionRulesAction,
			Resource: permissions.RepoArn(repository),
		},
	}) {
		return
	}
	ctx := r.Context()
	c.LogAction(ctx, "create_branch_protection_rule", r, repository, "", "")
	rules, _, err := c.Catalog.GetBranchProtectionRules(ctx, repository)
	if !errors.Is(err, graveler.ErrNotFound) {
		if c.handleAPIError(ctx, w, r, err) {
			return
		}
	}
	if rules == nil {
		rules = &graveler.BranchProtectionRules{}
	}
	if rules.BranchPatternToBlockedActions == nil {
		rules.BranchPatternToBlockedActions = make(map[string]*graveler.BranchProtectionBlockedActions)
	}
	blockedActions := &graveler.BranchProtectionBlockedActions{
		Value: []graveler.BranchProtectionBlockedAction{graveler.BranchProtectionBlockedAction_STAGING_WRITE, graveler.BranchProtectionBlockedAction_COMMIT},
	}
	rules.BranchPatternToBlockedActions[body.Pattern] = blockedActions
	err = c.Catalog.SetBranchProtectionRules(ctx, repository, rules, nil)
	if c.handleAPIError(ctx, w, r, err) {
		return
	}
	writeResponse(w, r, http.StatusNoContent, nil)
}

func (c *Controller) GetMetaRange(w http.ResponseWriter, r *http.Request, repository, metaRange string) {
	if !c.authorize(w, r, permissions.Node{
		Type: permissions.NodeTypeAnd,
		Nodes: []permissions.Node{
			{
				Permission: permissions.Permission{
					Action:   permissions.ListObjectsAction,
					Resource: permissions.RepoArn(repository),
				},
			},
			{
				Permission: permissions.Permission{
					Action:   permissions.ReadRepositoryAction,
					Resource: permissions.RepoArn(repository),
				},
			},
		},
	}) {
		return
	}
	ctx := r.Context()
	c.LogAction(ctx, "metadata_get_metarange", r, repository, "", "")

	metarange, err := c.Catalog.GetMetaRange(ctx, repository, metaRange)
	if c.handleAPIError(ctx, w, r, err) {
		return
	}

	response := apigen.StorageURI{
		Location: string(metarange),
	}
	w.Header().Set("Location", string(metarange))
	writeResponse(w, r, http.StatusOK, response)
}

func (c *Controller) GetRange(w http.ResponseWriter, r *http.Request, repository, pRange string) {
	if !c.authorize(w, r, permissions.Node{
		Type: permissions.NodeTypeAnd,
		Nodes: []permissions.Node{
			{
				Permission: permissions.Permission{
					Action:   permissions.ListObjectsAction,
					Resource: permissions.RepoArn(repository),
				},
			},
			{
				Permission: permissions.Permission{
					Action:   permissions.ReadRepositoryAction,
					Resource: permissions.RepoArn(repository),
				},
			},
		},
	}) {
		return
	}
	ctx := r.Context()
	c.LogAction(ctx, "metadata_get_range", r, repository, "", "")

	rng, err := c.Catalog.GetRange(ctx, repository, pRange)
	if c.handleAPIError(ctx, w, r, err) {
		return
	}
	response := apigen.StorageURI{
		Location: string(rng),
	}
	w.Header().Set("Location", string(rng))
	writeResponse(w, r, http.StatusOK, response)
}

func (c *Controller) DumpRefs(w http.ResponseWriter, r *http.Request, repository string) {
	if !c.authorize(w, r, permissions.Node{
		Type: permissions.NodeTypeAnd,
		Nodes: []permissions.Node{
			{
				Permission: permissions.Permission{
					Action:   permissions.ListTagsAction,
					Resource: permissions.RepoArn(repository),
				},
			},
			{
				Permission: permissions.Permission{
					Action:   permissions.ListBranchesAction,
					Resource: permissions.RepoArn(repository),
				},
			},
			{
				Permission: permissions.Permission{
					Action:   permissions.ListCommitsAction,
					Resource: permissions.RepoArn(repository),
				},
			},
		},
	}) {
		return
	}
	ctx := r.Context()
	c.LogAction(ctx, "dump_repository_refs", r, repository, "", "")

	repo, err := c.Catalog.GetRepository(ctx, repository)
	if c.handleAPIError(ctx, w, r, err) {
		return
	}

	// dump all types:
	tagsID, err := c.Catalog.DumpTags(ctx, repository)
	if c.handleAPIError(ctx, w, r, err) {
		return
	}

	branchesID, err := c.Catalog.DumpBranches(ctx, repository)
	if c.handleAPIError(ctx, w, r, err) {
		return
	}
	commitsID, err := c.Catalog.DumpCommits(ctx, repository)
	if c.handleAPIError(ctx, w, r, err) {
		return
	}

	response := apigen.RefsDump{
		BranchesMetaRangeId: branchesID,
		CommitsMetaRangeId:  commitsID,
		TagsMetaRangeId:     tagsID,
	}

	// write this to the block store
	manifestBytes, err := json.MarshalIndent(response, "", "  ")
	if err != nil {
		writeError(w, r, http.StatusInternalServerError, err)
		return
	}
	_, err = c.BlockAdapter.Put(ctx, block.ObjectPointer{
		StorageID:        repo.StorageID,
		StorageNamespace: repo.StorageNamespace,
		IdentifierType:   block.IdentifierTypeRelative,
		Identifier:       fmt.Sprintf("%s/refs_manifest.json", c.Config.GetBaseConfig().Committed.BlockStoragePrefix),
	}, int64(len(manifestBytes)), bytes.NewReader(manifestBytes), block.PutOpts{})
	if err != nil {
		writeError(w, r, http.StatusInternalServerError, err)
		return
	}
	writeResponse(w, r, http.StatusCreated, response)
}

func (c *Controller) RestoreRefs(w http.ResponseWriter, r *http.Request, body apigen.RestoreRefsJSONRequestBody, repository string) {
	if !c.authorize(w, r, permissions.Node{
		Type: permissions.NodeTypeAnd,
		Nodes: []permissions.Node{
			{
				Permission: permissions.Permission{
					Action:   permissions.CreateTagAction,
					Resource: permissions.RepoArn(repository),
				},
			},
			{
				Permission: permissions.Permission{
					Action:   permissions.CreateBranchAction,
					Resource: permissions.RepoArn(repository),
				},
			},
			{
				Permission: permissions.Permission{
					Action:   permissions.CreateCommitAction,
					Resource: permissions.RepoArn(repository),
				},
			},
		},
	}) {
		return
	}
	ctx := r.Context()
	c.LogAction(ctx, "restore_repository_refs", r, repository, "", "")

	repo, err := c.Catalog.GetRepository(ctx, repository)
	if c.handleAPIError(ctx, w, r, err) {
		return
	}

	// ensure no refs currently found
	_, _, err = c.Catalog.ListCommits(ctx, repo.Name, repo.DefaultBranch, catalog.LogParams{
		PathList:      make([]catalog.PathRecord, 0),
		FromReference: "",
		Amount:        1,
	})
	if !errors.Is(err, graveler.ErrNotFound) {
		writeError(w, r, http.StatusBadRequest, "can only restore into a bare repository")
		return
	}

	// load commits
	err = c.Catalog.LoadCommits(ctx, repo.Name, body.CommitsMetaRangeId, graveler.WithForce(swag.BoolValue(body.Force)))
	if c.handleAPIError(ctx, w, r, err) {
		return
	}

	err = c.Catalog.LoadBranches(ctx, repo.Name, body.BranchesMetaRangeId, graveler.WithForce(swag.BoolValue(body.Force)))
	if c.handleAPIError(ctx, w, r, err) {
		return
	}

	err = c.Catalog.LoadTags(ctx, repo.Name, body.TagsMetaRangeId, graveler.WithForce(swag.BoolValue(body.Force)))
	if c.handleAPIError(ctx, w, r, err) {
		return
	}
}

func (c *Controller) DumpSubmit(w http.ResponseWriter, r *http.Request, repository string) {
	if !c.authorize(w, r, permissions.Node{
		Type: permissions.NodeTypeAnd,
		Nodes: []permissions.Node{
			{
				Permission: permissions.Permission{
					Action:   permissions.ListTagsAction,
					Resource: permissions.RepoArn(repository),
				},
			},
			{
				Permission: permissions.Permission{
					Action:   permissions.ListBranchesAction,
					Resource: permissions.RepoArn(repository),
				},
			},
			{
				Permission: permissions.Permission{
					Action:   permissions.ListCommitsAction,
					Resource: permissions.RepoArn(repository),
				},
			},
		},
	}) {
		return
	}
	ctx := r.Context()
	c.LogAction(ctx, "dump_repository", r, repository, "", "")

	taskID, err := c.Catalog.DumpRepositorySubmit(ctx, repository)
	if c.handleAPIError(ctx, w, r, err) {
		return
	}

	writeResponse(w, r, http.StatusAccepted, apigen.TaskInfo{
		Id: taskID,
	})
}

func (c *Controller) DumpStatus(w http.ResponseWriter, r *http.Request, repository string, params apigen.DumpStatusParams) {
	if !c.authorize(w, r, permissions.Node{
		Type: permissions.NodeTypeAnd,
		Nodes: []permissions.Node{
			{
				Permission: permissions.Permission{
					Action:   permissions.ListTagsAction,
					Resource: permissions.RepoArn(repository),
				},
			},
			{
				Permission: permissions.Permission{
					Action:   permissions.ListBranchesAction,
					Resource: permissions.RepoArn(repository),
				},
			},
			{
				Permission: permissions.Permission{
					Action:   permissions.ListCommitsAction,
					Resource: permissions.RepoArn(repository),
				},
			},
		},
	}) {
		return
	}

	// get the current status
	ctx := r.Context()
	status, err := c.Catalog.DumpRepositoryStatus(ctx, repository, params.TaskId)
	if c.handleAPIError(ctx, w, r, err) {
		return
	}

	// build response based on status
	response := &apigen.RepositoryDumpStatus{
		Id:         params.TaskId,
		Done:       status.Task.Done,
		UpdateTime: status.Task.UpdatedAt.AsTime(),
	}
	if status.Task.Error != "" {
		response.Error = apiutil.Ptr(status.Task.Error)
	}
	if status.Task.Done && status.Info != nil {
		response.Refs = &apigen.RefsDump{
			CommitsMetaRangeId:  status.Info.CommitsMetarangeId,
			TagsMetaRangeId:     status.Info.TagsMetarangeId,
			BranchesMetaRangeId: status.Info.BranchesMetarangeId,
		}
	}
	writeResponse(w, r, http.StatusOK, response)
}

func (c *Controller) RestoreSubmit(w http.ResponseWriter, r *http.Request, body apigen.RestoreSubmitJSONRequestBody, repository string) {
	if !c.authorize(w, r, permissions.Node{
		Type: permissions.NodeTypeAnd,
		Nodes: []permissions.Node{
			{
				Permission: permissions.Permission{
					Action:   permissions.CreateTagAction,
					Resource: permissions.RepoArn(repository),
				},
			},
			{
				Permission: permissions.Permission{
					Action:   permissions.CreateBranchAction,
					Resource: permissions.RepoArn(repository),
				},
			},
			{
				Permission: permissions.Permission{
					Action:   permissions.CreateCommitAction,
					Resource: permissions.RepoArn(repository),
				},
			},
		},
	}) {
		return
	}

	ctx := r.Context()
	c.LogAction(ctx, "restore_repository", r, repository, "", "")

	info := &catalog.RepositoryDumpInfo{
		CommitsMetarangeId:  body.CommitsMetaRangeId,
		TagsMetarangeId:     body.TagsMetaRangeId,
		BranchesMetarangeId: body.BranchesMetaRangeId,
	}
	taskID, err := c.Catalog.RestoreRepositorySubmit(ctx, repository, info, graveler.WithForce(swag.BoolValue(body.Force)))
	if errors.Is(err, catalog.ErrNonEmptyRepository) {
		writeError(w, r, http.StatusBadRequest, "can only restore into a bare repository")
		return
	}
	if c.handleAPIError(ctx, w, r, err) {
		return
	}
	writeResponse(w, r, http.StatusAccepted, apigen.TaskInfo{
		Id: taskID,
	})
}

func (c *Controller) RestoreStatus(w http.ResponseWriter, r *http.Request, repository string, params apigen.RestoreStatusParams) {
	if !c.authorize(w, r, permissions.Node{
		Type: permissions.NodeTypeAnd,
		Nodes: []permissions.Node{
			{
				Permission: permissions.Permission{
					Action:   permissions.CreateTagAction,
					Resource: permissions.RepoArn(repository),
				},
			},
			{
				Permission: permissions.Permission{
					Action:   permissions.CreateBranchAction,
					Resource: permissions.RepoArn(repository),
				},
			},
			{
				Permission: permissions.Permission{
					Action:   permissions.CreateCommitAction,
					Resource: permissions.RepoArn(repository),
				},
			},
		},
	}) {
		return
	}

	// get the current status
	ctx := r.Context()
	status, err := c.Catalog.RestoreRepositoryStatus(ctx, repository, params.TaskId)
	if c.handleAPIError(ctx, w, r, err) {
		return
	}

	// build response based on status
	response := &apigen.RepositoryRestoreStatus{
		Id:         params.TaskId,
		Done:       status.Task.Done,
		UpdateTime: status.Task.UpdatedAt.AsTime(),
	}
	if status.Task.Error != "" {
		response.Error = apiutil.Ptr(status.Task.Error)
	}
	writeResponse(w, r, http.StatusOK, response)
}

func (c *Controller) CreateSymlinkFile(w http.ResponseWriter, r *http.Request, repository, branch string, params apigen.CreateSymlinkFileParams) {
	if !c.authorize(w, r, permissions.Node{
		Permission: permissions.Permission{
			Action:   permissions.WriteObjectAction,
			Resource: permissions.ObjectArn(repository, branch),
		},
	}) {
		return
	}
	ctx := r.Context()
	c.LogAction(ctx, "create_symlink", r, repository, branch, "")

	// read repo
	repo, err := c.Catalog.GetRepository(ctx, repository)
	if c.handleAPIError(ctx, w, r, err) {
		return
	}

	// list entries
	var currentPath string
	var currentAddresses []string
	var after string
	var entries []*catalog.DBEntry
	hasMore := true
	for hasMore {
		entries, hasMore, err = c.Catalog.ListEntries(
			ctx,
			repository,
			branch,
			swag.StringValue(params.Location),
			after,
			"",
			-1)
		if c.handleAPIError(ctx, w, r, err) {
			return
		}
		// loop all entries enter to map[path] physicalAddress
		for _, entry := range entries {
			qk, err := c.BlockAdapter.ResolveNamespace(repo.StorageID, repo.StorageNamespace, entry.PhysicalAddress, entry.AddressType.ToIdentifierType())
			if err != nil {
				writeError(w, r, http.StatusInternalServerError, fmt.Sprintf("error while resolving address: %s", err))
				return
			}
			idx := strings.LastIndex(entry.Path, "/")
			var path string
			if idx != -1 {
				path = entry.Path[0:idx]
			}
			if path != currentPath {
				// push current
				err := writeSymlink(ctx, repo, branch, path, currentAddresses, c.BlockAdapter)
				if err != nil {
					writeError(w, r, http.StatusInternalServerError, fmt.Sprintf("error while writing symlinks: %s", err))
					return
				}
				currentPath = path
				currentAddresses = []string{qk.Format()}
			} else {
				currentAddresses = append(currentAddresses, qk.Format())
			}
		}
		after = entries[len(entries)-1].Path
	}
	if len(currentAddresses) > 0 {
		err = writeSymlink(ctx, repo, branch, currentPath, currentAddresses, c.BlockAdapter)
		if err != nil {
			writeError(w, r, http.StatusInternalServerError, fmt.Sprintf("error while writing symlinks: %s", err))
			return
		}
	}
	metaLocation := fmt.Sprintf("%s/%s", repo.StorageNamespace, lakeFSPrefix)
	response := apigen.StorageURI{
		Location: metaLocation,
	}
	writeResponse(w, r, http.StatusCreated, response)
}

func writeSymlink(ctx context.Context, repo *catalog.Repository, branch, path string, addresses []string, adapter block.Adapter) error {
	address := fmt.Sprintf("%s/%s/%s/%s/symlink.txt", lakeFSPrefix, repo.Name, branch, path)
	data := strings.Join(addresses, "\n")
	_, err := adapter.Put(ctx, block.ObjectPointer{
		StorageID:        repo.StorageID,
		StorageNamespace: repo.StorageNamespace,
		IdentifierType:   block.IdentifierTypeRelative,
		Identifier:       address,
	}, int64(len(data)), strings.NewReader(data), block.PutOpts{})
	return err
}

func (c *Controller) DiffRefs(w http.ResponseWriter, r *http.Request, repository, leftRef, rightRef string, params apigen.DiffRefsParams) {
	if !c.authorize(w, r, permissions.Node{
		Permission: permissions.Permission{
			Action:   permissions.ListObjectsAction,
			Resource: permissions.RepoArn(repository),
		},
	}) {
		return
	}
	ctx := r.Context()
	c.LogAction(ctx, "diff_refs", r, repository, rightRef, leftRef)
	diffFunc := c.Catalog.Compare // default diff type is three-dot
	if params.Type != nil && *params.Type == "two_dot" {
		diffFunc = c.Catalog.Diff
	}

	diff, hasMore, err := diffFunc(ctx, repository, leftRef, rightRef, catalog.DiffParams{
		Limit:            paginationAmount(params.Amount),
		After:            paginationAfter(params.After),
		Prefix:           paginationPrefix(params.Prefix),
		Delimiter:        paginationDelimiter(params.Delimiter),
		AdditionalFields: nil,
	})
	if c.handleAPIError(ctx, w, r, err) {
		return
	}
	results := make([]apigen.Diff, 0, len(diff))
	for _, d := range diff {
		pathType := entryTypeObject
		if d.CommonLevel {
			pathType = entryTypeCommonPrefix
		}
		diff := apigen.Diff{
			Path:     d.Path,
			Type:     transformDifferenceTypeToString(d.Type),
			PathType: pathType,
		}
		if !d.CommonLevel {
			diff.SizeBytes = swag.Int64(d.Size)
			if apiutil.Value(params.IncludeRightStats) {
				diff.Right = &apigen.DiffObjectStat{
					Checksum:    d.Checksum,
					ContentType: d.ContentType,
					Mtime:       d.CreationDate.Unix(),
					Metadata: &apigen.ObjectUserMetadata{
						AdditionalProperties: d.Metadata,
					},
				}
			}
		}
		results = append(results, diff)
	}
	response := apigen.DiffList{
		Pagination: paginationFor(hasMore, results, "Path"),
		Results:    results,
	}
	writeResponse(w, r, http.StatusOK, response)
}

func (c *Controller) LogCommits(w http.ResponseWriter, r *http.Request, repository, ref string, params apigen.LogCommitsParams) {
	if !c.authorize(w, r, permissions.Node{
		Permission: permissions.Permission{
			Action:   permissions.ReadBranchAction,
			Resource: permissions.BranchArn(repository, ref),
		},
	}) {
		return
	}
	ctx := r.Context()
	c.LogAction(ctx, "get_branch_commit_log", r, repository, ref, "")

	// get commit log
	commitLog, hasMore, err := c.Catalog.ListCommits(ctx, repository, ref, catalog.LogParams{
		PathList:      resolvePathList(params.Objects, params.Prefixes),
		FromReference: paginationAfter(params.After),
		Amount:        paginationAmount(params.Amount),
		Limit:         swag.BoolValue(params.Limit),
		FirstParent:   swag.BoolValue(params.FirstParent),
		Since:         params.Since,
		StopAt:        swag.StringValue(params.StopAt),
	})
	if c.handleAPIError(ctx, w, r, err) {
		return
	}

	serializedCommits := make([]apigen.Commit, 0, len(commitLog))
	for _, commit := range commitLog {
		metadata := apigen.Commit_Metadata{
			AdditionalProperties: commit.Metadata,
		}
		serializedCommits = append(serializedCommits, apigen.Commit{
			Committer:    commit.Committer,
			CreationDate: commit.CreationDate.Unix(),
			Id:           commit.Reference,
			Message:      commit.Message,
			Metadata:     &metadata,
			MetaRangeId:  commit.MetaRangeID,
			Parents:      commit.Parents,
			Generation:   apiutil.Ptr(int64(commit.Generation)),
			Version:      apiutil.Ptr(int(commit.Version)),
		})
	}

	response := apigen.CommitList{
		Pagination: paginationFor(hasMore, serializedCommits, "Id"),
		Results:    serializedCommits,
	}
	writeResponse(w, r, http.StatusOK, response)
}

func (c *Controller) HeadObject(w http.ResponseWriter, r *http.Request, repository, ref string, params apigen.HeadObjectParams) {
	if !c.authorizeCallback(w, r, permissions.Node{
		Permission: permissions.Permission{
			Action:   permissions.ReadObjectAction,
			Resource: permissions.ObjectArn(repository, params.Path),
		},
	}, func(w http.ResponseWriter, r *http.Request, code int, v interface{}) {
		writeResponse(w, r, code, nil)
	}) {
		return
	}
	ctx := r.Context()
	c.LogAction(ctx, "head_object", r, repository, ref, "")

	// read the FS entry
	entry, err := c.Catalog.GetEntry(ctx, repository, ref, params.Path, catalog.GetEntryParams{})
	if err != nil {
		c.handleAPIErrorCallback(ctx, w, r, err, func(w http.ResponseWriter, r *http.Request, code int, v interface{}) {
			writeResponse(w, r, code, nil)
		})
		return
	}
	if entry.Expired {
		writeResponse(w, r, http.StatusGone, nil)
		return
	}

	etag := httputil.ETag(entry.Checksum)
	w.Header().Set("ETag", etag)
	lastModified := httputil.HeaderTimestamp(entry.CreationDate)
	w.Header().Set("Last-Modified", lastModified)
	w.Header().Set("Accept-Ranges", "bytes")
	w.Header().Set("Content-Type", entry.ContentType)
	// for security, make sure the browser and any proxies en route don't cache the response
	w.Header().Set("Cache-Control", "no-store, must-revalidate")
	w.Header().Set("Expires", "0")

	// calculate possible byte range, if any.
	if params.Range != nil {
		rng, err := httputil.ParseRange(*params.Range, entry.Size)
		if err != nil {
			writeResponse(w, r, http.StatusRequestedRangeNotSatisfiable, nil)
			return
		}
		w.Header().Set("Content-Range", fmt.Sprintf("bytes %d-%d/%d", rng.StartOffset, rng.EndOffset, entry.Size))
		w.Header().Set("Content-Length", fmt.Sprintf("%d", rng.EndOffset-rng.StartOffset+1))
		writeResponse(w, r, http.StatusPartialContent, nil)
	} else {
		w.Header().Set("Content-Length", fmt.Sprint(entry.Size))
	}
}

func (c *Controller) GetMetadataObject(w http.ResponseWriter, r *http.Request, repository string, objectType string, objectID string, params apigen.GetMetadataObjectParams) {
	const getTypeMetaRange = "meta_range"
	const getTypeRange = "range"

	if !c.authorize(w, r, permissions.Node{
		Type: permissions.NodeTypeAnd,
		Nodes: []permissions.Node{
			{
				Permission: permissions.Permission{
					Action:   permissions.ListObjectsAction,
					Resource: permissions.RepoArn(repository),
				},
			},
			{
				Permission: permissions.Permission{
					Action:   permissions.ReadRepositoryAction,
					Resource: permissions.RepoArn(repository),
				},
			},
		},
	}) {
		return
	}
	ctx := r.Context()
	c.LogAction(ctx, "get_metadata_object", r, repository, "", "")

	repo, err := c.Catalog.GetRepository(ctx, repository)
	if c.handleAPIError(ctx, w, r, err) {
		return
	}

	var objPath string
	switch objectType {
	case getTypeMetaRange:
		addr, err := c.Catalog.GetMetaRange(ctx, repository, objectID)
		if c.handleAPIError(ctx, w, r, err) {
			return
		}
		objPath = string(addr)
	case getTypeRange:
		addr, err := c.Catalog.GetRange(ctx, repository, objectID)
		if c.handleAPIError(ctx, w, r, err) {
			return
		}
		objPath = string(addr)
	}

	// if pre-sign, return a redirect
	pointer := block.ObjectPointer{
		StorageID:        repo.StorageID,
		StorageNamespace: repo.StorageNamespace,
		IdentifierType:   block.IdentifierTypeRelative,
		Identifier:       objPath,
	}
	if swag.BoolValue(params.Presign) {
		location, _, err := c.BlockAdapter.GetPreSignedURL(ctx, pointer, block.PreSignModeRead, objPath)
		if c.handleAPIError(ctx, w, r, err) {
			return
		}
		w.Header().Set("Location", location)
		w.WriteHeader(http.StatusFound)
		return
	}

	// set response headers
	w.Header().Set("Content-Type", "application/octet-stream")
	w.Header().Set("X-Content-Type-Options", "nosniff")
	w.Header().Set("X-Frame-Options", "SAMEORIGIN")
	w.Header().Set("Content-Security-Policy", "default-src 'none'")

	reader, err := c.BlockAdapter.Get(ctx, pointer)
	if c.handleAPIError(ctx, w, r, err) {
		return
	}
	defer func() {
		_ = reader.Close()
	}()

	// copy the content
	_, err = io.Copy(w, reader)
	if err != nil {
		c.Logger.
			WithError(err).
			WithFields(logging.Fields{
				"storage_namespace": repo.StorageNamespace,
			}).
			Debug("GetObjectMetadata copy content")
	}
}

func (c *Controller) GetObject(w http.ResponseWriter, r *http.Request, repository, ref string, params apigen.GetObjectParams) {
	if !c.authorize(w, r, permissions.Node{
		Permission: permissions.Permission{
			Action:   permissions.ReadObjectAction,
			Resource: permissions.ObjectArn(repository, params.Path),
		},
	}) {
		return
	}
	ctx := r.Context()
	c.LogAction(ctx, "get_object", r, repository, ref, "")
	requestStart := time.Now()

	repo, err := c.Catalog.GetRepository(ctx, repository)
	if c.handleAPIError(ctx, w, r, err) {
		return
	}

	// read the FS entry
	entry, err := c.Catalog.GetEntry(ctx, repository, ref, params.Path, catalog.GetEntryParams{})
	if c.handleAPIError(ctx, w, r, err) {
		return
	}
	c.Logger.Tracef("get repo %s ref %s path %s: %+v", repository, ref, params.Path, entry)
	if entry.Expired {
		writeError(w, r, http.StatusGone, "resource expired")
		return
	}

	eTag := httputil.ETag(entry.Checksum)

	// check ETag if not modified in request
	// Not using swag.StringValue to catch edge case where eTag == ""
	if params.IfNoneMatch != nil && *params.IfNoneMatch == eTag {
		w.WriteHeader(http.StatusNotModified)
		return
	}

	// if pre-sign, return a redirect
	pointer := block.ObjectPointer{
		StorageID:        repo.StorageID,
		StorageNamespace: repo.StorageNamespace,
		IdentifierType:   entry.AddressType.ToIdentifierType(),
		Identifier:       entry.PhysicalAddress,
	}
	if swag.BoolValue(params.Presign) {
		location, _, err := c.BlockAdapter.GetPreSignedURL(ctx, pointer, block.PreSignModeRead, params.Path)
		if c.handleAPIError(ctx, w, r, err) {
			return
		}
		w.Header().Set("Location", location)
		w.WriteHeader(http.StatusFound)
		return
	}

	// set response headers
	w.Header().Set("ETag", eTag)
	lastModified := httputil.HeaderTimestamp(entry.CreationDate)
	w.Header().Set("Last-Modified", lastModified)
	w.Header().Set("Content-Type", entry.ContentType)
	// for security, make sure the browser and any proxies en route don't cache the response
	httputil.KeepPrivate(w)
	w.Header().Set("Content-Disposition", "attachment")

	// handle partial response if byte range supplied
	var reader io.ReadCloser
	if params.Range != nil {
		rng, err := httputil.ParseRange(*params.Range, entry.Size)
		if err != nil {
			writeError(w, r, http.StatusRequestedRangeNotSatisfiable, "Requested Range Not Satisfiable")
			return
		}
		reader, err = c.BlockAdapter.GetRange(ctx, pointer, rng.StartOffset, rng.EndOffset)
		if c.handleAPIError(ctx, w, r, err) {
			return
		}
		defer func() {
			_ = reader.Close()
		}()
		w.Header().Set("Content-Range", fmt.Sprintf("bytes %d-%d/%d", rng.StartOffset, rng.EndOffset, entry.Size))
		w.Header().Set("Content-Length", fmt.Sprintf("%d", rng.EndOffset-rng.StartOffset+1))
		w.WriteHeader(http.StatusPartialContent)
	} else {
		reader, err = c.BlockAdapter.Get(ctx, pointer)
		if c.handleAPIError(ctx, w, r, err) {
			return
		}
		defer func() {
			_ = reader.Close()
		}()
		w.Header().Set("Content-Length", fmt.Sprint(entry.Size))
	}

	// time to first byte - include out part of the processing without the actual data transfer
	requestTTFBHistograms.
		WithLabelValues("GetObject").
		Observe(time.Since(requestStart).Seconds())

	// copy the content
	_, err = io.Copy(w, reader)
	if err != nil {
		c.Logger.
			WithError(err).
			WithFields(logging.Fields{
				"storage_namespace": repo.StorageNamespace,
				"physical_address":  entry.PhysicalAddress,
			}).
			Debug("GetObject copy content")
	}
}

func (c *Controller) ListObjects(w http.ResponseWriter, r *http.Request, repository, ref string, params apigen.ListObjectsParams) {
	if !c.authorize(w, r, permissions.Node{
		Permission: permissions.Permission{
			Action:   permissions.ListObjectsAction,
			Resource: permissions.RepoArn(repository),
		},
	}) {
		return
	}
	ctx := r.Context()
	user, _ := auth.GetUser(ctx)
	c.LogAction(ctx, "list_objects", r, repository, ref, "")

	repo, err := c.Catalog.GetRepository(ctx, repository)
	if c.handleAPIError(ctx, w, r, err) {
		return
	}

	res, hasMore, err := c.Catalog.ListEntries(
		ctx,
		repository,
		ref,
		paginationPrefix(params.Prefix),
		paginationAfter(params.After),
		paginationDelimiter(params.Delimiter),
		paginationAmount(params.Amount),
	)
	if c.handleAPIError(ctx, w, r, err) {
		return
	}

	var clientIP string
	objList := make([]apigen.ObjectStats, 0, len(res))
	for _, entry := range res {
		qk, err := c.BlockAdapter.ResolveNamespace(repo.StorageID, repo.StorageNamespace, entry.PhysicalAddress, entry.AddressType.ToIdentifierType())
		if err != nil {
			writeError(w, r, http.StatusInternalServerError, err)
			return
		}

		if entry.CommonLevel {
			objList = append(objList, apigen.ObjectStats{
				Path:     entry.Path,
				PathType: entryTypeCommonPrefix,
			})
		} else {
			var mtime int64
			if !entry.CreationDate.IsZero() {
				mtime = entry.CreationDate.Unix()
			}
			objStat := apigen.ObjectStats{
				Checksum:        entry.Checksum,
				Mtime:           mtime,
				Path:            entry.Path,
				PhysicalAddress: qk.Format(),
				PathType:        entryTypeObject,
				SizeBytes:       swag.Int64(entry.Size),
				ContentType:     swag.String(entry.ContentType),
			}
			if (params.UserMetadata == nil || *params.UserMetadata) && entry.Metadata != nil {
				objStat.Metadata = &apigen.ObjectUserMetadata{AdditionalProperties: entry.Metadata}
			}
			if swag.BoolValue(params.Presign) {
				if clientIP == "" {
					clientIP = httputil.ExtractClientIP(r.Header, r.RemoteAddr)
				}
				// check if the user has read permissions for this object
				authResponse, err := c.Auth.Authorize(ctx, &auth.AuthorizationRequest{
					Username: user.Username,
					RequiredPermissions: permissions.Node{
						Permission: permissions.Permission{
							Action:   permissions.ReadObjectAction,
							Resource: permissions.ObjectArn(repository, entry.Path),
						},
					},
					ClientIP: clientIP,
				})
				if c.handleAPIError(ctx, w, r, err) {
					return
				}
				if authResponse.Allowed {
					var expiry time.Time
					objStat.PhysicalAddress, expiry, err = c.BlockAdapter.GetPreSignedURL(ctx, block.ObjectPointer{
						StorageID:        repo.StorageID,
						StorageNamespace: repo.StorageNamespace,
						IdentifierType:   entry.AddressType.ToIdentifierType(),
						Identifier:       entry.PhysicalAddress,
					}, block.PreSignModeRead, entry.Path)
					if c.handleAPIError(ctx, w, r, err) {
						return
					}
					if !expiry.IsZero() {
						objStat.PhysicalAddressExpiry = swag.Int64(expiry.Unix())
					}
				}
			}
			objList = append(objList, objStat)
		}
	}
	response := apigen.ObjectStatsList{
		Pagination: apigen.Pagination{
			HasMore:    hasMore,
			MaxPerPage: DefaultMaxPerPage,
			Results:    len(objList),
		},
		Results: objList,
	}
	if len(objList) > 0 && hasMore {
		lastObj := objList[len(objList)-1]
		response.Pagination.NextOffset = lastObj.Path
	}
	writeResponse(w, r, http.StatusOK, response)
}

func (c *Controller) StatObject(w http.ResponseWriter, r *http.Request, repository, ref string, params apigen.StatObjectParams) {
	if !c.authorize(w, r, permissions.Node{
		Permission: permissions.Permission{
			Action:   permissions.ReadObjectAction,
			Resource: permissions.ObjectArn(repository, params.Path),
		},
	}) {
		return
	}
	ctx := r.Context()
	c.LogAction(ctx, "stat_object", r, repository, ref, "")

	repo, err := c.Catalog.GetRepository(ctx, repository)
	if c.handleAPIError(ctx, w, r, err) {
		return
	}

	entry, err := c.Catalog.GetEntry(ctx, repository, ref, params.Path, catalog.GetEntryParams{})
	if c.handleAPIError(ctx, w, r, err) {
		return
	}

	qk, err := c.BlockAdapter.ResolveNamespace(repo.StorageID, repo.StorageNamespace, entry.PhysicalAddress, entry.AddressType.ToIdentifierType())
	if c.handleAPIError(ctx, w, r, err) {
		return
	}

	objStat := apigen.ObjectStats{
		Checksum:        entry.Checksum,
		Mtime:           entry.CreationDate.Unix(),
		Path:            entry.Path,
		PathType:        entryTypeObject,
		PhysicalAddress: qk.Format(),
		SizeBytes:       swag.Int64(entry.Size),
		ContentType:     swag.String(entry.ContentType),
	}

	// add metadata if requested
	var metadata map[string]string
	if (params.UserMetadata == nil || *params.UserMetadata) && entry.Metadata != nil {
		metadata = entry.Metadata
	} else {
		metadata = map[string]string{}
	}
	objStat.Metadata = &apigen.ObjectUserMetadata{AdditionalProperties: metadata}

	code := http.StatusOK
	if entry.Expired {
		code = http.StatusGone
	} else if swag.BoolValue(params.Presign) {
		// need to pre-sign the physical address
		preSignedURL, expiry, err := c.BlockAdapter.GetPreSignedURL(ctx, block.ObjectPointer{
			StorageID:        repo.StorageID,
			StorageNamespace: repo.StorageNamespace,
			IdentifierType:   entry.AddressType.ToIdentifierType(),
			Identifier:       entry.PhysicalAddress,
		}, block.PreSignModeRead, params.Path)
		if c.handleAPIError(ctx, w, r, err) {
			return
		}
		objStat.PhysicalAddress = preSignedURL
		if !expiry.IsZero() {
			objStat.PhysicalAddressExpiry = swag.Int64(expiry.Unix())
		}
	}
	writeResponse(w, r, code, objStat)
}

func (c *Controller) UpdateObjectUserMetadata(w http.ResponseWriter, r *http.Request, body apigen.UpdateObjectUserMetadataJSONRequestBody, repository, branch string, params apigen.UpdateObjectUserMetadataParams) {
	if !c.authorize(w, r, permissions.Node{
		Permission: permissions.Permission{
			Action:   permissions.WriteObjectAction,
			Resource: permissions.ObjectArn(repository, params.Path),
		},
	}) {
		return
	}
	ctx := r.Context()
	c.LogAction(ctx, "update_object_user_metadata", r, repository, branch, "")

	newUserMetadata := body.Set.AdditionalProperties
	err := c.Catalog.UpdateEntryUserMetadata(ctx, repository, branch, params.Path, newUserMetadata)
	if c.handleAPIError(ctx, w, r, err) {
		return
	}

	writeResponse(w, r, http.StatusNoContent, nil)
}

func (c *Controller) GetUnderlyingProperties(w http.ResponseWriter, r *http.Request, repository, ref string, params apigen.GetUnderlyingPropertiesParams) {
	if !c.authorize(w, r, permissions.Node{
		Permission: permissions.Permission{
			Action:   permissions.ReadObjectAction,
			Resource: permissions.ObjectArn(repository, params.Path),
		},
	}) {
		return
	}
	ctx := r.Context()
	c.LogAction(ctx, "object_underlying_properties", r, repository, ref, "")

	// read repo
	repo, err := c.Catalog.GetRepository(ctx, repository)
	if c.handleAPIError(ctx, w, r, err) {
		return
	}

	entry, err := c.Catalog.GetEntry(ctx, repository, ref, params.Path, catalog.GetEntryParams{})
	if c.handleAPIError(ctx, w, r, err) {
		return
	}

	// read object properties from underlying storage
	properties, err := c.BlockAdapter.GetProperties(ctx, block.ObjectPointer{
		StorageID:        repo.StorageID,
		StorageNamespace: repo.StorageNamespace,
		IdentifierType:   entry.AddressType.ToIdentifierType(),
		Identifier:       entry.PhysicalAddress,
	})
	if err != nil {
		writeError(w, r, http.StatusInternalServerError, err)
		return
	}

	response := apigen.UnderlyingObjectProperties{
		StorageClass: properties.StorageClass,
	}
	writeResponse(w, r, http.StatusOK, response)
}

func (c *Controller) MergeIntoBranch(w http.ResponseWriter, r *http.Request, body apigen.MergeIntoBranchJSONRequestBody, repository, sourceRef, destinationBranch string) {
	if !c.authorize(w, r, permissions.Node{
		Permission: permissions.Permission{
			Action:   permissions.CreateCommitAction,
			Resource: permissions.BranchArn(repository, destinationBranch),
		},
	}) {
		return
	}
	ctx := r.Context()
	c.LogAction(ctx, "merge_branches", r, repository, destinationBranch, sourceRef)
	user, err := auth.GetUser(ctx)
	if err != nil {
		writeError(w, r, http.StatusUnauthorized, "user not found")
		return
	}
	metadata := map[string]string{}
	if body.Metadata != nil {
		metadata = body.Metadata.AdditionalProperties
	}

	reference, err := c.Catalog.Merge(ctx,
		repository, destinationBranch, sourceRef,
		user.Committer(),
		swag.StringValue(body.Message),
		metadata,
		swag.StringValue(body.Strategy),
		graveler.WithForce(swag.BoolValue(body.Force)),
		graveler.WithAllowEmpty(swag.BoolValue(body.AllowEmpty)),
		graveler.WithSquashMerge(swag.BoolValue(body.SquashMerge)),
	)

	if errors.Is(err, graveler.ErrConflictFound) {
		writeResponse(w, r, http.StatusConflict, apigen.MergeResult{
			Reference: reference,
		})
		return
	}
	if c.handleAPIError(ctx, w, r, err) {
		return
	}
	writeResponse(w, r, http.StatusOK, apigen.MergeResult{
		Reference: reference,
	})
}

func (c *Controller) MergeIntoBranchAsync(w http.ResponseWriter, r *http.Request, body apigen.MergeIntoBranchJSONRequestBody, repository, sourceRef, destinationBranch string) {
	// TODO: Implement async merge
}

func (c *Controller) MergeIntoBranchStatus(w http.ResponseWriter, r *http.Request, repository, sourceRef, destinationBranch string, params apigen.MergeIntoBranchStatusParams) {
	// TODO: Implement merge status check
}

func (c *Controller) FindMergeBase(w http.ResponseWriter, r *http.Request, repository string, sourceRef string, destinationRef string) {
	if !c.authorize(w, r, permissions.Node{
		Permission: permissions.Permission{
			Action:   permissions.ListCommitsAction,
			Resource: permissions.RepoArn(repository),
		},
	}) {
		return
	}
	ctx := r.Context()
	c.LogAction(ctx, "find_merge_base", r, repository, destinationRef, sourceRef)

	source, dest, base, err := c.Catalog.FindMergeBase(ctx, repository, destinationRef, sourceRef)
	if c.handleAPIError(ctx, w, r, err) {
		return
	}
	writeResponse(w, r, http.StatusOK, apigen.FindMergeBaseResult{
		BaseCommitId:        base,
		DestinationCommitId: dest,
		SourceCommitId:      source,
	})
}

func (c *Controller) ListTags(w http.ResponseWriter, r *http.Request, repository string, params apigen.ListTagsParams) {
	if !c.authorize(w, r, permissions.Node{
		Permission: permissions.Permission{
			Action:   permissions.ListTagsAction,
			Resource: permissions.RepoArn(repository),
		},
	}) {
		return
	}
	ctx := r.Context()
	c.LogAction(ctx, "list_tags", r, repository, "", "")

	res, hasMore, err := c.Catalog.ListTags(ctx, repository, paginationPrefix(params.Prefix), paginationAmount(params.Amount), paginationAfter(params.After))
	if c.handleAPIError(ctx, w, r, err) {
		return
	}

	results := make([]apigen.Ref, 0, len(res))
	for _, tag := range res {
		results = append(results, apigen.Ref{
			CommitId: tag.CommitID,
			Id:       tag.ID,
		})
	}
	response := apigen.RefList{
		Results:    results,
		Pagination: paginationFor(hasMore, results, "Id"),
	}
	writeResponse(w, r, http.StatusOK, response)
}

func (c *Controller) CreateTag(w http.ResponseWriter, r *http.Request, body apigen.CreateTagJSONRequestBody, repository string) {
	if !c.authorize(w, r, permissions.Node{
		Permission: permissions.Permission{
			Action:   permissions.CreateTagAction,
			Resource: permissions.TagArn(repository, body.Id),
		},
	}) {
		return
	}
	ctx := r.Context()
	c.LogAction(ctx, "create_tag", r, repository, body.Id, "")

	commitID, err := c.Catalog.CreateTag(ctx, repository, body.Id, body.Ref, graveler.WithForce(swag.BoolValue(body.Force)))
	if c.handleAPIError(ctx, w, r, err) {
		return
	}
	response := apigen.Ref{
		CommitId: commitID,
		Id:       body.Id,
	}
	writeResponse(w, r, http.StatusCreated, response)
}

func (c *Controller) DeleteTag(w http.ResponseWriter, r *http.Request, repository, tag string, params apigen.DeleteTagParams) {
	if !c.authorize(w, r, permissions.Node{
		Permission: permissions.Permission{
			Action:   permissions.DeleteTagAction,
			Resource: permissions.TagArn(repository, tag),
		},
	}) {
		return
	}
	ctx := r.Context()
	c.LogAction(ctx, "delete_tag", r, repository, tag, "")
	err := c.Catalog.DeleteTag(ctx, repository, tag, graveler.WithForce(swag.BoolValue(params.Force)))
	if c.handleAPIError(ctx, w, r, err) {
		return
	}
	writeResponse(w, r, http.StatusNoContent, nil)
}

func (c *Controller) GetTag(w http.ResponseWriter, r *http.Request, repository, tag string) {
	if !c.authorize(w, r, permissions.Node{
		Permission: permissions.Permission{
			Action:   permissions.ReadTagAction,
			Resource: permissions.TagArn(repository, tag),
		},
	}) {
		return
	}
	ctx := r.Context()
	c.LogAction(ctx, "get_tag", r, repository, tag, "")
	reference, err := c.Catalog.GetTag(ctx, repository, tag)
	if c.handleAPIError(ctx, w, r, err) {
		return
	}
	response := apigen.Ref{
		CommitId: reference,
		Id:       tag,
	}
	writeResponse(w, r, http.StatusOK, response)
}

func newLoginConfig(c config.AuthConfig) *apigen.LoginConfig {
	authUICfg := c.GetAuthUIConfig()
	loginConfig := &apigen.LoginConfig{
		RBAC:               apiutil.Ptr(authUICfg.RBAC),
		LoginUrl:           authUICfg.LoginURL,
		LoginUrlMethod:     apiutil.Ptr(c.GetLoginURLMethodConfigParam()),
		LoginFailedMessage: apiutil.Ptr(authUICfg.LoginFailedMessage),
		FallbackLoginUrl:   authUICfg.FallbackLoginURL,
		FallbackLoginLabel: authUICfg.FallbackLoginLabel,
		LoginCookieNames:   authUICfg.LoginCookieNames,
		LogoutUrl:          authUICfg.LogoutURL,
	}
	if c.UseUILoginPlaceholders() {
		loginConfig.UsernameUiPlaceholder = swag.String(usernamePlaceholder)
		loginConfig.PasswordUiPlaceholder = swag.String(passwordPlaceholder)
	}
	return loginConfig
}

func (c *Controller) GetSetupState(w http.ResponseWriter, r *http.Request) {
	ctx := r.Context()

	// external auth reports as initialized to avoid triggering the setup wizard
	if c.Config.AuthConfig().GetAuthUIConfig().RBAC == config.AuthRBACExternal {
		response := apigen.SetupState{
			State:            swag.String(string(auth.SetupStateInitialized)),
			LoginConfig:      newLoginConfig(c.Config.AuthConfig()),
			CommPrefsMissing: swag.Bool(false),
		}
		writeResponse(w, r, http.StatusOK, response)
		return
	}

	savedState, err := c.MetadataManager.GetSetupState(ctx)
	if err != nil {
		writeError(w, r, http.StatusInternalServerError, err)
		return
	}
	if savedState == auth.SetupStateNotInitialized {
		c.Collector.CollectEvent(stats.Event{Class: "global", Name: "preinit", Client: httputil.GetRequestLakeFSClient(r)})
	}

	response := apigen.SetupState{
		State:       swag.String(string(savedState)),
		LoginConfig: newLoginConfig(c.Config.AuthConfig()),
	}

	// if email subscription is disabled in the config, set the missing flag to false.
	// otherwise, check if the comm prefs are set.
	// if they are, set the missing flag to false.
	if !c.Config.GetBaseConfig().EmailSubscription.Enabled {
		response.CommPrefsMissing = swag.Bool(false)
		writeResponse(w, r, http.StatusOK, response)
		return
	}

	prefsSet, err := c.MetadataManager.IsCommPrefsSet(ctx)
	switch {
	case errors.Is(err, auth.ErrNotFound):
		// comprefs may not be found for two reasons:
		// 1. The setup ran on an older version of lakeFS that didn't have commprefs. In this case, we treat it as set.
		// 2. The setup ran on a newer version of lakeFS that has commprefs, but the setup didn't complete. In this case, we treat it as not set.
		response.CommPrefsMissing = swag.Bool(savedState != auth.SetupStateInitialized)
	case err != nil:
		// failed to check if comm prefs are set, treating as set
		response.CommPrefsMissing = swag.Bool(false)
	default:
		response.CommPrefsMissing = swag.Bool(!prefsSet)
	}

	writeResponse(w, r, http.StatusOK, response)
}

func (c *Controller) Setup(w http.ResponseWriter, r *http.Request, body apigen.SetupJSONRequestBody) {
	if len(body.Username) == 0 {
		writeError(w, r, http.StatusBadRequest, "empty user display name")
		return
	}

	ctx := r.Context()
	initialized, err := c.MetadataManager.IsInitialized(ctx)
	if err != nil {
		writeError(w, r, http.StatusInternalServerError, err)
		return
	}
	if initialized {
		writeError(w, r, http.StatusConflict, "lakeFS already initialized")
		return
	}

	// migrate the database if needed
	err = c.Migrator.Migrate(ctx)
	if err != nil {
		writeError(w, r, http.StatusInternalServerError, err)
		return
	}

	if c.Config.AuthConfig().GetAuthUIConfig().RBAC == config.AuthRBACExternal {
		// nothing to do - users are managed elsewhere
		writeResponse(w, r, http.StatusOK, apigen.CredentialsWithSecret{})
		return
	}

	var cred *model.Credential
	if body.Key == nil {
		cred, err = setup.CreateInitialAdminUser(ctx, c.Auth, c.Config, c.MetadataManager, body.Username)
	} else {
		cred, err = setup.CreateInitialAdminUserWithKeys(ctx, c.Auth, c.Config, c.MetadataManager, body.Username, &body.Key.AccessKeyId, &body.Key.SecretAccessKey)
	}
	if c.handleAPIError(ctx, w, r, err) {
		return
	}

	// collect metadata
	storageConfig := c.Config.GetBaseConfig().StorageConfig()
	metadataProviders := []stats.MetadataProvider{
		c.MetadataManager,
		cloud.NewMetadataProvider(storageConfig, false),
		block.NewMetadataProvider(storageConfig),
	}
	meta := stats.NewMetadata(ctx, c.Logger, metadataProviders)

	c.Collector.SetInstallationID(meta.InstallationID)
	c.Collector.CollectMetadata(meta)
	c.Collector.CollectEvent(stats.Event{Class: "global", Name: "init", UserID: body.Username, Client: httputil.GetRequestLakeFSClient(r)})

	response := apigen.CredentialsWithSecret{
		AccessKeyId:     cred.AccessKeyID,
		SecretAccessKey: cred.SecretAccessKey,
		CreationDate:    cred.IssuedDate.Unix(),
	}
	writeResponse(w, r, http.StatusOK, response)
}

func (c *Controller) SetupCommPrefs(w http.ResponseWriter, r *http.Request, body apigen.SetupCommPrefsJSONRequestBody) {
	ctx := r.Context()
	emailAddress := swag.StringValue(body.Email)
	if emailAddress == "" {
		writeResponse(w, r, http.StatusBadRequest, "email is required")
		return
	}

	// validate email. if the user typed some value into the input, they might have a typo
	// we assume the intent was to provide a valid email, so we'll return an error
	if _, err := mail.ParseAddress(emailAddress); err != nil {
		c.Logger.WithError(err).WithField("email", emailAddress).Error("Setup comm prefs, invalid email address")
		writeError(w, r, http.StatusBadRequest, "invalid email address")
		return
	}

	// save comm prefs to metadata, for future in-app preferences/unsubscribe functionality
	commPrefs := auth.CommPrefs{
		UserEmail:       emailAddress,
		FeatureUpdates:  body.FeatureUpdates,
		SecurityUpdates: body.SecurityUpdates,
	}

	installationID, err := c.MetadataManager.UpdateCommPrefs(ctx, &commPrefs)
	if err != nil {
		c.Logger.WithError(err).WithField("email", emailAddress).Error("Setup comm prefs, failed to save comm prefs to metadata")
		writeError(w, r, http.StatusInternalServerError, err)
		return
	}

	commPrefsED := stats.CommPrefs{
		Email:           commPrefs.UserEmail,
		InstallationID:  installationID,
		FeatureUpdates:  commPrefs.FeatureUpdates,
		SecurityUpdates: commPrefs.SecurityUpdates,
		BlockstoreType:  c.BlockAdapter.BlockstoreType(),
	}
	// collect comm prefs
	go c.Collector.CollectCommPrefs(commPrefsED)

	writeResponse(w, r, http.StatusOK, nil)
}

func (c *Controller) GetCurrentUser(w http.ResponseWriter, r *http.Request) {
	u, err := auth.GetUser(r.Context())
	var user apigen.User
	if err == nil {
		user.Id = u.Username
		user.CreationDate = u.CreatedAt.Unix()
		if u.FriendlyName != nil {
			user.FriendlyName = u.FriendlyName
		} else {
			user.FriendlyName = &u.Username
		}
		user.Email = u.Email
	}
	response := apigen.CurrentUser{
		User: user,
	}
	writeResponse(w, r, http.StatusOK, response)
}

func (c *Controller) GetLakeFSVersion(w http.ResponseWriter, r *http.Request) {
	ctx := r.Context()
	_, err := auth.GetUser(ctx)
	if err != nil {
		writeError(w, r, http.StatusUnauthorized, ErrAuthenticatingRequest)
		return
	}
	writeResponse(w, r, http.StatusOK, c.getVersionConfig())
}

func (c *Controller) getVersionConfig() apigen.VersionConfig {
	// set upgrade recommended based on last security audit check
	var (
		upgradeRecommended *bool
		upgradeURL         *string
		latestVersion      *string
	)
	lastCheck, _ := c.AuditChecker.LastCheck()
	if lastCheck != nil {
		recommendedURL := lastCheck.UpgradeRecommendedURL()
		if recommendedURL != "" {
			upgradeRecommended = swag.Bool(true)
			upgradeURL = swag.String(recommendedURL)
		}
	}

	if c.Config.GetBaseConfig().Security.CheckLatestVersion {
		latest, err := c.AuditChecker.CheckLatestVersion()
		// set upgrade recommended based on latest version
		if err != nil {
			c.Logger.WithError(err).Debug("failed to check latest version in releases")
		} else if latest != nil {
			latestVersion = swag.String(latest.LatestVersion)
			upgradeRecommended = swag.Bool(latest.Outdated || swag.BoolValue(upgradeRecommended))
			if latest.Outdated && upgradeURL == nil {
				upgradeURL = swag.String(version.DefaultReleasesURL)
			}
		}
	}

	return apigen.VersionConfig{
		UpgradeRecommended: upgradeRecommended,
		UpgradeUrl:         upgradeURL,
		Version:            swag.String(version.Version),
		LatestVersion:      latestVersion,
		VersionContext:     swag.String(c.Config.GetVersionContext()),
	}
}

func (c *Controller) getUIConfig() *apigen.UIConfig {
	uiConfig := c.Config.UIConfig()
	if uiConfig == nil {
		return nil
	}

	customViewers := uiConfig.GetCustomViewers()
	if len(customViewers) == 0 {
		return &apigen.UIConfig{
			CustomViewers: nil,
		}
	}

	apigenViewers := make([]apigen.CustomViewer, len(customViewers))
	for i, cv := range customViewers {
		var extensions *[]string
		if len(cv.Extensions) > 0 {
			extensions = &cv.Extensions
		}
		var contentTypes *[]string
		if len(cv.ContentTypes) > 0 {
			contentTypes = &cv.ContentTypes
		}
		apigenViewers[i] = apigen.CustomViewer{
			Name:         cv.Name,
			Url:          cv.URL,
			Extensions:   extensions,
			ContentTypes: contentTypes,
		}
	}

	return &apigen.UIConfig{
		CustomViewers: &apigenViewers,
	}
}

func (c *Controller) GetGarbageCollectionConfig(w http.ResponseWriter, r *http.Request) {
	ctx := r.Context()
	_, err := auth.GetUser(ctx)
	if err != nil {
		writeError(w, r, http.StatusUnauthorized, ErrAuthenticatingRequest)
		return
	}

	writeResponse(w, r, http.StatusOK, apigen.GarbageCollectionConfig{
		GracePeriod: swag.Int(int(catalog.LinkAddressTime.Seconds())),
	})
}

func (c *Controller) PostStatsEvents(w http.ResponseWriter, r *http.Request, body apigen.PostStatsEventsJSONRequestBody) {
	ctx := r.Context()
	user, err := auth.GetUser(ctx)
	if err != nil {
		writeError(w, r, http.StatusUnauthorized, ErrAuthenticatingRequest)
		return
	}

	for _, statsEv := range body.Events {
		if statsEv.Class == "" {
			writeError(w, r, http.StatusBadRequest, "invalid value: class is required")
			return
		}

		if statsEv.Name == "" {
			writeError(w, r, http.StatusBadRequest, "invalid value: name is required")
			return
		}

		if statsEv.Count < 0 {
			writeError(w, r, http.StatusBadRequest, "invalid value: count must be a non-negative integer")
			return
		}
	}

	client := httputil.GetRequestLakeFSClient(r)
	for _, statsEv := range body.Events {
		ev := stats.Event{
			Class:  statsEv.Class,
			Name:   statsEv.Name,
			UserID: user.Username,
			Client: client,
		}
		// count of stats, we can filter it on the receiving side
		c.Collector.CollectEvents(ev, uint64(statsEv.Count)) //nolint:gosec

		c.Logger.WithContext(ctx).WithFields(logging.Fields{
			"class":   ev.Class,
			"name":    ev.Name,
			"count":   statsEv.Count,
			"user_id": ev.UserID,
			"client":  ev.Client,
		}).Debug("sending stats events")
	}

	writeResponse(w, r, http.StatusNoContent, nil)
}

func (c *Controller) ListPullRequests(w http.ResponseWriter, r *http.Request, repository string, params apigen.ListPullRequestsParams) {
	if !c.authorize(w, r, permissions.Node{
		Permission: permissions.Permission{
			Action:   permissions.ListPullRequestsAction,
			Resource: permissions.RepoArn(repository),
		},
	}) {
		return
	}
	ctx := r.Context()
	c.LogAction(ctx, "list_pull_requests", r, repository, "", "")

	res, hasMore, err := c.Catalog.ListPullRequest(ctx, repository, paginationPrefix(params.Prefix), paginationAmount(params.Amount), paginationAfter(params.After), pullRequestStatus(params.Status))
	if c.handleAPIError(ctx, w, r, err) {
		return
	}

	pulls := make([]apigen.PullRequest, 0, len(res))
	for _, p := range res {
		pulls = append(pulls, apigen.PullRequest{
			PullRequestBasic: apigen.PullRequestBasic{
				// Explicitly not passing description so to maintain permissions requirements
				Description: nil,
				Status:      swag.String(p.Status),
				Title:       swag.String(p.Title),
			},
			Id:                p.ID,
			Author:            p.Author,
			CreationDate:      p.CreationDate,
			DestinationBranch: p.DestinationBranch,
			SourceBranch:      p.SourceBranch,
			MergedCommitId:    nil,
			ClosedDate:        p.ClosedDate,
		})
	}
	response := apigen.PullRequestsList{
		Results:    pulls,
		Pagination: paginationFor(hasMore, pulls, "Id"),
	}
	writeResponse(w, r, http.StatusOK, response)
}

func (c *Controller) CreatePullRequest(w http.ResponseWriter, r *http.Request, body apigen.CreatePullRequestJSONRequestBody, repository string) {
	if !c.authorize(w, r, permissions.Node{
		Permission: permissions.Permission{
			Action:   permissions.WritePullRequestAction,
			Resource: permissions.RepoArn(repository),
		},
	}) {
		return
	}
	ctx := r.Context()
	c.LogAction(ctx, "create_pull_request", r, repository, body.DestinationBranch, body.SourceBranch)

	user, err := auth.GetUser(ctx)
	if c.handleAPIError(ctx, w, r, err) {
		return
	}

	// TODO (niro): Sanitize title and description!

	pr := &catalog.PullRequest{
		Title:             body.Title,
		Description:       swag.StringValue(body.Description),
		Author:            user.Username,
		SourceBranch:      body.SourceBranch,
		DestinationBranch: body.DestinationBranch,
	}
	pid, err := c.Catalog.CreatePullRequest(ctx, repository, pr)
	response := &apigen.PullRequestCreationResponse{
		Id: pid,
	}
	if c.handleAPIError(ctx, w, r, err) {
		return
	}
	writeResponse(w, r, http.StatusCreated, response)
}

func (c *Controller) GetPullRequest(w http.ResponseWriter, r *http.Request, repository string, pullRequestID string) {
	if !c.authorize(w, r, permissions.Node{
		Permission: permissions.Permission{
			Action:   permissions.ReadPullRequestAction,
			Resource: permissions.RepoArn(repository),
		},
	}) {
		return
	}
	ctx := r.Context()
	c.LogAction(ctx, "get_pull_request", r, repository, pullRequestID, "")
	pr, err := c.Catalog.GetPullRequest(ctx, repository, pullRequestID)
	if c.handleAPIError(ctx, w, r, err) {
		return
	}
	response := apigen.PullRequest{
		PullRequestBasic: apigen.PullRequestBasic{
			Description: swag.String(pr.Description),
			Status:      swag.String(strings.ToLower(pr.Status.String())),
			Title:       swag.String(pr.Title),
		},
		Author:            pr.Author,
		CreationDate:      pr.CreationDate,
		DestinationBranch: pr.Destination,
		Id:                pullRequestID,
		MergedCommitId:    pr.MergedCommitID,
		SourceBranch:      pr.Source,
		ClosedDate:        pr.ClosedDate,
	}
	writeResponse(w, r, http.StatusOK, response)
}

func (c *Controller) UpdatePullRequest(w http.ResponseWriter, r *http.Request, body apigen.UpdatePullRequestJSONRequestBody, repository string, pullRequestID string) {
	if !c.authorize(w, r, permissions.Node{
		Permission: permissions.Permission{
			Action:   permissions.WritePullRequestAction,
			Resource: permissions.RepoArn(repository),
		},
	}) {
		return
	}
	ctx := r.Context()
	c.LogAction(ctx, "update_pull_request", r, repository, "", "")

	err := c.Catalog.UpdatePullRequest(ctx, repository, pullRequestID, &graveler.UpdatePullRequest{
		Title:       body.Title,
		Description: body.Description,
		Status:      body.Status,
	})
	if c.handleAPIError(ctx, w, r, err) {
		return
	}
	writeResponse(w, r, http.StatusNoContent, nil)
}

func (c *Controller) MergePullRequest(w http.ResponseWriter, r *http.Request, repository string, pullRequestID string) {
	ctx := r.Context()
	pr, err := c.Catalog.GetPullRequest(ctx, repository, pullRequestID)
	if c.handleAPIError(ctx, w, r, err) {
		return
	}

	if !c.authorize(w, r, permissions.Node{
		Type: permissions.NodeTypeAnd,
		Nodes: []permissions.Node{
			{
				Permission: permissions.Permission{
					Action:   permissions.CreateCommitAction,
					Resource: permissions.BranchArn(repository, pr.Destination),
				},
			},
			{
				Permission: permissions.Permission{
					Action:   permissions.WritePullRequestAction,
					Resource: permissions.RepoArn(repository),
				},
			},
		},
	}) {
		return
	}

	c.LogAction(ctx, "merge_pull_request", r, repository, "", "")

	if pr.Status != graveler.PullRequestStatus_OPEN {
		c.Logger.WithError(err).WithField("pr_status", pr.Status.String()).Error("pull request is not open")
		writeError(w, r, http.StatusBadRequest, "bad pull request status")
		return
	}

	user, err := auth.GetUser(ctx)
	if err != nil {
		writeError(w, r, http.StatusUnauthorized, "missing user")
		return
	}

	// Attempt to merge branches
	reference, err := c.Catalog.Merge(ctx, repository, pr.Destination, pr.Source, user.Committer(), "", nil, "")
	if c.handleAPIError(ctx, w, r, err) {
		return
	}

	// Update pull request status
	status := graveler.PullRequestStatus_MERGED.String()
	err = c.Catalog.UpdatePullRequest(ctx, repository, pullRequestID, &graveler.UpdatePullRequest{
		Status:         &status,
		MergedCommitID: &reference,
	})
	if c.handleAPIError(ctx, w, r, err) {
		return
	}

	writeResponse(w, r, http.StatusOK, apigen.MergeResult{
		Reference: reference,
	})
}

func writeError(w http.ResponseWriter, r *http.Request, code int, v interface{}) {
	httputil.WriteAPIError(w, r, code, v)
}

func writeResponse(w http.ResponseWriter, r *http.Request, code int, response interface{}) {
	httputil.WriteAPIResponse(w, r, code, response)
}

func paginationAfter(v *apigen.PaginationAfter) string {
	if v == nil {
		return ""
	}
	return string(*v)
}

func paginationPrefix(v *apigen.PaginationPrefix) string {
	if v == nil {
		return ""
	}
	return string(*v)
}

func paginationDelimiter(v *apigen.PaginationDelimiter) string {
	if v == nil {
		return ""
	}
	return string(*v)
}

func search(v *apigen.SearchString) string {
	if v == nil {
		return ""
	}
	return string(*v)
}

func paginationAmount(v *apigen.PaginationAmount) int {
	if v == nil {
		return DefaultPerPage
	}
	i := int(*v)
	if i > DefaultMaxPerPage {
		return DefaultMaxPerPage
	}
	if i <= 0 {
		return DefaultPerPage
	}
	return i
}

func pullRequestStatus(v *string) string {
	if v == nil {
		return ""
	}
	switch *v {
	case "open":
		return pullRequestOpen
	case "closed":
		return pullRequestClosed
	default:
		return ""
	}
}

func resolvePathList(objects, prefixes *[]string) []catalog.PathRecord {
	var pathRecords []catalog.PathRecord
	if objects == nil && prefixes == nil {
		return make([]catalog.PathRecord, 0)
	}
	if objects != nil {
		for _, p := range *objects {
			if p != "" {
				pathRecords = append(pathRecords, catalog.PathRecord{
					Path:     catalog.Path(p),
					IsPrefix: false,
				})
			}
		}
	}
	if prefixes != nil {
		for _, p := range *prefixes {
			if p != "" {
				pathRecords = append(pathRecords, catalog.PathRecord{
					Path:     catalog.Path(p),
					IsPrefix: true,
				})
			}
		}
	}
	return pathRecords
}

func (c *Controller) LogAction(ctx context.Context, action string, r *http.Request, repository, ref, sourceRef string) {
	client := httputil.GetRequestLakeFSClient(r)
	ev := stats.Event{
		Class:      "api_server",
		Name:       action,
		Repository: repository,
		Ref:        ref,
		SourceRef:  sourceRef,
		Client:     client,
	}
	user, _ := auth.GetUser(ctx)
	if user != nil {
		ev.UserID = user.Username
	}

	sourceIP := httputil.SourceIP(r)

	c.Logger.WithContext(ctx).WithFields(logging.Fields{
		"class":      ev.Class,
		"name":       ev.Name,
		"repository": ev.Repository,
		"ref":        ev.Ref,
		"source_ref": ev.SourceRef,
		"user_id":    ev.UserID,
		"client":     ev.Client,
		"source_ip":  sourceIP,
	}).Debug("performing API action")
	c.Collector.CollectEvent(ev)
	usageCounter.Add(1)
}

func paginationFor(hasMore bool, results interface{}, fieldName string) apigen.Pagination {
	pagination := apigen.Pagination{
		HasMore:    hasMore,
		MaxPerPage: DefaultMaxPerPage,
	}
	if results == nil {
		return pagination
	}
	if reflect.TypeOf(results).Kind() != reflect.Slice {
		panic("results is not a slice")
	}
	s := reflect.ValueOf(results)
	pagination.Results = s.Len()
	if !hasMore || pagination.Results == 0 {
		return pagination
	}
	v := s.Index(pagination.Results - 1)
	token := v.FieldByName(fieldName)
	pagination.NextOffset = token.String()
	return pagination
}

func (c *Controller) authorizeCallback(w http.ResponseWriter, r *http.Request, perms permissions.Node, cb func(w http.ResponseWriter, r *http.Request, code int, v interface{})) bool {
	ctx := r.Context()
	user, err := auth.GetUser(ctx)
	if err != nil {
		cb(w, r, http.StatusUnauthorized, ErrAuthenticatingRequest)
		return false
	}

	clientIP := httputil.ExtractClientIP(r.Header, r.RemoteAddr)

	resp, err := c.Auth.Authorize(ctx, &auth.AuthorizationRequest{
		Username:            user.Username,
		RequiredPermissions: perms,
		ClientIP:            clientIP,
	})
	if err != nil {
		cb(w, r, http.StatusInternalServerError, err)
		return false
	}
	if resp.Error != nil {
		cb(w, r, http.StatusUnauthorized, resp.Error)
		return false
	}
	if !resp.Allowed {
		cb(w, r, http.StatusInternalServerError, "User does not have the required permissions")
		return false
	}
	return true
}

func (c *Controller) authorize(w http.ResponseWriter, r *http.Request, perms permissions.Node) bool {
	return c.authorizeCallback(w, r, perms, writeError)
}

func (c *Controller) isNameValid(name, nameType string) (bool, string) {
	// URLs are % encoded. Allowing % signs in entity names would
	// limit the ability to use these entity names in the URL for both
	// client-side routing and API fetch requests
	if strings.Contains(name, "%") {
		return false, fmt.Sprintf("%s name cannot contain '%%'", nameType)
	}
	return true, ""
}

func decodeGCUncommittedMark(mark string) (*catalog.GCUncommittedMark, error) {
	if mark == "" {
		return nil, nil
	}
	data, err := base64.StdEncoding.DecodeString(mark)
	if err != nil {
		return nil, err
	}
	var result catalog.GCUncommittedMark
	err = json.Unmarshal(data, &result)
	if err != nil {
		return nil, err
	}
	return &result, nil
}

func encodeGCUncommittedMark(mark *catalog.GCUncommittedMark) (*string, error) {
	if mark == nil {
		return nil, nil
	}
	raw, err := json.Marshal(mark)
	if err != nil {
		return nil, err
	}

	token := base64.StdEncoding.EncodeToString(raw)
	return &token, nil
}

func extractLakeFSMetadata(header http.Header) map[string]string {
	meta := make(map[string]string)
	for k, v := range header {
		lowerKey := strings.ToLower(k)
		metaKey := ""
		switch {
		case strings.HasPrefix(lowerKey, apiutil.LakeFSHeaderMetadataPrefix):
			metaKey = lowerKey[len(apiutil.LakeFSHeaderMetadataPrefix):]
		case strings.HasPrefix(lowerKey, apiutil.LakeFSHeaderInternalPrefix):
			metaKey = apiutil.LakeFSMetadataPrefix + lowerKey[len(apiutil.LakeFSHeaderInternalPrefix):]
		default:
			continue
		}
		meta[metaKey] = v[0]
	}
	return meta
}

func (c *Controller) GetUsageReportSummary(w http.ResponseWriter, r *http.Request) {
	ctx := r.Context()

	// verify user is authenticated
	_, err := auth.GetUser(ctx)
	if err != nil {
		writeError(w, r, http.StatusUnauthorized, ErrAuthenticatingRequest)
		return
	}

	c.LogAction(ctx, "usage_report_summary", r, "", "", "")

	installationID := c.usageReporter.InstallationID()
	if installationID == "" {
		writeError(w, r, http.StatusNotFound, "installation not found")
		return
	}

	// flush data before collecting usage - can help for single node deployments
	if _, err := c.usageReporter.Flush(ctx); err != nil {
		c.Logger.WithError(err).Warn("Failed to flush usage reporter")
	}

	records, err := c.usageReporter.Records(ctx)
	if c.handleAPIError(ctx, w, r, err) {
		return
	}

	// base on content-type return plain text or json (default)
	if r.Header.Get("Accept") == "text/plain" {
		httputil.KeepPrivate(w)
		w.Header().Set("Content-Type", "text/plain; charset=utf-8")
		_, _ = fmt.Fprintf(w, "Usage for installation ID: %s\n", installationID)
		for _, rec := range records {
			_, _ = fmt.Fprintf(w, "%d-%02d: %12d\n", rec.Year, rec.Month, rec.Count)
		}
		return
	}

	// format response as json
	response := apigen.InstallationUsageReport{
		InstallationId: installationID,
		Reports:        make([]apigen.UsageReport, 0, len(records)),
	}
	for _, rec := range records {
		response.Reports = append(response.Reports, apigen.UsageReport{
			Count: rec.Count,
			Month: rec.Month,
			Year:  rec.Year,
		})
	}
	writeResponse(w, r, http.StatusOK, response)
}

func (c *Controller) CreateUserExternalPrincipal(w http.ResponseWriter, r *http.Request, _ apigen.CreateUserExternalPrincipalJSONRequestBody, userID string, params apigen.CreateUserExternalPrincipalParams) {
	ctx := r.Context()
	if c.isExternalPrincipalNotSupported(ctx) {
		writeError(w, r, http.StatusNotImplemented, "Not implemented")
		return
	}
	if !c.authorize(w, r, permissions.Node{
		Permission: permissions.Permission{
			Action:   permissions.CreateUserExternalPrincipalAction,
			Resource: permissions.UserArn(userID),
		},
	}) {
		return
	}

	c.LogAction(ctx, "create_user_external_principal", r, "", "", "")

	err := c.Auth.CreateUserExternalPrincipal(ctx, userID, params.PrincipalId)
	if c.handleAPIError(ctx, w, r, err) {
		return
	}
	writeResponse(w, r, http.StatusCreated, nil)
}

func (c *Controller) DeleteUserExternalPrincipal(w http.ResponseWriter, r *http.Request, userID string, params apigen.DeleteUserExternalPrincipalParams) {
	ctx := r.Context()
	if c.isExternalPrincipalNotSupported(ctx) {
		writeError(w, r, http.StatusNotImplemented, "Not implemented")
		return
	}
	if !c.authorize(w, r, permissions.Node{
		Permission: permissions.Permission{
			Action:   permissions.DeleteUserExternalPrincipalAction,
			Resource: permissions.UserArn(userID),
		},
	}) {
		return
	}
	c.LogAction(ctx, "delete_user_external_principal", r, "", "", "")
	err := c.Auth.DeleteUserExternalPrincipal(ctx, userID, params.PrincipalId)
	if c.handleAPIError(ctx, w, r, err) {
		return
	}
	writeResponse(w, r, http.StatusNoContent, nil)
}

func (c *Controller) GetExternalPrincipal(w http.ResponseWriter, r *http.Request, params apigen.GetExternalPrincipalParams) {
	ctx := r.Context()
	if c.isExternalPrincipalNotSupported(ctx) {
		writeError(w, r, http.StatusNotImplemented, "Not implemented")
		return
	}
	if !c.authorize(w, r, permissions.Node{
		Permission: permissions.Permission{
			Action:   permissions.ReadExternalPrincipalAction,
			Resource: permissions.ExternalPrincipalArn(params.PrincipalId),
		},
	}) {
		return
	}
	c.LogAction(ctx, "get_external_principal", r, "", "", "")

	principal, err := c.Auth.GetExternalPrincipal(ctx, params.PrincipalId)
	if c.handleAPIError(ctx, w, r, err) {
		return
	}
	response := apigen.ExternalPrincipal{
		Id:     principal.ID,
		UserId: principal.UserID,
	}
	writeResponse(w, r, http.StatusOK, response)
}

func (c *Controller) ListUserExternalPrincipals(w http.ResponseWriter, r *http.Request, userID string, params apigen.ListUserExternalPrincipalsParams) {
	ctx := r.Context()
	if c.isExternalPrincipalNotSupported(ctx) {
		writeError(w, r, http.StatusNotImplemented, "Not implemented")
		return
	}
	if !c.authorize(w, r, permissions.Node{
		Permission: permissions.Permission{
			Action:   permissions.ReadUserAction,
			Resource: permissions.UserArn(userID),
		},
	}) {
		return
	}

	c.LogAction(ctx, "list_user_external_principals", r, "", "", "")

	principals, paginator, err := c.Auth.ListUserExternalPrincipals(ctx, userID, &model.PaginationParams{
		Prefix: paginationPrefix(params.Prefix),
		Amount: paginationAmount(params.Amount),
		After:  paginationAfter(params.After),
	})

	if c.handleAPIError(ctx, w, r, err) {
		return
	}

	response := apigen.ExternalPrincipalList{
		Results: make([]apigen.ExternalPrincipal, len(principals)),
		Pagination: apigen.Pagination{
			HasMore:    paginator.NextPageToken != "",
			NextOffset: paginator.NextPageToken,
			Results:    paginator.Amount,
		},
	}

	for i, p := range principals {
		response.Results[i] = apigen.ExternalPrincipal{
			Id:     p.ID,
			UserId: p.UserID,
		}
	}
	writeResponse(w, r, http.StatusOK, response)
}

func (c *Controller) isExternalPrincipalNotSupported(ctx context.Context) bool {
	// if IsAuthUISimplified true then it means the user not using RBAC model
	return c.Config.AuthConfig().GetAuthUIConfig().IsAuthUISimplified() || !c.Auth.IsExternalPrincipalsEnabled(ctx)
}

func (c *Controller) GetLicense(w http.ResponseWriter, r *http.Request) {
	ctx := r.Context()
	c.LogAction(ctx, "get_license", r, "", "", "")

	_, err := auth.GetUser(ctx)
	if err != nil {
		writeError(w, r, http.StatusUnauthorized, ErrAuthenticatingRequest)
		return
	}
	token, err := c.licenseManager.GetToken()
	if c.handleAPIError(ctx, w, r, err) {
		return
	}
	writeResponse(w, r, http.StatusOK, apigen.License{Token: token})
}

func (c *Controller) OauthCallback(w http.ResponseWriter, r *http.Request) {
	c.Authentication.OauthCallback(w, r, c.sessionStore)
}

func (c *Controller) PullIcebergTable(w http.ResponseWriter, r *http.Request, body apigen.PullIcebergTableJSONRequestBody, catalogID string) {
	ctx := r.Context()
	_, err := auth.GetUser(ctx)
	if err != nil {
		writeError(w, r, http.StatusUnauthorized, ErrAuthenticatingRequest)
		return
	}

	c.LogAction(ctx, "pull_iceberg_table", r, "", "", "")

	c.icebergSyncer.Pull(w, r, body, catalogID)
}

func (c *Controller) PushIcebergTable(w http.ResponseWriter, r *http.Request, body apigen.PushIcebergTableJSONRequestBody, catalogID string) {
	ctx := r.Context()
	_, err := auth.GetUser(ctx)
	if err != nil {
		writeError(w, r, http.StatusUnauthorized, ErrAuthenticatingRequest)
		return
	}

	c.LogAction(ctx, "push_iceberg_table", r, "", "", "")

	c.icebergSyncer.Push(w, r, body, catalogID)
}<|MERGE_RESOLUTION|>--- conflicted
+++ resolved
@@ -92,26 +92,6 @@
 }
 
 type Controller struct {
-<<<<<<< HEAD
-	Config          config.Config
-	Catalog         *catalog.Catalog
-	Authenticator   auth.Authenticator
-	Auth            auth.Service
-	Authentication  authentication.Service
-	BlockAdapter    block.Adapter
-	MetadataManager auth.MetadataManager
-	Migrator        Migrator
-	Collector       stats.Collector
-	Actions         actionsHandler
-	AsyncOperations AsyncOperationsHandler
-	AuditChecker    AuditChecker
-	Logger          logging.Logger
-	sessionStore    sessions.Store
-	PathProvider    upload.PathProvider
-	usageReporter   stats.UsageReporterOperations
-	licenseManager  license.Manager
-	icebergSyncer   icebergsync.Controller
-=======
 	Config             config.Config
 	Catalog            *catalog.Catalog
 	Authenticator      auth.Authenticator
@@ -130,7 +110,7 @@
 	licenseManager     license.Manager
 	icebergSyncer      icebergsync.Controller
 	loginTokenProvider authentication.LoginTokenProvider
->>>>>>> 9d0374f4
+	AsyncOperations    AsyncOperationsHandler
 }
 
 var usageCounter = stats.NewUsageCounter()
@@ -153,27 +133,25 @@
 	usageReporter stats.UsageReporterOperations,
 	licenseManager license.Manager,
 	icebergSyncer icebergsync.Controller,
-	loginTokenProvider authentication.LoginTokenProvider,
 ) *Controller {
 	return &Controller{
-		Config:             cfg,
-		Catalog:            catalog,
-		Authenticator:      authenticator,
-		Auth:               authService,
-		Authentication:     authenticationService,
-		BlockAdapter:       blockAdapter,
-		MetadataManager:    metadataManager,
-		Migrator:           migrator,
-		Collector:          collector,
-		Actions:            actions,
-		AuditChecker:       auditChecker,
-		Logger:             logger,
-		sessionStore:       sessionStore,
-		PathProvider:       pathProvider,
-		usageReporter:      usageReporter,
-		licenseManager:     licenseManager,
-		icebergSyncer:      icebergSyncer,
-		loginTokenProvider: loginTokenProvider,
+		Config:          cfg,
+		Catalog:         catalog,
+		Authenticator:   authenticator,
+		Auth:            authService,
+		Authentication:  authenticationService,
+		BlockAdapter:    blockAdapter,
+		MetadataManager: metadataManager,
+		Migrator:        migrator,
+		Collector:       collector,
+		Actions:         actions,
+		AuditChecker:    auditChecker,
+		Logger:          logger,
+		sessionStore:    sessionStore,
+		PathProvider:    pathProvider,
+		usageReporter:   usageReporter,
+		licenseManager:  licenseManager,
+		icebergSyncer:   icebergSyncer,
 	}
 }
 
@@ -894,130 +872,6 @@
 		TokenExpiration: swag.Int64(expiresAt.Unix()),
 	}
 	writeResponse(w, r, http.StatusOK, responseToken)
-}
-
-func (c *Controller) GetTokenRedirect(w http.ResponseWriter, r *http.Request) {
-	ctx := r.Context()
-	// Login method needs no auth!
-	redirect, err := c.loginTokenProvider.GetRedirect(ctx)
-	if c.handleAPIError(ctx, w, r, err) {
-		return
-	}
-
-	w.Header().Set("Location", redirect.RedirectURL)
-	w.Header().Set(httputil.LoginMailboxHeaderName, redirect.Mailbox)
-
-	writeResponse(w, r, http.StatusOK, nil)
-}
-
-func (c *Controller) GetTokenFromMailbox(w http.ResponseWriter, r *http.Request, mailbox string) {
-	ctx := r.Context()
-	// Login method needs no auth!
-	token, expiresAt, err := c.loginTokenProvider.GetToken(ctx, mailbox)
-	if c.handleAPIError(ctx, w, r, err) {
-		return
-	}
-
-	// This call is repeated, so only log after we've found the token is valid.
-	c.LogAction(ctx, "get_token_from_mailbox", r, "", "", "")
-
-	c.Logger.
-		WithContext(r.Context()).
-		WithFields(logging.Fields{
-			"mailbox":          mailbox,
-			"token_expiration": expiresAt,
-		}).
-		Debug("Got login token")
-
-	response := apigen.AuthenticationToken{
-		Token:           token,
-		TokenExpiration: swag.Int64(expiresAt.Unix()),
-	}
-	writeResponse(w, r, http.StatusOK, response)
-}
-
-var releasedTokenTemplate = template.Must(
-	template.New("released-token").
-		Parse(`{{define "releasedToken" -}}
-<!doctype html>
-<html>
-  <title>Logged in</title>
-  <body>
-  <div>You are logged in as <code>{{.Username}}</code>.  It is safe to close this window.</div>
-  </body>
-</html>
-{{- end}}`))
-
-type UserData struct {
-	Username string
-}
-
-var (
-	textHTML                         = contenttype.MediaType{Type: "text", Subtype: "html"}
-	releaseTokenAcceptableMediaTypes = []contenttype.MediaType{
-		textHTML,
-		{Type: "*", Subtype: "*"},
-	}
-)
-
-func (c *Controller) ReleaseTokenToMailbox(w http.ResponseWriter, r *http.Request, loginRequestToken string) {
-	ctx := r.Context()
-
-	c.LogAction(ctx, "release_token_to_mailbox", r, "", "", "")
-
-	user, err := auth.GetUser(ctx)
-	if err != nil {
-		// This is typically called from a browser - send it to login, return here
-		// after.
-		c.Logger.
-			WithContext(ctx).
-			WithError(err).
-			WithField("accept", r.Header.Get("Accept")).
-			Debug("Failed to get user - redirect to login")
-
-		redirectURL, err := url.Parse(c.Config.AuthConfig().GetLoginURL())
-		if c.handleAPIError(ctx, w, r, err) {
-			return
-		}
-		q := redirectURL.Query()
-		q.Set("next", r.URL.String()) // Encode query-escapes this string.
-		redirectURL.RawQuery = q.Encode()
-		w.Header().Set("Location", redirectURL.String())
-		w.WriteHeader(http.StatusTemporaryRedirect)
-		return
-	}
-
-	// Release will release a token for the authenticated user.
-	err = c.loginTokenProvider.Release(ctx, loginRequestToken)
-	if c.handleAPIError(ctx, w, r, err) {
-		return
-	}
-
-	mediaType, _, err := contenttype.GetAcceptableMediaType(r, releaseTokenAcceptableMediaTypes)
-	if err != nil {
-		c.Logger.
-			WithContext(r.Context()).
-			WithError(err).
-			WithField("accept", r.Header.Get("Accept")).
-			Warn("Failed to parse Content-Type - no user-friendly page")
-		// Keep going - errors are safe here, at worst the user will not get a pretty page.
-	}
-
-	switch {
-	case mediaType.EqualsMIME(textHTML):
-		username := user.Username
-		// This endpoint is _usually_ visited by a browser.  Report to the user that
-		// they logged in, telling them the name they used to log in.
-		httputil.KeepPrivate(w)
-		w.WriteHeader(http.StatusOK)
-
-		err = releasedTokenTemplate.ExecuteTemplate(w, "releasedToken", &UserData{Username: username})
-		if c.handleAPIError(ctx, w, r, err) {
-			return
-		}
-	default:
-		writeResponse(w, r, http.StatusNoContent, nil)
-	}
 }
 
 func (c *Controller) GetPhysicalAddress(w http.ResponseWriter, r *http.Request, repository, branch string, params apigen.GetPhysicalAddressParams) {
@@ -3479,14 +3333,6 @@
 		return
 	}
 	commitResponse(w, r, newCommit)
-}
-
-func (c *Controller) CommitAsync(w http.ResponseWriter, r *http.Request, body apigen.CommitJSONRequestBody, repository, branch string) {
-	// TODO: Implement async commit
-}
-
-func (c *Controller) CommitStatus(w http.ResponseWriter, r *http.Request, repository, branch string, params apigen.CommitStatusParams) {
-	// TODO: Implement commit status check
 }
 
 func (c *Controller) CreateCommitRecord(w http.ResponseWriter, r *http.Request, body apigen.CreateCommitRecordJSONRequestBody, repository string) {
@@ -5085,7 +4931,11 @@
 	w.Header().Set("Last-Modified", lastModified)
 	w.Header().Set("Content-Type", entry.ContentType)
 	// for security, make sure the browser and any proxies en route don't cache the response
-	httputil.KeepPrivate(w)
+	w.Header().Set("Cache-Control", "no-store, must-revalidate")
+	w.Header().Set("Expires", "0")
+	w.Header().Set("X-Content-Type-Options", "nosniff")
+	w.Header().Set("X-Frame-Options", "SAMEORIGIN")
+	w.Header().Set("Content-Security-Policy", "default-src 'none'")
 	w.Header().Set("Content-Disposition", "attachment")
 
 	// handle partial response if byte range supplied
@@ -5425,14 +5275,6 @@
 	})
 }
 
-func (c *Controller) MergeIntoBranchAsync(w http.ResponseWriter, r *http.Request, body apigen.MergeIntoBranchJSONRequestBody, repository, sourceRef, destinationBranch string) {
-	// TODO: Implement async merge
-}
-
-func (c *Controller) MergeIntoBranchStatus(w http.ResponseWriter, r *http.Request, repository, sourceRef, destinationBranch string, params apigen.MergeIntoBranchStatusParams) {
-	// TODO: Implement merge status check
-}
-
 func (c *Controller) FindMergeBase(w http.ResponseWriter, r *http.Request, repository string, sourceRef string, destinationRef string) {
 	if !c.authorize(w, r, permissions.Node{
 		Permission: permissions.Permission{
@@ -6337,7 +6179,7 @@
 
 	installationID := c.usageReporter.InstallationID()
 	if installationID == "" {
-		writeError(w, r, http.StatusNotFound, "installation not found")
+		writeError(w, r, http.StatusNotFound, "usage report is not enabled")
 		return
 	}
 
@@ -6353,8 +6195,8 @@
 
 	// base on content-type return plain text or json (default)
 	if r.Header.Get("Accept") == "text/plain" {
-		httputil.KeepPrivate(w)
 		w.Header().Set("Content-Type", "text/plain; charset=utf-8")
+		w.Header().Set("X-Content-Type-Options", "nosniff")
 		_, _ = fmt.Fprintf(w, "Usage for installation ID: %s\n", installationID)
 		for _, rec := range records {
 			_, _ = fmt.Fprintf(w, "%d-%02d: %12d\n", rec.Year, rec.Month, rec.Count)
