--- conflicted
+++ resolved
@@ -3535,14 +3535,7 @@
 	if c.handleAPIError(ctx, w, r, err) {
 		return
 	}
-<<<<<<< HEAD
-
-	if c.HandleAPIErrorCallback(ctx, nil, nil, err, catalog.SetTaskStatusCodeAndError(status.Task)) {
-		status.Task.Done = true
-	}
 	checkAndMarkTaskExpired(status.Task)
-=======
->>>>>>> 5ac8c9ab
 
 	resp := apigen.CommitAsyncStatus{
 		TaskId:    status.Task.Id,
@@ -5570,14 +5563,7 @@
 	if c.handleAPIError(ctx, w, r, err) {
 		return
 	}
-<<<<<<< HEAD
-
-	if c.HandleAPIErrorCallback(ctx, nil, nil, err, catalog.SetTaskStatusCodeAndError(status.Task)) {
-		status.Task.Done = true
-	}
 	checkAndMarkTaskExpired(status.Task)
-=======
->>>>>>> 5ac8c9ab
 
 	resp := apigen.MergeAsyncStatus{
 		TaskId:    status.Task.Id,
@@ -6269,7 +6255,6 @@
 	httputil.WriteAPIResponse(w, r, code, response)
 }
 
-<<<<<<< HEAD
 func checkAndMarkTaskExpired(task *catalog.Task) {
 	if task == nil || task.UpdatedAt == nil {
 		return
@@ -6283,15 +6268,6 @@
 	}
 }
 
-func getStatusCodeFromTaskStatusCode(statusCode int64) int {
-	if statusCode == 0 {
-		return http.StatusOK
-	}
-	return int(statusCode)
-}
-
-=======
->>>>>>> 5ac8c9ab
 func paginationAfter(v *apigen.PaginationAfter) string {
 	if v == nil {
 		return ""
