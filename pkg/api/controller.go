--- conflicted
+++ resolved
@@ -1892,21 +1892,12 @@
 	storage := c.Config.StorageConfig().GetStorageByID(storageID)
 	if storage == nil {
 		return nil, config.ErrNoStorageConfig
-<<<<<<< HEAD
 	}
 	info := c.BlockAdapter.GetStorageNamespaceInfo(storageID)
 	if info == nil {
 		c.Logger.Error("no storage namespace info found for id: %s", storageID)
 		return nil, config.ErrNoStorageConfig
 	}
-=======
-	}
-	info := c.BlockAdapter.GetStorageNamespaceInfo(storageID)
-	if info == nil {
-		c.Logger.Error("no storage namespace info found for id: %s", storageID)
-		return nil, config.ErrNoStorageConfig
-	}
->>>>>>> aeeaf5f6
 
 	defaultNamespacePrefix := storage.GetDefaultNamespacePrefix()
 	if defaultNamespacePrefix != nil {
@@ -1937,11 +1928,7 @@
 			c.Logger.WithError(err).Error("no storage config found for id: %s", id)
 			continue
 		}
-<<<<<<< HEAD
-
-=======
 		info.BlockstoreId = swag.String(id)
->>>>>>> aeeaf5f6
 		configList = append(configList, *info)
 	}
 	return configList
