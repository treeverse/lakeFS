--- conflicted
+++ resolved
@@ -4213,22 +4213,16 @@
 		return
 	}
 
-<<<<<<< HEAD
-	// check ETag if not modified
 	etag := httputil.ETag(entry.Checksum)
-	fmt.Println(r.Header.Get("If-None-Match"))
-	fmt.Println(etag)
-
+
+	// check ETag if not modified in request
 	if r.Header.Get("If-None-Match") == etag {
 		w.WriteHeader(http.StatusNotModified)
 		return
 	}
 
 	// setup response
-	var reader io.ReadCloser
-=======
 	// set response headers
-	etag := httputil.ETag(entry.Checksum)
 	w.Header().Set("ETag", etag)
 	lastModified := httputil.HeaderTimestamp(entry.CreationDate)
 	w.Header().Set("Last-Modified", lastModified)
@@ -4239,7 +4233,6 @@
 	w.Header().Set("X-Content-Type-Options", "nosniff")
 	w.Header().Set("X-Frame-Options", "SAMEORIGIN")
 	w.Header().Set("Content-Security-Policy", "default-src 'none'")
->>>>>>> e5a45bea
 
 	// handle partial response if byte range supplied
 	var reader io.ReadCloser
@@ -4270,20 +4263,7 @@
 		w.Header().Set("Content-Length", fmt.Sprint(entry.Size))
 	}
 
-<<<<<<< HEAD
-	w.Header().Set("ETag", etag)
-	lastModified := httputil.HeaderTimestamp(entry.CreationDate)
-	w.Header().Set("Last-Modified", lastModified)
-	w.Header().Set("Content-Type", entry.ContentType)
-	// for security, make sure the browser and any proxies en route don't cache the response
-	w.Header().Set("Cache-Control", "no-store, must-revalidate")
-	w.Header().Set("Expires", "0")
-	w.Header().Set("X-Content-Type-Options", "nosniff")
-	w.Header().Set("X-Frame-Options", "DENY")
-	w.Header().Set("Content-Security-Policy", "default-src 'none'")
-=======
 	// copy the content
->>>>>>> e5a45bea
 	_, err = io.Copy(w, reader)
 	if err != nil {
 		c.Logger.
