--- conflicted
+++ resolved
@@ -1968,13 +1968,8 @@
 		return
 	}
 
-<<<<<<< HEAD
 	if !c.Config.GetBaseConfig().Installation.AllowInterRegionStorage {
-		if err := block.ValidateInterRegionStorage(r.Context(), c.BlockAdapter, body.StorageNamespace); err != nil {
-=======
-	if !c.Config.Installation.AllowInterRegionStorage {
 		if err := block.ValidateInterRegionStorage(r.Context(), c.BlockAdapter, storageID, storageNamespace); err != nil {
->>>>>>> 6fd5061b
 			writeError(w, r, http.StatusBadRequest, err)
 			return
 		}
