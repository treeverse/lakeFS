--- conflicted
+++ resolved
@@ -5243,16 +5243,6 @@
 func newLoginConfig(c config.AuthConfig) *apigen.LoginConfig {
 	authUICfg := c.GetAuthUIConfig()
 	loginConfig := &apigen.LoginConfig{
-<<<<<<< HEAD
-		RBAC:               &c.UIConfig.RBAC,
-		LoginUrl:           c.UIConfig.LoginURL,
-		LoginUrlMethod:     &c.UIConfig.LoginURLMethod,
-		LoginFailedMessage: &c.UIConfig.LoginFailedMessage,
-		FallbackLoginUrl:   c.UIConfig.FallbackLoginURL,
-		FallbackLoginLabel: c.UIConfig.FallbackLoginLabel,
-		LoginCookieNames:   c.UIConfig.LoginCookieNames,
-		LogoutUrl:          c.UIConfig.LogoutURL,
-=======
 		RBAC:               apiutil.Ptr(authUICfg.RBAC),
 		LoginUrl:           authUICfg.LoginURL,
 		LoginUrlMethod:     apiutil.Ptr(c.GetLoginURLMethodConfigParam()),
@@ -5261,7 +5251,6 @@
 		FallbackLoginLabel: authUICfg.FallbackLoginLabel,
 		LoginCookieNames:   authUICfg.LoginCookieNames,
 		LogoutUrl:          authUICfg.LogoutURL,
->>>>>>> f340badf
 	}
 	if c.UseUILoginPlaceholders() {
 		loginConfig.UsernameUiPlaceholder = swag.String(usernamePlaceholder)
