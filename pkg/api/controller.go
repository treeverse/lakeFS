--- conflicted
+++ resolved
@@ -3527,15 +3527,11 @@
 		})
 		return
 	}
+
 	c.HandleAPIErrorCallback(ctx, nil, nil, err, catalog.SetTaskStatusCodeAndError(status.Task))
-
-<<<<<<< HEAD
 	checkAndMarkTaskExpired(status, time.Now())
 
-	resp := apigen.CommitAsyncStatus{
-=======
 	resp := apigen.CommitStatus{
->>>>>>> f5433421
 		TaskId:    status.Task.Id,
 		Completed: status.Task.Done,
 	}
@@ -5569,15 +5565,11 @@
 		})
 		return
 	}
+
 	c.HandleAPIErrorCallback(ctx, nil, nil, err, catalog.SetTaskStatusCodeAndError(status.Task))
-
-<<<<<<< HEAD
 	checkAndMarkTaskExpired(status, time.Now())
 
-	resp := apigen.MergeAsyncStatus{
-=======
 	resp := apigen.MergeStatus{
->>>>>>> f5433421
 		TaskId:    status.Task.Id,
 		Completed: status.Task.Done,
 	}
@@ -6263,7 +6255,6 @@
 	httputil.WriteAPIResponse(w, r, code, response)
 }
 
-<<<<<<< HEAD
 type asyncStatus interface {
 	GetTask() *catalog.Task
 }
@@ -6282,8 +6273,6 @@
 	}
 }
 
-=======
->>>>>>> f5433421
 func getStatusCodeFromTaskStatusCode(statusCode int64) int {
 	if statusCode == 0 {
 		return http.StatusOK
