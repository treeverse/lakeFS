--- conflicted
+++ resolved
@@ -559,7 +559,6 @@
 	writeResponse(w, r, http.StatusOK, response)
 }
 
-<<<<<<< HEAD
 func (c *Controller) ExternalPrincipalLogin(w http.ResponseWriter, r *http.Request, body apigen.ExternalPrincipalLoginJSONRequestBody) {
 	ctx := r.Context()
 	if c.isExternalPrincipalNotSupported(ctx) {
@@ -584,7 +583,7 @@
 	loginTime := time.Now()
 	expires := loginTime.Add(duration)
 	secret := c.Auth.SecretStore().SharedSecret()
-	tokenString, err := GenerateJWTLogin(secret, externalPrincipalIDInfo.UserID, loginTime.Unix(), expires.Unix())
+	tokenString, err := GenerateJWTLogin(secret, externalPrincipalIDInfo.UserID, loginTime, expires)
 	if err != nil {
 		writeError(w, r, http.StatusInternalServerError, http.StatusText(http.StatusInternalServerError))
 		return
@@ -596,10 +595,7 @@
 	writeResponse(w, r, http.StatusOK, response)
 }
 
-func (c *Controller) STSLogin(w http.ResponseWriter, r *http.Request, body apigen.STSLoginJSONRequestBody) {
-=======
 func (c *Controller) StsLogin(w http.ResponseWriter, r *http.Request, body apigen.StsLoginJSONRequestBody) {
->>>>>>> a81657f0
 	ctx := r.Context()
 	externalUserID, err := c.Authentication.ValidateSTS(ctx, body.Code, body.RedirectUri, body.State)
 	if c.handleAPIError(ctx, w, r, err) {
