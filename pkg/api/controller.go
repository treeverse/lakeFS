package api

import (
	"bytes"
	"context"
	"encoding/base64"
	"encoding/json"
	"errors"
	"fmt"
	"io"
	"mime"
	"mime/multipart"
	"net/http"
	"net/mail"
	"net/url"
	"path/filepath"
	"reflect"
	"regexp"
	"strings"
	"time"

	"github.com/aws/aws-sdk-go-v2/feature/s3/manager"
	"github.com/davecgh/go-spew/spew"
	"github.com/go-openapi/swag"
	"github.com/gorilla/sessions"
	"github.com/treeverse/lakefs/pkg/actions"
	"github.com/treeverse/lakefs/pkg/api/apigen"
	"github.com/treeverse/lakefs/pkg/api/apiutil"
	"github.com/treeverse/lakefs/pkg/auth"
	"github.com/treeverse/lakefs/pkg/auth/acl"
	"github.com/treeverse/lakefs/pkg/auth/model"
	"github.com/treeverse/lakefs/pkg/auth/setup"
	"github.com/treeverse/lakefs/pkg/authentication"
	"github.com/treeverse/lakefs/pkg/block"
	"github.com/treeverse/lakefs/pkg/catalog"
	"github.com/treeverse/lakefs/pkg/cloud"
	"github.com/treeverse/lakefs/pkg/config"
	"github.com/treeverse/lakefs/pkg/graveler"
	"github.com/treeverse/lakefs/pkg/graveler/ref"
	"github.com/treeverse/lakefs/pkg/httputil"
	"github.com/treeverse/lakefs/pkg/kv"
	"github.com/treeverse/lakefs/pkg/logging"
	"github.com/treeverse/lakefs/pkg/permissions"
	"github.com/treeverse/lakefs/pkg/samplerepo"
	"github.com/treeverse/lakefs/pkg/stats"
	"github.com/treeverse/lakefs/pkg/upload"
	"github.com/treeverse/lakefs/pkg/validator"
	"github.com/treeverse/lakefs/pkg/version"
)

const (
	// DefaultMaxPerPage is the maximum number of results returned for paginated queries to the API
	DefaultMaxPerPage int = 1000
	// DefaultPerPage is the default number of results returned for paginated queries to the API
	DefaultPerPage int = 100

	lakeFSPrefix = "symlinks"

	actionStatusCompleted = "completed"
	actionStatusFailed    = "failed"
	actionStatusSkipped   = "skipped"

	entryTypeObject       = "object"
	entryTypeCommonPrefix = "common_prefix"

	DefaultMaxDeleteObjects = 1000

	// httpStatusClientClosedRequest used as internal status code when request context is cancelled
	httpStatusClientClosedRequest = 499
	// httpStatusClientClosedRequestText text used for client closed request status code
	httpStatusClientClosedRequestText = "Client closed request"
)

type actionsHandler interface {
	GetRunResult(ctx context.Context, repositoryID, runID string) (*actions.RunResult, error)
	GetTaskResult(ctx context.Context, repositoryID, runID, hookRunID string) (*actions.TaskResult, error)
	ListRunResults(ctx context.Context, repositoryID, branchID, commitID, after string) (actions.RunResultIterator, error)
	ListRunTaskResults(ctx context.Context, repositoryID, runID, after string) (actions.TaskResultIterator, error)
}

type Migrator interface {
	Migrate(ctx context.Context) error
}

type Controller struct {
	Config                *config.Config
	Catalog               *catalog.Catalog
	Authenticator         auth.Authenticator
	Auth                  auth.Service
	Authentication        authentication.Service
	BlockAdapter          block.Adapter
	MetadataManager       auth.MetadataManager
	Migrator              Migrator
	Collector             stats.Collector
	CloudMetadataProvider cloud.MetadataProvider
	Actions               actionsHandler
	AuditChecker          AuditChecker
	Logger                logging.Logger
	sessionStore          sessions.Store
	PathProvider          upload.PathProvider
	usageReporter         stats.UsageReporterOperations
}

var usageCounter = stats.NewUsageCounter()

func (c *Controller) DeleteUser(w http.ResponseWriter, r *http.Request, userID string) {
	if !c.authorize(w, r, permissions.Node{
		Permission: permissions.Permission{
			Action:   permissions.DeleteUserAction,
			Resource: permissions.UserArn(userID),
		},
	}) {
		return
	}

	ctx := r.Context()
	c.LogAction(ctx, "delete_user", r, "", "", "")
	err := c.Auth.DeleteUser(ctx, userID)
	if errors.Is(err, auth.ErrNotFound) {
		writeError(w, r, http.StatusNotFound, "user not found")
		return
	}
	if c.handleAPIError(ctx, w, r, err) {
		return
	}
	writeResponse(w, r, http.StatusNoContent, nil)
}

func (c *Controller) CreatePresignMultipartUpload(w http.ResponseWriter, r *http.Request, repository string, branch string, params apigen.CreatePresignMultipartUploadParams) {
	if !c.authorize(w, r, permissions.Node{
		Permission: permissions.Permission{
			Action:   permissions.WriteObjectAction,
			Resource: permissions.ObjectArn(repository, params.Path),
		},
	}) {
		return
	}
	ctx := r.Context()
	c.LogAction(ctx, "create_presign_multipart_upload", r, repository, branch, "")

	// check if api is supported
	storageConfig := c.getStorageConfig()
	if !swag.BoolValue(storageConfig.PreSignMultipartUpload) {
		writeError(w, r, http.StatusNotImplemented, "presign multipart upload API is not supported")
		return
	}

	repo, err := c.Catalog.GetRepository(ctx, repository)
	if c.handleAPIError(ctx, w, r, err) {
		return
	}

	// check if the branch exists - it is still possible for a branch to be deleted later, but we don't want to
	// upload to start and fail at the end when the branch was not there in the first place
	branchExists, err := c.Catalog.BranchExists(ctx, repository, branch)
	if c.handleAPIError(ctx, w, r, err) {
		return
	}
	if !branchExists {
		writeError(w, r, http.StatusNotFound, fmt.Sprintf("branch '%s' not found", branch))
		return
	}

	// check if the path not empty
	if params.Path == "" {
		writeError(w, r, http.StatusBadRequest, "path is required")
		return
	}

	// check valid number of parts
	if params.Parts != nil {
		if *params.Parts < 0 || int32(*params.Parts) > manager.MaxUploadParts {
			writeError(w, r, http.StatusBadRequest, fmt.Sprintf("parts can be between 0 and %d", manager.MaxUploadParts))
			return
		}
	}

	// generate a new address for the object we like to upload
	address := c.PathProvider.NewPath()
	qk, err := c.BlockAdapter.ResolveNamespace(repo.StorageNamespace, address, block.IdentifierTypeRelative)
	if err != nil {
		writeError(w, r, http.StatusInternalServerError, err)
		return
	}
	err = c.Catalog.SetLinkAddress(ctx, repository, address)
	if c.handleAPIError(ctx, w, r, err) {
		return
	}

	// create a new multipart upload
	mpuResp, err := c.BlockAdapter.CreateMultiPartUpload(ctx, block.ObjectPointer{
		StorageNamespace: repo.StorageNamespace,
		IdentifierType:   block.IdentifierTypeRelative,
		Identifier:       address,
	}, nil, block.CreateMultiPartUploadOpts{})
	if c.handleAPIError(ctx, w, r, err) {
		return
	}

	// prepare presigned URL, for each part
	var presignedURLs []string
	for i := 0; i < swag.IntValue(params.Parts); i++ {
		// generate a pre-signed PUT url for the given request
		preSignedURL, err := c.BlockAdapter.GetPresignUploadPartURL(ctx, block.ObjectPointer{
			StorageNamespace: repo.StorageNamespace,
			Identifier:       address,
			IdentifierType:   block.IdentifierTypeRelative,
		}, mpuResp.UploadID, i+1)
		if c.handleAPIError(ctx, w, r, err) {
			return
		}
		presignedURLs = append(presignedURLs, preSignedURL)
	}

	// write response
	resp := &apigen.PresignMultipartUpload{
		PhysicalAddress: qk.Format(),
		UploadId:        mpuResp.UploadID,
	}
	if len(presignedURLs) > 0 {
		resp.PresignedUrls = &presignedURLs
	}
	writeResponse(w, r, http.StatusCreated, resp)
}

func (c *Controller) AbortPresignMultipartUpload(w http.ResponseWriter, r *http.Request, body apigen.AbortPresignMultipartUploadJSONRequestBody, repository string, branch string, uploadID string, params apigen.AbortPresignMultipartUploadParams) {
	if !c.authorize(w, r, permissions.Node{
		Permission: permissions.Permission{
			Action:   permissions.WriteObjectAction,
			Resource: permissions.ObjectArn(repository, params.Path),
		},
	}) {
		return
	}
	ctx := r.Context()
	c.LogAction(ctx, "abort_presign_multipart_upload", r, repository, branch, "")

	// check if api is supported
	storageConfig := c.getStorageConfig()
	if !swag.BoolValue(storageConfig.PreSignMultipartUpload) {
		writeError(w, r, http.StatusNotImplemented, "presign multipart upload API is not supported")
		return
	}

	// validation checks
	if uploadID == "" {
		writeError(w, r, http.StatusBadRequest, "upload_id is required")
		return
	}
	if params.Path == "" {
		writeError(w, r, http.StatusBadRequest, "path is required")
		return
	}
	if body.PhysicalAddress == "" {
		writeError(w, r, http.StatusBadRequest, "physical_address is required")
		return
	}

	repo, err := c.Catalog.GetRepository(ctx, repository)
	if c.handleAPIError(ctx, w, r, err) {
		return
	}

	// verify physical address
	physicalAddress, addressType := normalizePhysicalAddress(repo.StorageNamespace, body.PhysicalAddress)
	if addressType != catalog.AddressTypeRelative {
		writeError(w, r, http.StatusBadRequest, "physical address must be relative to the storage namespace")
		return
	}

	if err := c.Catalog.VerifyLinkAddress(ctx, repository, physicalAddress); c.handleAPIError(ctx, w, r, err) {
		return
	}

	if err := c.BlockAdapter.AbortMultiPartUpload(ctx, block.ObjectPointer{
		StorageNamespace: repo.StorageNamespace,
		IdentifierType:   block.IdentifierTypeRelative,
		Identifier:       physicalAddress,
	}, uploadID); c.handleAPIError(ctx, w, r, err) {
		return
	}
	writeResponse(w, r, http.StatusNoContent, nil)
}

func (c *Controller) CompletePresignMultipartUpload(w http.ResponseWriter, r *http.Request, body apigen.CompletePresignMultipartUploadJSONRequestBody, repository string, branch string, uploadID string, params apigen.CompletePresignMultipartUploadParams) {
	if !c.authorize(w, r, permissions.Node{
		Permission: permissions.Permission{
			Action:   permissions.WriteObjectAction,
			Resource: permissions.ObjectArn(repository, params.Path),
		},
	}) {
		return
	}
	ctx := r.Context()
	c.LogAction(ctx, "complete_presign_multipart_upload", r, repository, branch, "")

	// check if api is supported
	storageConfig := c.getStorageConfig()
	if !swag.BoolValue(storageConfig.PreSignMultipartUpload) {
		writeError(w, r, http.StatusNotImplemented, "presign multipart upload API is not supported")
		return
	}

	// validation checks
	if uploadID == "" {
		writeError(w, r, http.StatusBadRequest, "upload_id is required")
		return
	}
	if params.Path == "" {
		writeError(w, r, http.StatusBadRequest, "path is required")
		return
	}
	if body.PhysicalAddress == "" {
		writeError(w, r, http.StatusBadRequest, "physical_address is required")
		return
	}
	if len(body.Parts) == 0 {
		writeError(w, r, http.StatusBadRequest, "parts are required")
		return
	}

	// verify physical address
	repo, err := c.Catalog.GetRepository(ctx, repository)
	if c.handleAPIError(ctx, w, r, err) {
		return
	}

	writeTime := time.Now()
	physicalAddress, addressType := normalizePhysicalAddress(repo.StorageNamespace, body.PhysicalAddress)
	if addressType != catalog.AddressTypeRelative {
		writeError(w, r, http.StatusBadRequest, "physical address must be relative to the storage namespace")
		return
	}

	//  verify it has been saved for linking
	if err := c.Catalog.VerifyLinkAddress(ctx, repository, physicalAddress); c.handleAPIError(ctx, w, r, err) {
		return
	}

	var multipartList []block.MultipartPart
	for _, part := range body.Parts {
		multipartList = append(multipartList, block.MultipartPart{
			PartNumber: part.PartNumber,
			ETag:       part.Etag,
		})
	}

	mpuResp, err := c.BlockAdapter.CompleteMultiPartUpload(ctx, block.ObjectPointer{
		StorageNamespace: repo.StorageNamespace,
		IdentifierType:   block.IdentifierTypeRelative,
		Identifier:       physicalAddress,
	}, uploadID, &block.MultipartUploadCompletion{
		Part: multipartList,
	})
	if c.handleAPIError(ctx, w, r, err) {
		return
	}

	checksum := httputil.StripQuotesAndSpaces(mpuResp.ETag)
	entryBuilder := catalog.NewDBEntryBuilder().
		CommonLevel(false).
		Path(params.Path).
		PhysicalAddress(physicalAddress).
		AddressType(addressType).
		CreationDate(writeTime).
		Size(mpuResp.ContentLength).
		Checksum(checksum).
		ContentType(swag.StringValue(body.ContentType))
	if body.UserMetadata != nil {
		entryBuilder.Metadata(body.UserMetadata.AdditionalProperties)
	}
	entry := entryBuilder.Build()

	err = c.Catalog.CreateEntry(ctx, repo.Name, branch, entry)
	if c.handleAPIError(ctx, w, r, err) {
		return
	}

	metadata := apigen.ObjectUserMetadata{AdditionalProperties: entry.Metadata}
	response := apigen.ObjectStats{
		Checksum:        entry.Checksum,
		ContentType:     swag.String(entry.ContentType),
		Metadata:        &metadata,
		Mtime:           entry.CreationDate.Unix(),
		Path:            entry.Path,
		PathType:        entryTypeObject,
		PhysicalAddress: physicalAddress,
		SizeBytes:       swag.Int64(entry.Size),
	}

	writeResponse(w, r, http.StatusOK, response)
}

func (c *Controller) PrepareGarbageCollectionUncommitted(w http.ResponseWriter, r *http.Request, body apigen.PrepareGarbageCollectionUncommittedJSONRequestBody, repository string) {
	if !c.authorize(w, r, permissions.Node{
		Permission: permissions.Permission{
			Action:   permissions.PrepareGarbageCollectionUncommittedAction,
			Resource: permissions.RepoArn(repository),
		},
	}) {
		return
	}
	ctx := r.Context()
	c.LogAction(ctx, "prepare_garbage_collection_uncommitted", r, repository, "", "")

	continuationToken := swag.StringValue(body.ContinuationToken)
	mark, err := decodeGCUncommittedMark(continuationToken)
	if err != nil {
		c.Logger.WithError(err).
			WithFields(logging.Fields{"repository": repository, "continuation_token": continuationToken}).
			Error("Failed to decode gc uncommitted continuation token")
		writeError(w, r, http.StatusBadRequest, "invalid continuation token")
		return
	}

	uncommittedInfo, err := c.Catalog.PrepareGCUncommitted(ctx, repository, mark)
	if err != nil {
		c.Logger.WithError(err).
			WithFields(logging.Fields{"repository": repository, "continuation_token": continuationToken}).
			Error("PrepareGCUncommitted failed")
		c.handleAPIError(ctx, w, r, err)
		return
	}

	nextContinuationToken, err := encodeGCUncommittedMark(uncommittedInfo.Mark)
	if err != nil {
		c.Logger.WithError(err).
			WithFields(logging.Fields{
				"repository": repository,
				"mark":       spew.Sdump(uncommittedInfo.Mark),
			}).
			Error("Failed encoding uncommitted gc mark")
		writeError(w, r, http.StatusInternalServerError, "failed to encode uncommitted mark")
		return
	}

	writeResponse(w, r, http.StatusCreated, apigen.PrepareGCUncommittedResponse{
		RunId:                 uncommittedInfo.RunID,
		GcUncommittedLocation: uncommittedInfo.Location,
		ContinuationToken:     nextContinuationToken,
	})
}

func (c *Controller) GetAuthCapabilities(w http.ResponseWriter, r *http.Request) {
	_, inviteSupported := c.Auth.(auth.EmailInviter)
	writeResponse(w, r, http.StatusOK, apigen.AuthCapabilities{
		InviteUser: &inviteSupported,
	})
}

func (c *Controller) DeleteObjects(w http.ResponseWriter, r *http.Request, body apigen.DeleteObjectsJSONRequestBody, repository, branch string, params apigen.DeleteObjectsParams) {
	ctx := r.Context()
	c.LogAction(ctx, "delete_objects", r, repository, branch, "")

	// limit check
	if len(body.Paths) > DefaultMaxDeleteObjects {
		err := fmt.Errorf("%w, max paths is set to %d", ErrRequestSizeExceeded, DefaultMaxDeleteObjects)
		writeError(w, r, http.StatusInternalServerError, err)
		return
	}

	// errs used to collect errors as part of the response, can't be nil
	errs := make([]apigen.ObjectError, 0)
	// check if we authorize to delete each object, prepare a list of paths we can delete
	var pathsToDelete []string
	for _, objectPath := range body.Paths {
		if !c.authorize(w, r, permissions.Node{
			Permission: permissions.Permission{
				Action:   permissions.DeleteObjectAction,
				Resource: permissions.ObjectArn(repository, objectPath),
			},
		}) {
			errs = append(errs, apigen.ObjectError{
				Path:       swag.String(objectPath),
				StatusCode: http.StatusUnauthorized,
				Message:    http.StatusText(http.StatusUnauthorized),
			})
		} else {
			pathsToDelete = append(pathsToDelete, objectPath)
		}
	}

	// batch delete the entries we allow to delete
	delErr := c.Catalog.DeleteEntries(ctx, repository, branch, pathsToDelete, graveler.WithForce(swag.BoolValue(params.Force)))
	delErrs := graveler.NewMapDeleteErrors(delErr)
	for _, objectPath := range pathsToDelete {
		// set err to the specific error when possible
		err := delErrs[objectPath]
		if err == nil {
			err = delErr
		}
		lg := c.Logger.WithField("path", objectPath)
		switch {
		case errors.Is(err, graveler.ErrNotFound):
			lg.WithError(err).Debug("tried to delete a non-existent object")
		case errors.Is(err, graveler.ErrWriteToProtectedBranch),
			errors.Is(err, graveler.ErrReadOnlyRepository):
			errs = append(errs, apigen.ObjectError{
				Path:       swag.String(objectPath),
				StatusCode: http.StatusForbidden,
				Message:    err.Error(),
			})
		case errors.Is(err, catalog.ErrPathRequiredValue):
			// issue #1706 - https://github.com/treeverse/lakeFS/issues/1706
			// Spark trying to delete the path "main/", which we map to branch "main" with an empty path.
			// Spark expects it to succeed (not deleting anything is a success), instead of returning an error.
			lg.Debug("tried to delete with an empty branch")
		case err != nil:
			lg.WithError(err).Error("failed deleting object")
			errs = append(errs, apigen.ObjectError{
				Path:       swag.String(objectPath),
				StatusCode: http.StatusInternalServerError,
				Message:    err.Error(),
			})
		default:
			lg.Debug("object set for deletion")
		}
	}

	response := apigen.ObjectErrorList{
		Errors: errs,
	}
	writeResponse(w, r, http.StatusOK, response)
}

func (c *Controller) Login(w http.ResponseWriter, r *http.Request, body apigen.LoginJSONRequestBody) {
	ctx := r.Context()
	user, err := userByAuth(ctx, c.Logger, c.Authenticator, c.Auth, body.AccessKeyId, body.SecretAccessKey)
	if errors.Is(err, ErrAuthenticatingRequest) {
		writeResponse(w, r, http.StatusUnauthorized, http.StatusText(http.StatusUnauthorized))
		return
	}

	loginTime := time.Now()
	duration := c.Config.Auth.LoginDuration
	expires := loginTime.Add(duration)
	secret := c.Auth.SecretStore().SharedSecret()

	tokenString, err := GenerateJWTLogin(secret, user.Username, loginTime.Unix(), expires.Unix())
	if err != nil {
		writeError(w, r, http.StatusInternalServerError, http.StatusText(http.StatusInternalServerError))
		return
	}
	internalAuthSession, _ := c.sessionStore.Get(r, InternalAuthSessionName)
	internalAuthSession.Values[TokenSessionKeyName] = tokenString
	err = c.sessionStore.Save(r, w, internalAuthSession)
	if err != nil {
		c.Logger.WithError(err).Error("Failed to save internal auth session")
		writeError(w, r, http.StatusInternalServerError, http.StatusText(http.StatusInternalServerError))
		return
	}
	response := apigen.AuthenticationToken{
		Token:           tokenString,
		TokenExpiration: swag.Int64(expires.Unix()),
	}
	writeResponse(w, r, http.StatusOK, response)
}

<<<<<<< HEAD
func (c *Controller) ExternalPrincipalLogin(w http.ResponseWriter, r *http.Request, body apigen.ExternalPrincipalLoginJSONRequestBody) {
	ctx := r.Context()
	if c.isExternalPrincipalNotSupported(ctx) {
		writeError(w, r, http.StatusNotImplemented, "Not implemented")
		return
	}

	c.LogAction(ctx, "external_principal_login", r, "", "", "")

	userID, err := c.Auth.ExternalPrincipalLogin(ctx, body)
	if c.handleAPIError(ctx, w, r, err) {
		return
	}

	loginTime := time.Now()
	duration := c.Config.Auth.LoginDuration
	expires := loginTime.Add(duration)
	secret := c.Auth.SecretStore().SharedSecret()

	tokenString, err := GenerateJWTLogin(secret, userID, loginTime, expires)
	if err != nil {
		writeError(w, r, http.StatusInternalServerError, http.StatusText(http.StatusInternalServerError))
		return
	}
	response := apigen.AuthenticationToken{
		Token:           tokenString,
		TokenExpiration: swag.Int64(expires.Unix()),
	}
	writeResponse(w, r, http.StatusOK, response)
=======
func (c *Controller) STSLogin(w http.ResponseWriter, r *http.Request, body apigen.STSLoginJSONRequestBody) {
	ctx := r.Context()
	responseData, err := c.Authentication.ValidateSTS(ctx, body.Code, body.RedirectUri, body.State)
	if c.handleAPIError(ctx, w, r, err) {
		return
	}
	// validate a user exists with the external user id
	_, err = c.Auth.GetUserByExternalID(ctx, responseData.ExternalUserID)
	if c.handleAPIError(ctx, w, r, err) {
		return
	}
	token, err := GenerateJWTLogin(c.Auth.SecretStore().SharedSecret(), responseData.ExternalUserID, time.Now().Unix(), responseData.ExpiresAtUnixTime)
	if c.handleAPIError(ctx, w, r, err) {
		return
	}
	writeResponse(w, r, http.StatusOK, token)
>>>>>>> f5330435
}

func (c *Controller) GetPhysicalAddress(w http.ResponseWriter, r *http.Request, repository, branch string, params apigen.GetPhysicalAddressParams) {
	if !c.authorize(w, r, permissions.Node{
		Permission: permissions.Permission{
			Action:   permissions.WriteObjectAction,
			Resource: permissions.ObjectArn(repository, params.Path),
		},
	}) {
		return
	}
	ctx := r.Context()
	c.LogAction(ctx, "generate_physical_address", r, repository, branch, "")

	repo, err := c.Catalog.GetRepository(ctx, repository)
	if errors.Is(err, graveler.ErrNotFound) {
		writeError(w, r, http.StatusNotFound, err)
		return
	}
	if err != nil {
		writeError(w, r, http.StatusInternalServerError, err)
		return
	}
	address := c.PathProvider.NewPath()
	qk, err := c.BlockAdapter.ResolveNamespace(repo.StorageNamespace, address, block.IdentifierTypeRelative)
	if err != nil {
		writeError(w, r, http.StatusInternalServerError, err)
		return
	}
	err = c.Catalog.SetLinkAddress(ctx, repository, address)
	if err != nil {
		c.handleAPIError(ctx, w, r, err)
		return
	}

	response := &apigen.StagingLocation{
		PhysicalAddress: swag.String(qk.Format()),
	}

	if swag.BoolValue(params.Presign) {
		// generate a pre-signed PUT url for the given request
		preSignedURL, expiry, err := c.BlockAdapter.GetPreSignedURL(ctx, block.ObjectPointer{
			StorageNamespace: repo.StorageNamespace,
			Identifier:       address,
			IdentifierType:   block.IdentifierTypeRelative,
		}, block.PreSignModeWrite)
		if err != nil {
			writeError(w, r, http.StatusInternalServerError, err)
			return
		}
		response.PresignedUrl = &preSignedURL
		if !expiry.IsZero() {
			response.PresignedUrlExpiry = swag.Int64(expiry.Unix())
		}
	}

	writeResponse(w, r, http.StatusOK, response)
}

func (c *Controller) LinkPhysicalAddress(w http.ResponseWriter, r *http.Request, body apigen.LinkPhysicalAddressJSONRequestBody, repository, branch string, params apigen.LinkPhysicalAddressParams) {
	if !c.authorize(w, r, permissions.Node{
		Permission: permissions.Permission{
			Action:   permissions.WriteObjectAction,
			Resource: permissions.ObjectArn(repository, params.Path),
		},
	}) {
		return
	}

	ctx := r.Context()
	c.LogAction(ctx, "stage_object", r, repository, branch, "")

	repo, err := c.Catalog.GetRepository(ctx, repository)
	if errors.Is(err, graveler.ErrNotFound) {
		writeError(w, r, http.StatusNotFound, err)
		return
	}
	if err != nil {
		writeError(w, r, http.StatusInternalServerError, err)
		return
	}
	// write metadata
	qk, err := c.BlockAdapter.ResolveNamespace(repo.StorageNamespace, params.Path, block.IdentifierTypeRelative)
	if err != nil {
		writeError(w, r, http.StatusInternalServerError, err)
		return
	}

	ifAbsent := false
	if params.IfNoneMatch != nil {
		if swag.StringValue((*string)(params.IfNoneMatch)) != "*" {
			writeError(w, r, http.StatusBadRequest, "Unsupported value for If-None-Match - Only \"*\" is supported")
			return
		}
		ifAbsent = true
	}

	blockStoreType := c.BlockAdapter.BlockstoreType()
	expectedType := qk.GetStorageType().BlockstoreType()
	if expectedType != blockStoreType {
		c.Logger.WithContext(ctx).WithFields(logging.Fields{
			"expected_type":   expectedType,
			"blockstore_type": blockStoreType,
		}).Error("invalid blockstore type")
		c.handleAPIError(ctx, w, r, fmt.Errorf("invalid blockstore type: %w", block.ErrInvalidAddress))
		return
	}

	writeTime := time.Now()
	fullPhysicalAddress := swag.StringValue(body.Staging.PhysicalAddress)
	physicalAddress, addressType := normalizePhysicalAddress(repo.StorageNamespace, fullPhysicalAddress)

	if addressType == catalog.AddressTypeRelative {
		// if the address is in the storage namespace, verify it has been saved for linking
		err = c.Catalog.VerifyLinkAddress(ctx, repository, physicalAddress)
		if c.handleAPIError(ctx, w, r, err) {
			return
		}
	}

	// trim spaces and quotes from etag
	checksum := httputil.StripQuotesAndSpaces(body.Checksum)
	if checksum == "" {
		writeError(w, r, http.StatusBadRequest, "checksum is required")
		return
	}

	entryBuilder := catalog.NewDBEntryBuilder().
		CommonLevel(false).
		Path(params.Path).
		PhysicalAddress(physicalAddress).
		AddressType(addressType).
		CreationDate(writeTime).
		Size(body.SizeBytes).
		Checksum(checksum).
		ContentType(swag.StringValue(body.ContentType))
	if body.UserMetadata != nil {
		entryBuilder.Metadata(body.UserMetadata.AdditionalProperties)
	}
	entry := entryBuilder.Build()
	err = c.Catalog.CreateEntry(ctx, repo.Name, branch, entry, graveler.WithForce(swag.BoolValue(body.Force)), graveler.WithIfAbsent(ifAbsent))
	if c.handleAPIError(ctx, w, r, err) {
		return
	}

	metadata := apigen.ObjectUserMetadata{AdditionalProperties: entry.Metadata}
	response := apigen.ObjectStats{
		Checksum:        entry.Checksum,
		ContentType:     swag.String(entry.ContentType),
		Metadata:        &metadata,
		Mtime:           entry.CreationDate.Unix(),
		Path:            entry.Path,
		PathType:        entryTypeObject,
		PhysicalAddress: fullPhysicalAddress,
		SizeBytes:       swag.Int64(entry.Size),
	}

	writeResponse(w, r, http.StatusOK, response)
}

// normalizePhysicalAddress return relative address based on storage namespace if possible. If address doesn't match
// the storage namespace prefix, the return address type is full.
func normalizePhysicalAddress(storageNamespace, physicalAddress string) (string, catalog.AddressType) {
	prefix := storageNamespace
	if !strings.HasSuffix(prefix, catalog.DefaultPathDelimiter) {
		prefix += catalog.DefaultPathDelimiter
	}
	if strings.HasPrefix(physicalAddress, prefix) {
		return physicalAddress[len(prefix):], catalog.AddressTypeRelative
	}
	return physicalAddress, catalog.AddressTypeFull
}

func (c *Controller) ListGroups(w http.ResponseWriter, r *http.Request, params apigen.ListGroupsParams) {
	if !c.authorize(w, r, permissions.Node{
		Permission: permissions.Permission{
			Action:   permissions.ListGroupsAction,
			Resource: permissions.All,
		},
	}) {
		return
	}

	ctx := r.Context()
	c.LogAction(ctx, "list_groups", r, "", "", "")
	groups, paginator, err := c.Auth.ListGroups(ctx, &model.PaginationParams{
		After:  paginationAfter(params.After),
		Prefix: paginationPrefix(params.Prefix),
		Amount: paginationAmount(params.Amount),
	})
	if c.handleAPIError(ctx, w, r, err) {
		return
	}

	response := apigen.GroupList{
		Results: make([]apigen.Group, 0, len(groups)),
		Pagination: apigen.Pagination{
			HasMore:    paginator.NextPageToken != "",
			NextOffset: paginator.NextPageToken,
			Results:    paginator.Amount,
		},
	}

	for _, g := range groups {
		response.Results = append(response.Results, apigen.Group{
			Id:           g.ID,
			Name:         swag.String(g.DisplayName),
			CreationDate: g.CreatedAt.Unix(),
		})
	}
	writeResponse(w, r, http.StatusOK, response)
}

func (c *Controller) CreateGroup(w http.ResponseWriter, r *http.Request, body apigen.CreateGroupJSONRequestBody) {
	if !c.authorize(w, r, permissions.Node{
		Permission: permissions.Permission{
			Action:   permissions.CreateGroupAction,
			Resource: permissions.GroupArn(body.Id),
		},
	}) {
		return
	}
	ctx := r.Context()
	c.LogAction(ctx, "create_group", r, "", "", "")

	// Check that group name is valid
	valid, msg := c.isNameValid(body.Id, "Group")
	if !valid {
		writeError(w, r, http.StatusBadRequest, msg)
		return
	}

	g := &model.Group{
		CreatedAt:   time.Now().UTC(),
		DisplayName: body.Id,
	}
	createdGroup, err := c.Auth.CreateGroup(ctx, g)
	if c.handleAPIError(ctx, w, r, err) {
		return
	}
	response := apigen.Group{
		CreationDate: createdGroup.CreatedAt.Unix(),
		Name:         swag.String(createdGroup.DisplayName),
		Id:           createdGroup.ID,
	}
	writeResponse(w, r, http.StatusCreated, response)
}

func (c *Controller) DeleteGroup(w http.ResponseWriter, r *http.Request, groupID string) {
	if !c.authorize(w, r, permissions.Node{
		Permission: permissions.Permission{
			Action:   permissions.DeleteGroupAction,
			Resource: permissions.GroupArn(groupID),
		},
	}) {
		return
	}

	ctx := r.Context()
	c.LogAction(ctx, "delete_group", r, "", "", "")
	err := c.Auth.DeleteGroup(ctx, groupID)
	if errors.Is(err, auth.ErrNotFound) {
		writeError(w, r, http.StatusNotFound, "group not found")
		return
	}
	if c.handleAPIError(ctx, w, r, err) {
		return
	}
	writeResponse(w, r, http.StatusNoContent, nil)
}

func (c *Controller) GetGroup(w http.ResponseWriter, r *http.Request, groupID string) {
	if !c.authorize(w, r, permissions.Node{
		Permission: permissions.Permission{
			Action:   permissions.ReadGroupAction,
			Resource: permissions.GroupArn(groupID),
		},
	}) {
		return
	}
	ctx := r.Context()
	c.LogAction(ctx, "get_group", r, "", "", "")
	g, err := c.Auth.GetGroup(ctx, groupID)
	if errors.Is(err, auth.ErrNotFound) {
		writeError(w, r, http.StatusNotFound, "group not found")
		return
	}
	if c.handleAPIError(ctx, w, r, err) {
		return
	}

	response := apigen.Group{
		Id:           g.DisplayName,
		CreationDate: g.CreatedAt.Unix(),
	}
	writeResponse(w, r, http.StatusOK, response)
}

func (c *Controller) GetGroupACL(w http.ResponseWriter, r *http.Request, groupID string) {
	aclPolicyName := acl.PolicyName(groupID)
	if !c.authorize(w, r, permissions.Node{
		Type: permissions.NodeTypeAnd,
		Nodes: []permissions.Node{
			{
				Permission: permissions.Permission{
					Action:   permissions.ReadGroupAction,
					Resource: permissions.GroupArn(groupID),
				},
			},
			{
				Permission: permissions.Permission{
					Action:   permissions.ReadPolicyAction,
					Resource: permissions.PolicyArn(aclPolicyName),
				},
			},
		},
	}) {
		return
	}

	ctx := r.Context()
	c.LogAction(ctx, "get_group_acl", r, "", "", "")
	policies, _, err := c.Auth.ListGroupPolicies(ctx, groupID, &model.PaginationParams{
		Amount: 2, //nolint:gomnd
	})
	if c.handleAPIError(ctx, w, r, err) {
		return
	}

	var groupACL model.ACL
	switch len(policies) {
	case 0: // Blank ACL is valid and allows nothing
		break
	case 1:
		groupACL = policies[0].ACL
		if len(groupACL.Permission) == 0 {
			c.Logger.
				WithContext(ctx).
				WithField("policy", fmt.Sprintf("%+v", policies[0])).
				WithField("acl", fmt.Sprintf("%+v", groupACL)).
				WithField("group", groupID).
				Warn("Policy attached to group has no ACL")
			response := apigen.NotFoundOrNoACL{
				Message: "Policy attached to group has no ACL",
				NoAcl:   swag.Bool(true),
			}
			writeResponse(w, r, http.StatusNotFound, response)
			return
		}
	default:
		c.Logger.
			WithContext(ctx).
			WithField("num_policies", len(policies)).
			WithField("group", groupID).
			Warn("Wrong number of policies found")
		response := apigen.NotFoundOrNoACL{
			Message: "Multiple policies attached to group - no ACL",
			NoAcl:   swag.Bool(true),
		}
		writeResponse(w, r, http.StatusNotFound, response)
		return
	}

	response := apigen.ACL{
		Permission: string(groupACL.Permission),
	}

	writeResponse(w, r, http.StatusOK, response)
}

func (c *Controller) SetGroupACL(w http.ResponseWriter, r *http.Request, body apigen.SetGroupACLJSONRequestBody, groupID string) {
	aclPolicyName := acl.PolicyName(groupID)
	if !c.authorize(w, r, permissions.Node{
		Type: permissions.NodeTypeAnd,
		Nodes: []permissions.Node{
			{
				Permission: permissions.Permission{
					Action:   permissions.ReadGroupAction,
					Resource: permissions.GroupArn(groupID),
				},
			},
			{
				Permission: permissions.Permission{
					Action:   permissions.AttachPolicyAction,
					Resource: permissions.PolicyArn(aclPolicyName),
				},
			},
			{
				Permission: permissions.Permission{
					Action:   permissions.UpdatePolicyAction,
					Resource: permissions.PolicyArn(aclPolicyName),
				},
			},
		},
	}) {
		return
	}

	ctx := r.Context()
	c.LogAction(ctx, "set_group_acl", r, "", "", "")

	newACL := model.ACL{
		Permission: model.ACLPermission(body.Permission),
	}

	err := acl.WriteGroupACL(ctx, c.Auth, groupID, newACL, time.Now(), false)
	if c.handleAPIError(ctx, w, r, err) {
		return
	}

	writeResponse(w, r, http.StatusCreated, nil)
}

func (c *Controller) ListGroupMembers(w http.ResponseWriter, r *http.Request, groupID string, params apigen.ListGroupMembersParams) {
	if !c.authorize(w, r, permissions.Node{
		Permission: permissions.Permission{
			Action:   permissions.ReadGroupAction,
			Resource: permissions.GroupArn(groupID),
		},
	}) {
		return
	}
	ctx := r.Context()
	c.LogAction(ctx, "list_group_users", r, "", "", "")
	users, paginator, err := c.Auth.ListGroupUsers(ctx, groupID, &model.PaginationParams{
		After:  paginationAfter(params.After),
		Prefix: paginationPrefix(params.Prefix),
		Amount: paginationAmount(params.Amount),
	})
	if c.handleAPIError(ctx, w, r, err) {
		return
	}

	response := apigen.UserList{
		Results: make([]apigen.User, 0, len(users)),
		Pagination: apigen.Pagination{
			HasMore:    paginator.NextPageToken != "",
			NextOffset: paginator.NextPageToken,
			Results:    paginator.Amount,
		},
	}
	for _, u := range users {
		response.Results = append(response.Results, apigen.User{
			Id:           u.Username,
			Email:        u.Email,
			CreationDate: u.CreatedAt.Unix(),
		})
	}
	writeResponse(w, r, http.StatusOK, response)
}

func (c *Controller) DeleteGroupMembership(w http.ResponseWriter, r *http.Request, groupID, userID string) {
	if !c.authorize(w, r, permissions.Node{
		Permission: permissions.Permission{
			Action:   permissions.RemoveGroupMemberAction,
			Resource: permissions.GroupArn(groupID),
		},
	}) {
		return
	}

	ctx := r.Context()
	c.LogAction(ctx, "remove_user_from_group", r, "", "", "")
	err := c.Auth.RemoveUserFromGroup(ctx, userID, groupID)
	if c.handleAPIError(ctx, w, r, err) {
		return
	}
	writeResponse(w, r, http.StatusNoContent, nil)
}

func (c *Controller) AddGroupMembership(w http.ResponseWriter, r *http.Request, groupID, userID string) {
	if !c.authorize(w, r, permissions.Node{
		Permission: permissions.Permission{
			Action:   permissions.AddGroupMemberAction,
			Resource: permissions.GroupArn(groupID),
		},
	}) {
		return
	}
	ctx := r.Context()
	c.LogAction(ctx, "add_user_to_group", r, "", "", "")
	err := c.Auth.AddUserToGroup(ctx, userID, groupID)
	if c.handleAPIError(ctx, w, r, err) {
		return
	}
	writeResponse(w, r, http.StatusCreated, nil)
}

func (c *Controller) ListGroupPolicies(w http.ResponseWriter, r *http.Request, groupID string, params apigen.ListGroupPoliciesParams) {
	if c.Config.IsAuthUISimplified() {
		writeError(w, r, http.StatusNotImplemented, "Not implemented")
		return
	}
	if !c.authorize(w, r, permissions.Node{
		Permission: permissions.Permission{
			Action:   permissions.ReadGroupAction,
			Resource: permissions.GroupArn(groupID),
		},
	}) {
		return
	}

	ctx := r.Context()
	c.LogAction(ctx, "list_group_policies", r, "", "", "")
	policies, paginator, err := c.Auth.ListGroupPolicies(ctx, groupID, &model.PaginationParams{
		After:  paginationAfter(params.After),
		Prefix: paginationPrefix(params.Prefix),
		Amount: paginationAmount(params.Amount),
	})
	if c.handleAPIError(ctx, w, r, err) {
		return
	}

	response := apigen.PolicyList{
		Results: make([]apigen.Policy, 0, len(policies)),
		Pagination: apigen.Pagination{
			HasMore:    paginator.NextPageToken != "",
			NextOffset: paginator.NextPageToken,
			Results:    paginator.Amount,
		},
	}
	for _, p := range policies {
		response.Results = append(response.Results, serializePolicy(p))
	}

	writeResponse(w, r, http.StatusOK, response)
}

func serializePolicy(p *model.Policy) apigen.Policy {
	stmts := make([]apigen.Statement, 0, len(p.Statement))
	for _, s := range p.Statement {
		stmts = append(stmts, apigen.Statement{
			Action:   s.Action,
			Effect:   s.Effect,
			Resource: s.Resource,
		})
	}
	createdAt := p.CreatedAt.Unix()
	return apigen.Policy{
		Id:           p.DisplayName,
		CreationDate: &createdAt, // TODO(barak): check if CreationDate should be required
		Statement:    stmts,
	}
}

func (c *Controller) DetachPolicyFromGroup(w http.ResponseWriter, r *http.Request, groupID, policyID string) {
	if c.Config.IsAuthUISimplified() {
		writeError(w, r, http.StatusNotImplemented, "Not implemented")
		return
	}
	if !c.authorize(w, r, permissions.Node{
		Permission: permissions.Permission{
			Action:   permissions.DetachPolicyAction,
			Resource: permissions.GroupArn(groupID),
		},
	}) {
		return
	}
	ctx := r.Context()
	c.LogAction(ctx, "detach_policy_from_group", r, "", "", "")
	err := c.Auth.DetachPolicyFromGroup(ctx, policyID, groupID)
	if c.handleAPIError(ctx, w, r, err) {
		return
	}
	writeResponse(w, r, http.StatusNoContent, nil)
}

func (c *Controller) AttachPolicyToGroup(w http.ResponseWriter, r *http.Request, groupID, policyID string) {
	if c.Config.IsAuthUISimplified() {
		writeError(w, r, http.StatusNotImplemented, "Not implemented")
		return
	}
	if !c.authorize(w, r, permissions.Node{
		Permission: permissions.Permission{
			Action:   permissions.AttachPolicyAction,
			Resource: permissions.GroupArn(groupID),
		},
	}) {
		return
	}

	ctx := r.Context()
	c.LogAction(ctx, "attach_policy_to_group", r, "", "", "")
	err := c.Auth.AttachPolicyToGroup(ctx, policyID, groupID)
	if c.handleAPIError(ctx, w, r, err) {
		return
	}
	writeResponse(w, r, http.StatusCreated, nil)
}

func (c *Controller) ListPolicies(w http.ResponseWriter, r *http.Request, params apigen.ListPoliciesParams) {
	if c.Config.IsAuthUISimplified() {
		writeError(w, r, http.StatusNotImplemented, "Not implemented")
		return
	}
	if !c.authorize(w, r, permissions.Node{
		Permission: permissions.Permission{
			Action:   permissions.ListPoliciesAction,
			Resource: permissions.All,
		},
	}) {
		return
	}

	ctx := r.Context()
	c.LogAction(ctx, "list_policies", r, "", "", "")
	policies, paginator, err := c.Auth.ListPolicies(ctx, &model.PaginationParams{
		After:  paginationAfter(params.After),
		Prefix: paginationPrefix(params.Prefix),
		Amount: paginationAmount(params.Amount),
	})
	if c.handleAPIError(ctx, w, r, err) {
		return
	}

	response := apigen.PolicyList{
		Results: make([]apigen.Policy, 0, len(policies)),
		Pagination: apigen.Pagination{
			HasMore:    paginator.NextPageToken != "",
			NextOffset: paginator.NextPageToken,
			Results:    paginator.Amount,
		},
	}
	for _, p := range policies {
		response.Results = append(response.Results, serializePolicy(p))
	}
	writeResponse(w, r, http.StatusOK, response)
}

func (c *Controller) CreatePolicy(w http.ResponseWriter, r *http.Request, body apigen.CreatePolicyJSONRequestBody) {
	if c.Config.IsAuthUISimplified() {
		writeError(w, r, http.StatusNotImplemented, "Not implemented")
		return
	}
	if !c.authorize(w, r, permissions.Node{
		Permission: permissions.Permission{
			Action:   permissions.CreatePolicyAction,
			Resource: permissions.PolicyArn(body.Id),
		},
	}) {
		return
	}
	ctx := r.Context()
	c.LogAction(ctx, "create_policy", r, "", "", "")

	// Check that policy ID is valid
	valid, msg := c.isNameValid(body.Id, "Policy")
	if !valid {
		writeError(w, r, http.StatusBadRequest, msg)
		return
	}

	stmts := make(model.Statements, len(body.Statement))
	for i, apiStatement := range body.Statement {
		stmts[i] = model.Statement{
			Effect:   apiStatement.Effect,
			Action:   apiStatement.Action,
			Resource: apiStatement.Resource,
		}
	}

	p := &model.Policy{
		CreatedAt:   time.Now().UTC(),
		DisplayName: body.Id,
		Statement:   stmts,
	}

	err := c.Auth.WritePolicy(ctx, p, false)
	if c.handleAPIError(ctx, w, r, err) {
		return
	}

	writeResponse(w, r, http.StatusCreated, serializePolicy(p))
}

func (c *Controller) DeletePolicy(w http.ResponseWriter, r *http.Request, policyID string) {
	if c.Config.IsAuthUISimplified() {
		writeError(w, r, http.StatusNotImplemented, "Not implemented")
		return
	}
	if !c.authorize(w, r, permissions.Node{
		Permission: permissions.Permission{
			Action:   permissions.DeletePolicyAction,
			Resource: permissions.PolicyArn(policyID),
		},
	}) {
		return
	}
	ctx := r.Context()
	c.LogAction(ctx, "delete_policy", r, "", "", "")
	err := c.Auth.DeletePolicy(ctx, policyID)
	if errors.Is(err, auth.ErrNotFound) {
		writeError(w, r, http.StatusNotFound, "policy not found")
		return
	}
	if c.handleAPIError(ctx, w, r, err) {
		return
	}
	writeResponse(w, r, http.StatusNoContent, nil)
}

func (c *Controller) GetPolicy(w http.ResponseWriter, r *http.Request, policyID string) {
	if c.Config.IsAuthUISimplified() {
		writeError(w, r, http.StatusNotImplemented, "Not implemented")
		return
	}
	if !c.authorize(w, r, permissions.Node{
		Permission: permissions.Permission{
			Action:   permissions.ReadPolicyAction,
			Resource: permissions.PolicyArn(policyID),
		},
	}) {
		return
	}
	ctx := r.Context()
	c.LogAction(ctx, "get_policy", r, "", "", "")
	p, err := c.Auth.GetPolicy(ctx, policyID)
	if errors.Is(err, auth.ErrNotFound) {
		writeError(w, r, http.StatusNotFound, "policy not found")
		return
	}
	if c.handleAPIError(ctx, w, r, err) {
		return
	}

	response := serializePolicy(p)
	writeResponse(w, r, http.StatusOK, response)
}

func (c *Controller) UpdatePolicy(w http.ResponseWriter, r *http.Request, body apigen.UpdatePolicyJSONRequestBody, policyID string) {
	if c.Config.IsAuthUISimplified() {
		writeError(w, r, http.StatusNotImplemented, "Not implemented")
		return
	}
	if !c.authorize(w, r, permissions.Node{
		Permission: permissions.Permission{
			Action:   permissions.UpdatePolicyAction,
			Resource: permissions.PolicyArn(policyID),
		},
	}) {
		return
	}
	// verify requested policy match the policy document id
	if policyID != body.Id {
		writeError(w, r, http.StatusBadRequest, "can't update policy id")
		return
	}

	ctx := r.Context()
	c.LogAction(ctx, "update_policy", r, "", "", "")

	stmts := make(model.Statements, len(body.Statement))
	for i, apiStatement := range body.Statement {
		stmts[i] = model.Statement{
			Effect:   apiStatement.Effect,
			Action:   apiStatement.Action,
			Resource: apiStatement.Resource,
		}
	}

	p := &model.Policy{
		CreatedAt:   time.Now().UTC(),
		DisplayName: policyID,
		Statement:   stmts,
	}
	err := c.Auth.WritePolicy(ctx, p, true)
	if c.handleAPIError(ctx, w, r, err) {
		return
	}
	response := serializePolicy(p)
	writeResponse(w, r, http.StatusOK, response)
}

func (c *Controller) ListUsers(w http.ResponseWriter, r *http.Request, params apigen.ListUsersParams) {
	if !c.authorize(w, r, permissions.Node{
		Permission: permissions.Permission{
			Action:   permissions.ListUsersAction,
			Resource: permissions.All,
		},
	}) {
		return
	}
	ctx := r.Context()
	c.LogAction(ctx, "list_users", r, "", "", "")
	users, paginator, err := c.Auth.ListUsers(ctx, &model.PaginationParams{
		After:  paginationAfter(params.After),
		Prefix: paginationPrefix(params.Prefix),
		Amount: paginationAmount(params.Amount),
	})
	if c.handleAPIError(ctx, w, r, err) {
		return
	}

	response := apigen.UserList{
		Results: make([]apigen.User, 0, len(users)),
		Pagination: apigen.Pagination{
			HasMore:    paginator.NextPageToken != "",
			NextOffset: paginator.NextPageToken,
			Results:    paginator.Amount,
		},
	}
	for _, u := range users {
		response.Results = append(response.Results, apigen.User{
			Id:           u.Username,
			Email:        u.Email,
			FriendlyName: u.FriendlyName,
			CreationDate: u.CreatedAt.Unix(),
		})
	}
	writeResponse(w, r, http.StatusOK, response)
}

func (c *Controller) CreateUser(w http.ResponseWriter, r *http.Request, body apigen.CreateUserJSONRequestBody) {
	invite := swag.BoolValue(body.InviteUser)
	username := body.Id

	// Check that username is valid
	valid, msg := c.isNameValid(username, "User")
	if !valid {
		writeError(w, r, http.StatusBadRequest, msg)
		return
	}

	var parsedEmail *string
	if invite {
		// Check that email is valid
		addr, err := mail.ParseAddress(username)
		if err != nil {
			c.Logger.WithError(err).WithField("user_id", username).Warn("failed parsing email")
			writeError(w, r, http.StatusBadRequest, "Invalid email format")
			return
		}
		username = strings.ToLower(addr.Address)
		parsedEmail = &addr.Address
	}
	if !c.authorize(w, r, permissions.Node{
		Permission: permissions.Permission{
			Action:   permissions.CreateUserAction,
			Resource: permissions.UserArn(username),
		},
	}) {
		return
	}
	ctx := r.Context()
	c.LogAction(ctx, "create_user", r, "", "", "")
	if invite {
		inviter, ok := c.Auth.(auth.EmailInviter)
		if !ok {
			writeError(w, r, http.StatusNotImplemented, "Not implemented")
			return
		}
		err := inviter.InviteUser(ctx, *parsedEmail)
		if c.handleAPIError(ctx, w, r, err) {
			c.Logger.WithError(err).WithField("email", *parsedEmail).Warn("Failed creating user")
			return
		}
		writeResponse(w, r, http.StatusCreated, apigen.User{Id: *parsedEmail})
		return
	}
	u := &model.User{
		CreatedAt:    time.Now().UTC(),
		Username:     username,
		FriendlyName: nil,
		Source:       "internal",
		Email:        parsedEmail,
	}

	_, err := c.Auth.CreateUser(ctx, u)
	if c.handleAPIError(ctx, w, r, err) {
		c.Logger.WithError(err).WithField("username", u.Username).Warn("failed creating user")
		return
	}
	response := apigen.User{
		Id:           u.Username,
		Email:        u.Email,
		CreationDate: u.CreatedAt.Unix(),
	}
	writeResponse(w, r, http.StatusCreated, response)
}

func (c *Controller) GetUser(w http.ResponseWriter, r *http.Request, userID string) {
	if !c.authorize(w, r, permissions.Node{
		Permission: permissions.Permission{
			Action:   permissions.ReadUserAction,
			Resource: permissions.UserArn(userID),
		},
	}) {
		return
	}
	ctx := r.Context()
	c.LogAction(ctx, "get_user", r, "", "", "")
	u, err := c.Auth.GetUser(ctx, userID)
	if errors.Is(err, auth.ErrNotFound) {
		writeError(w, r, http.StatusNotFound, "user not found")
		return
	}
	if c.handleAPIError(ctx, w, r, err) {
		return
	}
	response := apigen.User{
		CreationDate: u.CreatedAt.Unix(),
		Email:        u.Email,
		Id:           u.Username,
	}
	writeResponse(w, r, http.StatusOK, response)
}

func (c *Controller) ListUserCredentials(w http.ResponseWriter, r *http.Request, userID string, params apigen.ListUserCredentialsParams) {
	if !c.authorize(w, r, permissions.Node{
		Permission: permissions.Permission{
			Action:   permissions.ListCredentialsAction,
			Resource: permissions.UserArn(userID),
		},
	}) {
		return
	}
	ctx := r.Context()
	c.LogAction(ctx, "list_user_credentials", r, "", "", "")
	credentials, paginator, err := c.Auth.ListUserCredentials(ctx, userID, &model.PaginationParams{
		After:  paginationAfter(params.After),
		Prefix: paginationPrefix(params.Prefix),
		Amount: paginationAmount(params.Amount),
	})
	if c.handleAPIError(ctx, w, r, err) {
		return
	}

	response := apigen.CredentialsList{
		Results: make([]apigen.Credentials, 0, len(credentials)),
		Pagination: apigen.Pagination{
			HasMore:    paginator.NextPageToken != "",
			NextOffset: paginator.NextPageToken,
			Results:    paginator.Amount,
		},
	}
	for _, c := range credentials {
		response.Results = append(response.Results, apigen.Credentials{
			AccessKeyId:  c.AccessKeyID,
			CreationDate: c.IssuedDate.Unix(),
		})
	}
	writeResponse(w, r, http.StatusOK, response)
}

func (c *Controller) CreateCredentials(w http.ResponseWriter, r *http.Request, userID string) {
	if !c.authorize(w, r, permissions.Node{
		Permission: permissions.Permission{
			Action:   permissions.CreateCredentialsAction,
			Resource: permissions.UserArn(userID),
		},
	}) {
		return
	}
	ctx := r.Context()
	c.LogAction(ctx, "create_credentials", r, "", "", "")
	credentials, err := c.Auth.CreateCredentials(ctx, userID)
	if c.handleAPIError(ctx, w, r, err) {
		return
	}
	response := apigen.CredentialsWithSecret{
		AccessKeyId:     credentials.AccessKeyID,
		SecretAccessKey: credentials.SecretAccessKey,
		CreationDate:    credentials.IssuedDate.Unix(),
	}
	writeResponse(w, r, http.StatusCreated, response)
}

func (c *Controller) DeleteCredentials(w http.ResponseWriter, r *http.Request, userID, accessKeyID string) {
	if !c.authorize(w, r, permissions.Node{
		Permission: permissions.Permission{
			Action:   permissions.DeleteCredentialsAction,
			Resource: permissions.UserArn(userID),
		},
	}) {
		return
	}

	ctx := r.Context()
	c.LogAction(ctx, "delete_credentials", r, "", "", "")
	err := c.Auth.DeleteCredentials(ctx, userID, accessKeyID)
	if errors.Is(err, auth.ErrNotFound) {
		writeError(w, r, http.StatusNotFound, "credentials not found")
		return
	}
	if c.handleAPIError(ctx, w, r, err) {
		return
	}
	writeResponse(w, r, http.StatusNoContent, nil)
}

func (c *Controller) GetCredentials(w http.ResponseWriter, r *http.Request, userID, accessKeyID string) {
	if !c.authorize(w, r, permissions.Node{
		Permission: permissions.Permission{
			Action:   permissions.ReadCredentialsAction,
			Resource: permissions.UserArn(userID),
		},
	}) {
		return
	}
	ctx := r.Context()
	c.LogAction(ctx, "get_credentials_for_user", r, "", "", "")
	credentials, err := c.Auth.GetCredentialsForUser(ctx, userID, accessKeyID)
	if errors.Is(err, auth.ErrNotFound) {
		writeError(w, r, http.StatusNotFound, "credentials not found")
		return
	}
	if c.handleAPIError(ctx, w, r, err) {
		return
	}

	response := apigen.Credentials{
		AccessKeyId:  credentials.AccessKeyID,
		CreationDate: credentials.IssuedDate.Unix(),
	}
	writeResponse(w, r, http.StatusOK, response)
}

func (c *Controller) ListUserGroups(w http.ResponseWriter, r *http.Request, userID string, params apigen.ListUserGroupsParams) {
	if !c.authorize(w, r, permissions.Node{
		Permission: permissions.Permission{
			Action:   permissions.ReadUserAction,
			Resource: permissions.UserArn(userID),
		},
	}) {
		return
	}
	ctx := r.Context()
	c.LogAction(ctx, "list_user_groups", r, "", "", "")
	groups, paginator, err := c.Auth.ListUserGroups(ctx, userID, &model.PaginationParams{
		After:  paginationAfter(params.After),
		Prefix: paginationPrefix(params.Prefix),
		Amount: paginationAmount(params.Amount),
	})
	if c.handleAPIError(ctx, w, r, err) {
		return
	}

	response := apigen.GroupList{
		Results: make([]apigen.Group, 0, len(groups)),
		Pagination: apigen.Pagination{
			HasMore:    paginator.NextPageToken != "",
			NextOffset: paginator.NextPageToken,
			Results:    paginator.Amount,
		},
	}
	for _, g := range groups {
		response.Results = append(response.Results, apigen.Group{
			Id:           g.ID,
			Name:         swag.String(g.DisplayName),
			CreationDate: g.CreatedAt.Unix(),
		})
	}

	writeResponse(w, r, http.StatusOK, response)
}

func (c *Controller) ListUserPolicies(w http.ResponseWriter, r *http.Request, userID string, params apigen.ListUserPoliciesParams) {
	if c.Config.IsAuthUISimplified() {
		writeError(w, r, http.StatusNotImplemented, "Not implemented")
		return
	}
	if !c.authorize(w, r, permissions.Node{
		Permission: permissions.Permission{
			Action:   permissions.ReadUserAction,
			Resource: permissions.UserArn(userID),
		},
	}) {
		return
	}

	ctx := r.Context()
	c.LogAction(ctx, "list_user_policies", r, "", "", "")
	var listPolicies func(ctx context.Context, username string, params *model.PaginationParams) ([]*model.Policy, *model.Paginator, error)
	if params.Effective != nil && *params.Effective {
		listPolicies = c.Auth.ListEffectivePolicies
	} else {
		listPolicies = c.Auth.ListUserPolicies
	}
	policies, paginator, err := listPolicies(ctx, userID, &model.PaginationParams{
		After:  paginationAfter(params.After),
		Prefix: paginationPrefix(params.Prefix),
		Amount: paginationAmount(params.Amount),
	})
	if c.handleAPIError(ctx, w, r, err) {
		return
	}

	response := apigen.PolicyList{
		Pagination: apigen.Pagination{
			HasMore:    paginator.NextPageToken != "",
			NextOffset: paginator.NextPageToken,
			Results:    paginator.Amount,
		},
		Results: make([]apigen.Policy, 0, len(policies)),
	}
	for _, p := range policies {
		response.Results = append(response.Results, serializePolicy(p))
	}
	writeResponse(w, r, http.StatusOK, response)
}

func (c *Controller) DetachPolicyFromUser(w http.ResponseWriter, r *http.Request, userID, policyID string) {
	if c.Config.IsAuthUISimplified() {
		writeError(w, r, http.StatusNotImplemented, "Not implemented")
		return
	}
	if !c.authorize(w, r, permissions.Node{
		Permission: permissions.Permission{
			Action:   permissions.DetachPolicyAction,
			Resource: permissions.UserArn(userID),
		},
	}) {
		return
	}
	ctx := r.Context()
	c.LogAction(ctx, "detach_policy_from_user", r, "", "", "")
	err := c.Auth.DetachPolicyFromUser(ctx, policyID, userID)
	if c.handleAPIError(ctx, w, r, err) {
		return
	}
	writeResponse(w, r, http.StatusNoContent, nil)
}

func (c *Controller) AttachPolicyToUser(w http.ResponseWriter, r *http.Request, userID, policyID string) {
	if c.Config.IsAuthUISimplified() {
		writeError(w, r, http.StatusNotImplemented, "Not implemented")
		return
	}
	if !c.authorize(w, r, permissions.Node{
		Permission: permissions.Permission{
			Action:   permissions.AttachPolicyAction,
			Resource: permissions.UserArn(userID),
		},
	}) {
		return
	}

	ctx := r.Context()
	c.LogAction(ctx, "attach_policy_to_user", r, "", "", "")
	err := c.Auth.AttachPolicyToUser(ctx, policyID, userID)
	if c.handleAPIError(ctx, w, r, err) {
		return
	}
	writeResponse(w, r, http.StatusCreated, nil)
}

func (c *Controller) GetConfig(w http.ResponseWriter, r *http.Request) {
	_, err := auth.GetUser(r.Context())
	if err != nil {
		writeError(w, r, http.StatusUnauthorized, ErrAuthenticatingRequest)
		return
	}
	var storageCfg apigen.StorageConfig
	internalError := false
	if !c.authorizeCallback(w, r, permissions.Node{
		Permission: permissions.Permission{
			Action:   permissions.ReadConfigAction,
			Resource: permissions.All,
		},
	}, func(_ http.ResponseWriter, _ *http.Request, code int, v interface{}) {
		switch code {
		case http.StatusInternalServerError:
			writeError(w, r, code, v)
			internalError = true
		case http.StatusUnauthorized:
			c.Logger.Debug("Unauthorized request to get storage config, returning partial config")
		}
	}) {
		if internalError {
			return
		}
	} else {
		storageCfg = c.getStorageConfig()
	}

	versionConfig := c.getVersionConfig()
	writeResponse(w, r, http.StatusOK, apigen.Config{StorageConfig: &storageCfg, VersionConfig: &versionConfig})
}

func (c *Controller) GetStorageConfig(w http.ResponseWriter, r *http.Request) {
	if !c.authorize(w, r, permissions.Node{
		Permission: permissions.Permission{
			Action:   permissions.ReadConfigAction,
			Resource: permissions.All,
		},
	}) {
		return
	}

	writeResponse(w, r, http.StatusOK, c.getStorageConfig())
}

func (c *Controller) getStorageConfig() apigen.StorageConfig {
	info := c.BlockAdapter.GetStorageNamespaceInfo()
	defaultNamespacePrefix := swag.String(info.DefaultNamespacePrefix)
	if c.Config.Blockstore.DefaultNamespacePrefix != nil {
		defaultNamespacePrefix = c.Config.Blockstore.DefaultNamespacePrefix
	}
	return apigen.StorageConfig{
		BlockstoreType:                   c.Config.Blockstore.Type,
		BlockstoreNamespaceValidityRegex: info.ValidityRegex,
		BlockstoreNamespaceExample:       info.Example,
		DefaultNamespacePrefix:           defaultNamespacePrefix,
		PreSignSupport:                   info.PreSignSupport,
		PreSignSupportUi:                 info.PreSignSupportUI,
		ImportSupport:                    info.ImportSupport,
		ImportValidityRegex:              info.ImportValidityRegex,
		PreSignMultipartUpload:           swag.Bool(info.PreSignSupportMultipart),
	}
}

func (c *Controller) HealthCheck(w http.ResponseWriter, r *http.Request) {
	writeResponse(w, r, http.StatusNoContent, nil)
}

func (c *Controller) ListRepositories(w http.ResponseWriter, r *http.Request, params apigen.ListRepositoriesParams) {
	if !c.authorize(w, r, permissions.Node{
		Permission: permissions.Permission{
			Action:   permissions.ListRepositoriesAction,
			Resource: permissions.All,
		},
	}) {
		return
	}
	ctx := r.Context()
	c.LogAction(ctx, "list_repos", r, "", "", "")

	repos, hasMore, err := c.Catalog.ListRepositories(ctx, paginationAmount(params.Amount), paginationPrefix(params.Prefix), paginationAfter(params.After))
	if c.handleAPIError(ctx, w, r, err) {
		return
	}
	results := make([]apigen.Repository, 0, len(repos))
	for _, repo := range repos {
		creationDate := repo.CreationDate.Unix()
		r := apigen.Repository{
			Id:               repo.Name,
			StorageNamespace: repo.StorageNamespace,
			CreationDate:     creationDate,
			DefaultBranch:    repo.DefaultBranch,
			ReadOnly:         swag.Bool(repo.ReadOnly),
		}
		results = append(results, r)
	}
	repositoryList := apigen.RepositoryList{
		Pagination: paginationFor(hasMore, results, "Id"),
		Results:    results,
	}
	writeResponse(w, r, http.StatusOK, repositoryList)
}

func (c *Controller) CreateRepository(w http.ResponseWriter, r *http.Request, body apigen.CreateRepositoryJSONRequestBody, params apigen.CreateRepositoryParams) {
	if !c.authorize(w, r, permissions.Node{
		Type: permissions.NodeTypeAnd,
		Nodes: []permissions.Node{
			{
				Permission: permissions.Permission{
					Action:   permissions.CreateRepositoryAction,
					Resource: permissions.RepoArn(body.Name),
				},
			},
			{
				Permission: permissions.Permission{
					Action:   permissions.AttachStorageNamespaceAction,
					Resource: permissions.StorageNamespace(body.StorageNamespace),
				},
			},
		},
	}) {
		return
	}
	ctx := r.Context()

	// Verify first if there is a repository definition.
	// Return conflict if definition already exists, before
	// creating the repository itself and ensuring (optional) storage namespace holds an object.
	// Example will be by restoring a repository from a backup or previous bare repository.
	_, err := c.Catalog.GetRepository(ctx, body.Name)
	if err == nil {
		c.handleAPIError(ctx, w, r, fmt.Errorf("error creating repository: %w", graveler.ErrNotUnique))
		return
	}
	sampleData := swag.BoolValue(body.SampleData)
	c.LogAction(ctx, "create_repo", r, body.Name, "", "")
	if sampleData {
		c.LogAction(ctx, "repo_sample_data", r, body.Name, "", "")
	}

	if err := c.validateStorageNamespace(body.StorageNamespace); err != nil {
		writeError(w, r, http.StatusBadRequest, err)
		return
	}

	defaultBranch := swag.StringValue(body.DefaultBranch)
	if defaultBranch == "" {
		defaultBranch = "main"
	}

	if swag.BoolValue(params.Bare) {
		// create a bare repository. This is useful in conjunction with refs-restore to create a copy
		// of another repository by e.g. copying the _lakefs/ directory and restoring its refs
		repo, err := c.Catalog.CreateBareRepository(ctx, body.Name, body.StorageNamespace, defaultBranch, swag.BoolValue(body.ReadOnly))
		if c.handleAPIError(ctx, w, r, err) {
			return
		}
		response := apigen.Repository{
			CreationDate:     repo.CreationDate.Unix(),
			DefaultBranch:    repo.DefaultBranch,
			Id:               repo.Name,
			StorageNamespace: repo.StorageNamespace,
		}
		writeResponse(w, r, http.StatusCreated, response)
		return
	}

	if !swag.BoolValue(body.ReadOnly) {
		if err := c.ensureStorageNamespace(ctx, body.StorageNamespace); err != nil {
			var (
				reason string
				retErr error
				urlErr *url.Error
			)
			switch {
			case errors.As(err, &urlErr) && urlErr.Op == "parse":
				retErr = err
				reason = "bad_url"
			case errors.Is(err, block.ErrInvalidAddress):
				retErr = fmt.Errorf("%w, must match: %s", err, c.BlockAdapter.BlockstoreType())
				reason = "invalid_namespace"
			case errors.Is(err, ErrStorageNamespaceInUse):
				retErr = err
				reason = "already_in_use"
			default:
				retErr = ErrFailedToAccessStorage
				reason = "unknown"
			}
			c.Logger.
				WithError(err).
				WithField("storage_namespace", body.StorageNamespace).
				WithField("reason", reason).
				Warn("Could not access storage namespace")
			writeError(w, r, http.StatusBadRequest, fmt.Errorf("failed to create repository: %w", retErr))
			return
		}
	}

	newRepo, err := c.Catalog.CreateRepository(ctx, body.Name, body.StorageNamespace, defaultBranch, swag.BoolValue(body.ReadOnly))
	if err != nil {
		c.handleAPIError(ctx, w, r, fmt.Errorf("error creating repository: %w", err))
		return
	}

	if sampleData {
		// add sample data, hooks, etc.
		user, err := auth.GetUser(ctx)
		if err != nil {
			writeError(w, r, http.StatusUnauthorized, "missing user")
			return
		}

		err = samplerepo.PopulateSampleRepo(ctx, newRepo, c.Catalog, c.PathProvider, c.BlockAdapter, user)
		if err != nil {
			c.handleAPIError(ctx, w, r, fmt.Errorf("error populating sample repository: %w", err))
			return
		}

		err = samplerepo.AddBranchProtection(ctx, newRepo, c.Catalog)
		if err != nil {
			c.handleAPIError(ctx, w, r, fmt.Errorf("error adding branch protection to sample repository: %w", err))
			return
		}
	}

	response := apigen.Repository{
		CreationDate:     newRepo.CreationDate.Unix(),
		DefaultBranch:    newRepo.DefaultBranch,
		Id:               newRepo.Name,
		StorageNamespace: newRepo.StorageNamespace,
		ReadOnly:         swag.Bool(newRepo.ReadOnly),
	}
	writeResponse(w, r, http.StatusCreated, response)
}

func (c *Controller) validateStorageNamespace(storageNamespace string) error {
	validRegex := c.BlockAdapter.GetStorageNamespaceInfo().ValidityRegex
	storagePrefixRegex, err := regexp.Compile(validRegex)
	if err != nil {
		return fmt.Errorf("failed to compile validity regex %s: %w", validRegex, block.ErrInvalidNamespace)
	}
	if !storagePrefixRegex.MatchString(storageNamespace) {
		return fmt.Errorf("failed to match required regex %s: %w", validRegex, block.ErrInvalidNamespace)
	}
	return nil
}

func (c *Controller) ensureStorageNamespace(ctx context.Context, storageNamespace string) error {
	const (
		dummyData    = "this is dummy data - created by lakeFS to check accessibility"
		dummyObjName = "dummy"
	)
	dummyKey := fmt.Sprintf("%s/%s", c.Config.Committed.BlockStoragePrefix, dummyObjName)

	objLen := int64(len(dummyData))

	// check if the dummy file exist in the root of the storage namespace
	// this serves two purposes, first, we maintain safety check for older lakeFS version.
	// second, in scenarios where lakeFS shouldn't have access to the root namespace (i.e pre-sign URL only).
	if c.Config.Graveler.EnsureReadableRootNamespace {
		rootObj := block.ObjectPointer{
			StorageNamespace: storageNamespace,
			IdentifierType:   block.IdentifierTypeRelative,
			Identifier:       dummyObjName,
		}

		if s, err := c.BlockAdapter.Get(ctx, rootObj, objLen); err == nil {
			_ = s.Close()
			return fmt.Errorf("found lakeFS objects in the storage namespace root(%s): %w",
				storageNamespace, ErrStorageNamespaceInUse)
		} else if !errors.Is(err, block.ErrDataNotFound) {
			return err
		}
	}

	// check if the dummy file exists
	obj := block.ObjectPointer{
		StorageNamespace: storageNamespace,
		IdentifierType:   block.IdentifierTypeRelative,
		Identifier:       dummyKey,
	}

	if s, err := c.BlockAdapter.Get(ctx, obj, objLen); err == nil {
		_ = s.Close()
		return fmt.Errorf("found lakeFS objects in the storage namespace(%s) key(%s): %w",
			storageNamespace, obj.Identifier, ErrStorageNamespaceInUse)
	} else if !errors.Is(err, block.ErrDataNotFound) {
		return err
	}

	if err := c.BlockAdapter.Put(ctx, obj, objLen, strings.NewReader(dummyData), block.PutOpts{}); err != nil {
		return err
	}

	_, err := c.BlockAdapter.Get(ctx, obj, objLen)
	return err
}

func (c *Controller) DeleteRepository(w http.ResponseWriter, r *http.Request, repository string, params apigen.DeleteRepositoryParams) {
	if !c.authorize(w, r, permissions.Node{
		Permission: permissions.Permission{
			Action:   permissions.DeleteRepositoryAction,
			Resource: permissions.RepoArn(repository),
		},
	}) {
		return
	}
	ctx := r.Context()
	c.LogAction(ctx, "delete_repo", r, repository, "", "")
	err := c.Catalog.DeleteRepository(ctx, repository, graveler.WithForce(swag.BoolValue(params.Force)))
	if c.handleAPIError(ctx, w, r, err) {
		return
	}
	writeResponse(w, r, http.StatusNoContent, nil)
}

func (c *Controller) GetRepository(w http.ResponseWriter, r *http.Request, repository string) {
	if !c.authorize(w, r, permissions.Node{
		Permission: permissions.Permission{
			Action:   permissions.ReadRepositoryAction,
			Resource: permissions.RepoArn(repository),
		},
	}) {
		return
	}
	ctx := r.Context()
	c.LogAction(ctx, "get_repo", r, repository, "", "")
	repo, err := c.Catalog.GetRepository(ctx, repository)
	switch {
	case err == nil:
		response := apigen.Repository{
			CreationDate:     repo.CreationDate.Unix(),
			DefaultBranch:    repo.DefaultBranch,
			Id:               repo.Name,
			StorageNamespace: repo.StorageNamespace,
			ReadOnly:         swag.Bool(repo.ReadOnly),
		}
		writeResponse(w, r, http.StatusOK, response)

	case errors.Is(err, graveler.ErrNotFound):
		writeError(w, r, http.StatusNotFound, "repository not found")

	case errors.Is(err, graveler.ErrRepositoryInDeletion):
		writeError(w, r, http.StatusGone, err)

	default:
		writeError(w, r, http.StatusInternalServerError, err)
	}
}

func (c *Controller) GetRepositoryMetadata(w http.ResponseWriter, r *http.Request, repository string) {
	if !c.authorize(w, r, permissions.Node{
		Permission: permissions.Permission{
			Action:   permissions.ReadRepositoryAction,
			Resource: permissions.RepoArn(repository),
		},
	}) {
		return
	}
	ctx := r.Context()
	c.LogAction(ctx, "get_repo_metadata", r, repository, "", "")
	metadata, err := c.Catalog.GetRepositoryMetadata(ctx, repository)
	if c.handleAPIError(ctx, w, r, err) {
		return
	}
	writeResponse(w, r, http.StatusOK, apigen.RepositoryMetadata{AdditionalProperties: metadata})
}

func (c *Controller) SetRepositoryMetadata(w http.ResponseWriter, r *http.Request, body apigen.SetRepositoryMetadataJSONRequestBody, repository string) {
	if !c.authorize(w, r, permissions.Node{
		Permission: permissions.Permission{
			Action:   permissions.UpdateRepositoryAction,
			Resource: permissions.RepoArn(repository),
		},
	}) {
		return
	}
	ctx := r.Context()
	c.LogAction(ctx, "update_repo_metadata", r, repository, "", "")
	err := c.Catalog.UpdateRepositoryMetadata(ctx, repository, body.Metadata.AdditionalProperties)
	if c.handleAPIError(ctx, w, r, err) {
		return
	}
	writeResponse(w, r, http.StatusNoContent, nil)
}

func (c *Controller) DeleteRepositoryMetadata(w http.ResponseWriter, r *http.Request, body apigen.DeleteRepositoryMetadataJSONRequestBody, repository string) {
	if !c.authorize(w, r, permissions.Node{
		Permission: permissions.Permission{
			Action:   permissions.UpdateRepositoryAction,
			Resource: permissions.RepoArn(repository),
		},
	}) {
		return
	}
	ctx := r.Context()
	c.LogAction(ctx, "delete_repo_metadata", r, repository, "", "")
	err := c.Catalog.DeleteRepositoryMetadata(ctx, repository, body.Keys)
	if c.handleAPIError(ctx, w, r, err) {
		return
	}
	writeResponse(w, r, http.StatusNoContent, nil)
}

func (c *Controller) GetBranchProtectionRules(w http.ResponseWriter, r *http.Request, repository string) {
	if !c.authorize(w, r, permissions.Node{
		Permission: permissions.Permission{
			Action:   permissions.GetBranchProtectionRulesAction,
			Resource: permissions.RepoArn(repository),
		},
	}) {
		return
	}
	ctx := r.Context()
	rules, eTag, err := c.Catalog.GetBranchProtectionRules(ctx, repository)
	if c.handleAPIError(ctx, w, r, err) {
		return
	}
	resp := make([]*apigen.BranchProtectionRule, 0, len(rules.BranchPatternToBlockedActions))
	for pattern := range rules.BranchPatternToBlockedActions {
		resp = append(resp, &apigen.BranchProtectionRule{
			Pattern: pattern,
		})
	}
	w.Header().Set("ETag", swag.StringValue(eTag))
	writeResponse(w, r, http.StatusOK, resp)
}

func (c *Controller) SetBranchProtectionRules(w http.ResponseWriter, r *http.Request, body apigen.SetBranchProtectionRulesJSONRequestBody, repository string, params apigen.SetBranchProtectionRulesParams) {
	if !c.authorize(w, r, permissions.Node{
		Permission: permissions.Permission{
			Action:   permissions.SetBranchProtectionRulesAction,
			Resource: permissions.RepoArn(repository),
		},
	}) {
		return
	}
	ctx := r.Context()
	c.LogAction(ctx, "create_branch_protection_rule", r, repository, "", "")

	// For now, all protected branches use the same default set of blocked actions. In the future this set will be user configurable.
	blockedActions := []graveler.BranchProtectionBlockedAction{graveler.BranchProtectionBlockedAction_STAGING_WRITE, graveler.BranchProtectionBlockedAction_COMMIT}

	rules := &graveler.BranchProtectionRules{
		BranchPatternToBlockedActions: make(map[string]*graveler.BranchProtectionBlockedActions),
	}
	for _, r := range body {
		rules.BranchPatternToBlockedActions[r.Pattern] = &graveler.BranchProtectionBlockedActions{
			Value: blockedActions,
		}
	}
	err := c.Catalog.SetBranchProtectionRules(ctx, repository, rules, params.IfMatch)
	if c.handleAPIError(ctx, w, r, err) {
		return
	}
	writeResponse(w, r, http.StatusNoContent, nil)
}

func (c *Controller) DeleteGCRules(w http.ResponseWriter, r *http.Request, repository string) {
	if !c.authorize(w, r, permissions.Node{
		Permission: permissions.Permission{
			Action:   permissions.SetGarbageCollectionRulesAction,
			Resource: permissions.RepoArn(repository),
		},
	}) {
		return
	}
	ctx := r.Context()
	err := c.Catalog.SetGarbageCollectionRules(ctx, repository, nil)
	if c.handleAPIError(ctx, w, r, err) {
		return
	}
	writeResponse(w, r, http.StatusNoContent, nil)
}

func (c *Controller) GetGCRules(w http.ResponseWriter, r *http.Request, repository string) {
	if !c.authorize(w, r, permissions.Node{
		Permission: permissions.Permission{
			Action:   permissions.GetGarbageCollectionRulesAction,
			Resource: permissions.RepoArn(repository),
		},
	}) {
		return
	}
	ctx := r.Context()
	rules, err := c.Catalog.GetGarbageCollectionRules(ctx, repository)
	if c.handleAPIError(ctx, w, r, err) {
		return
	}
	resp := apigen.GarbageCollectionRules{}
	resp.DefaultRetentionDays = int(rules.DefaultRetentionDays)
	for branchID, retentionDays := range rules.BranchRetentionDays {
		resp.Branches = append(resp.Branches, apigen.GarbageCollectionRule{BranchId: branchID, RetentionDays: int(retentionDays)})
	}
	writeResponse(w, r, http.StatusOK, resp)
}

func (c *Controller) SetGCRules(w http.ResponseWriter, r *http.Request, body apigen.SetGCRulesJSONRequestBody, repository string) {
	if !c.authorize(w, r, permissions.Node{
		Permission: permissions.Permission{
			Action:   permissions.SetGarbageCollectionRulesAction,
			Resource: permissions.RepoArn(repository),
		},
	}) {
		return
	}
	ctx := r.Context()
	rules := &graveler.GarbageCollectionRules{
		DefaultRetentionDays: int32(body.DefaultRetentionDays),
		BranchRetentionDays:  make(map[string]int32),
	}
	for _, rule := range body.Branches {
		rules.BranchRetentionDays[rule.BranchId] = int32(rule.RetentionDays)
	}
	err := c.Catalog.SetGarbageCollectionRules(ctx, repository, rules)
	if c.handleAPIError(ctx, w, r, err) {
		return
	}
	writeResponse(w, r, http.StatusNoContent, nil)
}

func (c *Controller) ListRepositoryRuns(w http.ResponseWriter, r *http.Request, repository string, params apigen.ListRepositoryRunsParams) {
	if !c.authorize(w, r, permissions.Node{
		Permission: permissions.Permission{
			Action:   permissions.ReadActionsAction,
			Resource: permissions.RepoArn(repository),
		},
	}) {
		return
	}
	ctx := r.Context()
	c.LogAction(ctx, "actions_repository_runs", r, repository, "", "")

	_, err := c.Catalog.GetRepository(ctx, repository)
	if c.handleAPIError(ctx, w, r, err) {
		return
	}

	branchName := swag.StringValue(params.Branch)
	commitID := swag.StringValue(params.Commit)
	runsIter, err := c.Actions.ListRunResults(ctx, repository, branchName, commitID, paginationAfter(params.After))
	if c.handleAPIError(ctx, w, r, err) {
		return
	}
	defer runsIter.Close()

	response := apigen.ActionRunList{
		Pagination: apigen.Pagination{
			MaxPerPage: DefaultMaxPerPage,
		},
		Results: make([]apigen.ActionRun, 0),
	}
	amount := paginationAmount(params.Amount)
	for len(response.Results) < amount && runsIter.Next() {
		val := runsIter.Value()
		response.Results = append(response.Results, runResultToActionRun(val))
	}
	response.Pagination.Results = len(response.Results)
	if runsIter.Next() {
		response.Pagination.HasMore = true
		if len(response.Results) > 0 {
			lastRun := response.Results[len(response.Results)-1]
			response.Pagination.NextOffset = lastRun.RunId
		}
	}
	if err := runsIter.Err(); err != nil {
		writeResponse(w, r, http.StatusInternalServerError, err)
		return
	}
	writeResponse(w, r, http.StatusOK, response)
}

func runResultToActionRun(val *actions.RunResult) apigen.ActionRun {
	runResult := apigen.ActionRun{
		Branch:    val.BranchID,
		CommitId:  val.CommitID,
		RunId:     val.RunID,
		StartTime: val.StartTime,
		EndTime:   &val.EndTime,
		EventType: val.EventType,
	}
	if val.Passed {
		runResult.Status = actionStatusCompleted
	} else {
		runResult.Status = actionStatusFailed
	}
	return runResult
}

func (c *Controller) GetRun(w http.ResponseWriter, r *http.Request, repository, runID string) {
	if !c.authorize(w, r, permissions.Node{
		Permission: permissions.Permission{
			Action:   permissions.ReadActionsAction,
			Resource: permissions.RepoArn(repository),
		},
	}) {
		return
	}
	ctx := r.Context()
	c.LogAction(ctx, "actions_get_run", r, repository, "", "")
	_, err := c.Catalog.GetRepository(ctx, repository)
	if c.handleAPIError(ctx, w, r, err) {
		return
	}

	runResult, err := c.Actions.GetRunResult(ctx, repository, runID)
	if c.handleAPIError(ctx, w, r, err) {
		return
	}

	var status string
	if runResult.Passed {
		status = actionStatusCompleted
	} else {
		status = actionStatusFailed
	}
	response := apigen.ActionRun{
		RunId:     runResult.RunID,
		EventType: runResult.EventType,
		StartTime: runResult.StartTime,
		EndTime:   &runResult.EndTime,
		Status:    status,
		Branch:    runResult.BranchID,
		CommitId:  runResult.CommitID,
	}
	writeResponse(w, r, http.StatusOK, response)
}

func (c *Controller) ListRunHooks(w http.ResponseWriter, r *http.Request, repository, runID string, params apigen.ListRunHooksParams) {
	if !c.authorize(w, r, permissions.Node{
		Permission: permissions.Permission{
			Action:   permissions.ReadActionsAction,
			Resource: permissions.RepoArn(repository),
		},
	}) {
		return
	}
	ctx := r.Context()
	c.LogAction(ctx, "actions_list_run_hooks", r, repository, "", "")

	repo, err := c.Catalog.GetRepository(ctx, repository)
	if c.handleAPIError(ctx, w, r, err) {
		return
	}

	tasksIter, err := c.Actions.ListRunTaskResults(ctx, repo.Name, runID, paginationAfter(params.After))
	if c.handleAPIError(ctx, w, r, err) {
		return
	}
	defer tasksIter.Close()

	response := apigen.HookRunList{
		Results: make([]apigen.HookRun, 0),
		Pagination: apigen.Pagination{
			MaxPerPage: DefaultMaxPerPage,
		},
	}
	amount := paginationAmount(params.Amount)
	for len(response.Results) < amount && tasksIter.Next() {
		val := tasksIter.Value()
		hookRun := apigen.HookRun{
			HookRunId: val.HookRunID,
			Action:    val.ActionName,
			HookId:    val.HookID,
			StartTime: val.StartTime,
			EndTime:   &val.EndTime,
		}
		switch {
		case val.Passed:
			hookRun.Status = actionStatusCompleted
		case val.StartTime.IsZero(): // assumes that database values are only stored after run is finished
			hookRun.Status = actionStatusSkipped
			hookRun.EndTime = nil
		default:
			hookRun.Status = actionStatusFailed
		}
		response.Results = append(response.Results, hookRun)
	}
	if tasksIter.Next() {
		response.Pagination.HasMore = true
		if len(response.Results) > 0 {
			lastHookRun := response.Results[len(response.Results)-1]
			response.Pagination.NextOffset = lastHookRun.HookRunId
		}
	}
	if err := tasksIter.Err(); err != nil {
		writeError(w, r, http.StatusInternalServerError, err)
		return
	}
	response.Pagination.Results = len(response.Results)
	writeResponse(w, r, http.StatusOK, response)
}

func (c *Controller) GetRunHookOutput(w http.ResponseWriter, r *http.Request, repository, runID, hookRunID string) {
	if !c.authorize(w, r, permissions.Node{
		Permission: permissions.Permission{
			Action:   permissions.ReadActionsAction,
			Resource: permissions.RepoArn(repository),
		},
	}) {
		return
	}
	ctx := r.Context()
	c.LogAction(ctx, "actions_run_hook_output", r, repository, "", "")

	repo, err := c.Catalog.GetRepository(ctx, repository)
	if c.handleAPIError(ctx, w, r, err) {
		return
	}

	taskResult, err := c.Actions.GetTaskResult(ctx, repo.Name, runID, hookRunID)
	if c.handleAPIError(ctx, w, r, err) {
		return
	}

	if taskResult.StartTime.IsZero() { // skipped task
		writeResponse(w, r, http.StatusOK, nil)
		return
	}

	logPath := taskResult.LogPath()
	reader, err := c.BlockAdapter.Get(ctx, block.ObjectPointer{
		StorageNamespace: repo.StorageNamespace,
		IdentifierType:   block.IdentifierTypeRelative,
		Identifier:       logPath,
	}, -1)
	if c.handleAPIError(ctx, w, r, err) {
		return
	}
	defer func() {
		_ = reader.Close()
	}()

	cd := mime.FormatMediaType("attachment", map[string]string{"filename": filepath.Base(logPath)})
	w.Header().Set("Content-Disposition", cd)
	w.Header().Set("Content-Type", "application/octet-stream")
	_, err = io.Copy(w, reader)
	if err != nil {
		c.Logger.WithError(err).WithField("log_path", logPath).Warn("Write run hook output")
	}
}

func (c *Controller) ListBranches(w http.ResponseWriter, r *http.Request, repository string, params apigen.ListBranchesParams) {
	if !c.authorize(w, r, permissions.Node{
		Permission: permissions.Permission{
			Action:   permissions.ListBranchesAction,
			Resource: permissions.RepoArn(repository),
		},
	}) {
		return
	}
	ctx := r.Context()
	c.LogAction(ctx, "list_branches", r, repository, "", "")

	res, hasMore, err := c.Catalog.ListBranches(ctx, repository, paginationPrefix(params.Prefix), paginationAmount(params.Amount), paginationAfter(params.After))
	if c.handleAPIError(ctx, w, r, err) {
		return
	}

	refs := make([]apigen.Ref, 0, len(res))
	for _, branch := range res {
		refs = append(refs, apigen.Ref{
			CommitId: branch.Reference,
			Id:       branch.Name,
		})
	}
	response := apigen.RefList{
		Results:    refs,
		Pagination: paginationFor(hasMore, refs, "Id"),
	}
	writeResponse(w, r, http.StatusOK, response)
}

func (c *Controller) CreateBranch(w http.ResponseWriter, r *http.Request, body apigen.CreateBranchJSONRequestBody, repository string) {
	if !c.authorize(w, r, permissions.Node{
		Permission: permissions.Permission{
			Action:   permissions.CreateBranchAction,
			Resource: permissions.BranchArn(repository, body.Name),
		},
	}) {
		return
	}
	ctx := r.Context()
	c.LogAction(ctx, "create_branch", r, repository, body.Name, "")

	commitLog, err := c.Catalog.CreateBranch(ctx, repository, body.Name, body.Source, graveler.WithForce(swag.BoolValue(body.Force)))
	if c.handleAPIError(ctx, w, r, err) {
		return
	}
	w.WriteHeader(http.StatusCreated)
	_, _ = io.WriteString(w, commitLog.Reference)
}

func (c *Controller) DeleteBranch(w http.ResponseWriter, r *http.Request, repository, branch string, body apigen.DeleteBranchParams) {
	if !c.authorize(w, r, permissions.Node{
		Permission: permissions.Permission{
			Action:   permissions.DeleteBranchAction,
			Resource: permissions.BranchArn(repository, branch),
		},
	}) {
		return
	}
	ctx := r.Context()
	c.LogAction(ctx, "delete_branch", r, repository, branch, "")

	err := c.Catalog.DeleteBranch(ctx, repository, branch, graveler.WithForce(swag.BoolValue(body.Force)))
	if c.handleAPIError(ctx, w, r, err) {
		return
	}
	writeResponse(w, r, http.StatusNoContent, nil)
}

func (c *Controller) GetBranch(w http.ResponseWriter, r *http.Request, repository, branch string) {
	if !c.authorize(w, r, permissions.Node{
		Permission: permissions.Permission{
			Action:   permissions.ReadBranchAction,
			Resource: permissions.BranchArn(repository, branch),
		},
	}) {
		return
	}
	ctx := r.Context()
	c.LogAction(ctx, "get_branch", r, repository, branch, "")
	reference, err := c.Catalog.GetBranchReference(ctx, repository, branch)
	if c.handleAPIError(ctx, w, r, err) {
		return
	}
	response := apigen.Ref{
		CommitId: reference,
		Id:       branch,
	}
	writeResponse(w, r, http.StatusOK, response)
}

func (c *Controller) handleAPIErrorCallback(ctx context.Context, w http.ResponseWriter, r *http.Request, err error, cb func(w http.ResponseWriter, r *http.Request, code int, v interface{})) bool {
	// verify if request canceled even if there is no error, early exit point
	if httputil.IsRequestCanceled(r) {
		cb(w, r, httpStatusClientClosedRequest, httpStatusClientClosedRequestText)
		return true
	}
	if err == nil {
		return false
	}

	log := c.Logger.WithContext(ctx).WithError(err)

	// Handle Hook Errors
	var hookAbortErr *graveler.HookAbortError
	if errors.As(err, &hookAbortErr) {
		log.WithField("run_id", hookAbortErr.RunID).Warn("aborted by hooks")
		cb(w, r, http.StatusPreconditionFailed, err)
		return true
	}

	// order of case is important, more specific errors should be first
	switch {
	case errors.Is(err, graveler.ErrLinkAddressNotFound),
		errors.Is(err, graveler.ErrLinkAddressExpired):
		log.Debug("Expired or invalid address token")
		cb(w, r, http.StatusBadRequest, "bad address token (expired or invalid)")

	case errors.Is(err, graveler.ErrNotFound),
		errors.Is(err, actions.ErrNotFound),
		errors.Is(err, auth.ErrNotFound),
		errors.Is(err, kv.ErrNotFound):
		log.Debug("Not found")
		cb(w, r, http.StatusNotFound, err)

	case errors.Is(err, block.ErrForbidden),
		errors.Is(err, graveler.ErrProtectedBranch),
		errors.Is(err, graveler.ErrReadOnlyRepository):
		cb(w, r, http.StatusForbidden, err)

	case errors.Is(err, graveler.ErrDirtyBranch),
		errors.Is(err, graveler.ErrCommitMetaRangeDirtyBranch),
		errors.Is(err, graveler.ErrInvalidValue),
		errors.Is(err, validator.ErrInvalidValue),
		errors.Is(err, catalog.ErrPathRequiredValue),
		errors.Is(err, graveler.ErrNoChanges),
		errors.Is(err, permissions.ErrInvalidServiceName),
		errors.Is(err, permissions.ErrInvalidAction),
		errors.Is(err, model.ErrValidationError),
		errors.Is(err, graveler.ErrInvalidRef),
		errors.Is(err, actions.ErrParamConflict),
		errors.Is(err, graveler.ErrDereferenceCommitWithStaging),
		errors.Is(err, graveler.ErrParentOutOfRange),
		errors.Is(err, graveler.ErrCherryPickMergeNoParent),
		errors.Is(err, graveler.ErrInvalidMergeStrategy),
		errors.Is(err, block.ErrInvalidAddress),
		errors.Is(err, block.ErrOperationNotSupported):
		log.Debug("Bad request")
		cb(w, r, http.StatusBadRequest, err)

	case errors.Is(err, graveler.ErrNotUnique),
		errors.Is(err, graveler.ErrConflictFound),
		errors.Is(err, graveler.ErrRevertMergeNoParent):
		log.Debug("Conflict")
		cb(w, r, http.StatusConflict, err)

	case errors.Is(err, graveler.ErrLockNotAcquired):
		log.Debug("Lock not acquired")
		cb(w, r, http.StatusInternalServerError, "branch is currently locked, try again later")

	case errors.Is(err, block.ErrDataNotFound):
		log.Debug("No data")
		cb(w, r, http.StatusGone, "No data")

	case errors.Is(err, auth.ErrAlreadyExists):
		log.Debug("Already exists")
		cb(w, r, http.StatusConflict, "Already exists")

	case errors.Is(err, graveler.ErrTooManyTries):
		log.Debug("Retried too many times")
		cb(w, r, http.StatusLocked, "Too many attempts, try again later")
	case errors.Is(err, graveler.ErrPreconditionFailed):
		log.Debug("Precondition failed")
		cb(w, r, http.StatusPreconditionFailed, "Precondition failed")
	case errors.Is(err, authentication.ErrNotImplemented):
		cb(w, r, http.StatusNotImplemented, "Not implemented")
	case errors.Is(err, authentication.ErrInvalidSTS):
		cb(w, r, http.StatusUnauthorized, http.StatusText(http.StatusUnauthorized))
	case err != nil:
		c.Logger.WithContext(ctx).WithError(err).Error("API call returned status internal server error")
		cb(w, r, http.StatusInternalServerError, err)

	default:
		return false
	}

	return true
}

func (c *Controller) handleAPIError(ctx context.Context, w http.ResponseWriter, r *http.Request, err error) bool {
	return c.handleAPIErrorCallback(ctx, w, r, err, writeError)
}

func (c *Controller) ResetBranch(w http.ResponseWriter, r *http.Request, body apigen.ResetBranchJSONRequestBody, repository, branch string) {
	if !c.authorize(w, r, permissions.Node{
		Permission: permissions.Permission{
			Action:   permissions.RevertBranchAction,
			Resource: permissions.BranchArn(repository, branch),
		},
	}) {
		return
	}
	ctx := r.Context()

	c.LogAction(ctx, "reset_branch", r, repository, branch, "")

	var err error

	switch body.Type {
	case entryTypeCommonPrefix:
		err = c.Catalog.ResetEntries(ctx, repository, branch, swag.StringValue(body.Path), graveler.WithForce(swag.BoolValue(body.Force)))
	case "reset":
		err = c.Catalog.ResetBranch(ctx, repository, branch, graveler.WithForce(swag.BoolValue(body.Force)))
	case entryTypeObject:
		err = c.Catalog.ResetEntry(ctx, repository, branch, swag.StringValue(body.Path), graveler.WithForce(swag.BoolValue(body.Force)))
	default:
		writeError(w, r, http.StatusBadRequest, "unknown reset type")
		return
	}

	if c.handleAPIError(ctx, w, r, err) {
		return
	}
	writeResponse(w, r, http.StatusNoContent, nil)
}

func (c *Controller) HardResetBranch(w http.ResponseWriter, r *http.Request, repository, branch string, params apigen.HardResetBranchParams) {
	if !c.authorize(w, r, permissions.Node{
		Permission: permissions.Permission{
			// TODO(ozkatz): Can we have another action here?
			Action:   permissions.RevertBranchAction,
			Resource: permissions.BranchArn(repository, branch),
		},
	}) {
		return
	}
	ctx := r.Context()

	c.LogAction(ctx, "hard_reset_branch", r, repository, branch, "")

	err := c.Catalog.HardResetBranch(ctx, repository, branch, params.Ref, graveler.WithForce(swag.BoolValue(params.Force)))
	if c.handleAPIError(ctx, w, r, err) {
		return
	}
	writeResponse(w, r, http.StatusNoContent, nil)
}

func (c *Controller) ImportStart(w http.ResponseWriter, r *http.Request, body apigen.ImportStartJSONRequestBody, repository, branch string) {
	perm := permissions.Node{
		Type: permissions.NodeTypeAnd,
		Nodes: []permissions.Node{
			{
				Permission: permissions.Permission{
					Action:   permissions.WriteObjectAction,
					Resource: permissions.BranchArn(repository, branch),
				},
			},
			{
				Permission: permissions.Permission{
					Action:   permissions.CreateCommitAction,
					Resource: permissions.BranchArn(repository, branch),
				},
			},
		},
	}
	// Add import permissions per source
	// Add object permissions per destination
	for _, source := range body.Paths {
		perm.Nodes = append(perm.Nodes,
			permissions.Node{Permission: permissions.Permission{
				Action:   permissions.ImportFromStorageAction,
				Resource: permissions.StorageNamespace(source.Path),
			}},
			permissions.Node{Permission: permissions.Permission{
				Action:   permissions.WriteObjectAction,
				Resource: permissions.ObjectArn(repository, source.Destination),
			}})
	}
	if !c.authorize(w, r, perm) {
		return
	}

	ctx := r.Context()
	c.LogAction(ctx, "import", r, repository, branch, "")

	user, err := auth.GetUser(ctx)
	if err != nil {
		writeError(w, r, http.StatusUnauthorized, "missing user")
		return
	}
	metadata := map[string]string{}
	if body.Commit.Metadata != nil {
		metadata = body.Commit.Metadata.AdditionalProperties
	}
	paths := make([]catalog.ImportPath, 0, len(body.Paths))
	for _, p := range body.Paths {
		pathType, err := catalog.GetImportPathType(p.Type)
		if c.handleAPIError(ctx, w, r, err) {
			return
		}
		paths = append(paths, catalog.ImportPath{
			Destination: p.Destination,
			Path:        p.Path,
			Type:        pathType,
		})
	}

	importID, err := c.Catalog.Import(r.Context(), repository, branch, catalog.ImportRequest{
		Paths: paths,
		Commit: catalog.ImportCommit{
			CommitMessage: body.Commit.Message,
			Committer:     user.Committer(),
			Metadata:      metadata,
		},
		Force: swag.BoolValue(body.Force),
	})
	if c.handleAPIError(ctx, w, r, err) {
		return
	}
	writeResponse(w, r, http.StatusAccepted, apigen.ImportCreationResponse{
		Id: importID,
	})
}

func importStatusToResponse(status *graveler.ImportStatus) apigen.ImportStatus {
	resp := apigen.ImportStatus{
		Completed:       status.Completed,
		IngestedObjects: &status.Progress,
		UpdateTime:      status.UpdatedAt,
	}

	if status.Error != nil {
		resp.Error = &apigen.Error{Message: status.Error.Error()}
	}
	if status.MetaRangeID != "" {
		metarange := status.MetaRangeID.String()
		resp.MetarangeId = &metarange
	}

	commitLog := catalog.CommitRecordToLog(status.Commit)
	if commitLog != nil {
		resp.Commit = &apigen.Commit{
			Committer:    commitLog.Committer,
			CreationDate: commitLog.CreationDate.Unix(),
			Id:           commitLog.Reference,
			Message:      commitLog.Message,
			MetaRangeId:  commitLog.MetaRangeID,
			Metadata:     &apigen.Commit_Metadata{AdditionalProperties: commitLog.Metadata},
			Parents:      commitLog.Parents,
			Version:      apiutil.Ptr(int(commitLog.Version)),
			Generation:   apiutil.Ptr(int64(commitLog.Generation)),
		}
	}

	return resp
}

func (c *Controller) ImportStatus(w http.ResponseWriter, r *http.Request, repository, branch string, params apigen.ImportStatusParams) {
	if !c.authorize(w, r, permissions.Node{
		Permission: permissions.Permission{
			Action:   permissions.ReadBranchAction,
			Resource: permissions.BranchArn(repository, branch),
		},
	}) {
		return
	}
	ctx := r.Context()
	status, err := c.Catalog.GetImportStatus(ctx, repository, params.Id)
	if c.handleAPIError(ctx, w, r, err) {
		return
	}

	resp := importStatusToResponse(status)
	writeResponse(w, r, http.StatusOK, resp)
}

func (c *Controller) ImportCancel(w http.ResponseWriter, r *http.Request, repository, branch string, params apigen.ImportCancelParams) {
	if !c.authorize(w, r, permissions.Node{
		Permission: permissions.Permission{
			Action:   permissions.ImportCancelAction,
			Resource: permissions.BranchArn(repository, branch),
		},
	}) {
		return
	}
	ctx := r.Context()
	c.LogAction(ctx, "cancel_import", r, repository, branch, "")
	err := c.Catalog.CancelImport(ctx, repository, params.Id)
	if c.handleAPIError(ctx, w, r, err) {
		return
	}

	writeResponse(w, r, http.StatusNoContent, nil)
}

func (c *Controller) Commit(w http.ResponseWriter, r *http.Request, body apigen.CommitJSONRequestBody, repository, branch string, params apigen.CommitParams) {
	if !c.authorize(w, r, permissions.Node{
		Permission: permissions.Permission{
			Action:   permissions.CreateCommitAction,
			Resource: permissions.BranchArn(repository, branch),
		},
	}) {
		return
	}
	ctx := r.Context()
	c.LogAction(ctx, "create_commit", r, repository, branch, "")
	user, err := auth.GetUser(ctx)
	if err != nil {
		writeError(w, r, http.StatusUnauthorized, "missing user")
		return
	}
	var metadata map[string]string
	if body.Metadata != nil {
		metadata = body.Metadata.AdditionalProperties
	}

	newCommit, err := c.Catalog.Commit(ctx, repository, branch, body.Message, user.Committer(), metadata, body.Date, params.SourceMetarange, swag.BoolValue(body.AllowEmpty), graveler.WithForce(swag.BoolValue(body.Force)))
	if c.handleAPIError(ctx, w, r, err) {
		return
	}
	commitResponse(w, r, newCommit)
}

func (c *Controller) CreateCommitRecord(w http.ResponseWriter, r *http.Request, body apigen.CreateCommitRecordJSONRequestBody, repository string) {
	if !c.authorize(w, r, permissions.Node{
		Permission: permissions.Permission{
			Action:   permissions.CreateCommitAction,
			Resource: permissions.RepoArn(repository),
		},
	}) {
		return
	}
	ctx := r.Context()
	c.LogAction(ctx, "create_commit_record", r, repository, body.CommitId, "")
	_, err := auth.GetUser(ctx)
	if err != nil {
		writeError(w, r, http.StatusUnauthorized, "missing user")
		return
	}
	err = c.Catalog.CreateCommitRecord(ctx, repository, body.CommitId, body.Version, body.Committer, body.Message, body.MetarangeId, body.CreationDate, body.Parents, body.Metadata.AdditionalProperties, int(body.Generation), graveler.WithForce(swag.BoolValue(body.Force)))
	if c.handleAPIError(ctx, w, r, err) {
		return
	}

	writeResponse(w, r, http.StatusNoContent, nil)
}

func commitResponse(w http.ResponseWriter, r *http.Request, newCommit *catalog.CommitLog) {
	response := apigen.Commit{
		Committer:    newCommit.Committer,
		CreationDate: newCommit.CreationDate.Unix(),
		Id:           newCommit.Reference,
		Message:      newCommit.Message,
		MetaRangeId:  newCommit.MetaRangeID,
		Metadata:     &apigen.Commit_Metadata{AdditionalProperties: newCommit.Metadata},
		Parents:      newCommit.Parents,
		Version:      apiutil.Ptr(int(newCommit.Version)),
		Generation:   apiutil.Ptr(int64(newCommit.Generation)),
	}
	writeResponse(w, r, http.StatusCreated, response)
}

func (c *Controller) DiffBranch(w http.ResponseWriter, r *http.Request, repository, branch string, params apigen.DiffBranchParams) {
	if !c.authorize(w, r, permissions.Node{
		Permission: permissions.Permission{
			Action:   permissions.ListObjectsAction,
			Resource: permissions.RepoArn(repository),
		},
	}) {
		return
	}
	ctx := r.Context()
	c.LogAction(ctx, "diff_workspace", r, repository, branch, "")

	diff, hasMore, err := c.Catalog.DiffUncommitted(
		ctx,
		repository,
		branch,
		paginationPrefix(params.Prefix),
		paginationDelimiter(params.Delimiter),
		paginationAmount(params.Amount),
		paginationAfter(params.After),
	)
	if c.handleAPIError(ctx, w, r, err) {
		return
	}

	results := make([]apigen.Diff, 0, len(diff))
	for _, d := range diff {
		pathType := entryTypeObject
		if d.CommonLevel {
			pathType = entryTypeCommonPrefix
		}
		diff := apigen.Diff{
			Path:     d.Path,
			Type:     transformDifferenceTypeToString(d.Type),
			PathType: pathType,
		}
		if !d.CommonLevel {
			diff.SizeBytes = swag.Int64(d.Size)
		}
		results = append(results, diff)
	}
	response := apigen.DiffList{
		Pagination: paginationFor(hasMore, results, "Path"),
		Results:    results,
	}
	writeResponse(w, r, http.StatusOK, response)
}

func (c *Controller) DeleteObject(w http.ResponseWriter, r *http.Request, repository, branch string, params apigen.DeleteObjectParams) {
	if !c.authorize(w, r, permissions.Node{
		Permission: permissions.Permission{
			Action:   permissions.DeleteObjectAction,
			Resource: permissions.ObjectArn(repository, params.Path),
		},
	}) {
		return
	}
	ctx := r.Context()
	c.LogAction(ctx, "delete_object", r, repository, branch, "")
	err := c.Catalog.DeleteEntry(ctx, repository, branch, params.Path, graveler.WithForce(swag.BoolValue(params.Force)))
	if c.handleAPIError(ctx, w, r, err) {
		return
	}
	writeResponse(w, r, http.StatusNoContent, nil)
}

func (c *Controller) UploadObjectPreflight(w http.ResponseWriter, r *http.Request, repository, branch string, params apigen.UploadObjectPreflightParams) {
	if !c.authorize(w, r, permissions.Node{
		Permission: permissions.Permission{
			Action:   permissions.WriteObjectAction,
			Resource: permissions.ObjectArn(repository, params.Path),
		},
	}) {
		return
	}

	ctx := r.Context()
	c.LogAction(ctx, "put_object_preflight", r, repository, branch, "")

	writeResponse(w, r, http.StatusNoContent, nil)
}

func (c *Controller) UploadObject(w http.ResponseWriter, r *http.Request, repository, branch string, params apigen.UploadObjectParams) {
	if !c.authorize(w, r, permissions.Node{
		Permission: permissions.Permission{
			Action:   permissions.WriteObjectAction,
			Resource: permissions.ObjectArn(repository, params.Path),
		},
	}) {
		return
	}
	ctx := r.Context()
	c.LogAction(ctx, "put_object", r, repository, branch, "")

	repo, err := c.Catalog.GetRepository(ctx, repository)
	if c.handleAPIError(ctx, w, r, err) {
		return
	}

	// check if branch exists - it is still a possibility, but we don't want to upload large object when the branch was not there in the first place
	branchExists, err := c.Catalog.BranchExists(ctx, repository, branch)
	if c.handleAPIError(ctx, w, r, err) {
		return
	}
	if !branchExists {
		writeError(w, r, http.StatusNotFound, fmt.Sprintf("branch '%s' not found", branch))
		return
	}

	// before writing body, ensure preconditions - this means we essentially check for object existence twice:
	// once before uploading the body to save resources and time,
	//	and then graveler will check again when passed a SetOptions.
	allowOverwrite := true
	if params.IfNoneMatch != nil {
		if swag.StringValue((*string)(params.IfNoneMatch)) != "*" {
			writeError(w, r, http.StatusBadRequest, "Unsupported value for If-None-Match - Only \"*\" is supported")
			return
		}
		// check if exists
		_, err := c.Catalog.GetEntry(ctx, repo.Name, branch, params.Path, catalog.GetEntryParams{})
		if err == nil {
			writeError(w, r, http.StatusPreconditionFailed, "path already exists")
			return
		}
		if !errors.Is(err, graveler.ErrNotFound) {
			writeError(w, r, http.StatusInternalServerError, err)
			return
		}
		allowOverwrite = false
	}

	// read request body parse multipart for "content" and upload the data
	contentType := catalog.ContentTypeOrDefault(r.Header.Get("Content-Type"))
	mediaType, p, err := mime.ParseMediaType(contentType)
	if err != nil {
		writeError(w, r, http.StatusInternalServerError, err)
		return
	}

	var blob *upload.Blob
	if mediaType != "multipart/form-data" {
		// handle non-multipart, direct content upload
		address := c.PathProvider.NewPath()
		blob, err = upload.WriteBlob(ctx, c.BlockAdapter, repo.StorageNamespace, address, r.Body, r.ContentLength,
			block.PutOpts{StorageClass: params.StorageClass})
		if err != nil {
			writeError(w, r, http.StatusInternalServerError, err)
			return
		}
	} else {
		// handle multipart upload
		boundary, ok := p["boundary"]
		if !ok {
			writeError(w, r, http.StatusInternalServerError, http.ErrMissingBoundary)
			return
		}

		contentUploaded := false
		reader := multipart.NewReader(r.Body, boundary)
		for !contentUploaded {
			part, err := reader.NextPart()
			if err == io.EOF {
				break
			}
			if err != nil {
				writeError(w, r, http.StatusInternalServerError, err)
				return
			}
			contentType = part.Header.Get("Content-Type")
			partName := part.FormName()
			if partName == "content" {
				// upload the first "content" and exit the loop
				address := c.PathProvider.NewPath()
				blob, err = upload.WriteBlob(ctx, c.BlockAdapter, repo.StorageNamespace, address, part, -1, block.PutOpts{StorageClass: params.StorageClass})
				if err != nil {
					_ = part.Close()
					writeError(w, r, http.StatusInternalServerError, err)
					return
				}
				contentUploaded = true
			}
			_ = part.Close()
		}
		if !contentUploaded {
			err := fmt.Errorf("multipart upload missing key 'content': %w", http.ErrMissingFile)
			writeError(w, r, http.StatusInternalServerError, err)
			return
		}
	}
	// write metadata
	writeTime := time.Now()
	entryBuilder := catalog.NewDBEntryBuilder().
		Path(params.Path).
		PhysicalAddress(blob.PhysicalAddress).
		CreationDate(writeTime).
		Size(blob.Size).
		Checksum(blob.Checksum).
		ContentType(contentType)
	if blob.RelativePath {
		entryBuilder.AddressType(catalog.AddressTypeRelative)
	} else {
		entryBuilder.AddressType(catalog.AddressTypeFull)
	}
	meta := extractLakeFSMetadata(r.Header)
	if len(meta) > 0 {
		entryBuilder.Metadata(meta)
	}
	entry := entryBuilder.Build()

	err = c.Catalog.CreateEntry(ctx, repo.Name, branch, entry, graveler.WithIfAbsent(!allowOverwrite), graveler.WithForce(swag.BoolValue(params.Force)))
	if errors.Is(err, graveler.ErrPreconditionFailed) {
		writeError(w, r, http.StatusPreconditionFailed, "path already exists")
		return
	}
	if c.handleAPIError(ctx, w, r, err) {
		return
	}

	identifierType := block.IdentifierTypeFull
	if blob.RelativePath {
		identifierType = block.IdentifierTypeRelative
	}

	qk, err := c.BlockAdapter.ResolveNamespace(repo.StorageNamespace, blob.PhysicalAddress, identifierType)
	if err != nil {
		writeError(w, r, http.StatusInternalServerError, err)
		return
	}

	response := apigen.ObjectStats{
		Checksum:        blob.Checksum,
		Mtime:           writeTime.Unix(),
		Path:            params.Path,
		PathType:        entryTypeObject,
		PhysicalAddress: qk.Format(),
		SizeBytes:       swag.Int64(blob.Size),
		ContentType:     &contentType,
		Metadata:        &apigen.ObjectUserMetadata{AdditionalProperties: meta},
	}
	writeResponse(w, r, http.StatusCreated, response)
}

func (c *Controller) StageObject(w http.ResponseWriter, r *http.Request, body apigen.StageObjectJSONRequestBody, repository, branch string, params apigen.StageObjectParams) {
	if !c.authorize(w, r, permissions.Node{
		Permission: permissions.Permission{
			Action:   permissions.WriteObjectAction,
			Resource: permissions.ObjectArn(repository, params.Path),
		},
	}) {
		return
	}
	ctx := r.Context()
	c.LogAction(ctx, "stage_object", r, repository, branch, "")

	repo, err := c.Catalog.GetRepository(ctx, repository)
	if c.handleAPIError(ctx, w, r, err) {
		return
	}
	// write metadata
	qk, err := c.BlockAdapter.ResolveNamespace(repo.StorageNamespace, body.PhysicalAddress, block.IdentifierTypeFull)
	if c.handleAPIError(ctx, w, r, err) {
		return
	}

	// see what storage type this is and whether it fits our configuration
	uriRegex := c.BlockAdapter.GetStorageNamespaceInfo().ValidityRegex
	if match, err := regexp.MatchString(uriRegex, body.PhysicalAddress); err != nil || !match {
		writeError(w, r, http.StatusBadRequest, fmt.Sprintf("physical address is not valid for block adapter: %s",
			c.BlockAdapter.BlockstoreType(),
		))
		return
	}

	// take mtime from request, if any
	writeTime := time.Now()
	if body.Mtime != nil {
		writeTime = time.Unix(*body.Mtime, 0)
	}

	physicalAddress, addressType := normalizePhysicalAddress(repo.StorageNamespace, body.PhysicalAddress)

	entryBuilder := catalog.NewDBEntryBuilder().
		CommonLevel(false).
		Path(params.Path).
		PhysicalAddress(physicalAddress).
		AddressType(addressType).
		CreationDate(writeTime).
		Size(body.SizeBytes).
		Checksum(body.Checksum).
		ContentType(swag.StringValue(body.ContentType))
	if body.Metadata != nil {
		entryBuilder.Metadata(body.Metadata.AdditionalProperties)
	}
	entry := entryBuilder.Build()

	err = c.Catalog.CreateEntry(ctx, repo.Name, branch, entry, graveler.WithForce(swag.BoolValue(body.Force)))
	if c.handleAPIError(ctx, w, r, err) {
		return
	}
	response := apigen.ObjectStats{
		Checksum:        entry.Checksum,
		Mtime:           entry.CreationDate.Unix(),
		Path:            entry.Path,
		PathType:        entryTypeObject,
		PhysicalAddress: qk.Format(),
		SizeBytes:       swag.Int64(entry.Size),
		ContentType:     swag.String(entry.ContentType),
	}
	writeResponse(w, r, http.StatusCreated, response)
}

func (c *Controller) CopyObject(w http.ResponseWriter, r *http.Request, body apigen.CopyObjectJSONRequestBody, repository, branch string, params apigen.CopyObjectParams) {
	srcPath := body.SrcPath
	destPath := params.DestPath
	if !c.authorize(w, r, permissions.Node{
		Type: permissions.NodeTypeAnd,
		Nodes: []permissions.Node{
			{
				Permission: permissions.Permission{
					Action:   permissions.ReadObjectAction,
					Resource: permissions.ObjectArn(repository, srcPath),
				},
			},
			{
				Permission: permissions.Permission{
					Action:   permissions.WriteObjectAction,
					Resource: permissions.ObjectArn(repository, destPath),
				},
			},
		},
	}) {
		return
	}

	ctx := r.Context()
	c.LogAction(ctx, "copy_object", r, repository, branch, destPath)

	repo, err := c.Catalog.GetRepository(ctx, repository)
	if c.handleAPIError(ctx, w, r, err) {
		return
	}

	// verify destination is a branch (and exists)
	branchExists, err := c.Catalog.BranchExists(ctx, repository, branch)
	if c.handleAPIError(ctx, w, r, err) {
		return
	}
	if !branchExists {
		writeError(w, r, http.StatusNotFound, fmt.Sprintf("branch '%s' not found", branch))
		return
	}

	// use destination branch as source if not specified
	srcRef := swag.StringValue(body.SrcRef)
	if srcRef == "" {
		srcRef = branch
	}

	// copy entry
	entry, err := c.Catalog.CopyEntry(ctx, repository, srcRef, srcPath, repository, branch, destPath, graveler.WithForce(swag.BoolValue(body.Force)))
	if c.handleAPIError(ctx, w, r, err) {
		return
	}

	qk, err := c.BlockAdapter.ResolveNamespace(repo.StorageNamespace, entry.PhysicalAddress, block.IdentifierTypeRelative)
	if err != nil {
		writeError(w, r, http.StatusInternalServerError, err)
		return
	}

	var metadata map[string]string
	if entry.Metadata != nil {
		metadata = entry.Metadata
	} else {
		metadata = map[string]string{}
	}

	response := apigen.ObjectStats{
		Checksum:        entry.Checksum,
		Mtime:           entry.CreationDate.Unix(),
		Path:            entry.Path,
		PathType:        entryTypeObject,
		PhysicalAddress: qk.Format(),
		SizeBytes:       swag.Int64(entry.Size),
		ContentType:     swag.String(entry.ContentType),
		Metadata:        &apigen.ObjectUserMetadata{AdditionalProperties: metadata},
	}
	writeResponse(w, r, http.StatusCreated, response)
}

func (c *Controller) RevertBranch(w http.ResponseWriter, r *http.Request, body apigen.RevertBranchJSONRequestBody, repository, branch string) {
	if !c.authorize(w, r, permissions.Node{
		Permission: permissions.Permission{
			Action:   permissions.RevertBranchAction,
			Resource: permissions.BranchArn(repository, branch),
		},
	}) {
		return
	}
	ctx := r.Context()
	c.LogAction(ctx, "revert_branch", r, repository, branch, "")

	user, err := auth.GetUser(ctx)
	if err != nil {
		writeError(w, r, http.StatusUnauthorized, "user not found")
		return
	}
	err = c.Catalog.Revert(ctx, repository, branch, catalog.RevertParams{
		Reference:    body.Ref,
		Committer:    user.Committer(),
		ParentNumber: body.ParentNumber,
		AllowEmpty:   swag.BoolValue(body.AllowEmpty),
	}, graveler.WithForce(swag.BoolValue(body.Force)))
	if c.handleAPIError(ctx, w, r, err) {
		return
	}
	writeResponse(w, r, http.StatusNoContent, nil)
}

func (c *Controller) CherryPick(w http.ResponseWriter, r *http.Request, body apigen.CherryPickJSONRequestBody, repository string, branch string) {
	if !c.authorize(w, r, permissions.Node{
		Type: permissions.NodeTypeAnd,
		Nodes: []permissions.Node{
			{
				Permission: permissions.Permission{
					Action:   permissions.CreateCommitAction,
					Resource: permissions.BranchArn(repository, branch),
				},
			},
			{
				Permission: permissions.Permission{
					Action:   permissions.ReadCommitAction,
					Resource: permissions.RepoArn(repository),
				},
			},
		},
	}) {
		return
	}
	ctx := r.Context()
	c.LogAction(ctx, "cherry_pick", r, repository, branch, body.Ref)

	user, err := auth.GetUser(ctx)
	if err != nil {
		writeError(w, r, http.StatusUnauthorized, "user not found")
		return
	}
	newCommit, err := c.Catalog.CherryPick(ctx, repository, branch, catalog.CherryPickParams{
		Reference:    body.Ref,
		Committer:    user.Committer(),
		ParentNumber: body.ParentNumber,
	}, graveler.WithForce(swag.BoolValue(body.Force)))
	if c.handleAPIError(ctx, w, r, err) {
		return
	}

	commitResponse(w, r, newCommit)
}

func (c *Controller) GetCommit(w http.ResponseWriter, r *http.Request, repository, commitID string) {
	if !c.authorize(w, r, permissions.Node{
		Permission: permissions.Permission{
			Action:   permissions.ReadCommitAction,
			Resource: permissions.RepoArn(repository),
		},
	}) {
		return
	}
	ctx := r.Context()
	c.LogAction(ctx, "get_commit", r, repository, commitID, "")
	commit, err := c.Catalog.GetCommit(ctx, repository, commitID)
	if errors.Is(err, graveler.ErrRepositoryNotFound) {
		writeError(w, r, http.StatusNotFound, "repository not found")
		return
	}
	if errors.Is(err, graveler.ErrNotFound) {
		writeError(w, r, http.StatusNotFound, "commit not found")
		return
	}
	if err != nil {
		writeError(w, r, http.StatusInternalServerError, err)
		return
	}
	response := apigen.Commit{
		Id:           commit.Reference,
		Committer:    commit.Committer,
		CreationDate: commit.CreationDate.Unix(),
		Message:      commit.Message,
		MetaRangeId:  commit.MetaRangeID,
		Metadata:     &apigen.Commit_Metadata{AdditionalProperties: commit.Metadata},
		Parents:      commit.Parents,
		Generation:   apiutil.Ptr(int64(commit.Generation)),
		Version:      apiutil.Ptr(int(commit.Version)),
	}
	writeResponse(w, r, http.StatusOK, response)
}

func (c *Controller) InternalGetGarbageCollectionRules(w http.ResponseWriter, r *http.Request, repository string) {
	c.GetGCRules(w, r, repository)
}

func (c *Controller) SetGarbageCollectionRulesPreflight(w http.ResponseWriter, r *http.Request, repository string) {
	if !c.authorize(w, r, permissions.Node{
		Permission: permissions.Permission{
			Action:   permissions.SetGarbageCollectionRulesAction,
			Resource: permissions.RepoArn(repository),
		},
	}) {
		return
	}

	ctx := r.Context()
	c.LogAction(ctx, "set_gc_collection_rules_preflight", r, repository, "", "")

	writeResponse(w, r, http.StatusNoContent, nil)
}

func (c *Controller) InternalSetGarbageCollectionRules(w http.ResponseWriter, r *http.Request, body apigen.InternalSetGarbageCollectionRulesJSONRequestBody, repository string) {
	c.SetGCRules(w, r, apigen.SetGCRulesJSONRequestBody(body), repository)
}

func (c *Controller) InternalDeleteGarbageCollectionRules(w http.ResponseWriter, r *http.Request, repository string) {
	c.DeleteGCRules(w, r, repository)
}

func (c *Controller) PrepareGarbageCollectionCommits(w http.ResponseWriter, r *http.Request, repository string) {
	if !c.authorize(w, r, permissions.Node{
		Permission: permissions.Permission{
			Action:   permissions.PrepareGarbageCollectionCommitsAction,
			Resource: permissions.RepoArn(repository),
		},
	}) {
		return
	}
	ctx := r.Context()
	c.LogAction(ctx, "prepare_garbage_collection_commits", r, repository, "", "")
	gcRunMetadata, err := c.Catalog.PrepareExpiredCommits(ctx, repository)
	if c.handleAPIError(ctx, w, r, err) {
		return
	}
	presignedURL, _, err := c.BlockAdapter.GetPreSignedURL(ctx, block.ObjectPointer{
		Identifier:     gcRunMetadata.CommitsCSVLocation,
		IdentifierType: block.IdentifierTypeFull,
	}, block.PreSignModeRead)
	if err != nil {
		c.Logger.WithError(err).Warn("Failed to presign url for GC commits")
	}
	writeResponse(w, r, http.StatusCreated, apigen.GarbageCollectionPrepareResponse{
		GcCommitsLocation:     gcRunMetadata.CommitsCSVLocation,
		GcAddressesLocation:   gcRunMetadata.AddressLocation,
		RunId:                 gcRunMetadata.RunID,
		GcCommitsPresignedUrl: &presignedURL,
	})
}

func (c *Controller) InternalGetBranchProtectionRules(w http.ResponseWriter, r *http.Request, repository string) {
	c.GetBranchProtectionRules(w, r, repository)
}

func (c *Controller) InternalDeleteBranchProtectionRule(w http.ResponseWriter, r *http.Request, body apigen.InternalDeleteBranchProtectionRuleJSONRequestBody, repository string) {
	if !c.authorize(w, r, permissions.Node{
		Permission: permissions.Permission{
			Action:   permissions.SetBranchProtectionRulesAction,
			Resource: permissions.RepoArn(repository),
		},
	}) {
		return
	}
	ctx := r.Context()
	c.LogAction(ctx, "delete_branch_protection_rule", r, repository, "", "")

	rules, _, err := c.Catalog.GetBranchProtectionRules(ctx, repository)
	if c.handleAPIError(ctx, w, r, err) {
		return
	}
	for p := range rules.BranchPatternToBlockedActions {
		if p == body.Pattern {
			delete(rules.BranchPatternToBlockedActions, p)
			err = c.Catalog.SetBranchProtectionRules(ctx, repository, rules, nil)
			if c.handleAPIError(ctx, w, r, err) {
				return
			}
			writeResponse(w, r, http.StatusNoContent, nil)
			return
		}
	}
	writeResponse(w, r, http.StatusNotFound, nil)
}

func (c *Controller) CreateBranchProtectionRulePreflight(w http.ResponseWriter, r *http.Request, repository string) {
	if !c.authorize(w, r, permissions.Node{
		Permission: permissions.Permission{
			Action:   permissions.SetBranchProtectionRulesAction,
			Resource: permissions.RepoArn(repository),
		},
	}) {
		return
	}

	ctx := r.Context()
	c.LogAction(ctx, "create_branch_protection_rule_preflight", r, repository, "", "")

	writeResponse(w, r, http.StatusNoContent, nil)
}

func (c *Controller) InternalCreateBranchProtectionRule(w http.ResponseWriter, r *http.Request, body apigen.InternalCreateBranchProtectionRuleJSONRequestBody, repository string) {
	if !c.authorize(w, r, permissions.Node{
		Permission: permissions.Permission{
			Action:   permissions.SetBranchProtectionRulesAction,
			Resource: permissions.RepoArn(repository),
		},
	}) {
		return
	}
	ctx := r.Context()
	c.LogAction(ctx, "create_branch_protection_rule", r, repository, "", "")
	rules, _, err := c.Catalog.GetBranchProtectionRules(ctx, repository)
	if !errors.Is(err, graveler.ErrNotFound) {
		if c.handleAPIError(ctx, w, r, err) {
			return
		}
	}
	if rules == nil {
		rules = &graveler.BranchProtectionRules{}
	}
	if rules.BranchPatternToBlockedActions == nil {
		rules.BranchPatternToBlockedActions = make(map[string]*graveler.BranchProtectionBlockedActions)
	}
	blockedActions := &graveler.BranchProtectionBlockedActions{
		Value: []graveler.BranchProtectionBlockedAction{graveler.BranchProtectionBlockedAction_STAGING_WRITE, graveler.BranchProtectionBlockedAction_COMMIT},
	}
	rules.BranchPatternToBlockedActions[body.Pattern] = blockedActions
	err = c.Catalog.SetBranchProtectionRules(ctx, repository, rules, nil)
	if c.handleAPIError(ctx, w, r, err) {
		return
	}
	writeResponse(w, r, http.StatusNoContent, nil)
}

func (c *Controller) GetMetaRange(w http.ResponseWriter, r *http.Request, repository, metaRange string) {
	if !c.authorize(w, r, permissions.Node{
		Type: permissions.NodeTypeAnd,
		Nodes: []permissions.Node{
			{
				Permission: permissions.Permission{
					Action:   permissions.ListObjectsAction,
					Resource: permissions.RepoArn(repository),
				},
			},
			{
				Permission: permissions.Permission{
					Action:   permissions.ReadRepositoryAction,
					Resource: permissions.RepoArn(repository),
				},
			},
		},
	}) {
		return
	}
	ctx := r.Context()
	c.LogAction(ctx, "metadata_get_metarange", r, repository, "", "")

	metarange, err := c.Catalog.GetMetaRange(ctx, repository, metaRange)
	if c.handleAPIError(ctx, w, r, err) {
		return
	}

	response := apigen.StorageURI{
		Location: string(metarange),
	}
	w.Header().Set("Location", string(metarange))
	writeResponse(w, r, http.StatusOK, response)
}

func (c *Controller) GetRange(w http.ResponseWriter, r *http.Request, repository, pRange string) {
	if !c.authorize(w, r, permissions.Node{
		Type: permissions.NodeTypeAnd,
		Nodes: []permissions.Node{
			{
				Permission: permissions.Permission{
					Action:   permissions.ListObjectsAction,
					Resource: permissions.RepoArn(repository),
				},
			},
			{
				Permission: permissions.Permission{
					Action:   permissions.ReadRepositoryAction,
					Resource: permissions.RepoArn(repository),
				},
			},
		},
	}) {
		return
	}
	ctx := r.Context()
	c.LogAction(ctx, "metadata_get_range", r, repository, "", "")

	rng, err := c.Catalog.GetRange(ctx, repository, pRange)
	if c.handleAPIError(ctx, w, r, err) {
		return
	}
	response := apigen.StorageURI{
		Location: string(rng),
	}
	w.Header().Set("Location", string(rng))
	writeResponse(w, r, http.StatusOK, response)
}

func (c *Controller) DumpRefs(w http.ResponseWriter, r *http.Request, repository string) {
	if !c.authorize(w, r, permissions.Node{
		Type: permissions.NodeTypeAnd,
		Nodes: []permissions.Node{
			{
				Permission: permissions.Permission{
					Action:   permissions.ListTagsAction,
					Resource: permissions.RepoArn(repository),
				},
			},
			{
				Permission: permissions.Permission{
					Action:   permissions.ListBranchesAction,
					Resource: permissions.RepoArn(repository),
				},
			},
			{
				Permission: permissions.Permission{
					Action:   permissions.ListCommitsAction,
					Resource: permissions.RepoArn(repository),
				},
			},
		},
	}) {
		return
	}
	ctx := r.Context()
	c.LogAction(ctx, "dump_repository_refs", r, repository, "", "")

	repo, err := c.Catalog.GetRepository(ctx, repository)
	if c.handleAPIError(ctx, w, r, err) {
		return
	}

	// dump all types:
	tagsID, err := c.Catalog.DumpTags(ctx, repository)
	if c.handleAPIError(ctx, w, r, err) {
		return
	}

	branchesID, err := c.Catalog.DumpBranches(ctx, repository)
	if c.handleAPIError(ctx, w, r, err) {
		return
	}
	commitsID, err := c.Catalog.DumpCommits(ctx, repository)
	if c.handleAPIError(ctx, w, r, err) {
		return
	}

	response := apigen.RefsDump{
		BranchesMetaRangeId: branchesID,
		CommitsMetaRangeId:  commitsID,
		TagsMetaRangeId:     tagsID,
	}

	// write this to the block store
	manifestBytes, err := json.MarshalIndent(response, "", "  ")
	if err != nil {
		writeError(w, r, http.StatusInternalServerError, err)
		return
	}
	err = c.BlockAdapter.Put(ctx, block.ObjectPointer{
		StorageNamespace: repo.StorageNamespace,
		IdentifierType:   block.IdentifierTypeRelative,
		Identifier:       fmt.Sprintf("%s/refs_manifest.json", c.Config.Committed.BlockStoragePrefix),
	}, int64(len(manifestBytes)), bytes.NewReader(manifestBytes), block.PutOpts{})
	if err != nil {
		writeError(w, r, http.StatusInternalServerError, err)
		return
	}
	writeResponse(w, r, http.StatusCreated, response)
}

func (c *Controller) RestoreRefs(w http.ResponseWriter, r *http.Request, body apigen.RestoreRefsJSONRequestBody, repository string) {
	if !c.authorize(w, r, permissions.Node{
		Type: permissions.NodeTypeAnd,
		Nodes: []permissions.Node{
			{
				Permission: permissions.Permission{
					Action:   permissions.CreateTagAction,
					Resource: permissions.RepoArn(repository),
				},
			},
			{
				Permission: permissions.Permission{
					Action:   permissions.CreateBranchAction,
					Resource: permissions.RepoArn(repository),
				},
			},
			{
				Permission: permissions.Permission{
					Action:   permissions.CreateCommitAction,
					Resource: permissions.RepoArn(repository),
				},
			},
		},
	}) {
		return
	}
	ctx := r.Context()
	c.LogAction(ctx, "restore_repository_refs", r, repository, "", "")

	repo, err := c.Catalog.GetRepository(ctx, repository)
	if c.handleAPIError(ctx, w, r, err) {
		return
	}

	// ensure no refs currently found
	_, _, err = c.Catalog.ListCommits(ctx, repo.Name, repo.DefaultBranch, catalog.LogParams{
		PathList:      make([]catalog.PathRecord, 0),
		FromReference: "",
		Amount:        1,
	})
	if !errors.Is(err, graveler.ErrNotFound) {
		writeError(w, r, http.StatusBadRequest, "can only restore into a bare repository")
		return
	}

	// load commits
	err = c.Catalog.LoadCommits(ctx, repo.Name, body.CommitsMetaRangeId, graveler.WithForce(swag.BoolValue(body.Force)))
	if c.handleAPIError(ctx, w, r, err) {
		return
	}

	err = c.Catalog.LoadBranches(ctx, repo.Name, body.BranchesMetaRangeId, graveler.WithForce(swag.BoolValue(body.Force)))
	if c.handleAPIError(ctx, w, r, err) {
		return
	}

	err = c.Catalog.LoadTags(ctx, repo.Name, body.TagsMetaRangeId, graveler.WithForce(swag.BoolValue(body.Force)))
	if c.handleAPIError(ctx, w, r, err) {
		return
	}
}

func (c *Controller) DumpSubmit(w http.ResponseWriter, r *http.Request, repository string) {
	if !c.authorize(w, r, permissions.Node{
		Type: permissions.NodeTypeAnd,
		Nodes: []permissions.Node{
			{
				Permission: permissions.Permission{
					Action:   permissions.ListTagsAction,
					Resource: permissions.RepoArn(repository),
				},
			},
			{
				Permission: permissions.Permission{
					Action:   permissions.ListBranchesAction,
					Resource: permissions.RepoArn(repository),
				},
			},
			{
				Permission: permissions.Permission{
					Action:   permissions.ListCommitsAction,
					Resource: permissions.RepoArn(repository),
				},
			},
		},
	}) {
		return
	}
	ctx := r.Context()
	c.LogAction(ctx, "dump_repository", r, repository, "", "")

	taskID, err := c.Catalog.DumpRepositorySubmit(ctx, repository)
	if c.handleAPIError(ctx, w, r, err) {
		return
	}

	writeResponse(w, r, http.StatusAccepted, apigen.TaskInfo{
		Id: taskID,
	})
}

func (c *Controller) DumpStatus(w http.ResponseWriter, r *http.Request, repository string, params apigen.DumpStatusParams) {
	if !c.authorize(w, r, permissions.Node{
		Type: permissions.NodeTypeAnd,
		Nodes: []permissions.Node{
			{
				Permission: permissions.Permission{
					Action:   permissions.ListTagsAction,
					Resource: permissions.RepoArn(repository),
				},
			},
			{
				Permission: permissions.Permission{
					Action:   permissions.ListBranchesAction,
					Resource: permissions.RepoArn(repository),
				},
			},
			{
				Permission: permissions.Permission{
					Action:   permissions.ListCommitsAction,
					Resource: permissions.RepoArn(repository),
				},
			},
		},
	}) {
		return
	}

	// get the current status
	ctx := r.Context()
	status, err := c.Catalog.DumpRepositoryStatus(ctx, repository, params.TaskId)
	if c.handleAPIError(ctx, w, r, err) {
		return
	}

	// build response based on status
	response := &apigen.RepositoryDumpStatus{
		Id:         params.TaskId,
		Done:       status.Task.Done,
		UpdateTime: status.Task.UpdatedAt.AsTime(),
	}
	if status.Task.Error != "" {
		response.Error = apiutil.Ptr(status.Task.Error)
	}
	if status.Task.Done && status.Info != nil {
		response.Refs = &apigen.RefsDump{
			CommitsMetaRangeId:  status.Info.CommitsMetarangeId,
			TagsMetaRangeId:     status.Info.TagsMetarangeId,
			BranchesMetaRangeId: status.Info.BranchesMetarangeId,
		}
	}
	writeResponse(w, r, http.StatusOK, response)
}

func (c *Controller) RestoreSubmit(w http.ResponseWriter, r *http.Request, body apigen.RestoreSubmitJSONRequestBody, repository string) {
	if !c.authorize(w, r, permissions.Node{
		Type: permissions.NodeTypeAnd,
		Nodes: []permissions.Node{
			{
				Permission: permissions.Permission{
					Action:   permissions.CreateTagAction,
					Resource: permissions.RepoArn(repository),
				},
			},
			{
				Permission: permissions.Permission{
					Action:   permissions.CreateBranchAction,
					Resource: permissions.RepoArn(repository),
				},
			},
			{
				Permission: permissions.Permission{
					Action:   permissions.CreateCommitAction,
					Resource: permissions.RepoArn(repository),
				},
			},
		},
	}) {
		return
	}

	ctx := r.Context()
	c.LogAction(ctx, "restore_repository", r, repository, "", "")

	info := &catalog.RepositoryDumpInfo{
		CommitsMetarangeId:  body.CommitsMetaRangeId,
		TagsMetarangeId:     body.TagsMetaRangeId,
		BranchesMetarangeId: body.BranchesMetaRangeId,
	}
	taskID, err := c.Catalog.RestoreRepositorySubmit(ctx, repository, info, graveler.WithForce(swag.BoolValue(body.Force)))
	if errors.Is(err, catalog.ErrNonEmptyRepository) {
		writeError(w, r, http.StatusBadRequest, "can only restore into a bare repository")
		return
	}
	if c.handleAPIError(ctx, w, r, err) {
		return
	}
	writeResponse(w, r, http.StatusAccepted, apigen.TaskInfo{
		Id: taskID,
	})
}

func (c *Controller) RestoreStatus(w http.ResponseWriter, r *http.Request, repository string, params apigen.RestoreStatusParams) {
	if !c.authorize(w, r, permissions.Node{
		Type: permissions.NodeTypeAnd,
		Nodes: []permissions.Node{
			{
				Permission: permissions.Permission{
					Action:   permissions.CreateTagAction,
					Resource: permissions.RepoArn(repository),
				},
			},
			{
				Permission: permissions.Permission{
					Action:   permissions.CreateBranchAction,
					Resource: permissions.RepoArn(repository),
				},
			},
			{
				Permission: permissions.Permission{
					Action:   permissions.CreateCommitAction,
					Resource: permissions.RepoArn(repository),
				},
			},
		},
	}) {
		return
	}

	// get the current status
	ctx := r.Context()
	status, err := c.Catalog.RestoreRepositoryStatus(ctx, repository, params.TaskId)
	if c.handleAPIError(ctx, w, r, err) {
		return
	}

	// build response based on status
	response := &apigen.RepositoryRestoreStatus{
		Id:         params.TaskId,
		Done:       status.Task.Done,
		UpdateTime: status.Task.UpdatedAt.AsTime(),
	}
	if status.Task.Error != "" {
		response.Error = apiutil.Ptr(status.Task.Error)
	}
	writeResponse(w, r, http.StatusOK, response)
}

func (c *Controller) CreateSymlinkFile(w http.ResponseWriter, r *http.Request, repository, branch string, params apigen.CreateSymlinkFileParams) {
	if !c.authorize(w, r, permissions.Node{
		Permission: permissions.Permission{
			Action:   permissions.WriteObjectAction,
			Resource: permissions.ObjectArn(repository, branch),
		},
	}) {
		return
	}
	ctx := r.Context()
	c.LogAction(ctx, "create_symlink", r, repository, branch, "")

	// read repo
	repo, err := c.Catalog.GetRepository(ctx, repository)
	if c.handleAPIError(ctx, w, r, err) {
		return
	}

	// list entries
	var currentPath string
	var currentAddresses []string
	var after string
	var entries []*catalog.DBEntry
	hasMore := true
	for hasMore {
		entries, hasMore, err = c.Catalog.ListEntries(
			ctx,
			repository,
			branch,
			swag.StringValue(params.Location),
			after,
			"",
			-1)
		if c.handleAPIError(ctx, w, r, err) {
			return
		}
		// loop all entries enter to map[path] physicalAddress
		for _, entry := range entries {
			qk, err := c.BlockAdapter.ResolveNamespace(repo.StorageNamespace, entry.PhysicalAddress, entry.AddressType.ToIdentifierType())
			if err != nil {
				writeError(w, r, http.StatusInternalServerError, fmt.Sprintf("error while resolving address: %s", err))
				return
			}
			idx := strings.LastIndex(entry.Path, "/")
			var path string
			if idx != -1 {
				path = entry.Path[0:idx]
			}
			if path != currentPath {
				// push current
				err := writeSymlink(ctx, repo, branch, path, currentAddresses, c.BlockAdapter)
				if err != nil {
					writeError(w, r, http.StatusInternalServerError, fmt.Sprintf("error while writing symlinks: %s", err))
					return
				}
				currentPath = path
				currentAddresses = []string{qk.Format()}
			} else {
				currentAddresses = append(currentAddresses, qk.Format())
			}
		}
		after = entries[len(entries)-1].Path
	}
	if len(currentAddresses) > 0 {
		err = writeSymlink(ctx, repo, branch, currentPath, currentAddresses, c.BlockAdapter)
		if err != nil {
			writeError(w, r, http.StatusInternalServerError, fmt.Sprintf("error while writing symlinks: %s", err))
			return
		}
	}
	metaLocation := fmt.Sprintf("%s/%s", repo.StorageNamespace, lakeFSPrefix)
	response := apigen.StorageURI{
		Location: metaLocation,
	}
	writeResponse(w, r, http.StatusCreated, response)
}

func writeSymlink(ctx context.Context, repo *catalog.Repository, branch, path string, addresses []string, adapter block.Adapter) error {
	address := fmt.Sprintf("%s/%s/%s/%s/symlink.txt", lakeFSPrefix, repo.Name, branch, path)
	data := strings.Join(addresses, "\n")
	err := adapter.Put(ctx, block.ObjectPointer{
		StorageNamespace: repo.StorageNamespace,
		IdentifierType:   block.IdentifierTypeRelative,
		Identifier:       address,
	}, int64(len(data)), strings.NewReader(data), block.PutOpts{})
	return err
}

func (c *Controller) DiffRefs(w http.ResponseWriter, r *http.Request, repository, leftRef, rightRef string, params apigen.DiffRefsParams) {
	if !c.authorize(w, r, permissions.Node{
		Permission: permissions.Permission{
			Action:   permissions.ListObjectsAction,
			Resource: permissions.RepoArn(repository),
		},
	}) {
		return
	}
	ctx := r.Context()
	c.LogAction(ctx, "diff_refs", r, repository, rightRef, leftRef)
	diffFunc := c.Catalog.Compare // default diff type is three-dot
	if params.Type != nil && *params.Type == "two_dot" {
		diffFunc = c.Catalog.Diff
	}

	diff, hasMore, err := diffFunc(ctx, repository, leftRef, rightRef, catalog.DiffParams{
		Limit:            paginationAmount(params.Amount),
		After:            paginationAfter(params.After),
		Prefix:           paginationPrefix(params.Prefix),
		Delimiter:        paginationDelimiter(params.Delimiter),
		AdditionalFields: nil,
	})
	if c.handleAPIError(ctx, w, r, err) {
		return
	}
	results := make([]apigen.Diff, 0, len(diff))
	for _, d := range diff {
		pathType := entryTypeObject
		if d.CommonLevel {
			pathType = entryTypeCommonPrefix
		}
		diff := apigen.Diff{
			Path:     d.Path,
			Type:     transformDifferenceTypeToString(d.Type),
			PathType: pathType,
		}
		if !d.CommonLevel {
			diff.SizeBytes = swag.Int64(d.Size)
		}
		results = append(results, diff)
	}
	response := apigen.DiffList{
		Pagination: paginationFor(hasMore, results, "Path"),
		Results:    results,
	}
	writeResponse(w, r, http.StatusOK, response)
}

func (c *Controller) LogCommits(w http.ResponseWriter, r *http.Request, repository, ref string, params apigen.LogCommitsParams) {
	if !c.authorize(w, r, permissions.Node{
		Permission: permissions.Permission{
			Action:   permissions.ReadBranchAction,
			Resource: permissions.BranchArn(repository, ref),
		},
	}) {
		return
	}
	ctx := r.Context()
	c.LogAction(ctx, "get_branch_commit_log", r, repository, ref, "")

	// get commit log
	commitLog, hasMore, err := c.Catalog.ListCommits(ctx, repository, ref, catalog.LogParams{
		PathList:      resolvePathList(params.Objects, params.Prefixes),
		FromReference: paginationAfter(params.After),
		Amount:        paginationAmount(params.Amount),
		Limit:         swag.BoolValue(params.Limit),
		FirstParent:   swag.BoolValue(params.FirstParent),
		Since:         params.Since,
		StopAt:        swag.StringValue(params.StopAt),
	})
	if c.handleAPIError(ctx, w, r, err) {
		return
	}

	serializedCommits := make([]apigen.Commit, 0, len(commitLog))
	for _, commit := range commitLog {
		metadata := apigen.Commit_Metadata{
			AdditionalProperties: commit.Metadata,
		}
		serializedCommits = append(serializedCommits, apigen.Commit{
			Committer:    commit.Committer,
			CreationDate: commit.CreationDate.Unix(),
			Id:           commit.Reference,
			Message:      commit.Message,
			Metadata:     &metadata,
			MetaRangeId:  commit.MetaRangeID,
			Parents:      commit.Parents,
			Generation:   apiutil.Ptr(int64(commit.Generation)),
			Version:      apiutil.Ptr(int(commit.Version)),
		})
	}

	response := apigen.CommitList{
		Pagination: paginationFor(hasMore, serializedCommits, "Id"),
		Results:    serializedCommits,
	}
	writeResponse(w, r, http.StatusOK, response)
}

func (c *Controller) HeadObject(w http.ResponseWriter, r *http.Request, repository, ref string, params apigen.HeadObjectParams) {
	if !c.authorizeCallback(w, r, permissions.Node{
		Permission: permissions.Permission{
			Action:   permissions.ReadObjectAction,
			Resource: permissions.ObjectArn(repository, params.Path),
		},
	}, func(w http.ResponseWriter, r *http.Request, code int, v interface{}) {
		writeResponse(w, r, code, nil)
	}) {
		return
	}
	ctx := r.Context()
	c.LogAction(ctx, "head_object", r, repository, ref, "")

	// read the FS entry
	entry, err := c.Catalog.GetEntry(ctx, repository, ref, params.Path, catalog.GetEntryParams{})
	if err != nil {
		c.handleAPIErrorCallback(ctx, w, r, err, func(w http.ResponseWriter, r *http.Request, code int, v interface{}) {
			writeResponse(w, r, code, nil)
		})
		return
	}
	if entry.Expired {
		writeResponse(w, r, http.StatusGone, nil)
		return
	}

	etag := httputil.ETag(entry.Checksum)
	w.Header().Set("ETag", etag)
	lastModified := httputil.HeaderTimestamp(entry.CreationDate)
	w.Header().Set("Last-Modified", lastModified)
	w.Header().Set("Accept-Ranges", "bytes")
	w.Header().Set("Content-Type", entry.ContentType)
	// for security, make sure the browser and any proxies en route don't cache the response
	w.Header().Set("Cache-Control", "no-store, must-revalidate")
	w.Header().Set("Expires", "0")

	// calculate possible byte range, if any.
	if params.Range != nil {
		rng, err := httputil.ParseRange(*params.Range, entry.Size)
		if err != nil {
			writeResponse(w, r, http.StatusRequestedRangeNotSatisfiable, nil)
			return
		}
		w.Header().Set("Content-Range", fmt.Sprintf("bytes %d-%d/%d", rng.StartOffset, rng.EndOffset, entry.Size))
		w.Header().Set("Content-Length", fmt.Sprintf("%d", rng.EndOffset-rng.StartOffset+1))
		writeResponse(w, r, http.StatusPartialContent, nil)
	} else {
		w.Header().Set("Content-Length", fmt.Sprint(entry.Size))
	}
}

func (c *Controller) GetObject(w http.ResponseWriter, r *http.Request, repository, ref string, params apigen.GetObjectParams) {
	if !c.authorize(w, r, permissions.Node{
		Permission: permissions.Permission{
			Action:   permissions.ReadObjectAction,
			Resource: permissions.ObjectArn(repository, params.Path),
		},
	}) {
		return
	}
	ctx := r.Context()
	c.LogAction(ctx, "get_object", r, repository, ref, "")

	repo, err := c.Catalog.GetRepository(ctx, repository)
	if c.handleAPIError(ctx, w, r, err) {
		return
	}

	// read the FS entry
	entry, err := c.Catalog.GetEntry(ctx, repository, ref, params.Path, catalog.GetEntryParams{})
	if c.handleAPIError(ctx, w, r, err) {
		return
	}
	c.Logger.Tracef("get repo %s ref %s path %s: %+v", repository, ref, params.Path, entry)
	if entry.Expired {
		writeError(w, r, http.StatusGone, "resource expired")
		return
	}

	eTag := httputil.ETag(entry.Checksum)

	// check ETag if not modified in request
	// Not using swag.StringValue to catch edge case where eTag == ""
	if params.IfNoneMatch != nil && *params.IfNoneMatch == eTag {
		w.WriteHeader(http.StatusNotModified)
		return
	}

	// if pre-sign, return a redirect
	pointer := block.ObjectPointer{
		StorageNamespace: repo.StorageNamespace,
		IdentifierType:   entry.AddressType.ToIdentifierType(),
		Identifier:       entry.PhysicalAddress,
	}
	if swag.BoolValue(params.Presign) {
		location, _, err := c.BlockAdapter.GetPreSignedURL(ctx, pointer, block.PreSignModeRead)
		if c.handleAPIError(ctx, w, r, err) {
			return
		}
		w.Header().Set("Location", location)
		w.WriteHeader(http.StatusFound)
		return
	}

	// set response headers
	w.Header().Set("ETag", eTag)
	lastModified := httputil.HeaderTimestamp(entry.CreationDate)
	w.Header().Set("Last-Modified", lastModified)
	w.Header().Set("Content-Type", entry.ContentType)
	// for security, make sure the browser and any proxies en route don't cache the response
	w.Header().Set("Cache-Control", "no-store, must-revalidate")
	w.Header().Set("Expires", "0")
	w.Header().Set("X-Content-Type-Options", "nosniff")
	w.Header().Set("X-Frame-Options", "SAMEORIGIN")
	w.Header().Set("Content-Security-Policy", "default-src 'none'")

	// handle partial response if byte range supplied
	var reader io.ReadCloser
	if params.Range != nil {
		rng, err := httputil.ParseRange(*params.Range, entry.Size)
		if err != nil {
			writeError(w, r, http.StatusRequestedRangeNotSatisfiable, "Requested Range Not Satisfiable")
			return
		}
		reader, err = c.BlockAdapter.GetRange(ctx, pointer, rng.StartOffset, rng.EndOffset)
		if c.handleAPIError(ctx, w, r, err) {
			return
		}
		defer func() {
			_ = reader.Close()
		}()
		w.Header().Set("Content-Range", fmt.Sprintf("bytes %d-%d/%d", rng.StartOffset, rng.EndOffset, entry.Size))
		w.Header().Set("Content-Length", fmt.Sprintf("%d", rng.EndOffset-rng.StartOffset+1))
		w.WriteHeader(http.StatusPartialContent)
	} else {
		reader, err = c.BlockAdapter.Get(ctx, pointer, entry.Size)
		if c.handleAPIError(ctx, w, r, err) {
			return
		}
		defer func() {
			_ = reader.Close()
		}()
		w.Header().Set("Content-Length", fmt.Sprint(entry.Size))
	}

	// copy the content
	_, err = io.Copy(w, reader)
	if err != nil {
		c.Logger.
			WithError(err).
			WithFields(logging.Fields{
				"storage_namespace": repo.StorageNamespace,
				"physical_address":  entry.PhysicalAddress,
			}).
			Debug("GetObject copy content")
	}
}

func (c *Controller) ListObjects(w http.ResponseWriter, r *http.Request, repository, ref string, params apigen.ListObjectsParams) {
	if !c.authorize(w, r, permissions.Node{
		Permission: permissions.Permission{
			Action:   permissions.ListObjectsAction,
			Resource: permissions.RepoArn(repository),
		},
	}) {
		return
	}
	ctx := r.Context()
	user, _ := auth.GetUser(ctx)
	c.LogAction(ctx, "list_objects", r, repository, ref, "")

	repo, err := c.Catalog.GetRepository(ctx, repository)
	if c.handleAPIError(ctx, w, r, err) {
		return
	}

	res, hasMore, err := c.Catalog.ListEntries(
		ctx,
		repository,
		ref,
		paginationPrefix(params.Prefix),
		paginationAfter(params.After),
		paginationDelimiter(params.Delimiter),
		paginationAmount(params.Amount),
	)
	if c.handleAPIError(ctx, w, r, err) {
		return
	}

	objList := make([]apigen.ObjectStats, 0, len(res))
	for _, entry := range res {
		qk, err := c.BlockAdapter.ResolveNamespace(repo.StorageNamespace, entry.PhysicalAddress, entry.AddressType.ToIdentifierType())
		if err != nil {
			writeError(w, r, http.StatusInternalServerError, err)
			return
		}

		if entry.CommonLevel {
			objList = append(objList, apigen.ObjectStats{
				Path:     entry.Path,
				PathType: entryTypeCommonPrefix,
			})
		} else {
			var mtime int64
			if !entry.CreationDate.IsZero() {
				mtime = entry.CreationDate.Unix()
			}
			objStat := apigen.ObjectStats{
				Checksum:        entry.Checksum,
				Mtime:           mtime,
				Path:            entry.Path,
				PhysicalAddress: qk.Format(),
				PathType:        entryTypeObject,
				SizeBytes:       swag.Int64(entry.Size),
				ContentType:     swag.String(entry.ContentType),
			}
			if (params.UserMetadata == nil || *params.UserMetadata) && entry.Metadata != nil {
				objStat.Metadata = &apigen.ObjectUserMetadata{AdditionalProperties: entry.Metadata}
			}
			if swag.BoolValue(params.Presign) {
				// check if the user has read permissions for this object
				authResponse, err := c.Auth.Authorize(ctx, &auth.AuthorizationRequest{
					Username: user.Username,
					RequiredPermissions: permissions.Node{
						Permission: permissions.Permission{
							Action:   permissions.ReadObjectAction,
							Resource: permissions.ObjectArn(repository, entry.Path),
						},
					},
				})
				if c.handleAPIError(ctx, w, r, err) {
					return
				}
				if authResponse.Allowed {
					var expiry time.Time
					objStat.PhysicalAddress, expiry, err = c.BlockAdapter.GetPreSignedURL(ctx, block.ObjectPointer{
						StorageNamespace: repo.StorageNamespace,
						IdentifierType:   entry.AddressType.ToIdentifierType(),
						Identifier:       entry.PhysicalAddress,
					}, block.PreSignModeRead)
					if c.handleAPIError(ctx, w, r, err) {
						return
					}
					if !expiry.IsZero() {
						objStat.PhysicalAddressExpiry = swag.Int64(expiry.Unix())
					}
				}
			}
			objList = append(objList, objStat)
		}
	}
	response := apigen.ObjectStatsList{
		Pagination: apigen.Pagination{
			HasMore:    hasMore,
			MaxPerPage: DefaultMaxPerPage,
			Results:    len(objList),
		},
		Results: objList,
	}
	if len(objList) > 0 && hasMore {
		lastObj := objList[len(objList)-1]
		response.Pagination.NextOffset = lastObj.Path
	}
	writeResponse(w, r, http.StatusOK, response)
}

func (c *Controller) StatObject(w http.ResponseWriter, r *http.Request, repository, ref string, params apigen.StatObjectParams) {
	if !c.authorize(w, r, permissions.Node{
		Permission: permissions.Permission{
			Action:   permissions.ReadObjectAction,
			Resource: permissions.ObjectArn(repository, params.Path),
		},
	}) {
		return
	}
	ctx := r.Context()
	c.LogAction(ctx, "stat_object", r, repository, ref, "")

	repo, err := c.Catalog.GetRepository(ctx, repository)
	if c.handleAPIError(ctx, w, r, err) {
		return
	}

	entry, err := c.Catalog.GetEntry(ctx, repository, ref, params.Path, catalog.GetEntryParams{})
	if c.handleAPIError(ctx, w, r, err) {
		return
	}

	qk, err := c.BlockAdapter.ResolveNamespace(repo.StorageNamespace, entry.PhysicalAddress, entry.AddressType.ToIdentifierType())
	if c.handleAPIError(ctx, w, r, err) {
		return
	}

	objStat := apigen.ObjectStats{
		Checksum:        entry.Checksum,
		Mtime:           entry.CreationDate.Unix(),
		Path:            entry.Path,
		PathType:        entryTypeObject,
		PhysicalAddress: qk.Format(),
		SizeBytes:       swag.Int64(entry.Size),
		ContentType:     swag.String(entry.ContentType),
	}

	// add metadata if requested
	var metadata map[string]string
	if (params.UserMetadata == nil || *params.UserMetadata) && entry.Metadata != nil {
		metadata = entry.Metadata
	} else {
		metadata = map[string]string{}
	}
	objStat.Metadata = &apigen.ObjectUserMetadata{AdditionalProperties: metadata}

	code := http.StatusOK
	if entry.Expired {
		code = http.StatusGone
	} else if swag.BoolValue(params.Presign) {
		// need to pre-sign the physical address
		preSignedURL, expiry, err := c.BlockAdapter.GetPreSignedURL(ctx, block.ObjectPointer{
			StorageNamespace: repo.StorageNamespace,
			IdentifierType:   entry.AddressType.ToIdentifierType(),
			Identifier:       entry.PhysicalAddress,
		}, block.PreSignModeRead)
		if c.handleAPIError(ctx, w, r, err) {
			return
		}
		objStat.PhysicalAddress = preSignedURL
		if !expiry.IsZero() {
			objStat.PhysicalAddressExpiry = swag.Int64(expiry.Unix())
		}
	}
	writeResponse(w, r, code, objStat)
}

func (c *Controller) GetUnderlyingProperties(w http.ResponseWriter, r *http.Request, repository, ref string, params apigen.GetUnderlyingPropertiesParams) {
	if !c.authorize(w, r, permissions.Node{
		Permission: permissions.Permission{
			Action:   permissions.ReadObjectAction,
			Resource: permissions.ObjectArn(repository, params.Path),
		},
	}) {
		return
	}
	ctx := r.Context()
	c.LogAction(ctx, "object_underlying_properties", r, repository, ref, "")

	// read repo
	repo, err := c.Catalog.GetRepository(ctx, repository)
	if c.handleAPIError(ctx, w, r, err) {
		return
	}

	entry, err := c.Catalog.GetEntry(ctx, repository, ref, params.Path, catalog.GetEntryParams{})
	if c.handleAPIError(ctx, w, r, err) {
		return
	}

	// read object properties from underlying storage
	properties, err := c.BlockAdapter.GetProperties(ctx, block.ObjectPointer{
		StorageNamespace: repo.StorageNamespace,
		IdentifierType:   entry.AddressType.ToIdentifierType(),
		Identifier:       entry.PhysicalAddress,
	})
	if err != nil {
		writeError(w, r, http.StatusInternalServerError, err)
		return
	}

	response := apigen.UnderlyingObjectProperties{
		StorageClass: properties.StorageClass,
	}
	writeResponse(w, r, http.StatusOK, response)
}

func (c *Controller) MergeIntoBranch(w http.ResponseWriter, r *http.Request, body apigen.MergeIntoBranchJSONRequestBody, repository, sourceRef, destinationBranch string) {
	if !c.authorize(w, r, permissions.Node{
		Permission: permissions.Permission{
			Action:   permissions.CreateCommitAction,
			Resource: permissions.BranchArn(repository, destinationBranch),
		},
	}) {
		return
	}
	ctx := r.Context()
	c.LogAction(ctx, "merge_branches", r, repository, destinationBranch, sourceRef)
	user, err := auth.GetUser(ctx)
	if err != nil {
		writeError(w, r, http.StatusUnauthorized, "user not found")
		return
	}
	metadata := map[string]string{}
	if body.Metadata != nil {
		metadata = body.Metadata.AdditionalProperties
	}

	reference, err := c.Catalog.Merge(ctx,
		repository, destinationBranch, sourceRef,
		user.Committer(),
		swag.StringValue(body.Message),
		metadata,
		swag.StringValue(body.Strategy),
		graveler.WithForce(swag.BoolValue(body.Force)))

	if errors.Is(err, graveler.ErrConflictFound) {
		writeResponse(w, r, http.StatusConflict, apigen.MergeResult{
			Reference: reference,
		})
		return
	}
	if c.handleAPIError(ctx, w, r, err) {
		return
	}
	writeResponse(w, r, http.StatusOK, apigen.MergeResult{
		Reference: reference,
	})
}

func (c *Controller) FindMergeBase(w http.ResponseWriter, r *http.Request, repository string, sourceRef string, destinationRef string) {
	if !c.authorize(w, r, permissions.Node{
		Permission: permissions.Permission{
			Action:   permissions.ListCommitsAction,
			Resource: permissions.RepoArn(repository),
		},
	}) {
		return
	}
	ctx := r.Context()
	c.LogAction(ctx, "find_merge_base", r, repository, destinationRef, sourceRef)

	source, dest, base, err := c.Catalog.FindMergeBase(ctx, repository, destinationRef, sourceRef)
	if c.handleAPIError(ctx, w, r, err) {
		return
	}
	writeResponse(w, r, http.StatusOK, apigen.FindMergeBaseResult{
		BaseCommitId:        base,
		DestinationCommitId: dest,
		SourceCommitId:      source,
	})
}

func (c *Controller) ListTags(w http.ResponseWriter, r *http.Request, repository string, params apigen.ListTagsParams) {
	if !c.authorize(w, r, permissions.Node{
		Permission: permissions.Permission{
			Action:   permissions.ListTagsAction,
			Resource: permissions.RepoArn(repository),
		},
	}) {
		return
	}
	ctx := r.Context()
	c.LogAction(ctx, "list_tags", r, repository, "", "")

	res, hasMore, err := c.Catalog.ListTags(ctx, repository, paginationPrefix(params.Prefix), paginationAmount(params.Amount), paginationAfter(params.After))
	if c.handleAPIError(ctx, w, r, err) {
		return
	}

	results := make([]apigen.Ref, 0, len(res))
	for _, tag := range res {
		results = append(results, apigen.Ref{
			CommitId: tag.CommitID,
			Id:       tag.ID,
		})
	}
	response := apigen.RefList{
		Results:    results,
		Pagination: paginationFor(hasMore, results, "Id"),
	}
	writeResponse(w, r, http.StatusOK, response)
}

func (c *Controller) CreateTag(w http.ResponseWriter, r *http.Request, body apigen.CreateTagJSONRequestBody, repository string) {
	if !c.authorize(w, r, permissions.Node{
		Permission: permissions.Permission{
			Action:   permissions.CreateTagAction,
			Resource: permissions.TagArn(repository, body.Id),
		},
	}) {
		return
	}
	ctx := r.Context()
	c.LogAction(ctx, "create_tag", r, repository, body.Id, "")

	commitID, err := c.Catalog.CreateTag(ctx, repository, body.Id, body.Ref, graveler.WithForce(swag.BoolValue(body.Force)))
	if c.handleAPIError(ctx, w, r, err) {
		return
	}
	response := apigen.Ref{
		CommitId: commitID,
		Id:       body.Id,
	}
	writeResponse(w, r, http.StatusCreated, response)
}

func (c *Controller) DeleteTag(w http.ResponseWriter, r *http.Request, repository, tag string, params apigen.DeleteTagParams) {
	if !c.authorize(w, r, permissions.Node{
		Permission: permissions.Permission{
			Action:   permissions.DeleteTagAction,
			Resource: permissions.TagArn(repository, tag),
		},
	}) {
		return
	}
	ctx := r.Context()
	c.LogAction(ctx, "delete_tag", r, repository, tag, "")
	err := c.Catalog.DeleteTag(ctx, repository, tag, graveler.WithForce(swag.BoolValue(params.Force)))
	if c.handleAPIError(ctx, w, r, err) {
		return
	}
	writeResponse(w, r, http.StatusNoContent, nil)
}

func (c *Controller) GetTag(w http.ResponseWriter, r *http.Request, repository, tag string) {
	if !c.authorize(w, r, permissions.Node{
		Permission: permissions.Permission{
			Action:   permissions.ReadTagAction,
			Resource: permissions.TagArn(repository, tag),
		},
	}) {
		return
	}
	ctx := r.Context()
	c.LogAction(ctx, "get_tag", r, repository, tag, "")
	reference, err := c.Catalog.GetTag(ctx, repository, tag)
	if c.handleAPIError(ctx, w, r, err) {
		return
	}
	response := apigen.Ref{
		CommitId: reference,
		Id:       tag,
	}
	writeResponse(w, r, http.StatusOK, response)
}

func newLoginConfig(c *config.Config) *apigen.LoginConfig {
	return &apigen.LoginConfig{
		RBAC:               &c.Auth.UIConfig.RBAC,
		LoginUrl:           c.Auth.UIConfig.LoginURL,
		LoginFailedMessage: &c.Auth.UIConfig.LoginFailedMessage,
		FallbackLoginUrl:   c.Auth.UIConfig.FallbackLoginURL,
		FallbackLoginLabel: c.Auth.UIConfig.FallbackLoginLabel,
		LoginCookieNames:   c.Auth.UIConfig.LoginCookieNames,
		LogoutUrl:          c.Auth.UIConfig.LogoutURL,
	}
}

func (c *Controller) GetSetupState(w http.ResponseWriter, r *http.Request) {
	ctx := r.Context()

	// external auth reports as initialized to avoid triggering the setup wizard
	if c.Config.Auth.UIConfig.RBAC == config.AuthRBACExternal {
		response := apigen.SetupState{
			State:            swag.String(string(auth.SetupStateInitialized)),
			LoginConfig:      newLoginConfig(c.Config),
			CommPrefsMissing: swag.Bool(false),
		}
		writeResponse(w, r, http.StatusOK, response)
		return
	}

	savedState, err := c.MetadataManager.GetSetupState(ctx)
	if err != nil {
		writeError(w, r, http.StatusInternalServerError, err)
		return
	}
	if savedState == auth.SetupStateNotInitialized {
		c.Collector.CollectEvent(stats.Event{Class: "global", Name: "preinit", Client: httputil.GetRequestLakeFSClient(r)})
	}

	response := apigen.SetupState{
		State:       swag.String(string(savedState)),
		LoginConfig: newLoginConfig(c.Config),
	}

	// if email subscription is disabled in the config, set the missing flag to false.
	// otherwise, check if the comm prefs are set.
	// if they are, set the missing flag to false.
	if !c.Config.EmailSubscription.Enabled {
		response.CommPrefsMissing = swag.Bool(false)
		writeResponse(w, r, http.StatusOK, response)
		return
	}

	prefsSet, err := c.MetadataManager.IsCommPrefsSet(ctx)
	switch {
	case errors.Is(err, auth.ErrNotFound):
		// comprefs may not be found for two reasons:
		// 1. The setup ran on an older version of lakeFS that didn't have commprefs. In this case, we treat it as set.
		// 2. The setup ran on a newer version of lakeFS that has commprefs, but the setup didn't complete. In this case, we treat it as not set.
		response.CommPrefsMissing = swag.Bool(savedState != auth.SetupStateInitialized)
	case err != nil:
		// failed to check if comm prefs are set, treating as set
		response.CommPrefsMissing = swag.Bool(false)
	default:
		response.CommPrefsMissing = swag.Bool(!prefsSet)
	}

	writeResponse(w, r, http.StatusOK, response)
}

func (c *Controller) Setup(w http.ResponseWriter, r *http.Request, body apigen.SetupJSONRequestBody) {
	if len(body.Username) == 0 {
		writeError(w, r, http.StatusBadRequest, "empty user display name")
		return
	}

	ctx := r.Context()
	initialized, err := c.MetadataManager.IsInitialized(ctx)
	if err != nil {
		writeError(w, r, http.StatusInternalServerError, err)
		return
	}
	if initialized {
		writeError(w, r, http.StatusConflict, "lakeFS already initialized")
		return
	}

	// migrate the database if needed
	err = c.Migrator.Migrate(ctx)
	if err != nil {
		writeError(w, r, http.StatusInternalServerError, err)
		return
	}

	if c.Config.Auth.UIConfig.RBAC == config.AuthRBACExternal {
		// nothing to do - users are managed elsewhere
		writeResponse(w, r, http.StatusOK, apigen.CredentialsWithSecret{})
		return
	}

	var cred *model.Credential
	if body.Key == nil {
		cred, err = setup.CreateInitialAdminUser(ctx, c.Auth, c.Config, c.MetadataManager, body.Username)
	} else {
		cred, err = setup.CreateInitialAdminUserWithKeys(ctx, c.Auth, c.Config, c.MetadataManager, body.Username, &body.Key.AccessKeyId, &body.Key.SecretAccessKey)
	}
	if err != nil {
		writeError(w, r, http.StatusInternalServerError, err)
		return
	}

	meta := stats.NewMetadata(ctx, c.Logger, c.BlockAdapter.BlockstoreType(), c.MetadataManager, c.CloudMetadataProvider)
	c.Collector.SetInstallationID(meta.InstallationID)
	c.Collector.CollectMetadata(meta)
	c.Collector.CollectEvent(stats.Event{Class: "global", Name: "init", UserID: body.Username, Client: httputil.GetRequestLakeFSClient(r)})

	response := apigen.CredentialsWithSecret{
		AccessKeyId:     cred.AccessKeyID,
		SecretAccessKey: cred.SecretAccessKey,
		CreationDate:    cred.IssuedDate.Unix(),
	}
	writeResponse(w, r, http.StatusOK, response)
}

func (c *Controller) SetupCommPrefs(w http.ResponseWriter, r *http.Request, body apigen.SetupCommPrefsJSONRequestBody) {
	ctx := r.Context()
	emailAddress := swag.StringValue(body.Email)
	if emailAddress == "" {
		writeResponse(w, r, http.StatusBadRequest, "email is required")
		return
	}

	// validate email. if the user typed some value into the input, they might have a typo
	// we assume the intent was to provide a valid email, so we'll return an error
	if _, err := mail.ParseAddress(emailAddress); err != nil {
		c.Logger.WithError(err).WithField("email", emailAddress).Error("Setup comm prefs, invalid email address")
		writeError(w, r, http.StatusBadRequest, "invalid email address")
		return
	}

	// save comm prefs to metadata, for future in-app preferences/unsubscribe functionality
	commPrefs := auth.CommPrefs{
		UserEmail:       emailAddress,
		FeatureUpdates:  body.FeatureUpdates,
		SecurityUpdates: body.SecurityUpdates,
	}

	installationID, err := c.MetadataManager.UpdateCommPrefs(ctx, &commPrefs)
	if err != nil {
		c.Logger.WithError(err).WithField("email", emailAddress).Error("Setup comm prefs, failed to save comm prefs to metadata")
		writeError(w, r, http.StatusInternalServerError, err)
		return
	}

	commPrefsED := stats.CommPrefs{
		Email:           commPrefs.UserEmail,
		InstallationID:  installationID,
		FeatureUpdates:  commPrefs.FeatureUpdates,
		SecurityUpdates: commPrefs.SecurityUpdates,
		BlockstoreType:  c.Config.BlockstoreType(),
	}
	// collect comm prefs
	go c.Collector.CollectCommPrefs(commPrefsED)

	writeResponse(w, r, http.StatusOK, nil)
}

func (c *Controller) GetCurrentUser(w http.ResponseWriter, r *http.Request) {
	u, err := auth.GetUser(r.Context())
	var user apigen.User
	if err == nil {
		user.Id = u.Username
		user.CreationDate = u.CreatedAt.Unix()
		if u.FriendlyName != nil {
			user.FriendlyName = u.FriendlyName
		} else {
			user.FriendlyName = &u.Username
		}
		user.Email = u.Email
	}
	response := apigen.CurrentUser{
		User: user,
	}
	writeResponse(w, r, http.StatusOK, response)
}

func (c *Controller) GetLakeFSVersion(w http.ResponseWriter, r *http.Request) {
	ctx := r.Context()
	_, err := auth.GetUser(ctx)
	if err != nil {
		writeError(w, r, http.StatusUnauthorized, ErrAuthenticatingRequest)
		return
	}
	writeResponse(w, r, http.StatusOK, c.getVersionConfig())
}

func (c *Controller) getVersionConfig() apigen.VersionConfig {
	// set upgrade recommended based on last security audit check
	var (
		upgradeRecommended *bool
		upgradeURL         *string
		latestVersion      *string
	)
	lastCheck, _ := c.AuditChecker.LastCheck()
	if lastCheck != nil {
		recommendedURL := lastCheck.UpgradeRecommendedURL()
		if recommendedURL != "" {
			upgradeRecommended = swag.Bool(true)
			upgradeURL = swag.String(recommendedURL)
		}
	}

	if c.Config.Security.CheckLatestVersion {
		latest, err := c.AuditChecker.CheckLatestVersion()
		// set upgrade recommended based on latest version
		if err != nil {
			c.Logger.WithError(err).Debug("failed to check latest version in releases")
		} else if latest != nil {
			latestVersion = swag.String(latest.LatestVersion)
			upgradeRecommended = swag.Bool(latest.Outdated || swag.BoolValue(upgradeRecommended))
			if latest.Outdated && upgradeURL == nil {
				upgradeURL = swag.String(version.DefaultReleasesURL)
			}
		}
	}

	return apigen.VersionConfig{
		UpgradeRecommended: upgradeRecommended,
		UpgradeUrl:         upgradeURL,
		Version:            swag.String(version.Version),
		LatestVersion:      latestVersion,
	}
}

func (c *Controller) GetGarbageCollectionConfig(w http.ResponseWriter, r *http.Request) {
	ctx := r.Context()
	_, err := auth.GetUser(ctx)
	if err != nil {
		writeError(w, r, http.StatusUnauthorized, ErrAuthenticatingRequest)
		return
	}

	writeResponse(w, r, http.StatusOK, apigen.GarbageCollectionConfig{
		GracePeriod: swag.Int(int(ref.LinkAddressTime.Seconds())),
	})
}

func (c *Controller) PostStatsEvents(w http.ResponseWriter, r *http.Request, body apigen.PostStatsEventsJSONRequestBody) {
	ctx := r.Context()
	user, err := auth.GetUser(ctx)
	if err != nil {
		writeError(w, r, http.StatusUnauthorized, ErrAuthenticatingRequest)
		return
	}

	for _, statsEv := range body.Events {
		if statsEv.Class == "" {
			writeError(w, r, http.StatusBadRequest, "invalid value: class is required")
			return
		}

		if statsEv.Name == "" {
			writeError(w, r, http.StatusBadRequest, "invalid value: name is required")
			return
		}

		if statsEv.Count < 0 {
			writeError(w, r, http.StatusBadRequest, "invalid value: count must be a non-negative integer")
			return
		}
	}

	client := httputil.GetRequestLakeFSClient(r)
	for _, statsEv := range body.Events {
		ev := stats.Event{
			Class:  statsEv.Class,
			Name:   statsEv.Name,
			UserID: user.Username,
			Client: client,
		}
		c.Collector.CollectEvents(ev, uint64(statsEv.Count))

		c.Logger.WithContext(ctx).WithFields(logging.Fields{
			"class":   ev.Class,
			"name":    ev.Name,
			"count":   statsEv.Count,
			"user_id": ev.UserID,
			"client":  ev.Client,
		}).Debug("sending stats events")
	}

	writeResponse(w, r, http.StatusNoContent, nil)
}

func writeError(w http.ResponseWriter, r *http.Request, code int, v interface{}) {
	apiErr := apigen.Error{
		Message: fmt.Sprint(v),
	}
	writeResponse(w, r, code, apiErr)
}

func writeResponse(w http.ResponseWriter, r *http.Request, code int, response interface{}) {
	// check first if the client canceled the request
	if httputil.IsRequestCanceled(r) {
		w.WriteHeader(httpStatusClientClosedRequest) // Client closed request
		return
	}
	// nobody - just status code
	if response == nil {
		w.WriteHeader(code)
		return
	}
	// encode response body as json
	w.Header().Set("Content-Type", "application/json")
	w.Header().Set("X-Content-Type-Options", "nosniff")
	w.WriteHeader(code)
	err := json.NewEncoder(w).Encode(response)
	if err != nil {
		logging.FromContext(r.Context()).WithError(err).WithField("code", code).Info("Failed to write encoded json response")
	}
}

func paginationAfter(v *apigen.PaginationAfter) string {
	if v == nil {
		return ""
	}
	return string(*v)
}

func paginationPrefix(v *apigen.PaginationPrefix) string {
	if v == nil {
		return ""
	}
	return string(*v)
}

func paginationDelimiter(v *apigen.PaginationDelimiter) string {
	if v == nil {
		return ""
	}
	return string(*v)
}

func paginationAmount(v *apigen.PaginationAmount) int {
	if v == nil {
		return DefaultPerPage
	}
	i := int(*v)
	if i > DefaultMaxPerPage {
		return DefaultMaxPerPage
	}
	if i <= 0 {
		return DefaultPerPage
	}
	return i
}

func resolvePathList(objects, prefixes *[]string) []catalog.PathRecord {
	var pathRecords []catalog.PathRecord
	if objects == nil && prefixes == nil {
		return make([]catalog.PathRecord, 0)
	}
	if objects != nil {
		for _, p := range *objects {
			if p != "" {
				pathRecords = append(pathRecords, catalog.PathRecord{
					Path:     catalog.Path(p),
					IsPrefix: false,
				})
			}
		}
	}
	if prefixes != nil {
		for _, p := range *prefixes {
			if p != "" {
				pathRecords = append(pathRecords, catalog.PathRecord{
					Path:     catalog.Path(p),
					IsPrefix: true,
				})
			}
		}
	}
	return pathRecords
}

func NewController(cfg *config.Config, catalog *catalog.Catalog, authenticator auth.Authenticator, authService auth.Service, authenticationService authentication.Service, blockAdapter block.Adapter, metadataManager auth.MetadataManager, migrator Migrator, collector stats.Collector, cloudMetadataProvider cloud.MetadataProvider, actions actionsHandler, auditChecker AuditChecker, logger logging.Logger, sessionStore sessions.Store, pathProvider upload.PathProvider, usageReporter stats.UsageReporterOperations) *Controller {
	return &Controller{
		Config:                cfg,
		Catalog:               catalog,
		Authenticator:         authenticator,
		Auth:                  authService,
		Authentication:        authenticationService,
		BlockAdapter:          blockAdapter,
		MetadataManager:       metadataManager,
		Migrator:              migrator,
		Collector:             collector,
		CloudMetadataProvider: cloudMetadataProvider,
		Actions:               actions,
		AuditChecker:          auditChecker,
		Logger:                logger,
		sessionStore:          sessionStore,
		PathProvider:          pathProvider,
		usageReporter:         usageReporter,
	}
}

func (c *Controller) LogAction(ctx context.Context, action string, r *http.Request, repository, ref, sourceRef string) {
	client := httputil.GetRequestLakeFSClient(r)
	ev := stats.Event{
		Class:      "api_server",
		Name:       action,
		Repository: repository,
		Ref:        ref,
		SourceRef:  sourceRef,
		Client:     client,
	}
	user, _ := auth.GetUser(ctx)
	if user != nil {
		ev.UserID = user.Username
	}

	sourceIP := httputil.SourceIP(r)

	c.Logger.WithContext(ctx).WithFields(logging.Fields{
		"class":      ev.Class,
		"name":       ev.Name,
		"repository": ev.Repository,
		"ref":        ev.Ref,
		"source_ref": ev.SourceRef,
		"user_id":    ev.UserID,
		"client":     ev.Client,
		"source_ip":  sourceIP,
	}).Debug("performing API action")
	c.Collector.CollectEvent(ev)
	usageCounter.Add(1)
}

func paginationFor(hasMore bool, results interface{}, fieldName string) apigen.Pagination {
	pagination := apigen.Pagination{
		HasMore:    hasMore,
		MaxPerPage: DefaultMaxPerPage,
	}
	if results == nil {
		return pagination
	}
	if reflect.TypeOf(results).Kind() != reflect.Slice {
		panic("results is not a slice")
	}
	s := reflect.ValueOf(results)
	pagination.Results = s.Len()
	if !hasMore || pagination.Results == 0 {
		return pagination
	}
	v := s.Index(pagination.Results - 1)
	token := v.FieldByName(fieldName)
	pagination.NextOffset = token.String()
	return pagination
}

func (c *Controller) authorizeCallback(w http.ResponseWriter, r *http.Request, perms permissions.Node, cb func(w http.ResponseWriter, r *http.Request, code int, v interface{})) bool {
	ctx := r.Context()
	user, err := auth.GetUser(ctx)
	if err != nil {
		cb(w, r, http.StatusUnauthorized, ErrAuthenticatingRequest)
		return false
	}
	resp, err := c.Auth.Authorize(ctx, &auth.AuthorizationRequest{
		Username:            user.Username,
		RequiredPermissions: perms,
	})
	if err != nil {
		cb(w, r, http.StatusInternalServerError, err)
		return false
	}
	if resp.Error != nil {
		cb(w, r, http.StatusUnauthorized, resp.Error)
		return false
	}
	if !resp.Allowed {
		cb(w, r, http.StatusInternalServerError, "User does not have the required permissions")
		return false
	}
	return true
}

func (c *Controller) authorize(w http.ResponseWriter, r *http.Request, perms permissions.Node) bool {
	return c.authorizeCallback(w, r, perms, writeError)
}

func (c *Controller) isNameValid(name, nameType string) (bool, string) {
	// URLs are % encoded. Allowing % signs in entity names would
	// limit the ability to use these entity names in the URL for both
	// client-side routing and API fetch requests
	if strings.Contains(name, "%") {
		return false, fmt.Sprintf("%s name cannot contain '%%'", nameType)
	}
	return true, ""
}

func decodeGCUncommittedMark(mark string) (*catalog.GCUncommittedMark, error) {
	if mark == "" {
		return nil, nil
	}
	data, err := base64.StdEncoding.DecodeString(mark)
	if err != nil {
		return nil, err
	}
	var result catalog.GCUncommittedMark
	err = json.Unmarshal(data, &result)
	if err != nil {
		return nil, err
	}
	return &result, nil
}

func encodeGCUncommittedMark(mark *catalog.GCUncommittedMark) (*string, error) {
	if mark == nil {
		return nil, nil
	}
	raw, err := json.Marshal(mark)
	if err != nil {
		return nil, err
	}

	token := base64.StdEncoding.EncodeToString(raw)
	return &token, nil
}

func extractLakeFSMetadata(header http.Header) map[string]string {
	meta := make(map[string]string)
	for k, v := range header {
		lowerKey := strings.ToLower(k)
		metaKey := ""
		switch {
		case strings.HasPrefix(lowerKey, apiutil.LakeFSHeaderMetadataPrefix):
			metaKey = lowerKey[len(apiutil.LakeFSHeaderMetadataPrefix):]
		case strings.HasPrefix(lowerKey, apiutil.LakeFSHeaderInternalPrefix):
			metaKey = apiutil.LakeFSMetadataPrefix + lowerKey[len(apiutil.LakeFSHeaderInternalPrefix):]
		default:
			continue
		}
		meta[metaKey] = v[0]
	}
	return meta
}

func (c *Controller) GetUsageReportSummary(w http.ResponseWriter, r *http.Request) {
	ctx := r.Context()

	installationID := c.usageReporter.InstallationID()
	if installationID == "" {
		writeError(w, r, http.StatusNotFound, "usage report is not enabled")
		return
	}

	// flush data before collecting usage - can help for single node deployments
	c.usageReporter.Flush(ctx)

	records, err := c.usageReporter.Records(ctx)
	if c.handleAPIError(ctx, w, r, err) {
		return
	}

	// base on content-type return plain text or json (default)
	if r.Header.Get("Accept") == "text/plain" {
		w.Header().Set("Content-Type", "text/plain; charset=utf-8")
		w.Header().Set("X-Content-Type-Options", "nosniff")
		_, _ = fmt.Fprintf(w, "Usage for installation ID: %s\n", installationID)
		for _, rec := range records {
			_, _ = fmt.Fprintf(w, "%d-%02d: %12d\n", rec.Year, rec.Month, rec.Count)
		}
		return
	}

	// format response as json
	response := apigen.InstallationUsageReport{
		InstallationId: installationID,
		Reports:        make([]apigen.UsageReport, 0, len(records)),
	}
	for _, rec := range records {
		response.Reports = append(response.Reports, apigen.UsageReport{
			Count: rec.Count,
			Month: rec.Month,
			Year:  rec.Year,
		})
	}
	writeResponse(w, r, http.StatusOK, response)
}

func (c *Controller) CreateUserExternalPrincipal(w http.ResponseWriter, r *http.Request, body apigen.CreateUserExternalPrincipalJSONRequestBody, userID string, params apigen.CreateUserExternalPrincipalParams) {
	ctx := r.Context()
	if c.isExternalPrincipalNotSupported(ctx) {
		writeError(w, r, http.StatusNotImplemented, "Not implemented")
		return
	}
	if !c.authorize(w, r, permissions.Node{
		Permission: permissions.Permission{
			Action:   permissions.CreateUserExternalPrincipalAction,
			Resource: permissions.UserArn(userID),
		},
	}) {
		return
	}

	c.LogAction(ctx, "create_user_external_principal", r, "", "", "")

	err := c.Auth.CreateUserExternalPrincipal(ctx, userID, params.PrincipalId)
	if c.handleAPIError(ctx, w, r, err) {
		return
	}
	writeResponse(w, r, http.StatusCreated, nil)
}

func (c *Controller) DeleteUserExternalPrincipal(w http.ResponseWriter, r *http.Request, userID string, params apigen.DeleteUserExternalPrincipalParams) {
	ctx := r.Context()
	if c.isExternalPrincipalNotSupported(ctx) {
		writeError(w, r, http.StatusNotImplemented, "Not implemented")
		return
	}
	if !c.authorize(w, r, permissions.Node{
		Permission: permissions.Permission{
			Action:   permissions.DeleteUserExternalPrincipalAction,
			Resource: permissions.UserArn(userID),
		},
	}) {
		return
	}
	c.LogAction(ctx, "delete_user_external_principal", r, "", "", "")
	err := c.Auth.DeleteUserExternalPrincipal(ctx, userID, params.PrincipalId)
	if c.handleAPIError(ctx, w, r, err) {
		return
	}
	writeResponse(w, r, http.StatusNoContent, nil)
}

func (c *Controller) GetExternalPrincipal(w http.ResponseWriter, r *http.Request, params apigen.GetExternalPrincipalParams) {
	ctx := r.Context()
	if c.isExternalPrincipalNotSupported(ctx) {
		writeError(w, r, http.StatusNotImplemented, "Not implemented")
		return
	}
	if !c.authorize(w, r, permissions.Node{
		Permission: permissions.Permission{
			Action:   permissions.ReadExternalPrincipalAction,
			Resource: permissions.ExternalPrincipalArn(params.PrincipalId),
		},
	}) {
		return
	}
	c.LogAction(ctx, "get_external_principal", r, "", "", "")

	principal, err := c.Auth.GetExternalPrincipal(ctx, params.PrincipalId)
	if c.handleAPIError(ctx, w, r, err) {
		return
	}
	response := apigen.ExternalPrincipal{
		Id:     principal.ID,
		UserId: principal.UserID,
	}
	writeResponse(w, r, http.StatusOK, response)
}

func (c *Controller) ListUserExternalPrincipals(w http.ResponseWriter, r *http.Request, userID string, params apigen.ListUserExternalPrincipalsParams) {
	ctx := r.Context()
	if c.isExternalPrincipalNotSupported(ctx) {
		writeError(w, r, http.StatusNotImplemented, "Not implemented")
		return
	}
	if !c.authorize(w, r, permissions.Node{
		Permission: permissions.Permission{
			Action:   permissions.ReadUserAction,
			Resource: permissions.UserArn(userID),
		},
	}) {
		return
	}

	c.LogAction(ctx, "list_user_external_principals", r, "", "", "")

	principals, paginator, err := c.Auth.ListUserExternalPrincipals(ctx, userID, &model.PaginationParams{
		Prefix: paginationPrefix(params.Prefix),
		Amount: paginationAmount(params.Amount),
		After:  paginationAfter(params.After),
	})

	if c.handleAPIError(ctx, w, r, err) {
		return
	}

	response := apigen.ExternalPrincipalList{
		Results: make([]apigen.ExternalPrincipal, len(principals)),
		Pagination: apigen.Pagination{
			HasMore:    paginator.NextPageToken != "",
			NextOffset: paginator.NextPageToken,
			Results:    paginator.Amount,
		},
	}

	for i, p := range principals {
		response.Results[i] = apigen.ExternalPrincipal{
			Id:     p.ID,
			UserId: p.UserID,
		}
	}
	writeResponse(w, r, http.StatusOK, response)
}

func (c *Controller) isExternalPrincipalNotSupported(ctx context.Context) bool {
	// if IsAuthUISimplified true then it means the user not using RBAC model
	return c.Config.IsAuthUISimplified() || !c.Auth.IsExternalPrincipalsEnabled(ctx)
}<|MERGE_RESOLUTION|>--- conflicted
+++ resolved
@@ -556,7 +556,6 @@
 	writeResponse(w, r, http.StatusOK, response)
 }
 
-<<<<<<< HEAD
 func (c *Controller) ExternalPrincipalLogin(w http.ResponseWriter, r *http.Request, body apigen.ExternalPrincipalLoginJSONRequestBody) {
 	ctx := r.Context()
 	if c.isExternalPrincipalNotSupported(ctx) {
@@ -566,7 +565,7 @@
 
 	c.LogAction(ctx, "external_principal_login", r, "", "", "")
 
-	userID, err := c.Auth.ExternalPrincipalLogin(ctx, body)
+	userID, err := c.Authentication.ExternalPrincipalLogin(ctx, body)
 	if c.handleAPIError(ctx, w, r, err) {
 		return
 	}
@@ -576,7 +575,7 @@
 	expires := loginTime.Add(duration)
 	secret := c.Auth.SecretStore().SharedSecret()
 
-	tokenString, err := GenerateJWTLogin(secret, userID, loginTime, expires)
+	tokenString, err := GenerateJWTLogin(secret, userID, loginTime.Unix(), expires.Unix())
 	if err != nil {
 		writeError(w, r, http.StatusInternalServerError, http.StatusText(http.StatusInternalServerError))
 		return
@@ -586,7 +585,8 @@
 		TokenExpiration: swag.Int64(expires.Unix()),
 	}
 	writeResponse(w, r, http.StatusOK, response)
-=======
+}
+
 func (c *Controller) STSLogin(w http.ResponseWriter, r *http.Request, body apigen.STSLoginJSONRequestBody) {
 	ctx := r.Context()
 	responseData, err := c.Authentication.ValidateSTS(ctx, body.Code, body.RedirectUri, body.State)
@@ -603,7 +603,6 @@
 		return
 	}
 	writeResponse(w, r, http.StatusOK, token)
->>>>>>> f5330435
 }
 
 func (c *Controller) GetPhysicalAddress(w http.ResponseWriter, r *http.Request, repository, branch string, params apigen.GetPhysicalAddressParams) {
