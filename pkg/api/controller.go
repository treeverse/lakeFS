--- conflicted
+++ resolved
@@ -2096,12 +2096,8 @@
 	// check if the dummy file exist in the root of the storage namespace
 	// this serves two purposes, first, we maintain safety check for older lakeFS version.
 	// second, in scenarios where lakeFS shouldn't have access to the root namespace (i.e pre-sign URL only).
-<<<<<<< HEAD
-	if c.Config.Graveler.EnsureReadableRootNamespace {
+	if c.Config.GetBaseConfig().Graveler.EnsureReadableRootNamespace {
 		// TODO (gilo): ObjectPointer init - add StorageID here
-=======
-	if c.Config.GetBaseConfig().Graveler.EnsureReadableRootNamespace {
->>>>>>> 08411e4b
 		rootObj := block.ObjectPointer{
 			StorageNamespace: storageNamespace,
 			IdentifierType:   block.IdentifierTypeRelative,
