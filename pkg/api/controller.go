--- conflicted
+++ resolved
@@ -1976,27 +1976,6 @@
 		defaultBranch = "main"
 	}
 
-<<<<<<< HEAD
-=======
-	if swag.BoolValue(params.Bare) {
-		// create a bare repository. This is useful in conjunction with refs-restore to create a copy
-		// of another repository by e.g. copying the _lakefs/ directory and restoring its refs
-		repo, err := c.Catalog.CreateBareRepository(ctx, body.Name, body.StorageNamespace, defaultBranch, swag.BoolValue(body.ReadOnly))
-		if c.handleAPIError(ctx, w, r, err) {
-			return
-		}
-		response := apigen.Repository{
-			CreationDate:     repo.CreationDate.Unix(),
-			DefaultBranch:    repo.DefaultBranch,
-			Id:               repo.Name,
-			StorageNamespace: repo.StorageNamespace,
-		}
-		writeResponse(w, r, http.StatusCreated, response)
-		return
-	}
-	// Since this is a read-only repository, there is no harm in case the storage namespace we use is already used by
-	// another repository or if we don't have write permissions for this namespace.
->>>>>>> f2c64828
 	if !swag.BoolValue(body.ReadOnly) {
 		if err := c.ensureStorageNamespace(ctx, body.StorageNamespace); err != nil {
 			var (
