--- conflicted
+++ resolved
@@ -3943,10 +3943,7 @@
 			Secret:   baseCredential.SecretAccessKey,
 			Endpoint: fmt.Sprintf("http://%s", c.Config.ListenAddress),
 		},
-<<<<<<< HEAD
 		Repo: repository,
-=======
->>>>>>> 6d1eff6c
 	}
 
 	entries, err := c.otfDiffService.RunDiff(ctx, params.Type, tdp)
