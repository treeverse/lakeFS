package api

import (
	"bytes"
	"context"
	"encoding/json"
	"errors"
	"fmt"
	"io"
	"mime"
	"net/http"
	"path/filepath"
	"reflect"
	"strings"
	"time"

	"github.com/aws/aws-sdk-go/aws"
<<<<<<< HEAD
	"github.com/treeverse/lakefs/pkg/actions"
=======
	"github.com/go-openapi/runtime"
	"github.com/go-openapi/runtime/middleware"
	"github.com/go-openapi/strfmt"
	"github.com/go-openapi/swag"
	nanoid "github.com/matoous/go-nanoid/v2"
	"github.com/treeverse/lakefs/pkg/actions"
	"github.com/treeverse/lakefs/pkg/api/gen/models"
	"github.com/treeverse/lakefs/pkg/api/gen/restapi/operations"
	actionsop "github.com/treeverse/lakefs/pkg/api/gen/restapi/operations/actions"
	authop "github.com/treeverse/lakefs/pkg/api/gen/restapi/operations/auth"
	"github.com/treeverse/lakefs/pkg/api/gen/restapi/operations/branches"
	"github.com/treeverse/lakefs/pkg/api/gen/restapi/operations/commits"
	configop "github.com/treeverse/lakefs/pkg/api/gen/restapi/operations/config"
	hcop "github.com/treeverse/lakefs/pkg/api/gen/restapi/operations/health_check"
	"github.com/treeverse/lakefs/pkg/api/gen/restapi/operations/metadata"
	"github.com/treeverse/lakefs/pkg/api/gen/restapi/operations/objects"
	"github.com/treeverse/lakefs/pkg/api/gen/restapi/operations/refs"
	"github.com/treeverse/lakefs/pkg/api/gen/restapi/operations/repositories"
	setupop "github.com/treeverse/lakefs/pkg/api/gen/restapi/operations/setup"
	"github.com/treeverse/lakefs/pkg/api/gen/restapi/operations/staging"
	"github.com/treeverse/lakefs/pkg/api/gen/restapi/operations/tags"
>>>>>>> 6cd0b72c
	"github.com/treeverse/lakefs/pkg/auth"
	"github.com/treeverse/lakefs/pkg/auth/model"
	"github.com/treeverse/lakefs/pkg/block"
	"github.com/treeverse/lakefs/pkg/catalog"
	"github.com/treeverse/lakefs/pkg/cloud"
	"github.com/treeverse/lakefs/pkg/db"
	"github.com/treeverse/lakefs/pkg/graveler"
	"github.com/treeverse/lakefs/pkg/httputil"
	"github.com/treeverse/lakefs/pkg/logging"
	"github.com/treeverse/lakefs/pkg/permissions"
	"github.com/treeverse/lakefs/pkg/stats"
	"github.com/treeverse/lakefs/pkg/upload"
)

type contextKey string

const (
	// Maximum amount of results returned for paginated queries to the API
	DefaultMaxPerPage int        = 1000
	lakeFSPrefix                 = "symlinks"
	UserContextKey    contextKey = "user"

	actionStatusCompleted = "completed"
	actionStatusFailed    = "failed"
)

type actionsHandler interface {
	GetRunResult(ctx context.Context, repositoryID string, runID string) (*actions.RunResult, error)
	GetTaskResult(ctx context.Context, repositoryID string, runID string, hookRunID string) (*actions.TaskResult, error)
	ListRunResults(ctx context.Context, repositoryID string, branchID, commitID string, after string) (actions.RunResultIterator, error)
	ListRunTaskResults(ctx context.Context, repositoryID string, runID string, after string) (actions.TaskResultIterator, error)
}

type Controller struct {
	Catalog               catalog.Interface
	Auth                  auth.Service
	BlockAdapter          block.Adapter
	MetadataManager       auth.MetadataManager
	Migrator              db.Migrator
	Collector             stats.Collector
	CloudMetadataProvider cloud.MetadataProvider
	Actions               actionsHandler
	Logger                logging.Logger
}

func (c *Controller) GetPhysicalAddress(w http.ResponseWriter, r *http.Request, repository string, branch string, params GetPhysicalAddressParams) {
	panic("implement me")
}

func (c *Controller) LinkPhysicalAddress(w http.ResponseWriter, r *http.Request, body LinkPhysicalAddressJSONRequestBody, repository string, branch string, params LinkPhysicalAddressParams) {
	panic("implement me")
}

<<<<<<< HEAD
func (c *Controller) ListGroups(w http.ResponseWriter, r *http.Request, params ListGroupsParams) {
	if !c.authorize(w, r, []permissions.Permission{
		{
			Action:   permissions.ListGroupsAction,
			Resource: permissions.All,
		},
	}) {
		return
	}

	ctx := r.Context()
	c.LogAction(ctx, "list_groups")
	groups, paginator, err := c.Auth.ListGroups(ctx, &model.PaginationParams{
		After:  paginationAfter(params.After),
		Amount: paginationAmount(params.Amount),
=======
// Configure attaches our API operations to a generated swagger API stub
// Adding new handlers requires also adding them here so that the generated server will use them
func (c *Controller) Configure(api *operations.LakefsAPI) {
	// Register operations here
	api.HealthCheckHealthCheckHandler = c.GetHealthCheckHandler()
	api.SetupSetupLakeFSHandler = c.SetupLakeFSHandler()

	api.AuthGetCurrentUserHandler = c.GetCurrentUserHandler()
	api.AuthListUsersHandler = c.ListUsersHandler()
	api.AuthGetUserHandler = c.GetUserHandler()
	api.AuthCreateUserHandler = c.CreateUserHandler()
	api.AuthDeleteUserHandler = c.DeleteUserHandler()
	api.AuthGetGroupHandler = c.GetGroupHandler()
	api.AuthListGroupsHandler = c.ListGroupsHandler()
	api.AuthCreateGroupHandler = c.CreateGroupHandler()
	api.AuthDeleteGroupHandler = c.DeleteGroupHandler()
	api.AuthListPoliciesHandler = c.ListPoliciesHandler()
	api.AuthCreatePolicyHandler = c.CreatePolicyHandler()
	api.AuthGetPolicyHandler = c.GetPolicyHandler()
	api.AuthDeletePolicyHandler = c.DeletePolicyHandler()
	api.AuthUpdatePolicyHandler = c.UpdatePolicyHandler()
	api.AuthListGroupMembersHandler = c.ListGroupMembersHandler()
	api.AuthAddGroupMembershipHandler = c.AddGroupMembershipHandler()
	api.AuthDeleteGroupMembershipHandler = c.DeleteGroupMembershipHandler()
	api.AuthListUserCredentialsHandler = c.ListUserCredentialsHandler()
	api.AuthCreateCredentialsHandler = c.CreateCredentialsHandler()
	api.AuthDeleteCredentialsHandler = c.DeleteCredentialsHandler()
	api.AuthGetCredentialsHandler = c.GetCredentialsHandler()
	api.AuthListUserGroupsHandler = c.ListUserGroupsHandler()
	api.AuthListUserPoliciesHandler = c.ListUserPoliciesHandler()
	api.AuthAttachPolicyToUserHandler = c.AttachPolicyToUserHandler()
	api.AuthDetachPolicyFromUserHandler = c.DetachPolicyFromUserHandler()
	api.AuthListGroupPoliciesHandler = c.ListGroupPoliciesHandler()
	api.AuthAttachPolicyToGroupHandler = c.AttachPolicyToGroupHandler()
	api.AuthDetachPolicyFromGroupHandler = c.DetachPolicyFromGroupHandler()

	api.RepositoriesListRepositoriesHandler = c.ListRepositoriesHandler()
	api.RepositoriesGetRepositoryHandler = c.GetRepoHandler()
	api.RepositoriesCreateRepositoryHandler = c.CreateRepositoryHandler()
	api.RepositoriesDeleteRepositoryHandler = c.DeleteRepositoryHandler()

	api.BranchesListBranchesHandler = c.ListBranchesHandler()
	api.BranchesGetBranchHandler = c.GetBranchHandler()
	api.BranchesCreateBranchHandler = c.CreateBranchHandler()
	api.BranchesDeleteBranchHandler = c.DeleteBranchHandler()
	api.BranchesResetBranchHandler = c.ResetBranchHandler()
	api.BranchesRevertHandler = c.RevertHandler()

	api.TagsListTagsHandler = c.ListTagsHandler()
	api.TagsGetTagHandler = c.GetTagHandler()
	api.TagsCreateTagHandler = c.CreateTagHandler()
	api.TagsDeleteTagHandler = c.DeleteTagHandler()

	api.CommitsCommitHandler = c.CommitHandler()
	api.CommitsGetCommitHandler = c.GetCommitHandler()
	api.CommitsGetBranchCommitLogHandler = c.CommitsGetBranchCommitLogHandler()

	api.RefsDiffRefsHandler = c.RefsDiffRefsHandler()
	api.BranchesDiffBranchHandler = c.BranchesDiffBranchHandler()
	api.RefsMergeIntoBranchHandler = c.MergeMergeIntoBranchHandler()

	api.ObjectsStatObjectHandler = c.ObjectsStatObjectHandler()
	api.ObjectsGetUnderlyingPropertiesHandler = c.ObjectsGetUnderlyingPropertiesHandler()
	api.ObjectsListObjectsHandler = c.ObjectsListObjectsHandler()
	api.ObjectsGetObjectHandler = c.ObjectsGetObjectHandler()
	api.ObjectsUploadObjectHandler = c.ObjectsUploadObjectHandler()
	api.ObjectsStageObjectHandler = c.ObjectsStageObjectHandler()
	api.ObjectsDeleteObjectHandler = c.ObjectsDeleteObjectHandler()

	api.StagingGetPhysicalAddressHandler = c.StagingGetPhysicalAddressHandler()
	api.StagingLinkPhysicalAddressHandler = c.StagingLinkPhysicalAddressHandler()

	api.MetadataCreateSymlinkHandler = c.MetadataCreateSymlinkHandler()
	api.MetadataGetRangeHandler = c.MetadataGetRangeHandler()
	api.MetadataGetMetaRangeHandler = c.MetadataGetMetarangeHandler()

	api.ConfigGetConfigHandler = c.ConfigGetConfigHandler()

	api.RefsDumpHandler = c.RefsDumpHandler()
	api.RefsRestoreHandler = c.RefsRestoreHandler()

	api.ActionsGetRunHandler = c.ActionsGetRunHandler()
	api.ActionsGetRunHookOutputHandler = c.ActionsGetRunHookOutputHandler()
	api.ActionsListRunHooksHandler = c.ActionsListRunHooksHandler()
	api.ActionsListRunsHandler = c.ActionsListRunsHandler()
}

func (c *Controller) setupRequest(user *models.User, r *http.Request, permissions []permissions.Permission) (context.Context, error) {
	// add user to context
	ctx := logging.AddFields(r.Context(), logging.Fields{"user": user.ID})
	ctx = context.WithValue(ctx, UserContextKey, user)
	return ctx, authorize(ctx, c.Auth, user, permissions)
}

func createPaginator(nextToken string, amountResults int) *models.Pagination {
	return &models.Pagination{
		HasMore:    swag.Bool(nextToken != ""),
		MaxPerPage: swag.Int64(MaxResultsPerPage),
		NextOffset: nextToken,
		Results:    swag.Int64(int64(amountResults)),
	}
}

func pageAmount(i *int64) int {
	inti := int(swag.Int64Value(i))
	if inti > MaxResultsPerPage {
		return MaxResultsPerPage
	}
	if inti <= 0 {
		return DefaultResultsPerPage
	}
	return inti
}

func (c *Controller) GetHealthCheckHandler() hcop.HealthCheckHandler {
	return hcop.HealthCheckHandlerFunc(func(params hcop.HealthCheckParams) middleware.Responder {
		return hcop.NewHealthCheckNoContent()
>>>>>>> 6cd0b72c
	})
	if handleAPIError(w, err) {
		return
	}

	response := GroupList{
		Results: make([]Group, 0, len(groups)),
		Pagination: Pagination{
			NextOffset: paginator.NextPageToken,
			Results:    paginator.Amount,
		},
	}

	for _, g := range groups {
		response.Results = append(response.Results, Group{
			Id:           g.DisplayName,
			CreationDate: g.CreatedAt.Unix(),
		})
	}
	writeResponse(w, http.StatusOK, response)
}

func (c *Controller) CreateGroup(w http.ResponseWriter, r *http.Request, body CreateGroupJSONRequestBody) {
	if !c.authorize(w, r, []permissions.Permission{
		{
			Action:   permissions.CreateGroupAction,
			Resource: permissions.GroupArn(body.Id),
		},
	}) {
		return
	}
	ctx := r.Context()
	c.LogAction(ctx, "create_group")

	g := &model.Group{
		CreatedAt:   time.Now().UTC(),
		DisplayName: body.Id,
	}
	err := c.Auth.CreateGroup(ctx, g)
	if handleAPIError(w, err) {
		return
	}
	response := Group{
		CreationDate: g.CreatedAt.Unix(),
		Id:           g.DisplayName,
	}
	writeResponse(w, http.StatusCreated, response)
}

func (c *Controller) DeleteGroup(w http.ResponseWriter, r *http.Request, groupID string) {
	if !c.authorize(w, r, []permissions.Permission{
		{
			Action:   permissions.DeleteGroupAction,
			Resource: permissions.GroupArn(groupID),
		},
	}) {
		return
	}

	ctx := r.Context()
	c.LogAction(ctx, "delete_group")
	err := c.Auth.DeleteGroup(ctx, groupID)
	if errors.Is(err, auth.ErrNotFound) {
		writeError(w, http.StatusNotFound, "group not found")
		return
	}
	if handleAPIError(w, err) {
		return
	}
	writeResponse(w, http.StatusNoContent, nil)
}

func (c *Controller) GetGroup(w http.ResponseWriter, r *http.Request, groupID string) {
	if !c.authorize(w, r, []permissions.Permission{
		{
			Action:   permissions.ReadGroupAction,
			Resource: permissions.GroupArn(groupID),
		},
	}) {
		return
	}
	ctx := r.Context()
	c.LogAction(ctx, "get_group")
	g, err := c.Auth.GetGroup(ctx, groupID)
	if errors.Is(err, auth.ErrNotFound) {
		writeError(w, http.StatusNotFound, "group not found")
		return
	}
	if handleAPIError(w, err) {
		return
	}

	response := Group{
		Id:           g.DisplayName,
		CreationDate: g.CreatedAt.Unix(),
	}
	writeResponse(w, http.StatusOK, response)
}

func (c *Controller) ListGroupMembers(w http.ResponseWriter, r *http.Request, groupID string, params ListGroupMembersParams) {
	if !c.authorize(w, r, []permissions.Permission{
		{
			Action:   permissions.ReadGroupAction,
			Resource: permissions.GroupArn(groupID),
		},
	}) {
		return
	}
	ctx := r.Context()
	c.LogAction(ctx, "list_group_users")
	users, paginator, err := c.Auth.ListGroupUsers(ctx, groupID, &model.PaginationParams{
		After:  paginationAfter(params.After),
		Amount: paginationAmount(params.Amount),
	})
	if handleAPIError(w, err) {
		return
	}

	response := UserList{
		Results: make([]User, 0, len(users)),
		Pagination: Pagination{
			NextOffset: paginator.NextPageToken,
			Results:    paginator.Amount,
		},
	}
	for _, u := range users {
		response.Results = append(response.Results, User{
			Id:           u.Username,
			CreationDate: u.CreatedAt.Unix(),
		})
	}
	writeResponse(w, http.StatusOK, response)
}

func (c *Controller) DeleteGroupMembership(w http.ResponseWriter, r *http.Request, groupID string, userID string) {
	if !c.authorize(w, r, []permissions.Permission{
		{
			Action:   permissions.RemoveGroupMemberAction,
			Resource: permissions.GroupArn(groupID),
		},
	}) {
		return
	}

	ctx := r.Context()
	c.LogAction(ctx, "remove_user_from_group")
	err := c.Auth.RemoveUserFromGroup(ctx, userID, groupID)
	if handleAPIError(w, err) {
		return
	}
	writeResponse(w, http.StatusNoContent, nil)
}

func (c *Controller) AddGroupMembership(w http.ResponseWriter, r *http.Request, groupID string, userID string) {
	if !c.authorize(w, r, []permissions.Permission{
		{
			Action:   permissions.AddGroupMemberAction,
			Resource: permissions.GroupArn(groupID),
		},
	}) {
		return
	}
	ctx := r.Context()
	c.LogAction(ctx, "add_user_to_group")
	err := c.Auth.AddUserToGroup(ctx, userID, groupID)
	if handleAPIError(w, err) {
		return
	}
	writeResponse(w, http.StatusCreated, nil)
}

func (c *Controller) ListGroupPolicies(w http.ResponseWriter, r *http.Request, groupID string, params ListGroupPoliciesParams) {
	if !c.authorize(w, r, []permissions.Permission{
		{
			Action:   permissions.ReadGroupAction,
			Resource: permissions.GroupArn(groupID),
		},
	}) {
		return
	}

	ctx := r.Context()
	c.LogAction(ctx, "list_user_policies")
	policies, paginator, err := c.Auth.ListGroupPolicies(ctx, groupID, &model.PaginationParams{
		After:  paginationAfter(params.After),
		Amount: paginationAmount(params.Amount),
	})
	if handleAPIError(w, err) {
		return
	}

	response := PolicyList{
		Results: make([]Policy, 0, len(policies)),
		Pagination: Pagination{
			NextOffset: paginator.NextPageToken,
			Results:    paginator.Amount,
		},
	}
	for _, p := range policies {
		response.Results = append(response.Results, serializePolicy(p))
	}

	writeResponse(w, http.StatusOK, response)
}

func serializePolicy(p *model.Policy) Policy {
	stmts := make([]Statement, 0, len(p.Statement))
	for _, s := range p.Statement {
		stmts = append(stmts, Statement{
			Action:   s.Action,
			Effect:   s.Effect,
			Resource: s.Resource,
		})
	}
	createdAt := p.CreatedAt.Unix()
	return Policy{
		Id:           p.DisplayName,
		CreationDate: &createdAt, // TODO(barak): check if CreationDate should be required
		Statement:    stmts,
	}
}

func (c *Controller) DetachPolicyFromGroup(w http.ResponseWriter, r *http.Request, groupID string, policyID string) {
	if !c.authorize(w, r, []permissions.Permission{
		{
			Action:   permissions.DetachPolicyAction,
			Resource: permissions.GroupArn(groupID),
		},
	}) {
		return
	}
	ctx := r.Context()
	c.LogAction(ctx, "detach_policy_from_group")
	err := c.Auth.DetachPolicyFromGroup(ctx, policyID, groupID)
	if handleAPIError(w, err) {
		return
	}
	writeResponse(w, http.StatusNoContent, nil)
}

func (c *Controller) AttachPolicyToGroup(w http.ResponseWriter, r *http.Request, groupID string, policyID string) {
	if !c.authorize(w, r, []permissions.Permission{
		{
			Action:   permissions.AttachPolicyAction,
			Resource: permissions.GroupArn(groupID),
		},
	}) {
		return
	}

	ctx := r.Context()
	c.LogAction(ctx, "attach_policy_to_group")
	err := c.Auth.AttachPolicyToGroup(ctx, policyID, groupID)
	if handleAPIError(w, err) {
		return
	}
}

func (c *Controller) ListPolicies(w http.ResponseWriter, r *http.Request, params ListPoliciesParams) {
	if !c.authorize(w, r, []permissions.Permission{
		{
			Action:   permissions.ListPoliciesAction,
			Resource: permissions.All,
		},
	}) {
		return
	}

	ctx := r.Context()
	c.LogAction(ctx, "list_policies")
	policies, paginator, err := c.Auth.ListPolicies(ctx, &model.PaginationParams{
		After:  paginationAfter(params.After),
		Amount: paginationAmount(params.Amount),
	})
	if handleAPIError(w, err) {
		return
	}

	response := PolicyList{
		Results: make([]Policy, 0, len(policies)),
		Pagination: Pagination{
			NextOffset: paginator.NextPageToken,
			Results:    paginator.Amount,
		},
	}
	for _, p := range policies {
		response.Results = append(response.Results, serializePolicy(p))
	}
	writeResponse(w, http.StatusOK, response)
}

func (c *Controller) CreatePolicy(w http.ResponseWriter, r *http.Request, body CreatePolicyJSONRequestBody) {
	if !c.authorize(w, r, []permissions.Permission{
		{
			Action:   permissions.CreatePolicyAction,
			Resource: permissions.PolicyArn(body.Id),
		},
	}) {
		return
	}
	ctx := r.Context()
	c.LogAction(ctx, "create_policy")

	stmts := make(model.Statements, len(body.Statement))
	for i, apiStatement := range body.Statement {
		stmts[i] = model.Statement{
			Effect:   apiStatement.Effect,
			Action:   apiStatement.Action,
			Resource: apiStatement.Resource,
		}
	}

	p := &model.Policy{
		CreatedAt:   time.Now().UTC(),
		DisplayName: body.Id,
		Statement:   stmts,
	}

	err := c.Auth.WritePolicy(ctx, p)
	if handleAPIError(w, err) {
		return
	}

	writeResponse(w, http.StatusCreated, serializePolicy(p))
}

func (c *Controller) DeletePolicy(w http.ResponseWriter, r *http.Request, policyID string) {
	if !c.authorize(w, r, []permissions.Permission{
		{
			Action:   permissions.DeletePolicyAction,
			Resource: permissions.PolicyArn(policyID),
		},
	}) {
		return
	}
	ctx := r.Context()
	c.LogAction(ctx, "delete_policy")
	err := c.Auth.DeletePolicy(ctx, policyID)
	if errors.Is(err, auth.ErrNotFound) {
		writeError(w, http.StatusNotFound, "policy not found")
		return
	}
	if handleAPIError(w, err) {
		return
	}
	writeResponse(w, http.StatusNoContent, nil)
}

func (c *Controller) GetPolicy(w http.ResponseWriter, r *http.Request, policyID string) {
	if !c.authorize(w, r, []permissions.Permission{
		{
			Action:   permissions.ReadPolicyAction,
			Resource: permissions.PolicyArn(policyID),
		},
	}) {
		return
	}
	ctx := r.Context()
	c.LogAction(ctx, "get_policy")
	p, err := c.Auth.GetPolicy(ctx, policyID)
	if errors.Is(err, auth.ErrNotFound) {
		writeError(w, http.StatusNotFound, "policy not found")
		return
	}
	if handleAPIError(w, err) {
		return
	}

	response := serializePolicy(p)
	writeResponse(w, http.StatusOK, response)
}

func (c *Controller) UpdatePolicy(w http.ResponseWriter, r *http.Request, body UpdatePolicyJSONRequestBody, policyID string) {
	if !c.authorize(w, r, []permissions.Permission{
		{
			Action:   permissions.UpdatePolicyAction,
			Resource: permissions.PolicyArn(policyID),
		},
	}) {
		return
	}
	ctx := r.Context()
	c.LogAction(ctx, "update_policy")

	stmts := make(model.Statements, len(body.Statement))
	for i, apiStatement := range body.Statement {
		stmts[i] = model.Statement{
			Effect:   apiStatement.Effect,
			Action:   apiStatement.Action,
			Resource: apiStatement.Resource,
		}
	}

	p := &model.Policy{
		CreatedAt:   time.Now().UTC(),
		DisplayName: policyID,
		Statement:   stmts,
	}
	err := c.Auth.WritePolicy(ctx, p)
	if handleAPIError(w, err) {
		return
	}
	response := serializePolicy(p)
	writeResponse(w, http.StatusOK, response)
}

func (c *Controller) ListUsers(w http.ResponseWriter, r *http.Request, params ListUsersParams) {
	if !c.authorize(w, r, []permissions.Permission{
		{
			Action:   permissions.ListUsersAction,
			Resource: permissions.All,
		},
	}) {
		return
	}
	ctx := r.Context()
	c.LogAction(ctx, "list_users")
	users, paginator, err := c.Auth.ListUsers(ctx, &model.PaginationParams{
		After:  paginationAfter(params.After),
		Amount: paginationAmount(params.Amount),
	})
	if handleAPIError(w, err) {
		return
	}

	response := UserList{
		Results: make([]User, 0, len(users)),
		Pagination: Pagination{
			NextOffset: paginator.NextPageToken,
			Results:    paginator.Amount,
		},
	}
	for _, u := range users {
		response.Results = append(response.Results, User{
			Id:           u.Username,
			CreationDate: u.CreatedAt.Unix(),
		})
	}
	writeResponse(w, http.StatusOK, response)
}

func (c *Controller) CreateUser(w http.ResponseWriter, r *http.Request, body CreateUserJSONRequestBody) {
	if !c.authorize(w, r, []permissions.Permission{
		{
			Action:   permissions.CreateUserAction,
			Resource: permissions.UserArn(body.Id),
		},
	}) {
		return
	}
	u := &model.User{
		CreatedAt: time.Now().UTC(),
		Username:  body.Id,
	}
	ctx := r.Context()
	c.LogAction(ctx, "create_user")
	err := c.Auth.CreateUser(ctx, u)
	if handleAPIError(w, err) {
		return
	}
	response := User{
		Id:           u.Username,
		CreationDate: u.CreatedAt.Unix(),
	}
	writeResponse(w, http.StatusCreated, response)
}

func (c *Controller) DeleteUser(w http.ResponseWriter, r *http.Request, userID string) {
	if !c.authorize(w, r, []permissions.Permission{
		{
			Action:   permissions.DeleteUserAction,
			Resource: permissions.UserArn(userID),
		},
	}) {
		return
	}

	ctx := r.Context()
	c.LogAction(ctx, "delete_user")
	err := c.Auth.DeleteUser(ctx, userID)
	if errors.Is(err, auth.ErrNotFound) {
		writeError(w, http.StatusNotFound, "user not found")
		return
	}
	if handleAPIError(w, err) {
		return
	}
	writeResponse(w, http.StatusNoContent, nil)
}

func (c *Controller) GetUser(w http.ResponseWriter, r *http.Request, userID string) {
	if !c.authorize(w, r, []permissions.Permission{
		{
			Action:   permissions.ReadUserAction,
			Resource: permissions.UserArn(userID),
		},
	}) {
		return
	}
	ctx := r.Context()
	c.LogAction(ctx, "get_user")
	u, err := c.Auth.GetUser(ctx, userID)
	if errors.Is(err, auth.ErrNotFound) {
		writeError(w, http.StatusNotFound, "user not found")
		return
	}
	if handleAPIError(w, err) {
		return
	}
	response := User{
		CreationDate: u.CreatedAt.Unix(),
		Id:           u.Username,
	}
	writeResponse(w, http.StatusOK, response)
}

func (c *Controller) ListUserCredentials(w http.ResponseWriter, r *http.Request, userID string, params ListUserCredentialsParams) {
	if !c.authorize(w, r, []permissions.Permission{
		{
			Action:   permissions.ListCredentialsAction,
			Resource: permissions.UserArn(userID),
		},
	}) {
		return
	}
	ctx := r.Context()
	c.LogAction(ctx, "list_user_credentials")
	credentials, paginator, err := c.Auth.ListUserCredentials(ctx, userID, &model.PaginationParams{
		After:  paginationAfter(params.After),
		Amount: paginationAmount(params.Amount),
	})
	if handleAPIError(w, err) {
		return
	}

	response := CredentialsList{
		Results: make([]Credentials, 0, len(credentials)),
		Pagination: Pagination{
			NextOffset: paginator.NextPageToken,
			Results:    paginator.Amount,
		},
	}
	for _, c := range credentials {
		response.Results = append(response.Results, Credentials{
			AccessKeyId:  c.AccessKeyID,
			CreationDate: c.IssuedDate.Unix(),
		})
	}
	writeResponse(w, http.StatusOK, response)
}

func (c *Controller) CreateCredentials(w http.ResponseWriter, r *http.Request, userID string) {
	if !c.authorize(w, r, []permissions.Permission{
		{
			Action:   permissions.CreateCredentialsAction,
			Resource: permissions.UserArn(userID),
		},
	}) {
		return
	}
	ctx := r.Context()
	c.LogAction(ctx, "create_credentials")
	credentials, err := c.Auth.CreateCredentials(ctx, userID)
	if handleAPIError(w, err) {
		return
	}
	response := CredentialsWithSecret{
		AccessKeyId:     credentials.AccessKeyID,
		AccessSecretKey: credentials.AccessSecretKey,
		CreationDate:    credentials.IssuedDate.Unix(),
	}
	writeResponse(w, http.StatusCreated, response)
}

func (c *Controller) DeleteCredentials(w http.ResponseWriter, r *http.Request, userID string, accessKeyID string) {
	if !c.authorize(w, r, []permissions.Permission{
		{
			Action:   permissions.DeleteCredentialsAction,
			Resource: permissions.UserArn(userID),
		},
	}) {
		return
	}

	ctx := r.Context()
	c.LogAction(ctx, "delete_credentials")
	err := c.Auth.DeleteCredentials(ctx, userID, accessKeyID)
	if errors.Is(err, auth.ErrNotFound) {
		writeError(w, http.StatusNotFound, "credentials not found")
		return
	}
	if handleAPIError(w, err) {
		return
	}
	writeResponse(w, http.StatusNoContent, nil)
}

func (c *Controller) GetCredentials(w http.ResponseWriter, r *http.Request, userID string, accessKeyID string) {
	if !c.authorize(w, r, []permissions.Permission{
		{
			Action:   permissions.ReadCredentialsAction,
			Resource: permissions.UserArn(userID),
		},
	}) {
		return
	}
	ctx := r.Context()
	c.LogAction(ctx, "get_credentials_for_user")
	credentials, err := c.Auth.GetCredentialsForUser(ctx, userID, accessKeyID)
	if errors.Is(err, auth.ErrNotFound) {
		writeError(w, http.StatusNotFound, "credentials not found")
		return
	}
	if handleAPIError(w, err) {
		return
	}

	response := Credentials{
		AccessKeyId:  credentials.AccessKeyID,
		CreationDate: credentials.IssuedDate.Unix(),
	}
	writeResponse(w, http.StatusOK, response)
}

func (c *Controller) ListUserGroups(w http.ResponseWriter, r *http.Request, userID string, params ListUserGroupsParams) {
	if !c.authorize(w, r, []permissions.Permission{
		{
			Action:   permissions.ReadUserAction,
			Resource: permissions.UserArn(userID),
		},
	}) {
		return
	}
	ctx := r.Context()
	c.LogAction(ctx, "list_user_groups")
	groups, paginator, err := c.Auth.ListUserGroups(ctx, userID, &model.PaginationParams{
		After:  paginationAfter(params.After),
		Amount: paginationAmount(params.Amount),
	})
	if handleAPIError(w, err) {
		return
	}

	response := GroupList{
		Results: make([]Group, 0, len(groups)),
		Pagination: Pagination{
			NextOffset: paginator.NextPageToken,
			Results:    paginator.Amount,
		},
	}
	for _, g := range groups {
		response.Results = append(response.Results, Group{
			Id:           g.DisplayName,
			CreationDate: g.CreatedAt.Unix(),
		})
	}

	writeResponse(w, http.StatusOK, response)
}

func (c *Controller) ListUserPolicies(w http.ResponseWriter, r *http.Request, userID string, params ListUserPoliciesParams) {
	if !c.authorize(w, r, []permissions.Permission{
		{
			Action:   permissions.ReadUserAction,
			Resource: permissions.UserArn(userID),
		},
	}) {
		return
	}

	ctx := r.Context()
	c.LogAction(ctx, "list_user_policies")
	var listPolicies func(ctx context.Context, username string, params *model.PaginationParams) ([]*model.Policy, *model.Paginator, error)
	if params.Effective != nil && *params.Effective {
		listPolicies = c.Auth.ListEffectivePolicies
	} else {
		listPolicies = c.Auth.ListUserPolicies
	}
	policies, paginator, err := listPolicies(ctx, userID, &model.PaginationParams{
		After:  paginationAfter(params.After),
		Amount: paginationAmount(params.Amount),
	})
	if handleAPIError(w, err) {
		return
	}

	response := PolicyList{
		Pagination: Pagination{
			NextOffset: paginator.NextPageToken,
			Results:    paginator.Amount,
		},
		Results: make([]Policy, 0, len(policies)),
	}
	for _, p := range policies {
		response.Results = append(response.Results, serializePolicy(p))
	}
	writeResponse(w, http.StatusOK, response)
}

func (c *Controller) DetachPolicyFromUser(w http.ResponseWriter, r *http.Request, userID string, policyID string) {
	if !c.authorize(w, r, []permissions.Permission{
		{
			Action:   permissions.DetachPolicyAction,
			Resource: permissions.UserArn(userID),
		},
	}) {
		return
	}
	ctx := r.Context()
	c.LogAction(ctx, "detach_policy_from_user")
	err := c.Auth.DetachPolicyFromUser(ctx, policyID, userID)
	if handleAPIError(w, err) {
		return
	}
	writeResponse(w, http.StatusNoContent, nil)
}

func (c *Controller) AttachPolicyToUser(w http.ResponseWriter, r *http.Request, userID string, policyID string) {
	if !c.authorize(w, r, []permissions.Permission{
		{
			Action:   permissions.AttachPolicyAction,
			Resource: permissions.UserArn(userID),
		},
	}) {
		return
	}

	ctx := r.Context()
	c.LogAction(ctx, "attach_policy_to_user")
	err := c.Auth.AttachPolicyToUser(ctx, policyID, userID)
	if handleAPIError(w, err) {
		return
	}
}

func (c *Controller) GetConfig(w http.ResponseWriter, r *http.Request) {
	if !c.authorize(w, r, []permissions.Permission{
		{
			Action:   permissions.ReadConfigAction,
			Resource: permissions.All,
		},
	}) {
		return
	}
	info := c.BlockAdapter.GetStorageNamespaceInfo()
	response := Config{
		BlockstoreNamespaceValidityRegex: info.ValidityRegex,
		BlockstoreNamespaceExample:       info.Example,
	}
	writeResponse(w, http.StatusOK, response)
}

func (c *Controller) HealthCheck(w http.ResponseWriter, _ *http.Request) {
	writeResponse(w, http.StatusNoContent, nil)
}

func (c *Controller) ListRepositories(w http.ResponseWriter, r *http.Request, params ListRepositoriesParams) {
	if !c.authorize(w, r, []permissions.Permission{
		{
			Action:   permissions.ListRepositoriesAction,
			Resource: permissions.All,
		},
	}) {
		return
	}
	ctx := r.Context()
	c.LogAction(ctx, "list_repos")

	repos, hasMore, err := c.Catalog.ListRepositories(ctx, paginationAmount(params.Amount), paginationAfter(params.After))
	if err != nil {
		writeError(w, http.StatusInternalServerError, fmt.Sprintf("error listing repositories: %s", err))
		return
	}
	results := make([]Repository, 0, len(repos))
	for _, repo := range repos {
		creationDate := repo.CreationDate.Unix()
		r := Repository{
			Id:               repo.Name,
			StorageNamespace: repo.StorageNamespace,
			CreationDate:     creationDate,
			DefaultBranch:    repo.DefaultBranch,
		}
		results = append(results, r)
	}
	repositoryList := RepositoryList{
		Pagination: paginationFor(hasMore, results, "Id"),
		Results:    results,
	}
	writeResponse(w, http.StatusOK, repositoryList)
}

func (c *Controller) CreateRepository(w http.ResponseWriter, r *http.Request, body CreateRepositoryJSONRequestBody, params CreateRepositoryParams) {
	if !c.authorize(w, r, []permissions.Permission{
		{
			Action:   permissions.CreateRepositoryAction,
			Resource: permissions.RepoArn(body.Name),
		},
	}) {
		return
	}
	ctx := r.Context()
	c.LogAction(ctx, "create_repo")

	_, err := c.Catalog.GetRepository(ctx, body.Name)
	if err == nil {
		writeError(w, http.StatusBadRequest, "repository already exists")
		return
	}

	defaultBranch := StringValue(body.DefaultBranch)
	if defaultBranch == "" {
		defaultBranch = "master"
	}

	if params.Bare != nil && *params.Bare {
		// create a bare repository. This is useful in conjunction with refs-restore to create a copy
		// of another repository by e.g. copying the _lakefs/ directory and restoring its refs
		repo, err := c.Catalog.CreateBareRepository(ctx,
			body.Name,
			body.StorageNamespace,
			defaultBranch)
		if err != nil {
			c.Logger.
				WithError(err).
				WithField("storage_namespace", repo.StorageNamespace).
				Warn("Could not access storage namespace")
			writeError(w, http.StatusBadRequest, "error creating repository: could not access storage namespace")
			return
		}
		response := Repository{
			CreationDate:     repo.CreationDate.Unix(),
			DefaultBranch:    repo.DefaultBranch,
			Id:               repo.Name,
			StorageNamespace: repo.StorageNamespace,
		}
		writeResponse(w, http.StatusOK, response)
		return
	}

	err = ensureStorageNamespaceRW(ctx, c.BlockAdapter, body.StorageNamespace)
	if err != nil {
		c.Logger.
			WithError(err).
			WithField("storage_namespace", body.StorageNamespace).
			Warn("Could not access storage namespace")
		writeError(w, http.StatusBadRequest, "error creating repository: could not access storage namespace")
		return
	}

	newRepo, err := c.Catalog.CreateRepository(ctx, body.Name, body.StorageNamespace, defaultBranch)
	if err != nil {
		writeError(w, http.StatusInternalServerError, fmt.Sprintf("error creating repository: %s", err))
		return
	}

	response := Repository{
		CreationDate:     newRepo.CreationDate.Unix(),
		DefaultBranch:    newRepo.DefaultBranch,
		Id:               newRepo.Name,
		StorageNamespace: newRepo.StorageNamespace,
	}
	writeResponse(w, http.StatusCreated, response)
}
func ensureStorageNamespaceRW(ctx context.Context, adapter block.Adapter, storageNamespace string) error {
	const (
		dummyKey  = "dummy"
		dummyData = "this is dummy data - created by lakeFS in order to check accessibility"
	)

	obj := block.ObjectPointer{StorageNamespace: storageNamespace, Identifier: dummyKey}
	objLen := int64(len(dummyData))
	err := adapter.Put(ctx, obj, objLen, strings.NewReader(dummyData), block.PutOpts{})
	if err != nil {
		return err
	}

	_, err = adapter.Get(ctx, obj, objLen)
	return err
}

func (c *Controller) DeleteRepository(w http.ResponseWriter, r *http.Request, repository string) {
	if !c.authorize(w, r, []permissions.Permission{
		{
			Action:   permissions.DeleteRepositoryAction,
			Resource: permissions.RepoArn(repository),
		},
	}) {
		return
	}
	ctx := r.Context()
	c.LogAction(ctx, "delete_repo")
	err := c.Catalog.DeleteRepository(ctx, repository)
	if errors.Is(err, catalog.ErrNotFound) {
		writeError(w, http.StatusNotFound, "repository not found")
		return
	}
	if err != nil {
		writeError(w, http.StatusInternalServerError, err)
		return
	}
	writeResponse(w, http.StatusNoContent, nil)
}

func (c *Controller) GetRepository(w http.ResponseWriter, r *http.Request, repository string) {
	if !c.authorize(w, r, []permissions.Permission{
		{
			Action:   permissions.ReadRepositoryAction,
			Resource: permissions.RepoArn(repository),
		},
	}) {
		return
	}
	ctx := r.Context()
	c.LogAction(ctx, "get_repo")
	repo, err := c.Catalog.GetRepository(ctx, repository)
	if errors.Is(err, catalog.ErrNotFound) {
		writeError(w, http.StatusNotFound, "repository not found")
		return
	}
	if err != nil {
		writeError(w, http.StatusInternalServerError, fmt.Sprintf("error fetching repository: %s", err))
		return
	}

	response := Repository{
		CreationDate:     repo.CreationDate.Unix(),
		DefaultBranch:    repo.DefaultBranch,
		Id:               repo.Name,
		StorageNamespace: repo.StorageNamespace,
	}
	writeResponse(w, http.StatusOK, response)
}

func (c *Controller) ListRepositoryRuns(w http.ResponseWriter, r *http.Request, repository string, params ListRepositoryRunsParams) {
	if !c.authorize(w, r, []permissions.Permission{
		{
			Action:   permissions.ReadActionsAction,
			Resource: permissions.RepoArn(repository),
		},
	}) {
		return
	}
	ctx := r.Context()
	c.LogAction(ctx, "actions_repository_runs")

	_, err := c.Catalog.GetRepository(ctx, repository)
	if handleAPIError(w, err) {
		return
	}

	if params.Branch != nil {
		exists, err := c.Catalog.BranchExists(ctx, repository, StringValue(params.Branch))
		if handleAPIError(w, err) {
			return
		}
		if !exists {
			writeError(w, http.StatusNotFound, catalog.ErrBranchNotFound)
			return
		}
	}

	branch := StringValue(params.Branch)
	commitID := StringValue(params.Commit)
	runsIter, err := c.Actions.ListRunResults(ctx, repository, branch, commitID, paginationAfter(params.After))
	if handleAPIError(w, err) {
		return
	}

	response := ActionRunList{
		Pagination: Pagination{
			MaxPerPage: DefaultMaxPerPage,
		},
		Results: make([]ActionRun, 0),
	}
	amount := paginationAmount(params.Amount)
	for len(response.Results) < amount && runsIter.Next() {
		val := runsIter.Value()
		response.Results = append(response.Results, runResultToActionRun(val))
	}
	response.Pagination.Results = len(response.Results)
	if runsIter.Next() {
		response.Pagination.HasMore = true
		if len(response.Results) > 0 {
			lastRun := response.Results[len(response.Results)-1]
			response.Pagination.NextOffset = lastRun.RunId
		}
	}
	if err := runsIter.Err(); err != nil {
		writeResponse(w, http.StatusInternalServerError, err)
		return
	}
	writeResponse(w, http.StatusOK, response)
}

func runResultToActionRun(val *actions.RunResult) ActionRun {
	runResult := ActionRun{
		Branch:    val.BranchID,
		CommitId:  val.CommitID,
		RunId:     val.RunID,
		StartTime: val.StartTime,
		EndTime:   &val.EndTime,
		EventType: val.EventType,
	}
	if val.Passed {
		runResult.Status = actionStatusCompleted
	} else {
		runResult.Status = actionStatusFailed
	}
	return runResult
}

func (c *Controller) GetRun(w http.ResponseWriter, r *http.Request, repository string, runID string) {
	if !c.authorize(w, r, []permissions.Permission{
		{
			Action:   permissions.ReadActionsAction,
			Resource: permissions.RepoArn(repository),
		},
	}) {
		return
	}
	ctx := r.Context()
	c.LogAction(ctx, "actions_get_run")
	_, err := c.Catalog.GetRepository(ctx, repository)
	if handleAPIError(w, err) {
		return
	}

	runResult, err := c.Actions.GetRunResult(ctx, repository, runID)
	if handleAPIError(w, err) {
		return
	}

	var status string
	if runResult.Passed {
		status = actionStatusCompleted
	} else {
		status = actionStatusFailed
	}
	response := ActionRun{
		RunId:     runResult.RunID,
		EventType: runResult.EventType,
		StartTime: runResult.StartTime,
		EndTime:   &runResult.EndTime,
		Status:    status,
		Branch:    runResult.BranchID,
		CommitId:  runResult.CommitID,
	}
	writeResponse(w, http.StatusOK, response)
}

func (c *Controller) ListRunHooks(w http.ResponseWriter, r *http.Request, repository string, runID string, params ListRunHooksParams) {
	if !c.authorize(w, r, []permissions.Permission{
		{
			Action:   permissions.ReadActionsAction,
			Resource: permissions.RepoArn(repository),
		},
	}) {
		return
	}
	ctx := r.Context()
	c.LogAction(ctx, "actions_list_run_hooks")

	repo, err := c.Catalog.GetRepository(ctx, repository)
	if handleAPIError(w, err) {
		return
	}

	tasksIter, err := c.Actions.ListRunTaskResults(ctx, repo.Name, runID, paginationAfter(params.After))
	if handleAPIError(w, err) {
		return
	}
	defer tasksIter.Close()

	response := HookRunList{
		Results: make([]HookRun, 0),
		Pagination: Pagination{
			MaxPerPage: DefaultMaxPerPage,
		},
	}
	amount := paginationAmount(params.Amount)
	for len(response.Results) < amount && tasksIter.Next() {
		val := tasksIter.Value()
		hookRun := HookRun{
			HookRunId: val.HookRunID,
			Action:    val.ActionName,
			HookId:    val.HookID,
			StartTime: val.StartTime,
			EndTime:   &val.EndTime,
		}
		if val.Passed {
			hookRun.Status = actionStatusCompleted
		} else {
			hookRun.Status = actionStatusFailed
		}
		response.Results = append(response.Results, hookRun)
	}
	if tasksIter.Next() {
		response.Pagination.HasMore = true
		if len(response.Results) > 0 {
			lastHookRun := response.Results[len(response.Results)-1]
			response.Pagination.NextOffset = lastHookRun.HookRunId
		}
	}
	if err := tasksIter.Err(); err != nil {
		writeError(w, http.StatusInternalServerError, err)
		return
	}
	response.Pagination.Results = len(response.Results)
	writeResponse(w, http.StatusOK, response)
}

func (c *Controller) GetRunHookOutput(w http.ResponseWriter, r *http.Request, repository string, runID string, hookRunID string) {
	if !c.authorize(w, r, []permissions.Permission{
		{
			Action:   permissions.ReadActionsAction,
			Resource: permissions.RepoArn(repository),
		},
	}) {
		return
	}
	ctx := r.Context()
	c.LogAction(ctx, "actions_run_hook_output")

	repo, err := c.Catalog.GetRepository(ctx, repository)
	if handleAPIError(w, err) {
		return
	}

	taskResult, err := c.Actions.GetTaskResult(ctx, repo.Name, runID, hookRunID)
	if handleAPIError(w, err) {
		return
	}

<<<<<<< HEAD
	logPath := taskResult.LogPath()
	reader, err := c.BlockAdapter.Get(ctx, block.ObjectPointer{
		StorageNamespace: repo.StorageNamespace,
		Identifier:       logPath,
	}, -1)
	if handleAPIError(w, err) {
		return
	}
	defer func() {
		_ = reader.Close()
	}()

	cd := mime.FormatMediaType("attachment", map[string]string{"filename": filepath.Base(logPath)})
	w.Header().Set("Content-Disposition", cd)
	w.Header().Set("Content-Type", "application/octet-stream")
	_, _ = io.Copy(w, reader)
}

func (c *Controller) ListBranches(w http.ResponseWriter, r *http.Request, repository string, params ListBranchesParams) {
	if !c.authorize(w, r, []permissions.Permission{
		{
			Action:   permissions.ListBranchesAction,
			Resource: permissions.RepoArn(repository),
		},
	}) {
		return
	}
	ctx := r.Context()
	c.LogAction(ctx, "list_branches")
=======
		if hasMore {
			returnValue.Payload.Pagination.NextOffset = lastID
		}
		return returnValue
	})
}

func (c *Controller) StagingGetPhysicalAddressHandler() staging.GetPhysicalAddressHandler {
	return staging.GetPhysicalAddressHandlerFunc(func(params staging.GetPhysicalAddressParams, user *models.User) middleware.Responder {
		ctx, err := c.setupRequest(user, params.HTTPRequest, []permissions.Permission{
			{
				Action:   permissions.WriteObjectAction,
				Resource: permissions.ObjectArn(params.Repository, params.Path),
			},
		})
		if err != nil {
			return staging.NewGetPhysicalAddressDefault(http.StatusInternalServerError).WithPayload(responseErrorFrom(err))
		}
		c.LogAction(ctx, "generate_physical_address")

		repo, err := c.Catalog.GetRepository(ctx, params.Repository)
		if errors.Is(err, catalog.ErrNotFound) {
			return staging.NewGetPhysicalAddressNotFound().WithPayload(responseErrorFrom(err))
		} else if err != nil {
			return staging.NewGetPhysicalAddressDefault(http.StatusInternalServerError).WithPayload(responseErrorFrom(err))
		}

		token, err := c.Catalog.GetStagingToken(ctx, params.Repository, params.Branch)
		if errors.Is(err, catalog.ErrNotFound) {
			return staging.NewGetPhysicalAddressNotFound().WithPayload(responseErrorFrom(err))
		} else if err != nil {
			return staging.NewGetPhysicalAddressDefault(http.StatusInternalServerError).WithPayload(responseErrorFrom(err))
		}

		// Generate a name.
		name, err := nanoid.New()
		if err != nil {
			return staging.NewGetPhysicalAddressDefault(http.StatusInternalServerError).WithPayload(responseErrorFrom(err))
		}

		tokenPart := ""
		if token != nil {
			tokenPart = *token + "/"
		}
		qk, err := block.ResolveNamespace(repo.StorageNamespace, fmt.Sprintf("data/%s%s", tokenPart, name))
		if err != nil {
			return staging.NewGetPhysicalAddressDefault(http.StatusInternalServerError).WithPayload(responseErrorFrom(err))
		}

		return staging.NewGetPhysicalAddressOK().WithPayload(&models.StagingLocation{
			PhysicalAddress: qk.Format(),
			Token:           token,
		})
	})
}

func (c *Controller) StagingLinkPhysicalAddressHandler() staging.LinkPhysicalAddressHandler {
	return staging.LinkPhysicalAddressHandlerFunc(func(params staging.LinkPhysicalAddressParams, user *models.User) middleware.Responder {
		ctx, err := c.setupRequest(user, params.HTTPRequest, []permissions.Permission{
			{
				Action:   permissions.WriteObjectAction,
				Resource: permissions.ObjectArn(params.Repository, params.Path),
			},
		})
		if err != nil {
			return staging.NewLinkPhysicalAddressDefault(http.StatusInternalServerError).WithPayload(responseErrorFrom(err))
		}
		c.LogAction(ctx, "stage_object")

		repo, err := c.Catalog.GetRepository(ctx, params.Repository)
		if errors.Is(err, catalog.ErrNotFound) {
			return staging.NewLinkPhysicalAddressNotFound().WithPayload(responseErrorFrom(err))
		}
		if err != nil {
			return staging.NewLinkPhysicalAddressDefault(http.StatusInternalServerError).WithPayload(responseErrorFrom(err))
		}

		// write metadata
		qk, err := block.ResolveNamespace(repo.StorageNamespace, params.Metadata.Staging.PhysicalAddress)
		if err != nil {
			return staging.NewLinkPhysicalAddressDefault(http.StatusInternalServerError).WithPayload(responseErrorFrom(err))
		}

		blockStoreType := c.BlockAdapter.BlockstoreType()
		if qk.StorageType.String() != blockStoreType {
			return staging.NewLinkPhysicalAddressBadRequest().WithPayload(
				responseError("invalid storage type: %s: current block adapter is %s",
					qk.StorageType.String(),
					blockStoreType,
				))
		}

		writeTime := time.Now()
		// Because CreateEntry tracks staging on a database with atomic operations,
		// _ignore_ the staging token here: no harm done even if a race was lost
		// against a commit.
		entry := catalog.DBEntry{
			CommonLevel:     false,
			Path:            params.Path,
			PhysicalAddress: params.Metadata.Staging.PhysicalAddress,
			CreationDate:    writeTime,
			Size:            swag.Int64Value(params.Metadata.SizeBytes),
			Checksum:        swag.StringValue(params.Metadata.Checksum),
			Metadata:        params.Metadata.UserMetadata,
		}

		err = c.Catalog.CreateEntry(ctx, repo.Name, params.Branch, entry)
		if errors.Is(err, catalog.ErrNotFound) {
			return staging.NewLinkPhysicalAddressNotFound().WithPayload(responseErrorFrom(err))
		}
		if err != nil {
			return staging.NewLinkPhysicalAddressDefault(http.StatusInternalServerError).WithPayload(responseErrorFrom(err))
		}

		return staging.NewLinkPhysicalAddressOK()
	})
}

func (c *Controller) ObjectsStageObjectHandler() objects.StageObjectHandler {
	return objects.StageObjectHandlerFunc(func(params objects.StageObjectParams, user *models.User) middleware.Responder {
		ctx, err := c.setupRequest(user, params.HTTPRequest, []permissions.Permission{
			{
				Action:   permissions.WriteObjectAction,
				Resource: permissions.ObjectArn(params.Repository, params.Path),
			},
		})
		if err != nil {
			return objects.NewStageObjectUnauthorized().WithPayload(responseErrorFrom(err))
		}
		c.LogAction(ctx, "stage_object")

		repo, err := c.Catalog.GetRepository(ctx, params.Repository)
		if errors.Is(err, catalog.ErrNotFound) {
			return objects.NewStageObjectNotFound().WithPayload(responseErrorFrom(err))
		} else if err != nil {
			return objects.NewStageObjectDefault(http.StatusInternalServerError).WithPayload(responseErrorFrom(err))
		}

		// write metadata
		qk, err := block.ResolveNamespace(repo.StorageNamespace, swag.StringValue(params.Object.PhysicalAddress))
		if err != nil {
			return objects.NewStageObjectDefault(http.StatusInternalServerError).WithPayload(responseErrorFrom(err))
		}

		blockStoreType := c.BlockAdapter.BlockstoreType()
		if qk.StorageType.String() != blockStoreType {
			return objects.NewStageObjectBadRequest().WithPayload(
				responseError("invalid storage type: %s: current block adapter is %s",
					qk.StorageType.String(),
					blockStoreType,
				))
		}

		writeTime := time.Now()
		entry := catalog.DBEntry{
			CommonLevel:     false,
			Path:            params.Path,
			PhysicalAddress: swag.StringValue(params.Object.PhysicalAddress),
			CreationDate:    writeTime,
			Size:            swag.Int64Value(params.Object.SizeBytes),
			Checksum:        swag.StringValue(params.Object.Checksum),
		}
		if len(params.Object.Metadata) > 0 {
			entry.Metadata = params.Object.Metadata
		}
>>>>>>> 6cd0b72c

	res, hasMore, err := c.Catalog.ListBranches(ctx, repository, "", paginationAmount(params.Amount), paginationAfter(params.After))
	if handleAPIError(w, err) {
		return
	}

	refs := make([]Ref, 0, len(res))
	for _, branch := range res {
		refs = append(refs, Ref{
			CommitId: branch.Reference,
			Id:       branch.Name,
		})
	}
	response := RefList{
		Results:    refs,
		Pagination: paginationFor(hasMore, refs, "Id"),
	}
	writeResponse(w, http.StatusOK, response)
}

func (c *Controller) CreateBranch(w http.ResponseWriter, r *http.Request, body CreateBranchJSONRequestBody, repository string) {
	if !c.authorize(w, r, []permissions.Permission{
		{
			Action:   permissions.CreateBranchAction,
			Resource: permissions.BranchArn(repository, body.Name),
		},
	}) {
		return
	}
	ctx := r.Context()
	c.LogAction(ctx, "create_branch")
	commitLog, err := c.Catalog.CreateBranch(ctx, repository, body.Name, body.Source)
	if handleAPIError(w, err) {
		return
	}
	w.WriteHeader(http.StatusCreated)
	_, _ = io.WriteString(w, commitLog.Reference)
}

func (c *Controller) DeleteBranch(w http.ResponseWriter, r *http.Request, repository string, branch string) {
	if !c.authorize(w, r, []permissions.Permission{
		{
			Action:   permissions.DeleteBranchAction,
			Resource: permissions.BranchArn(repository, branch),
		},
	}) {
		return
	}
	ctx := r.Context()
	c.LogAction(ctx, "delete_branch")
	err := c.Catalog.DeleteBranch(ctx, repository, branch)
	if handleAPIError(w, err) {
		return
	}
	writeResponse(w, http.StatusNoContent, nil)
}

func (c *Controller) GetBranch(w http.ResponseWriter, r *http.Request, repository string, branch string) {
	if !c.authorize(w, r, []permissions.Permission{
		{
			Action:   permissions.ReadBranchAction,
			Resource: permissions.BranchArn(repository, branch),
		},
	}) {
		return
	}
	ctx := r.Context()
	c.LogAction(ctx, "get_branch")
	reference, err := c.Catalog.GetBranchReference(ctx, repository, branch)
	if handleAPIError(w, err) {
		return
	}
	response := Ref{
		CommitId: reference,
		Id:       branch,
	}
	writeResponse(w, http.StatusOK, response)
}

func handleAPIError(w http.ResponseWriter, err error) bool {
	switch {
	case errors.Is(err, catalog.ErrNotFound),
		errors.Is(err, graveler.ErrNotFound),
		errors.Is(err, actions.ErrNotFound):
		writeError(w, http.StatusNotFound, err)

	case errors.Is(err, graveler.ErrDirtyBranch),
		errors.Is(err, catalog.ErrNoDifferenceWasFound),
		errors.Is(err, graveler.ErrNoChanges),
		errors.Is(err, permissions.ErrInvalidServiceName),
		errors.Is(err, permissions.ErrInvalidAction),
		errors.Is(err, model.ErrValidationError):
		writeError(w, http.StatusBadRequest, err)

	case errors.Is(err, catalog.ErrFeatureNotSupported):
		writeError(w, http.StatusNotImplemented, err)

	case errors.Is(err, graveler.ErrLockNotAcquired):
		writeError(w, http.StatusInternalServerError, "branch is currently locked, try again later")

	case err != nil:
		writeError(w, http.StatusInternalServerError, err)

	default:
		return false
	}
	return true
}

func (c *Controller) ResetBranch(w http.ResponseWriter, r *http.Request, body ResetBranchJSONRequestBody, repository string, branch string) {
	if !c.authorize(w, r, []permissions.Permission{
		{
			Action:   permissions.RevertBranchAction,
			Resource: permissions.BranchArn(repository, branch),
		},
	}) {
		return
	}
	ctx := r.Context()
	c.LogAction(ctx, "reset_branch")

	var err error
	switch body.Type {
	case "commit":
		err = c.Catalog.RollbackCommit(ctx, repository, branch, StringValue(body.Commit))
	case "common_prefix":
		err = c.Catalog.ResetEntries(ctx, repository, branch, StringValue(body.Path))
	case "reset":
		err = c.Catalog.ResetBranch(ctx, repository, branch)
	case "object":
		err = c.Catalog.ResetEntry(ctx, repository, branch, StringValue(body.Path))
	default:
		writeError(w, http.StatusNotFound, "reset type not found")
	}
	if handleAPIError(w, err) {
		return
	}
	writeResponse(w, http.StatusNoContent, nil)
}

func (c *Controller) Commit(w http.ResponseWriter, r *http.Request, body CommitJSONRequestBody, repository string, branch string) {
	if !c.authorize(w, r, []permissions.Permission{
		{
			Action:   permissions.CreateCommitAction,
			Resource: permissions.BranchArn(repository, branch),
		},
	}) {
		return
	}
	ctx := r.Context()
	c.LogAction(ctx, "create_commit")
	user, ok := ctx.Value(UserContextKey).(*model.User)
	if !ok {
		writeError(w, http.StatusUnauthorized, "missing user")
		return
	}
	var metadata map[string]string
	if body.Metadata != nil {
		metadata = body.Metadata.AdditionalProperties
	}
	committer := user.Username
	newCommit, err := c.Catalog.Commit(ctx, repository, branch, body.Message, committer, metadata)
	var hookAbortErr *graveler.HookAbortError
	if errors.As(err, &hookAbortErr) {
		c.Logger.
			WithError(err).
			WithField("run_id", hookAbortErr.RunID).
			Warn("aborted by hooks")
		writeError(w, http.StatusPreconditionFailed, err)
		return
	}
	if handleAPIError(w, err) {
		return
	}
	newMetadata := Commit_Metadata{
		AdditionalProperties: map[string]string(newCommit.Metadata),
	}
	response := Commit{
		Committer:    newCommit.Committer,
		CreationDate: newCommit.CreationDate.Unix(),
		Id:           newCommit.Reference,
		Message:      newCommit.Message,
		MetaRangeId:  newCommit.MetaRangeID,
		Metadata:     &newMetadata,
		Parents:      newCommit.Parents,
	}
	writeResponse(w, http.StatusCreated, response)
}

func (c *Controller) DiffBranch(w http.ResponseWriter, r *http.Request, repository string, branch string, params DiffBranchParams) {
	if !c.authorize(w, r, []permissions.Permission{
		{
			Action:   permissions.ListObjectsAction,
			Resource: permissions.RepoArn(repository),
		},
	}) {
		return
	}
	ctx := r.Context()
	c.LogAction(ctx, "diff_workspace")
	diff, hasMore, err := c.Catalog.DiffUncommitted(ctx, repository, branch, paginationAmount(params.Amount), paginationAfter(params.After))
	if handleAPIError(w, err) {
		return
	}

	results := make([]Diff, 0, len(diff))
	for _, d := range diff {
		results = append(results, Diff{
			Path:     d.Path,
			Type:     transformDifferenceTypeToString(d.Type),
			PathType: "object",
		})
	}
	response := DiffList{
		Pagination: paginationFor(hasMore, results, "Path"),
		Results:    results,
	}
	writeResponse(w, http.StatusOK, response)
}

func (c *Controller) DeleteObject(w http.ResponseWriter, r *http.Request, repository string, branch string, params DeleteObjectParams) {
	if !c.authorize(w, r, []permissions.Permission{
		{
			Action:   permissions.DeleteObjectAction,
			Resource: permissions.ObjectArn(repository, params.Path),
		},
	}) {
		return
	}
	ctx := r.Context()
	c.LogAction(ctx, "delete_object")

	err := c.Catalog.DeleteEntry(ctx, repository, branch, params.Path)
	if handleAPIError(w, err) {
		return
	}
	writeResponse(w, http.StatusNoContent, nil)
}

func (c *Controller) UploadObject(w http.ResponseWriter, r *http.Request, repository string, branch string, params UploadObjectParams) {
	if !c.authorize(w, r, []permissions.Permission{
		{
			Action:   permissions.WriteObjectAction,
			Resource: permissions.ObjectArn(repository, params.Path),
		},
	}) {
		return
	}
	ctx := r.Context()
	c.LogAction(ctx, "put_object")

	repo, err := c.Catalog.GetRepository(ctx, repository)
	if handleAPIError(w, err) {
		return
	}

	// check if branch exists - it is still a possibility, but we don't want to upload large object when the branch was not there in the first place
	branchExists, err := c.Catalog.BranchExists(ctx, repository, branch)
	if handleAPIError(w, err) {
		return
	}
	if !branchExists {
		writeError(w, http.StatusNotFound, fmt.Sprintf("branch '%s' not found", branch))
		return
	}

	// write the content
	file, handler, err := r.FormFile("content")
	if err != nil {
		writeError(w, http.StatusInternalServerError, err)
		return
	}
	defer func() { _ = file.Close() }()
	blob, err := upload.WriteBlob(ctx, c.BlockAdapter, repo.StorageNamespace, file, handler.Size, block.PutOpts{StorageClass: params.StorageClass})
	if err != nil {
		writeError(w, http.StatusInternalServerError, err)
		return
	}

	// write metadata
	writeTime := time.Now()
	entry := catalog.DBEntry{
		Path:            params.Path,
		PhysicalAddress: blob.PhysicalAddress,
		CreationDate:    writeTime,
		Size:            blob.Size,
		Checksum:        blob.Checksum,
	}
	err = c.Catalog.CreateEntry(ctx, repo.Name, branch, entry)
	if handleAPIError(w, err) {
		return
	}

	qk, err := block.ResolveNamespace(repo.StorageNamespace, blob.PhysicalAddress)
	if err != nil {
		writeError(w, http.StatusInternalServerError, err)
		return
	}

	response := ObjectStats{
		Checksum:        blob.Checksum,
		Mtime:           writeTime.Unix(),
		Path:            params.Path,
		PathType:        "object",
		PhysicalAddress: qk.Format(),
		SizeBytes:       Int64Ptr(blob.Size),
	}
	writeResponse(w, http.StatusCreated, response)
}

func (c *Controller) StageObject(w http.ResponseWriter, r *http.Request, body StageObjectJSONRequestBody, repository string, branch string, params StageObjectParams) {
	if !c.authorize(w, r, []permissions.Permission{
		{
			Action:   permissions.WriteObjectAction,
			Resource: permissions.ObjectArn(repository, params.Path),
		},
	}) {
		return
	}
	ctx := r.Context()
	c.LogAction(ctx, "stage_object")

	repo, err := c.Catalog.GetRepository(ctx, repository)
	if handleAPIError(w, err) {
		return
	}
	// write metadata
	qk, err := block.ResolveNamespace(repo.StorageNamespace, body.PhysicalAddress)
	if err != nil {
		writeError(w, http.StatusInternalServerError, err)
		return
	}

	blockStoreType := c.BlockAdapter.BlockstoreType()
	if qk.StorageType.String() != blockStoreType {
		writeError(w, http.StatusBadRequest, fmt.Sprintf("invalid storage type: %s: current block adapter is %s",
			qk.StorageType.String(),
			blockStoreType,
		))
		return
	}

	writeTime := time.Now()
	entry := catalog.DBEntry{
		CommonLevel:     false,
		Path:            params.Path,
		PhysicalAddress: body.PhysicalAddress,
		CreationDate:    writeTime,
		Size:            body.SizeBytes,
		Checksum:        body.Checksum,
	}
	if body.Metadata != nil {
		entry.Metadata = body.Metadata.AdditionalProperties
	}

	err = c.Catalog.CreateEntry(ctx, repo.Name, branch, entry)
	if handleAPIError(w, err) {
		return
	}
	response := ObjectStats{
		Checksum:        entry.Checksum,
		Mtime:           entry.CreationDate.Unix(),
		Path:            entry.Path,
		PathType:        "object",
		PhysicalAddress: qk.Format(),
		SizeBytes:       Int64Ptr(entry.Size),
	}
	writeResponse(w, http.StatusCreated, response)
}

func (c *Controller) RevertBranch(w http.ResponseWriter, r *http.Request, body RevertBranchJSONRequestBody, repository string, branch string) {
	if !c.authorize(w, r, []permissions.Permission{
		{
			Action:   permissions.RevertBranchAction,
			Resource: permissions.BranchArn(repository, branch),
		},
	}) {
		return
	}
	ctx := r.Context()
	c.LogAction(ctx, "revert_branch")
	user, ok := ctx.Value(UserContextKey).(*model.User)
	if !ok {
		writeError(w, http.StatusUnauthorized, "user not found")
		return
	}
	committer := user.Username
	err := c.Catalog.Revert(ctx, repository, branch, catalog.RevertParams{
		Reference:    body.Ref,
		Committer:    committer,
		ParentNumber: body.ParentNumber,
	})
	if handleAPIError(w, err) {
		return
	}
	writeResponse(w, http.StatusNoContent, nil)
}

func (c *Controller) GetCommit(w http.ResponseWriter, r *http.Request, repository string, commitID string) {
	if !c.authorize(w, r, []permissions.Permission{
		{
			Action:   permissions.ReadCommitAction,
			Resource: permissions.RepoArn(repository),
		},
	}) {
		return
	}
	ctx := r.Context()
	c.LogAction(ctx, "get_commit")
	commit, err := c.Catalog.GetCommit(ctx, repository, commitID)
	if errors.Is(err, catalog.ErrNotFound) {
		writeError(w, http.StatusNotFound, "commit not found")
		return
	}
	if err != nil {
		writeError(w, http.StatusInternalServerError, err)
		return
	}
	metadata := Commit_Metadata{
		AdditionalProperties: map[string]string(commit.Metadata),
	}
	response := Commit{
		Committer:    commit.Committer,
		CreationDate: commit.CreationDate.Unix(),
		Id:           commitID,
		Message:      commit.Message,
		MetaRangeId:  commit.MetaRangeID,
		Metadata:     &metadata,
		Parents:      commit.Parents,
	}
	writeResponse(w, http.StatusOK, response)
}

func (c *Controller) GetMetaRange(w http.ResponseWriter, r *http.Request, repository string, metaRange string) {
	if !c.authorize(w, r, []permissions.Permission{
		{
			Action:   permissions.ListObjectsAction,
			Resource: permissions.RepoArn(repository),
		},
		{
			Action:   permissions.ReadRepositoryAction,
			Resource: permissions.RepoArn(repository),
		},
	}) {
		return
	}
	ctx := r.Context()
	c.LogAction(ctx, "metadata_get_metarange")

	metarange, err := c.Catalog.GetMetaRange(ctx, repository, metaRange)
	if handleAPIError(w, err) {
		return
	}

	response := StorageURI{
		Location: metarange.Address,
	}
	writeResponse(w, http.StatusOK, response)
}

func (c *Controller) GetRange(w http.ResponseWriter, r *http.Request, repository string, pRange string) {
	if !c.authorize(w, r, []permissions.Permission{
		{
			Action:   permissions.ListObjectsAction,
			Resource: permissions.RepoArn(repository),
		},
		{
			Action:   permissions.ReadRepositoryAction,
			Resource: permissions.RepoArn(repository),
		},
	}) {
		return
	}
	ctx := r.Context()
	c.LogAction(ctx, "metadata_get_range")

	rng, err := c.Catalog.GetRange(ctx, repository, pRange)
	if handleAPIError(w, err) {
		return
	}
	response := StorageURI{
		Location: rng.Address,
	}
	writeResponse(w, http.StatusOK, response)
}

func (c *Controller) DumpRefs(w http.ResponseWriter, r *http.Request, repository string) {
	if !c.authorize(w, r, []permissions.Permission{
		{
			Action:   permissions.ListTagsAction,
			Resource: permissions.RepoArn(repository),
		},
		{
			Action:   permissions.ListBranchesAction,
			Resource: permissions.RepoArn(repository),
		},
		{
			Action:   permissions.ListCommitsAction,
			Resource: permissions.RepoArn(repository),
		},
	}) {
		return
	}
	ctx := r.Context()
	c.LogAction(ctx, "dump_repository_refs")

	repo, err := c.Catalog.GetRepository(ctx, repository)
	if handleAPIError(w, err) {
		return
	}

	// dump all types:
	tagsID, err := c.Catalog.DumpTags(ctx, repository)
	if handleAPIError(w, err) {
		return
	}

	branchesID, err := c.Catalog.DumpBranches(ctx, repository)
	if handleAPIError(w, err) {
		return
	}
	commitsID, err := c.Catalog.DumpCommits(ctx, repository)
	if handleAPIError(w, err) {
		return
	}

	response := RefsDump{
		BranchesMetaRangeId: branchesID,
		CommitsMetaRangeId:  commitsID,
		TagsMetaRangeId:     tagsID,
	}

	// write this to the block store
	manifestBytes, err := json.MarshalIndent(response, "", "  ")
	if err != nil {
		writeError(w, http.StatusInternalServerError, err)
		return
	}
	err = c.BlockAdapter.Put(ctx, block.ObjectPointer{
		StorageNamespace: repo.StorageNamespace,
		Identifier:       "_lakefs/refs_manifest.json",
	}, int64(len(manifestBytes)), bytes.NewReader(manifestBytes), block.PutOpts{})
	if err != nil {
		writeError(w, http.StatusInternalServerError, err)
		return
	}
	writeResponse(w, http.StatusCreated, response)
}

func (c *Controller) RestoreRefs(w http.ResponseWriter, r *http.Request, body RestoreRefsJSONRequestBody, repository string) {
	if !c.authorize(w, r, []permissions.Permission{
		{
			Action:   permissions.CreateTagAction,
			Resource: permissions.RepoArn(repository),
		},
		{
			Action:   permissions.CreateBranchAction,
			Resource: permissions.RepoArn(repository),
		},
		{
			Action:   permissions.CreateCommitAction,
			Resource: permissions.RepoArn(repository),
		},
	}) {
		return
	}
	ctx := r.Context()
	c.LogAction(ctx, "restore_repository_refs")

	repo, err := c.Catalog.GetRepository(ctx, repository)
	if handleAPIError(w, err) {
		return
	}

	// ensure no refs currently found
	_, _, err = c.Catalog.ListCommits(ctx, repo.Name, repo.DefaultBranch, "", 1)
	if !errors.Is(err, graveler.ErrNotFound) {
		writeError(w, http.StatusBadRequest, "can only restore into a bare repository")
		return
	}

	// load commits
	err = c.Catalog.LoadCommits(ctx, repo.Name, body.CommitsMetaRangeId)
	if handleAPIError(w, err) {
		return
	}

	err = c.Catalog.LoadBranches(ctx, repo.Name, body.BranchesMetaRangeId)
	if handleAPIError(w, err) {
		return
	}

	err = c.Catalog.LoadTags(ctx, repo.Name, body.TagsMetaRangeId)
	if handleAPIError(w, err) {
		return
	}
}

func (c *Controller) CreateSymlinkFile(w http.ResponseWriter, r *http.Request, repository string, branch string, params CreateSymlinkFileParams) {
	if !c.authorize(w, r, []permissions.Permission{
		{
			Action:   permissions.WriteObjectAction,
			Resource: permissions.ObjectArn(repository, branch),
		},
	}) {
		return
	}
	ctx := r.Context()
	c.LogAction(ctx, "create_symlink")

	// read repo
	repo, err := c.Catalog.GetRepository(ctx, repository)
	if handleAPIError(w, err) {
		return
	}

	// list entries
	var currentPath string
	var currentAddresses []string
	var after string
	var entries []*catalog.DBEntry
	hasMore := true
	for hasMore {
		entries, hasMore, err = c.Catalog.ListEntries(
			ctx,
			repository,
			branch,
			StringValue(params.Location),
			after,
			"",
			-1)
		if handleAPIError(w, err) {
			return
		}
		// loop all entries enter to map[path] physicalAddress
		for _, entry := range entries {
			address := fmt.Sprintf("%s/%s", repo.StorageNamespace, entry.PhysicalAddress)
			idx := strings.LastIndex(entry.Path, "/")
			var path string
			if idx != -1 {
				path = entry.Path[0:idx]
			}
			if path != currentPath {
				// push current
				err := writeSymlink(ctx, repo, branch, path, currentAddresses, c.BlockAdapter)
				if err != nil {
					writeError(w, http.StatusInternalServerError, fmt.Sprintf("error while writing symlinks: %s", err))
					return
				}
				currentPath = path
				currentAddresses = []string{address}
			} else {
				currentAddresses = append(currentAddresses, address)
			}
		}
		after = entries[len(entries)-1].Path
	}
	if len(currentAddresses) > 0 {
		err = writeSymlink(ctx, repo, branch, currentPath, currentAddresses, c.BlockAdapter)
		if err != nil {
			writeError(w, http.StatusInternalServerError, fmt.Sprintf("error while writing symlinks: %s", err))
			return
		}
	}
	metaLocation := fmt.Sprintf("%s/%s", repo.StorageNamespace, lakeFSPrefix)
	response := StorageURI{
		Location: metaLocation,
	}
	writeResponse(w, http.StatusCreated, response)
}

func writeSymlink(ctx context.Context, repo *catalog.Repository, branch string, path string, addresses []string, adapter block.Adapter) error {
	address := fmt.Sprintf("%s/%s/%s/%s/symlink.txt", lakeFSPrefix, repo.Name, branch, path)
	data := strings.Join(addresses, "\n")
	symlinkReader := aws.ReadSeekCloser(strings.NewReader(data))
	err := adapter.Put(ctx, block.ObjectPointer{
		StorageNamespace: repo.StorageNamespace,
		Identifier:       address,
	}, int64(len(data)), symlinkReader, block.PutOpts{})
	return err
}

func (c *Controller) DiffRefs(w http.ResponseWriter, r *http.Request, repository string, leftRef string, rightRef string, params DiffRefsParams) {
	if !c.authorize(w, r, []permissions.Permission{
		{
			Action:   permissions.ListObjectsAction,
			Resource: permissions.RepoArn(repository),
		},
	}) {
		return
	}
	ctx := r.Context()
	c.LogAction(ctx, "diff_refs")
	diffFunc := c.Catalog.Compare // default diff type is three-dot
	if params.Type != nil && *params.Type == "two_dot" {
		diffFunc = c.Catalog.Diff
	}
	diff, hasMore, err := diffFunc(ctx, repository, leftRef, rightRef, catalog.DiffParams{
		Limit: paginationAmount(params.Amount),
		After: paginationAfter(params.After),
	})
	if handleAPIError(w, err) {
		return
	}
	results := make([]Diff, 0, len(diff))
	for _, d := range diff {
		results = append(results, Diff{
			Path:     d.Path,
			Type:     transformDifferenceTypeToString(d.Type),
			PathType: "object",
		})
	}
	response := DiffList{
		Pagination: paginationFor(hasMore, results, "Path"),
		Results:    results,
	}
	writeResponse(w, http.StatusOK, response)
}

func (c *Controller) LogCommits(w http.ResponseWriter, r *http.Request, repository string, ref string, params LogCommitsParams) {
	if !c.authorize(w, r, []permissions.Permission{
		{
			Action:   permissions.ReadBranchAction,
			Resource: permissions.BranchArn(repository, ref),
		},
	}) {
		return
	}
	ctx := r.Context()
	c.LogAction(ctx, "get_branch_commit_log")

	// get commit log
	commitLog, hasMore, err := c.Catalog.ListCommits(ctx, repository, ref, paginationAfter(params.After), paginationAmount(params.Amount))
	if handleAPIError(w, err) {
		return
	}

	serializedCommits := make([]Commit, 0, len(commitLog))
	for _, commit := range commitLog {
		metadata := Commit_Metadata{
			AdditionalProperties: commit.Metadata,
		}
		serializedCommits = append(serializedCommits, Commit{
			Committer:    commit.Committer,
			CreationDate: commit.CreationDate.Unix(),
			Id:           commit.Reference,
			Message:      commit.Message,
			Metadata:     &metadata,
			MetaRangeId:  commit.MetaRangeID,
			Parents:      commit.Parents,
		})
	}

	response := CommitList{
		Pagination: paginationFor(hasMore, serializedCommits, "Id"),
		Results:    serializedCommits,
	}
	writeResponse(w, http.StatusOK, response)
}

func (c *Controller) GetObject(w http.ResponseWriter, r *http.Request, repository string, ref string, params GetObjectParams) {
	if !c.authorize(w, r, []permissions.Permission{
		{
			Action:   permissions.ReadObjectAction,
			Resource: permissions.ObjectArn(repository, params.Path),
		},
	}) {
		return
	}
	ctx := r.Context()
	c.LogAction(ctx, "get_object")

	repo, err := c.Catalog.GetRepository(ctx, repository)
	if handleAPIError(w, err) {
		return
	}

	// read the FS entry
	entry, err := c.Catalog.GetEntry(ctx, repository, ref, params.Path, catalog.GetEntryParams{ReturnExpired: true})
	if handleAPIError(w, err) {
		return
	}
	if entry.Expired {
		writeError(w, http.StatusGone, "resource expired")
		return
	}

	// setup response
	reader, err := c.BlockAdapter.Get(ctx, block.ObjectPointer{StorageNamespace: repo.StorageNamespace, Identifier: entry.PhysicalAddress}, entry.Size)
	if err != nil {
		writeError(w, http.StatusInternalServerError, err)
		return
	}
	defer func() {
		_ = reader.Close()
	}()
	w.Header().Set("Content-Length", fmt.Sprint(entry.Size))
	etag := httputil.ETag(entry.Checksum)
	w.Header().Set("ETag", etag)
	lastModified := httputil.HeaderTimestamp(entry.CreationDate)
	w.Header().Set("Last-Modified", lastModified)
	cd := mime.FormatMediaType("attachment", map[string]string{"filename": filepath.Base(entry.Path)})
	w.Header().Set("Content-Disposition", cd)
	w.Header().Set("Content-Type", "application/octet-stream")
	_, _ = io.Copy(w, reader)
}

func (c *Controller) ListObjects(w http.ResponseWriter, r *http.Request, repository string, ref string, params ListObjectsParams) {
	if !c.authorize(w, r, []permissions.Permission{
		{
			Action:   permissions.ListObjectsAction,
			Resource: permissions.RepoArn(repository),
		},
	}) {
		return
	}
	ctx := r.Context()
	c.LogAction(ctx, "list_objects")

	// discern between an empty delimiter and no delimiter being passed at all
	// by default, go-swagger will use the default value ("/") even if we pass
	// a delimiter param that is explicitly empty. This overrides this (wrong) behavior.

	/* old implementation
	delimiter := params.Delimiter
	query := r.URL.Query()
	_, delimiterPassed := query["delimiter"]
	queryDelimiter := query.Get("delimiter")
	if delimiterPassed && queryDelimiter == "" {
		delimiter = ""
	}
	*/
	var delimiter string
	if params.Delimiter == nil {
		delimiter = "/"
	} else {
		delimiter = *params.Delimiter
	}

	res, hasMore, err := c.Catalog.ListEntries(
		ctx,
		repository,
		ref,
		StringValue(params.Prefix),
		paginationAfter(params.After),
		delimiter,
		paginationAmount(params.Amount),
	)
	if handleAPIError(w, err) {
		return
	}

	repo, err := c.Catalog.GetRepository(ctx, repository)
	if handleAPIError(w, err) {
		return
	}

	objList := make([]ObjectStats, 0, len(res))
	for _, entry := range res {
		qk, err := block.ResolveNamespace(repo.StorageNamespace, entry.PhysicalAddress)
		if err != nil {
			writeError(w, http.StatusInternalServerError, err)
			return
		}

		if entry.CommonLevel {
			objList = append(objList, ObjectStats{
				Path:     entry.Path,
				PathType: "common_prefix",
			})
		} else {
			var mtime int64
			if !entry.CreationDate.IsZero() {
				mtime = entry.CreationDate.Unix()
			}
			objList = append(objList, ObjectStats{
				Checksum:        entry.Checksum,
				Mtime:           mtime,
				Path:            entry.Path,
				PhysicalAddress: qk.Format(),
				PathType:        "object",
				SizeBytes:       Int64Ptr(entry.Size),
			})
		}
	}
	response := ObjectStatsList{
		Pagination: Pagination{
			HasMore:    hasMore,
			MaxPerPage: DefaultMaxPerPage,
			Results:    len(objList),
		},
		Results: objList,
	}
	if len(objList) > 0 && hasMore {
		lastObj := objList[len(objList)-1]
		response.Pagination.NextOffset = lastObj.Path
	}
	writeResponse(w, http.StatusOK, response)
}

func (c *Controller) StatObject(w http.ResponseWriter, r *http.Request, repository string, ref string, params StatObjectParams) {
	if !c.authorize(w, r, []permissions.Permission{
		{
			Action:   permissions.ReadObjectAction,
			Resource: permissions.ObjectArn(repository, params.Path),
		},
	}) {
		return
	}
	ctx := r.Context()
	c.LogAction(ctx, "stat_object")

	repo, err := c.Catalog.GetRepository(ctx, repository)
	if handleAPIError(w, err) {
		return
	}

	entry, err := c.Catalog.GetEntry(ctx, repository, ref, params.Path, catalog.GetEntryParams{ReturnExpired: true})
	if handleAPIError(w, err) {
		return
	}

	qk, err := block.ResolveNamespace(repo.StorageNamespace, entry.PhysicalAddress)
	if handleAPIError(w, err) {
		return
	}

	objStat := ObjectStats{
		Checksum:        entry.Checksum,
		Mtime:           entry.CreationDate.Unix(),
		Path:            params.Path,
		PathType:        "object",
		PhysicalAddress: qk.Format(),
		SizeBytes:       Int64Ptr(entry.Size),
	}
	code := http.StatusOK
	if entry.Expired {
		code = http.StatusGone
	}
	writeResponse(w, code, objStat)
}

func (c *Controller) GetUnderlyingProperties(w http.ResponseWriter, r *http.Request, repository string, ref string, params GetUnderlyingPropertiesParams) {
	if !c.authorize(w, r, []permissions.Permission{
		{
			Action:   permissions.ReadObjectAction,
			Resource: permissions.ObjectArn(repository, params.Path),
		},
	}) {
		return
	}
	ctx := r.Context()
	c.LogAction(ctx, "object_underlying_properties")

	// read repo
	repo, err := c.Catalog.GetRepository(ctx, repository)
	if handleAPIError(w, err) {
		return
	}

	entry, err := c.Catalog.GetEntry(ctx, repository, ref, params.Path, catalog.GetEntryParams{})
	if handleAPIError(w, err) {
		return
	}

	// read object properties from underlying storage
	properties, err := c.BlockAdapter.GetProperties(ctx, block.ObjectPointer{StorageNamespace: repo.StorageNamespace, Identifier: entry.PhysicalAddress})
	if err != nil {
		writeError(w, http.StatusInternalServerError, err)
		return
	}

	response := UnderlyingObjectProperties{
		StorageClass: properties.StorageClass,
	}
	writeResponse(w, http.StatusOK, response)
}

func (c *Controller) MergeIntoBranch(w http.ResponseWriter, r *http.Request, body MergeIntoBranchJSONRequestBody, repository string, sourceRef string, destinationBranch string) {
	if !c.authorize(w, r, []permissions.Permission{
		{
			Action:   permissions.CreateCommitAction,
			Resource: permissions.BranchArn(repository, destinationBranch),
		},
	}) {
		return
	}
	ctx := r.Context()
	c.LogAction(ctx, "merge_branches")
	user, ok := ctx.Value(UserContextKey).(*model.User)
	if !ok {
		writeError(w, http.StatusUnauthorized, "user not found")
		return
	}
	var metadata map[string]string
	if body.Metadata != nil {
		metadata = body.Metadata.AdditionalProperties
	}
	res, err := c.Catalog.Merge(ctx,
		repository, destinationBranch, sourceRef,
		user.Username,
		body.Message,
		metadata)

	var hookAbortErr *graveler.HookAbortError
	switch {
	case errors.As(err, &hookAbortErr):
		c.Logger.WithError(err).WithField("run_id", hookAbortErr.RunID).Warn("aborted by hooks")
		writeError(w, http.StatusPreconditionFailed, err)
		return
	case errors.Is(err, catalog.ErrConflictFound) || errors.Is(err, graveler.ErrConflictFound):
		writeError(w, http.StatusConflict, newMergeResultFromCatalog(res))
		return
	}
	if handleAPIError(w, err) {
		return
	}

	response := newMergeResultFromCatalog(res)
	writeResponse(w, http.StatusOK, response)
}

func newMergeResultFromCatalog(res *catalog.MergeResult) MergeResult {
	if res == nil {
		return MergeResult{}
	}
	result := MergeResult{
		Reference: res.Reference,
	}
	for k, v := range res.Summary {
		switch k {
		case catalog.DifferenceTypeAdded:
			result.Summary.Added = v
		case catalog.DifferenceTypeChanged:
			result.Summary.Changed = v
		case catalog.DifferenceTypeRemoved:
			result.Summary.Removed = v
		case catalog.DifferenceTypeConflict:
			result.Summary.Conflict = v
		}
	}
	return result
}

func (c *Controller) ListTags(w http.ResponseWriter, r *http.Request, repository string, params ListTagsParams) {
	if !c.authorize(w, r, []permissions.Permission{
		{
			Action:   permissions.ListTagsAction,
			Resource: permissions.RepoArn(repository),
		},
	}) {
		return
	}
	ctx := r.Context()
	c.LogAction(ctx, "list_tags")

	res, hasMore, err := c.Catalog.ListTags(ctx, repository, paginationAmount(params.Amount), paginationAfter(params.After))
	if handleAPIError(w, err) {
		return
	}

	results := make([]Ref, 0, len(res))
	for _, tag := range res {
		results = append(results, Ref{
			CommitId: tag.CommitID,
			Id:       tag.ID,
		})
	}
	response := RefList{
		Results:    results,
		Pagination: paginationFor(hasMore, results, "Id"),
	}
	writeResponse(w, http.StatusOK, response)
}

func (c *Controller) CreateTag(w http.ResponseWriter, r *http.Request, body CreateTagJSONRequestBody, repository string) {
	if !c.authorize(w, r, []permissions.Permission{
		{
			Action:   permissions.CreateTagAction,
			Resource: permissions.TagArn(repository, body.Id),
		},
	}) {
		return
	}
	ctx := r.Context()
	c.LogAction(ctx, "create_tag")

	commitID, err := c.Catalog.CreateTag(ctx, repository, body.Id, body.Ref)
	if handleAPIError(w, err) {
		return
	}
	response := Ref{
		CommitId: commitID,
		Id:       body.Id,
	}
	writeResponse(w, http.StatusCreated, response)
}

func (c *Controller) DeleteTag(w http.ResponseWriter, r *http.Request, repository string, tag string) {
	if !c.authorize(w, r, []permissions.Permission{
		{
			Action:   permissions.DeleteTagAction,
			Resource: permissions.TagArn(repository, tag),
		},
	}) {
		return
	}
	ctx := r.Context()
	c.LogAction(ctx, "delete_tag")
	err := c.Catalog.DeleteTag(ctx, repository, tag)
	if handleAPIError(w, err) {
		return
	}
	writeResponse(w, http.StatusNoContent, nil)
}

func (c *Controller) GetTag(w http.ResponseWriter, r *http.Request, repository string, tag string) {
	if !c.authorize(w, r, []permissions.Permission{
		{
			Action:   permissions.ReadTagAction,
			Resource: permissions.TagArn(repository, tag),
		},
	}) {
		return
	}
	ctx := r.Context()
	c.LogAction(ctx, "get_tag")
	reference, err := c.Catalog.GetTag(ctx, repository, tag)
	if handleAPIError(w, err) {
		return
	}
	response := Ref{
		CommitId: reference,
		Id:       tag,
	}
	writeResponse(w, http.StatusOK, response)
}

func (c *Controller) Setup(w http.ResponseWriter, r *http.Request, body SetupJSONRequestBody) {
	if len(body.Username) == 0 {
		writeError(w, http.StatusBadRequest, "empty user display name")
		return
	}

	// check if previous setup completed
	ctx := r.Context()
	if ts, _ := c.MetadataManager.SetupTimestamp(ctx); !ts.IsZero() {
		writeError(w, http.StatusConflict, "lakeFS already initialized")
		return
	}

	// migrate the database if needed
	err := c.Migrator.Migrate(ctx)
	if err != nil {
		writeError(w, http.StatusInternalServerError, err)
		return
	}

	var cred *model.Credential
	if body.Key == nil {
		cred, err = auth.CreateInitialAdminUser(ctx, c.Auth, c.MetadataManager, body.Username)
	} else {
		cred, err = auth.CreateInitialAdminUserWithKeys(ctx, c.Auth, c.MetadataManager, body.Username, &body.Key.AccessKeyId, &body.Key.SecretAccessKey)
	}
	if err != nil {
		writeError(w, http.StatusInternalServerError, err)
		return
	}

	meta := stats.NewMetadata(ctx, c.Logger, c.BlockAdapter.BlockstoreType(), c.MetadataManager, c.CloudMetadataProvider)
	c.Collector.SetInstallationID(meta.InstallationID)
	c.Collector.CollectMetadata(meta)
	c.Collector.CollectEvent("global", "init")

	response := CredentialsWithSecret{
		AccessKeyId:     cred.AccessKeyID,
		AccessSecretKey: cred.AccessSecretKey,
		CreationDate:    cred.IssuedDate.Unix(),
	}
	writeResponse(w, http.StatusOK, response)
}

func (c *Controller) GetCurrentUser(w http.ResponseWriter, r *http.Request) {
	u, ok := r.Context().Value(UserContextKey).(*model.User)
	var user User
	if ok {
		user.Id = u.Username
		user.CreationDate = u.CreatedAt.Unix()
	}
	response := CurrentUser{
		User: user,
	}
	writeResponse(w, http.StatusOK, response)
}

func StringPtr(s string) *string {
	return &s
}

func StringValue(s *string) string {
	if s == nil {
		return ""
	}
	return *s
}

func Int64Value(p *int64) int64 {
	if p == nil {
		return 0
	}
	return *p
}

func Int64Ptr(n int64) *int64 {
	return &n
}

func PaginationAmountPtr(a int) *PaginationAmount {
	amount := PaginationAmount(a)
	return &amount
}

func PaginationAfterPtr(a string) *PaginationAfter {
	after := PaginationAfter(a)
	return &after
}

func writeError(w http.ResponseWriter, code int, v interface{}) {
	apiErr := Error{
		Message: fmt.Sprint(v),
	}
	writeResponse(w, code, apiErr)
}

func writeResponse(w http.ResponseWriter, code int, response interface{}) {
	if response == nil {
		w.WriteHeader(code)
		return
	}
	w.Header().Set("Content-Type", "application/json")
	w.WriteHeader(code)
	err := json.NewEncoder(w).Encode(response)
	if err != nil {
		logging.Default().WithError(err).WithField("code", code).Debug("Failed to write encoded json response")
	}
}

func paginationAfter(v *PaginationAfter) string {
	if v == nil {
		return ""
	}
	return string(*v)
}

func paginationAmount(v *PaginationAmount) int {
	if v == nil {
		return DefaultMaxPerPage
	}
	i := int(*v)
	if i > DefaultMaxPerPage {
		return DefaultMaxPerPage
	}
	if i <= 0 {
		return DefaultMaxPerPage
	}
	return i
}

func NewController(
	catalog catalog.Interface,
	authService auth.Service,
	blockAdapter block.Adapter,
	metadataManager auth.MetadataManager,
	migrator db.Migrator,
	collector stats.Collector,
	cloudMetadataProvider cloud.MetadataProvider,
	actions actionsHandler,
	logger logging.Logger,
) *Controller {
	return &Controller{
		Catalog:               catalog,
		Auth:                  authService,
		BlockAdapter:          blockAdapter,
		MetadataManager:       metadataManager,
		Migrator:              migrator,
		Collector:             collector,
		CloudMetadataProvider: cloudMetadataProvider,
		Actions:               actions,
		Logger:                logger,
	}
}

func (c *Controller) LogAction(ctx context.Context, action string) {
	c.Logger.WithContext(ctx).
		WithField("action", action).
		WithField("message_type", "action").
		Debug("performing API action")
	c.Collector.CollectEvent("api_server", action)
}

func paginationFor(hasMore bool, results interface{}, fieldName string) Pagination {
	pagination := Pagination{
		HasMore:    hasMore,
		MaxPerPage: DefaultMaxPerPage,
	}
	if results == nil {
		return pagination
	}
	if reflect.TypeOf(results).Kind() != reflect.Slice {
		panic("results is not a slice")
	}
	s := reflect.ValueOf(results)
	pagination.Results = s.Len()
	if !hasMore || pagination.Results == 0 {
		return pagination
	}
	v := s.Index(pagination.Results - 1)
	token := v.FieldByName(fieldName)
	pagination.NextOffset = token.String()
	return pagination
}

func (c *Controller) authorize(w http.ResponseWriter, r *http.Request, perms []permissions.Permission) bool {
	ctx := r.Context()
	user, ok := ctx.Value(UserContextKey).(*model.User)
	if !ok || user == nil {
		writeError(w, http.StatusUnauthorized, http.StatusText(http.StatusUnauthorized))
		return false
	}
	resp, err := c.Auth.Authorize(ctx, &auth.AuthorizationRequest{
		Username:            user.Username,
		RequiredPermissions: perms,
	})
	if err != nil {
		writeError(w, http.StatusInternalServerError, err)
		return false
	}
	if resp.Error != nil {
		writeError(w, http.StatusUnauthorized, resp.Error)
		return false
	}
	if !resp.Allowed {
		writeError(w, http.StatusInternalServerError, "User does not have the required permissions")
		return false
	}
	return true
}<|MERGE_RESOLUTION|>--- conflicted
+++ resolved
@@ -15,31 +15,8 @@
 	"time"
 
 	"github.com/aws/aws-sdk-go/aws"
-<<<<<<< HEAD
-	"github.com/treeverse/lakefs/pkg/actions"
-=======
-	"github.com/go-openapi/runtime"
-	"github.com/go-openapi/runtime/middleware"
-	"github.com/go-openapi/strfmt"
-	"github.com/go-openapi/swag"
 	nanoid "github.com/matoous/go-nanoid/v2"
 	"github.com/treeverse/lakefs/pkg/actions"
-	"github.com/treeverse/lakefs/pkg/api/gen/models"
-	"github.com/treeverse/lakefs/pkg/api/gen/restapi/operations"
-	actionsop "github.com/treeverse/lakefs/pkg/api/gen/restapi/operations/actions"
-	authop "github.com/treeverse/lakefs/pkg/api/gen/restapi/operations/auth"
-	"github.com/treeverse/lakefs/pkg/api/gen/restapi/operations/branches"
-	"github.com/treeverse/lakefs/pkg/api/gen/restapi/operations/commits"
-	configop "github.com/treeverse/lakefs/pkg/api/gen/restapi/operations/config"
-	hcop "github.com/treeverse/lakefs/pkg/api/gen/restapi/operations/health_check"
-	"github.com/treeverse/lakefs/pkg/api/gen/restapi/operations/metadata"
-	"github.com/treeverse/lakefs/pkg/api/gen/restapi/operations/objects"
-	"github.com/treeverse/lakefs/pkg/api/gen/restapi/operations/refs"
-	"github.com/treeverse/lakefs/pkg/api/gen/restapi/operations/repositories"
-	setupop "github.com/treeverse/lakefs/pkg/api/gen/restapi/operations/setup"
-	"github.com/treeverse/lakefs/pkg/api/gen/restapi/operations/staging"
-	"github.com/treeverse/lakefs/pkg/api/gen/restapi/operations/tags"
->>>>>>> 6cd0b72c
 	"github.com/treeverse/lakefs/pkg/auth"
 	"github.com/treeverse/lakefs/pkg/auth/model"
 	"github.com/treeverse/lakefs/pkg/block"
@@ -86,14 +63,130 @@
 }
 
 func (c *Controller) GetPhysicalAddress(w http.ResponseWriter, r *http.Request, repository string, branch string, params GetPhysicalAddressParams) {
-	panic("implement me")
+	if !c.authorize(w, r, []permissions.Permission{
+		{
+			Action:   permissions.WriteObjectAction,
+			Resource: permissions.ObjectArn(repository, params.Path),
+		},
+	}) {
+		return
+	}
+	ctx := r.Context()
+	c.LogAction(ctx, "generate_physical_address")
+
+	repo, err := c.Catalog.GetRepository(ctx, repository)
+	if errors.Is(err, catalog.ErrNotFound) {
+		writeError(w, http.StatusNotFound, err)
+		return
+	}
+	if err != nil {
+		writeError(w, http.StatusInternalServerError, err)
+		return
+	}
+
+	token, err := c.Catalog.GetStagingToken(ctx, repository, branch)
+	if errors.Is(err, catalog.ErrNotFound) {
+		writeError(w, http.StatusNotFound, err)
+		return
+	}
+	if err != nil {
+		writeError(w, http.StatusInternalServerError, err)
+		return
+	}
+
+	// Generate a name.
+	name, err := nanoid.New()
+	if err != nil {
+		writeError(w, http.StatusInternalServerError, err)
+		return
+	}
+
+	tokenPart := ""
+	if token != nil {
+		tokenPart = *token + "/"
+	}
+	qk, err := block.ResolveNamespace(repo.StorageNamespace, fmt.Sprintf("data/%s%s", tokenPart, name))
+	if err != nil {
+		writeError(w, http.StatusInternalServerError, err)
+		return
+	}
+
+	response := &StagingLocation{
+		PhysicalAddress: StringPtr(qk.Format()),
+		Token:           StringValue(token),
+	}
+	writeResponse(w, http.StatusOK, response)
 }
 
 func (c *Controller) LinkPhysicalAddress(w http.ResponseWriter, r *http.Request, body LinkPhysicalAddressJSONRequestBody, repository string, branch string, params LinkPhysicalAddressParams) {
-	panic("implement me")
-}
-
-<<<<<<< HEAD
+	if !c.authorize(w, r, []permissions.Permission{
+		{
+			Action:   permissions.WriteObjectAction,
+			Resource: permissions.ObjectArn(repository, params.Path),
+		},
+	}) {
+		return
+	}
+
+	ctx := r.Context()
+	c.LogAction(ctx, "stage_object")
+
+	repo, err := c.Catalog.GetRepository(ctx, repository)
+	if errors.Is(err, catalog.ErrNotFound) {
+		writeError(w, http.StatusNotFound, err)
+		return
+	}
+	if err != nil {
+		writeError(w, http.StatusInternalServerError, err)
+		return
+	}
+	// write metadata
+	qk, err := block.ResolveNamespace(repo.StorageNamespace, params.Path)
+	if err != nil {
+		writeError(w, http.StatusInternalServerError, err)
+		return
+	}
+
+	blockStoreType := c.BlockAdapter.BlockstoreType()
+	if qk.StorageType.String() != blockStoreType {
+		writeError(w, http.StatusBadRequest, fmt.Sprintf("invalid storage type: %s: current block adapter is %s",
+			qk.StorageType.String(),
+			blockStoreType,
+		))
+		return
+	}
+
+	writeTime := time.Now()
+	// Because CreateEntry tracks staging on a database with atomic operations,
+	// _ignore_ the staging token here: no harm done even if a race was lost
+	// against a commit.
+	var metadata catalog.Metadata
+	if body.UserMetadata != nil {
+		metadata = body.UserMetadata.AdditionalProperties
+	}
+	entry := catalog.DBEntry{
+		CommonLevel:     false,
+		Path:            params.Path,
+		PhysicalAddress: params.Path,
+		CreationDate:    writeTime,
+		Size:            body.SizeBytes,
+		Checksum:        body.Checksum,
+		Metadata:        metadata,
+	}
+
+	err = c.Catalog.CreateEntry(ctx, repo.Name, branch, entry)
+	if errors.Is(err, catalog.ErrNotFound) {
+		writeError(w, http.StatusNotFound, err)
+		return
+	}
+	if err != nil {
+		writeError(w, http.StatusInternalServerError, err)
+		return
+	}
+
+	writeResponse(w, http.StatusOK, nil)
+}
+
 func (c *Controller) ListGroups(w http.ResponseWriter, r *http.Request, params ListGroupsParams) {
 	if !c.authorize(w, r, []permissions.Permission{
 		{
@@ -109,125 +202,6 @@
 	groups, paginator, err := c.Auth.ListGroups(ctx, &model.PaginationParams{
 		After:  paginationAfter(params.After),
 		Amount: paginationAmount(params.Amount),
-=======
-// Configure attaches our API operations to a generated swagger API stub
-// Adding new handlers requires also adding them here so that the generated server will use them
-func (c *Controller) Configure(api *operations.LakefsAPI) {
-	// Register operations here
-	api.HealthCheckHealthCheckHandler = c.GetHealthCheckHandler()
-	api.SetupSetupLakeFSHandler = c.SetupLakeFSHandler()
-
-	api.AuthGetCurrentUserHandler = c.GetCurrentUserHandler()
-	api.AuthListUsersHandler = c.ListUsersHandler()
-	api.AuthGetUserHandler = c.GetUserHandler()
-	api.AuthCreateUserHandler = c.CreateUserHandler()
-	api.AuthDeleteUserHandler = c.DeleteUserHandler()
-	api.AuthGetGroupHandler = c.GetGroupHandler()
-	api.AuthListGroupsHandler = c.ListGroupsHandler()
-	api.AuthCreateGroupHandler = c.CreateGroupHandler()
-	api.AuthDeleteGroupHandler = c.DeleteGroupHandler()
-	api.AuthListPoliciesHandler = c.ListPoliciesHandler()
-	api.AuthCreatePolicyHandler = c.CreatePolicyHandler()
-	api.AuthGetPolicyHandler = c.GetPolicyHandler()
-	api.AuthDeletePolicyHandler = c.DeletePolicyHandler()
-	api.AuthUpdatePolicyHandler = c.UpdatePolicyHandler()
-	api.AuthListGroupMembersHandler = c.ListGroupMembersHandler()
-	api.AuthAddGroupMembershipHandler = c.AddGroupMembershipHandler()
-	api.AuthDeleteGroupMembershipHandler = c.DeleteGroupMembershipHandler()
-	api.AuthListUserCredentialsHandler = c.ListUserCredentialsHandler()
-	api.AuthCreateCredentialsHandler = c.CreateCredentialsHandler()
-	api.AuthDeleteCredentialsHandler = c.DeleteCredentialsHandler()
-	api.AuthGetCredentialsHandler = c.GetCredentialsHandler()
-	api.AuthListUserGroupsHandler = c.ListUserGroupsHandler()
-	api.AuthListUserPoliciesHandler = c.ListUserPoliciesHandler()
-	api.AuthAttachPolicyToUserHandler = c.AttachPolicyToUserHandler()
-	api.AuthDetachPolicyFromUserHandler = c.DetachPolicyFromUserHandler()
-	api.AuthListGroupPoliciesHandler = c.ListGroupPoliciesHandler()
-	api.AuthAttachPolicyToGroupHandler = c.AttachPolicyToGroupHandler()
-	api.AuthDetachPolicyFromGroupHandler = c.DetachPolicyFromGroupHandler()
-
-	api.RepositoriesListRepositoriesHandler = c.ListRepositoriesHandler()
-	api.RepositoriesGetRepositoryHandler = c.GetRepoHandler()
-	api.RepositoriesCreateRepositoryHandler = c.CreateRepositoryHandler()
-	api.RepositoriesDeleteRepositoryHandler = c.DeleteRepositoryHandler()
-
-	api.BranchesListBranchesHandler = c.ListBranchesHandler()
-	api.BranchesGetBranchHandler = c.GetBranchHandler()
-	api.BranchesCreateBranchHandler = c.CreateBranchHandler()
-	api.BranchesDeleteBranchHandler = c.DeleteBranchHandler()
-	api.BranchesResetBranchHandler = c.ResetBranchHandler()
-	api.BranchesRevertHandler = c.RevertHandler()
-
-	api.TagsListTagsHandler = c.ListTagsHandler()
-	api.TagsGetTagHandler = c.GetTagHandler()
-	api.TagsCreateTagHandler = c.CreateTagHandler()
-	api.TagsDeleteTagHandler = c.DeleteTagHandler()
-
-	api.CommitsCommitHandler = c.CommitHandler()
-	api.CommitsGetCommitHandler = c.GetCommitHandler()
-	api.CommitsGetBranchCommitLogHandler = c.CommitsGetBranchCommitLogHandler()
-
-	api.RefsDiffRefsHandler = c.RefsDiffRefsHandler()
-	api.BranchesDiffBranchHandler = c.BranchesDiffBranchHandler()
-	api.RefsMergeIntoBranchHandler = c.MergeMergeIntoBranchHandler()
-
-	api.ObjectsStatObjectHandler = c.ObjectsStatObjectHandler()
-	api.ObjectsGetUnderlyingPropertiesHandler = c.ObjectsGetUnderlyingPropertiesHandler()
-	api.ObjectsListObjectsHandler = c.ObjectsListObjectsHandler()
-	api.ObjectsGetObjectHandler = c.ObjectsGetObjectHandler()
-	api.ObjectsUploadObjectHandler = c.ObjectsUploadObjectHandler()
-	api.ObjectsStageObjectHandler = c.ObjectsStageObjectHandler()
-	api.ObjectsDeleteObjectHandler = c.ObjectsDeleteObjectHandler()
-
-	api.StagingGetPhysicalAddressHandler = c.StagingGetPhysicalAddressHandler()
-	api.StagingLinkPhysicalAddressHandler = c.StagingLinkPhysicalAddressHandler()
-
-	api.MetadataCreateSymlinkHandler = c.MetadataCreateSymlinkHandler()
-	api.MetadataGetRangeHandler = c.MetadataGetRangeHandler()
-	api.MetadataGetMetaRangeHandler = c.MetadataGetMetarangeHandler()
-
-	api.ConfigGetConfigHandler = c.ConfigGetConfigHandler()
-
-	api.RefsDumpHandler = c.RefsDumpHandler()
-	api.RefsRestoreHandler = c.RefsRestoreHandler()
-
-	api.ActionsGetRunHandler = c.ActionsGetRunHandler()
-	api.ActionsGetRunHookOutputHandler = c.ActionsGetRunHookOutputHandler()
-	api.ActionsListRunHooksHandler = c.ActionsListRunHooksHandler()
-	api.ActionsListRunsHandler = c.ActionsListRunsHandler()
-}
-
-func (c *Controller) setupRequest(user *models.User, r *http.Request, permissions []permissions.Permission) (context.Context, error) {
-	// add user to context
-	ctx := logging.AddFields(r.Context(), logging.Fields{"user": user.ID})
-	ctx = context.WithValue(ctx, UserContextKey, user)
-	return ctx, authorize(ctx, c.Auth, user, permissions)
-}
-
-func createPaginator(nextToken string, amountResults int) *models.Pagination {
-	return &models.Pagination{
-		HasMore:    swag.Bool(nextToken != ""),
-		MaxPerPage: swag.Int64(MaxResultsPerPage),
-		NextOffset: nextToken,
-		Results:    swag.Int64(int64(amountResults)),
-	}
-}
-
-func pageAmount(i *int64) int {
-	inti := int(swag.Int64Value(i))
-	if inti > MaxResultsPerPage {
-		return MaxResultsPerPage
-	}
-	if inti <= 0 {
-		return DefaultResultsPerPage
-	}
-	return inti
-}
-
-func (c *Controller) GetHealthCheckHandler() hcop.HealthCheckHandler {
-	return hcop.HealthCheckHandlerFunc(func(params hcop.HealthCheckParams) middleware.Responder {
-		return hcop.NewHealthCheckNoContent()
->>>>>>> 6cd0b72c
 	})
 	if handleAPIError(w, err) {
 		return
@@ -1361,7 +1335,6 @@
 		return
 	}
 
-<<<<<<< HEAD
 	logPath := taskResult.LogPath()
 	reader, err := c.BlockAdapter.Get(ctx, block.ObjectPointer{
 		StorageNamespace: repo.StorageNamespace,
@@ -1391,173 +1364,6 @@
 	}
 	ctx := r.Context()
 	c.LogAction(ctx, "list_branches")
-=======
-		if hasMore {
-			returnValue.Payload.Pagination.NextOffset = lastID
-		}
-		return returnValue
-	})
-}
-
-func (c *Controller) StagingGetPhysicalAddressHandler() staging.GetPhysicalAddressHandler {
-	return staging.GetPhysicalAddressHandlerFunc(func(params staging.GetPhysicalAddressParams, user *models.User) middleware.Responder {
-		ctx, err := c.setupRequest(user, params.HTTPRequest, []permissions.Permission{
-			{
-				Action:   permissions.WriteObjectAction,
-				Resource: permissions.ObjectArn(params.Repository, params.Path),
-			},
-		})
-		if err != nil {
-			return staging.NewGetPhysicalAddressDefault(http.StatusInternalServerError).WithPayload(responseErrorFrom(err))
-		}
-		c.LogAction(ctx, "generate_physical_address")
-
-		repo, err := c.Catalog.GetRepository(ctx, params.Repository)
-		if errors.Is(err, catalog.ErrNotFound) {
-			return staging.NewGetPhysicalAddressNotFound().WithPayload(responseErrorFrom(err))
-		} else if err != nil {
-			return staging.NewGetPhysicalAddressDefault(http.StatusInternalServerError).WithPayload(responseErrorFrom(err))
-		}
-
-		token, err := c.Catalog.GetStagingToken(ctx, params.Repository, params.Branch)
-		if errors.Is(err, catalog.ErrNotFound) {
-			return staging.NewGetPhysicalAddressNotFound().WithPayload(responseErrorFrom(err))
-		} else if err != nil {
-			return staging.NewGetPhysicalAddressDefault(http.StatusInternalServerError).WithPayload(responseErrorFrom(err))
-		}
-
-		// Generate a name.
-		name, err := nanoid.New()
-		if err != nil {
-			return staging.NewGetPhysicalAddressDefault(http.StatusInternalServerError).WithPayload(responseErrorFrom(err))
-		}
-
-		tokenPart := ""
-		if token != nil {
-			tokenPart = *token + "/"
-		}
-		qk, err := block.ResolveNamespace(repo.StorageNamespace, fmt.Sprintf("data/%s%s", tokenPart, name))
-		if err != nil {
-			return staging.NewGetPhysicalAddressDefault(http.StatusInternalServerError).WithPayload(responseErrorFrom(err))
-		}
-
-		return staging.NewGetPhysicalAddressOK().WithPayload(&models.StagingLocation{
-			PhysicalAddress: qk.Format(),
-			Token:           token,
-		})
-	})
-}
-
-func (c *Controller) StagingLinkPhysicalAddressHandler() staging.LinkPhysicalAddressHandler {
-	return staging.LinkPhysicalAddressHandlerFunc(func(params staging.LinkPhysicalAddressParams, user *models.User) middleware.Responder {
-		ctx, err := c.setupRequest(user, params.HTTPRequest, []permissions.Permission{
-			{
-				Action:   permissions.WriteObjectAction,
-				Resource: permissions.ObjectArn(params.Repository, params.Path),
-			},
-		})
-		if err != nil {
-			return staging.NewLinkPhysicalAddressDefault(http.StatusInternalServerError).WithPayload(responseErrorFrom(err))
-		}
-		c.LogAction(ctx, "stage_object")
-
-		repo, err := c.Catalog.GetRepository(ctx, params.Repository)
-		if errors.Is(err, catalog.ErrNotFound) {
-			return staging.NewLinkPhysicalAddressNotFound().WithPayload(responseErrorFrom(err))
-		}
-		if err != nil {
-			return staging.NewLinkPhysicalAddressDefault(http.StatusInternalServerError).WithPayload(responseErrorFrom(err))
-		}
-
-		// write metadata
-		qk, err := block.ResolveNamespace(repo.StorageNamespace, params.Metadata.Staging.PhysicalAddress)
-		if err != nil {
-			return staging.NewLinkPhysicalAddressDefault(http.StatusInternalServerError).WithPayload(responseErrorFrom(err))
-		}
-
-		blockStoreType := c.BlockAdapter.BlockstoreType()
-		if qk.StorageType.String() != blockStoreType {
-			return staging.NewLinkPhysicalAddressBadRequest().WithPayload(
-				responseError("invalid storage type: %s: current block adapter is %s",
-					qk.StorageType.String(),
-					blockStoreType,
-				))
-		}
-
-		writeTime := time.Now()
-		// Because CreateEntry tracks staging on a database with atomic operations,
-		// _ignore_ the staging token here: no harm done even if a race was lost
-		// against a commit.
-		entry := catalog.DBEntry{
-			CommonLevel:     false,
-			Path:            params.Path,
-			PhysicalAddress: params.Metadata.Staging.PhysicalAddress,
-			CreationDate:    writeTime,
-			Size:            swag.Int64Value(params.Metadata.SizeBytes),
-			Checksum:        swag.StringValue(params.Metadata.Checksum),
-			Metadata:        params.Metadata.UserMetadata,
-		}
-
-		err = c.Catalog.CreateEntry(ctx, repo.Name, params.Branch, entry)
-		if errors.Is(err, catalog.ErrNotFound) {
-			return staging.NewLinkPhysicalAddressNotFound().WithPayload(responseErrorFrom(err))
-		}
-		if err != nil {
-			return staging.NewLinkPhysicalAddressDefault(http.StatusInternalServerError).WithPayload(responseErrorFrom(err))
-		}
-
-		return staging.NewLinkPhysicalAddressOK()
-	})
-}
-
-func (c *Controller) ObjectsStageObjectHandler() objects.StageObjectHandler {
-	return objects.StageObjectHandlerFunc(func(params objects.StageObjectParams, user *models.User) middleware.Responder {
-		ctx, err := c.setupRequest(user, params.HTTPRequest, []permissions.Permission{
-			{
-				Action:   permissions.WriteObjectAction,
-				Resource: permissions.ObjectArn(params.Repository, params.Path),
-			},
-		})
-		if err != nil {
-			return objects.NewStageObjectUnauthorized().WithPayload(responseErrorFrom(err))
-		}
-		c.LogAction(ctx, "stage_object")
-
-		repo, err := c.Catalog.GetRepository(ctx, params.Repository)
-		if errors.Is(err, catalog.ErrNotFound) {
-			return objects.NewStageObjectNotFound().WithPayload(responseErrorFrom(err))
-		} else if err != nil {
-			return objects.NewStageObjectDefault(http.StatusInternalServerError).WithPayload(responseErrorFrom(err))
-		}
-
-		// write metadata
-		qk, err := block.ResolveNamespace(repo.StorageNamespace, swag.StringValue(params.Object.PhysicalAddress))
-		if err != nil {
-			return objects.NewStageObjectDefault(http.StatusInternalServerError).WithPayload(responseErrorFrom(err))
-		}
-
-		blockStoreType := c.BlockAdapter.BlockstoreType()
-		if qk.StorageType.String() != blockStoreType {
-			return objects.NewStageObjectBadRequest().WithPayload(
-				responseError("invalid storage type: %s: current block adapter is %s",
-					qk.StorageType.String(),
-					blockStoreType,
-				))
-		}
-
-		writeTime := time.Now()
-		entry := catalog.DBEntry{
-			CommonLevel:     false,
-			Path:            params.Path,
-			PhysicalAddress: swag.StringValue(params.Object.PhysicalAddress),
-			CreationDate:    writeTime,
-			Size:            swag.Int64Value(params.Object.SizeBytes),
-			Checksum:        swag.StringValue(params.Object.Checksum),
-		}
-		if len(params.Object.Metadata) > 0 {
-			entry.Metadata = params.Object.Metadata
-		}
->>>>>>> 6cd0b72c
 
 	res, hasMore, err := c.Catalog.ListBranches(ctx, repository, "", paginationAmount(params.Amount), paginationAfter(params.After))
 	if handleAPIError(w, err) {
