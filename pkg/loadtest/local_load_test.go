package loadtest

import (
	"context"
	"math"
	"net/http/httptest"
	"os"
	"testing"
	"time"

	"github.com/spf13/viper"
	apifactory "github.com/treeverse/lakefs/modules/api/factory"
	authenticationfactory "github.com/treeverse/lakefs/modules/authentication/factory"
	catalogfactory "github.com/treeverse/lakefs/modules/catalog/factory"
	configfactory "github.com/treeverse/lakefs/modules/config/factory"
	licensefactory "github.com/treeverse/lakefs/modules/license/factory"
	"github.com/treeverse/lakefs/pkg/actions"
	"github.com/treeverse/lakefs/pkg/api"
	"github.com/treeverse/lakefs/pkg/auth"
	"github.com/treeverse/lakefs/pkg/auth/crypt"
	authmodel "github.com/treeverse/lakefs/pkg/auth/model"
	authparams "github.com/treeverse/lakefs/pkg/auth/params"
	"github.com/treeverse/lakefs/pkg/auth/setup"
	"github.com/treeverse/lakefs/pkg/authentication"
	"github.com/treeverse/lakefs/pkg/block"
	"github.com/treeverse/lakefs/pkg/catalog"
	"github.com/treeverse/lakefs/pkg/config"
	"github.com/treeverse/lakefs/pkg/kv"
	"github.com/treeverse/lakefs/pkg/kv/kvparams"
	"github.com/treeverse/lakefs/pkg/kv/kvtest"
	"github.com/treeverse/lakefs/pkg/logging"
	"github.com/treeverse/lakefs/pkg/stats"
	"github.com/treeverse/lakefs/pkg/testutil"
	"github.com/treeverse/lakefs/pkg/upload"
	"github.com/treeverse/lakefs/pkg/version"
)

func TestLocalLoad(t *testing.T) {
	if testing.Short() {
		t.Skip("Skipping loadtest tests in short mode")
	}

	// Only once
	ctx := context.Background()
	viper.Set(config.BlockstoreTypeKey, block.BlockstoreTypeLocal)

	cfg := &configfactory.ConfigImpl{}
	baseCfg, err := config.NewConfig("", cfg)
	testutil.MustDo(t, "config", err)

	superuser := &authmodel.SuperuserConfiguration{
		User: authmodel.User{
			CreatedAt: time.Now(),
			Username:  "admin",
		},
	}

	kvStore := kvtest.GetStore(ctx, t)
	logger := logging.FromContext(ctx)
	authService := auth.NewBasicAuthService(kvStore, crypt.NewSecretStore([]byte("some secret")), authparams.ServiceCache{}, logger)
	meta := auth.NewKVMetadataManager("local_load_test", baseCfg.Installation.FixedID, baseCfg.Database.Type, kvStore)

	blockstoreType := os.Getenv(testutil.EnvKeyUseBlockAdapter)
	if blockstoreType == "" {
		blockstoreType = "mem"
	}

	blockAdapter := testutil.NewBlockAdapterByType(t, blockstoreType)
	c, err := catalog.New(ctx, catalog.Config{
		Config:            cfg,
		KVStore:           kvStore,
		PathProvider:      upload.DefaultPathProvider,
		ConflictResolvers: catalogfactory.BuildConflictResolvers(cfg, blockAdapter),
	})
	testutil.MustDo(t, "build catalog", err)

	source := catalog.NewActionsSource(c)
	outputWriter := catalog.NewActionsOutputWriter(c.BlockAdapter)

	// wire actions
	actionsService := actions.NewService(ctx, actions.NewActionsKVStore(kvStore), source, outputWriter, &actions.DecreasingIDGenerator{}, &stats.NullCollector{}, actions.Config{Enabled: true}, "")
	c.SetHooksHandler(actionsService)

	credentials, err := setup.AddAdminUser(ctx, authService, superuser, false)
	testutil.Must(t, err)

	authenticator := auth.NewBuiltinAuthenticator(authService)
	kvParams, err := kvparams.NewConfig(&baseCfg.Database)
	testutil.Must(t, err)
	migrator := kv.NewDatabaseMigrator(kvParams)
	t.Cleanup(func() {
		_ = c.Close()
	})
	auditChecker := version.NewDefaultAuditChecker(baseCfg.Security.AuditCheckURL, "", nil)
	authenticationService := authentication.NewDummyService()
	licenseManager, _ := licensefactory.NewLicenseManager(ctx, cfg)
	loginTokenProvider, err := authenticationfactory.NewLoginTokenProvider(ctx, cfg, logger, kvStore)
	testutil.Must(t, err)
	icebergSyncer := apifactory.NewIcebergSyncController(cfg)
	handler := api.Serve(
		cfg,
		c,
		authenticator,
		authService,
		authenticationService,
		blockAdapter,
		meta,
		migrator,
		&stats.NullCollector{},
		actionsService,
<<<<<<< HEAD
		catalog.NewNoopAsyncOperationsHandler(),
=======
		catalog.NewNoopExtendedOperations(),
>>>>>>> cecf1d4d
		auditChecker,
		logging.ContextUnavailable(),
		nil,
		nil,
		upload.DefaultPathProvider,
		&stats.NopUsageReporter{},
		licenseManager,
		icebergSyncer,
		loginTokenProvider,
	)

	ts := httptest.NewServer(handler)
	defer ts.Close()

	testConfig := Config{
		FreqPerSecond:    6,
		Duration:         5 * time.Second,
		MaxWorkers:       math.MaxInt64,
		KeepRepo:         false,
		Credentials:      *credentials,
		ServerAddress:    ts.URL,
		StorageNamespace: "mem://local/test/",
		ShowProgress:     testing.Verbose(),
	}
	loader := NewLoader(testConfig)
	err = loader.Run()
	if err != nil {
		t.Fatalf("Got error on test: %s", err)
	}
}<|MERGE_RESOLUTION|>--- conflicted
+++ resolved
@@ -108,11 +108,7 @@
 		migrator,
 		&stats.NullCollector{},
 		actionsService,
-<<<<<<< HEAD
-		catalog.NewNoopAsyncOperationsHandler(),
-=======
 		catalog.NewNoopExtendedOperations(),
->>>>>>> cecf1d4d
 		auditChecker,
 		logging.ContextUnavailable(),
 		nil,
