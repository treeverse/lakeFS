--- conflicted
+++ resolved
@@ -83,11 +83,7 @@
 	return &permissions, nil
 }
 
-<<<<<<< HEAD
-func getUnixPermissionFromUserInfo(info os.FileInfo) (*UnixPermissions, error) {
-=======
 func getUnixPermissionFromFileInfo(info os.FileInfo) (*UnixPermissions, error) {
->>>>>>> 9bed6223
 	p := UnixPermissions{}
 	if stat, ok := info.Sys().(*syscall.Stat_t); ok {
 		p.UID = int(stat.Uid)
@@ -97,11 +93,10 @@
 		return nil, ErrUnsupportedFS
 	}
 	return &p, nil
-<<<<<<< HEAD
 }
 
 func isPermissionsChanged(localFileInfo os.FileInfo, remoteFileStats apigen.ObjectStats) bool {
-	local, err := getUnixPermissionFromUserInfo(localFileInfo)
+	local, err := getUnixPermissionFromFileInfo(localFileInfo)
 	if err != nil {
 		return true
 	}
@@ -112,6 +107,4 @@
 	}
 
 	return local.Mode != remote.Mode || local.unixOwnership != remote.unixOwnership
-=======
->>>>>>> 9bed6223
 }