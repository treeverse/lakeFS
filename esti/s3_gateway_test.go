--- conflicted
+++ resolved
@@ -196,72 +196,6 @@
 	}
 }
 
-<<<<<<< HEAD
-=======
-func TestMultipartUploadIfNoneMatch(t *testing.T) {
-	t.Parallel()
-	ctx, log, repo := setupTest(t)
-	defer tearDownTest(repo)
-	s3Endpoint := viper.GetString("s3_endpoint")
-	s3Client := createS3Client(s3Endpoint, t)
-	testCases := []struct {
-		Name          string
-		Path          string
-		IfNoneMatch   string
-		ExpectedError string
-	}{
-		{
-			Name: "sanity",
-			Path: "main/object1",
-		},
-		{
-			Name:          "object exists",
-			Path:          "main/object1",
-			IfNoneMatch:   "*",
-			ExpectedError: gtwerrors.ErrPreconditionFailed.Error(),
-		},
-		{
-			Name:        "object doesn't exist",
-			Path:        "main/object2",
-			IfNoneMatch: "*",
-		},
-	}
-
-	for _, tt := range testCases {
-		t.Run(tt.Name, func(t *testing.T) {
-			input := &s3.CreateMultipartUploadInput{
-				Bucket: aws.String(repo),
-				Key:    aws.String(tt.Path),
-			}
-
-			resp, err := s3Client.CreateMultipartUpload(ctx, input)
-			require.NoError(t, err, "failed to create multipart upload")
-
-			parts := make([][]byte, multipartNumberOfParts)
-			for i := range multipartNumberOfParts {
-				parts[i] = randstr.Bytes(multipartPartSize + i)
-			}
-
-			completedParts := uploadMultipartParts(t, ctx, s3Client, log, resp, parts, 0)
-			completeInput := &s3.CompleteMultipartUploadInput{
-				Bucket:   resp.Bucket,
-				Key:      resp.Key,
-				UploadId: resp.UploadId,
-				MultipartUpload: &types.CompletedMultipartUpload{
-					Parts: completedParts,
-				},
-			}
-			_, err = s3Client.CompleteMultipartUpload(ctx, completeInput, s3.WithAPIOptions(setIfNonMatchHeader(tt.IfNoneMatch)))
-			if tt.ExpectedError != "" {
-				require.ErrorContains(t, err, tt.ExpectedError)
-			} else {
-				require.NoError(t, err, "expected no error but got: %w", err)
-			}
-		})
-	}
-}
-
->>>>>>> 3f929b32
 func TestS3IfNoneMatch(t *testing.T) {
 	t.Parallel()
 	ctx, _, repo := setupTest(t)
@@ -710,6 +644,7 @@
 }
 
 func TestMultipartUploadIfNoneMatch(t *testing.T) {
+	t.Parallel()
 	ctx, log, repo := setupTest(t)
 	defer tearDownTest(repo)
 	s3Endpoint := viper.GetString("s3_endpoint")
@@ -739,9 +674,16 @@
 
 	for _, tt := range testCases {
 		t.Run(tt.Name, func(t *testing.T) {
-			resp := createMultipartHelper(ctx, t, s3Client, repo, tt.Path)
+			input := &s3.CreateMultipartUploadInput{
+				Bucket: aws.String(repo),
+				Key:    aws.String(tt.Path),
+			}
+
+			resp, err := s3Client.CreateMultipartUpload(ctx, input)
+			require.NoError(t, err, "failed to create multipart upload")
+
 			parts := make([][]byte, multipartNumberOfParts)
-			for i := 0; i < multipartNumberOfParts; i++ {
+			for i := range multipartNumberOfParts {
 				parts[i] = randstr.Bytes(multipartPartSize + i)
 			}
 
@@ -754,7 +696,7 @@
 					Parts: completedParts,
 				},
 			}
-			_, err := s3Client.CompleteMultipartUpload(ctx, completeInput, s3.WithAPIOptions(setIfNonMatchHeader(tt.IfNoneMatch)))
+			_, err = s3Client.CompleteMultipartUpload(ctx, completeInput, s3.WithAPIOptions(setIfNonMatchHeader(tt.IfNoneMatch)))
 			if tt.ExpectedError != "" {
 				require.ErrorContains(t, err, tt.ExpectedError)
 			} else {
@@ -771,7 +713,7 @@
 
 	// additional repository for copy between repos
 	destRepo := createRepositoryUnique(ctx, t)
-	defer DeleteRepositoryIfAskedTo(ctx, destRepo)
+	defer tearDownTest(destRepo)
 
 	s3lakefsClient := newMinioClient(t, credentials.NewStaticV4)
 	srcPath, objectLength := getOrCreatePathToLargeObject(t, ctx, s3lakefsClient, repo, mainBranch)
@@ -1103,83 +1045,6 @@
 	return s3Path, largeDataContentLength
 }
 
-<<<<<<< HEAD
-=======
-func TestS3CopyObjectMultipart(t *testing.T) {
-	t.Parallel()
-	ctx, _, repo := setupTest(t)
-	defer tearDownTest(repo)
-
-	// additional repository for copy between repos
-	destRepo := createRepositoryUnique(ctx, t)
-	defer tearDownTest(destRepo)
-
-	s3lakefsClient := newMinioClient(t, credentials.NewStaticV4)
-	srcPath, objectLength := getOrCreatePathToLargeObject(t, ctx, s3lakefsClient, repo, mainBranch)
-	destPath := gatewayTestPrefix + "dest-file"
-
-	dest := minio.CopyDestOptions{
-		Bucket: destRepo,
-		Object: destPath,
-	}
-
-	srcs := []minio.CopySrcOptions{
-		{
-			Bucket:     repo,
-			Object:     srcPath,
-			MatchRange: true,
-			Start:      0,
-			End:        minDataContentLengthForMultipart - 1,
-		}, {
-			Bucket:     repo,
-			Object:     srcPath,
-			MatchRange: true,
-			Start:      minDataContentLengthForMultipart,
-			End:        objectLength - 1,
-		},
-	}
-
-	ui, err := s3lakefsClient.ComposeObject(ctx, dest, srcs...)
-	if err != nil {
-		t.Fatalf("minio.Client.ComposeObject from(%+v) to(%+v): %s", srcs, dest, err)
-	}
-
-	if ui.Size != objectLength {
-		t.Errorf("Copied %d bytes when expecting %d", ui.Size, objectLength)
-	}
-
-	// Comparing 2 readers is too much work.  Instead just hash them.
-	// This will fail for malicious bad S3 gateways, but otherwise is
-	// fine.
-	uploadedReader, err := s3lakefsClient.GetObject(ctx, repo, srcPath, minio.GetObjectOptions{})
-	if err != nil {
-		t.Fatalf("Get uploaded object: %s", err)
-	}
-	defer func() { _ = uploadedReader.Close() }()
-	uploadedCRC, err := testutil.ChecksumReader(uploadedReader)
-	if err != nil {
-		t.Fatalf("Read uploaded object: %s", err)
-	}
-	if uploadedCRC == 0 {
-		t.Fatal("Impossibly bad luck: uploaded data with CRC64 == 0!")
-	}
-
-	copiedReader, err := s3lakefsClient.GetObject(ctx, repo, srcPath, minio.GetObjectOptions{})
-	if err != nil {
-		t.Fatalf("Get copied object: %s", err)
-	}
-	defer func() { _ = copiedReader.Close() }()
-	copiedCRC, err := testutil.ChecksumReader(copiedReader)
-	if err != nil {
-		t.Fatalf("Read copied object: %s", err)
-	}
-
-	if uploadedCRC != copiedCRC {
-		t.Fatal("Copy not equal")
-	}
-}
-
->>>>>>> 3f929b32
 func TestS3CopyObject(t *testing.T) {
 	t.Parallel()
 	ctx, _, repo := setupTest(t)
