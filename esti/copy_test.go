--- conflicted
+++ resolved
@@ -168,11 +168,7 @@
 			SrcPath: largeObject,
 			SrcRef:  &srcBranch,
 		})
-<<<<<<< HEAD
-		if copyResp.JSON403 == nil {
-=======
 		if copyResp.StatusCode() != http.StatusForbidden {
->>>>>>> eced70df
 			t.Fatalf("expected 403 forbidden error for CopyObject on read-only repository, got %d status code instead", copyResp.StatusCode())
 		}
 
