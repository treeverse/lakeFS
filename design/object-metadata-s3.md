# Object Metadata and S3

### Overview

lakeFS keeps the following metadata per object:

1. Physical address
1. Last modified time
1. Size
1. ETag
1. Metadata
1. Address type (relative / full)


### What is missing?

The following two issues are currently not addressed by our S3 interface:

1. Content-Type - The content-type header sent part of put object and multipart upload is not kept, we expect get object to return the same content type.
   Related issues: [Support Content-Type](https://github.com/treeverse/lakeFS/issues/2296) [Support Trino AVRO format](https://github.com/treeverse/lakeFS/issues/2429)
1. User-defined metadata - when posting an object AWS enables additional metadata by passing x-amz-meta-* headers. Do do not process these headers and by passing them to our metadata on put/get, we will enable better integration S3 compatability and integration with tools like Rsync
   Related issues: [Store some per-file metadata](https://github.com/treeverse/lakeFS/issues/2486)


### Solution

<<<<<<< HEAD
The catalog entity will include ContentType as additional metadata field. The field will be added to the entry identity calculation (unless it is empty for backward support).
On read of a previous committed entry without ContentType will be retuned with the default content-type.
=======
The catalog entity will include ContentType as additional metadata field. The field will be added to the entntry identity calculation (unless it is empty for backward support).
On read of a previous committed entry without ContentType, default content-type will be returned.
>>>>>>> c7a1291e
On write a new entry we be set with the ContentType used to post the data. In case nothing is set, a default will be set on the object.
Our API (open api) will pass the content-type as additional field in any location we pass the object metadata, when we get or upload a file we use the standard content-type header to pass the entry content-type.
AWS metadata posted with an object will be added to the object's metadata. We will map "x-amz-meta-<name>" to name/value in our metadata. The equivalent to create entry metadata using our open api.
The S3 gateway get object will map the metadata key/value back to "x-amz-meta-<name>" headers.

Example of S3 head request on object with content-type will look like:

```json
{
   "AcceptRanges": "bytes",
   "LastModified": "Tue, 28 Sep 2021 22:34:44 GMT",
   "ContentLength": 10485760,
   "ETag": "\"f962bf40d19fed2e80bcbaa33bd1dfe7\"",
   "ContentType": "example/data",
   "Metadata": {
        "x-amz-meta-author": "barak"
   }
}
```

Supporting AWS user-metadata will be implemented by passing them into our entry's `Metadata` field. More information about S3 object metadata can be found [here](https://docs.aws.amazon.com/AmazonS3/latest/userguide/UsingMetadata.html#SysMetadata).
While using the S3 gateway,  put or multipart upload will store the `x-amz-meta-*` request headers into the object metadata. On get we will the `x-amz-meta-*` metadata keys as headers.
Our current metadata field will continue to be used. While  so no changes to the OpenAPI will be required.<|MERGE_RESOLUTION|>--- conflicted
+++ resolved
@@ -24,13 +24,8 @@
 
 ### Solution
 
-<<<<<<< HEAD
-The catalog entity will include ContentType as additional metadata field. The field will be added to the entry identity calculation (unless it is empty for backward support).
-On read of a previous committed entry without ContentType will be retuned with the default content-type.
-=======
 The catalog entity will include ContentType as additional metadata field. The field will be added to the entntry identity calculation (unless it is empty for backward support).
 On read of a previous committed entry without ContentType, default content-type will be returned.
->>>>>>> c7a1291e
 On write a new entry we be set with the ContentType used to post the data. In case nothing is set, a default will be set on the object.
 Our API (open api) will pass the content-type as additional field in any location we pass the object metadata, when we get or upload a file we use the standard content-type header to pass the entry content-type.
 AWS metadata posted with an object will be added to the object's metadata. We will map "x-amz-meta-<name>" to name/value in our metadata. The equivalent to create entry metadata using our open api.
