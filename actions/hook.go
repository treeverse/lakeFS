package actions

//go:generate mockgen -source=hook.go -destination=mock/hook.go -package=mock

import (
	"context"
	"errors"
	"fmt"
)

type HookType string

const (
	HookTypeWebhook HookType = "webhook"
)

<<<<<<< HEAD
=======
// OutputWriter is used to write the hook output results to any underline layer
type OutputWriter interface {
	OutputWrite(ctx context.Context, name string, reader io.Reader) error
}

// Hook is the abstraction of the basic user-configured runnable building-stone
>>>>>>> a9f0ea45
type Hook interface {
	Run(ctx context.Context, event Event) error
}

<<<<<<< HEAD
type NewHookFunc func(ActionHook, *Action) (Hook, error)
=======
type FileRef struct {
	Path    string
	Address string
}

// Source is an abstraction for reading actions from the storage
type Source interface {
	List() ([]FileRef, error)
	Load(file FileRef) ([]byte, error)
}

type NewHookFunc func(*Action, ActionHook) (Hook, error)
>>>>>>> a9f0ea45

var hooks = map[HookType]NewHookFunc{
	HookTypeWebhook: NewWebhook,
}

var ErrUnknownHookType = errors.New("unknown hook type")

<<<<<<< HEAD
func NewHook(h ActionHook, a *Action) (Hook, error) {
	f := hooks[h.Type]
	if f == nil {
		return nil, fmt.Errorf("%w (%s)", ErrUnknownHookType, h.Type)
=======
func NewHook(a *Action, ah ActionHook) (Hook, error) {
	f := hooks[HookType(ah.Type)]
	if f == nil {
		return nil, fmt.Errorf("%w (%s)", ErrUnknownHookType, ah.Type)
>>>>>>> a9f0ea45
	}
	return f(h, a)
}<|MERGE_RESOLUTION|>--- conflicted
+++ resolved
@@ -1,6 +1,4 @@
 package actions
-
-//go:generate mockgen -source=hook.go -destination=mock/hook.go -package=mock
 
 import (
 	"context"
@@ -14,35 +12,12 @@
 	HookTypeWebhook HookType = "webhook"
 )
 
-<<<<<<< HEAD
-=======
-// OutputWriter is used to write the hook output results to any underline layer
-type OutputWriter interface {
-	OutputWrite(ctx context.Context, name string, reader io.Reader) error
-}
-
 // Hook is the abstraction of the basic user-configured runnable building-stone
->>>>>>> a9f0ea45
 type Hook interface {
 	Run(ctx context.Context, event Event) error
 }
 
-<<<<<<< HEAD
 type NewHookFunc func(ActionHook, *Action) (Hook, error)
-=======
-type FileRef struct {
-	Path    string
-	Address string
-}
-
-// Source is an abstraction for reading actions from the storage
-type Source interface {
-	List() ([]FileRef, error)
-	Load(file FileRef) ([]byte, error)
-}
-
-type NewHookFunc func(*Action, ActionHook) (Hook, error)
->>>>>>> a9f0ea45
 
 var hooks = map[HookType]NewHookFunc{
 	HookTypeWebhook: NewWebhook,
@@ -50,17 +25,10 @@
 
 var ErrUnknownHookType = errors.New("unknown hook type")
 
-<<<<<<< HEAD
 func NewHook(h ActionHook, a *Action) (Hook, error) {
 	f := hooks[h.Type]
 	if f == nil {
 		return nil, fmt.Errorf("%w (%s)", ErrUnknownHookType, h.Type)
-=======
-func NewHook(a *Action, ah ActionHook) (Hook, error) {
-	f := hooks[HookType(ah.Type)]
-	if f == nil {
-		return nil, fmt.Errorf("%w (%s)", ErrUnknownHookType, ah.Type)
->>>>>>> a9f0ea45
 	}
 	return f(h, a)
 }