package actions_test

import (
	"errors"
	"io/ioutil"
	"path"
	"testing"

	"gopkg.in/yaml.v3"

	"github.com/golang/mock/gomock"
	"github.com/treeverse/lakefs/actions/mock"

	"github.com/go-test/deep"
	"github.com/treeverse/lakefs/actions"
)

func TestAction_ReadAction(t *testing.T) {
	tests := []struct {
		name     string
		filename string
		wantErr  bool
	}{
		{name: "full", filename: "action_full.yaml", wantErr: false},
		{name: "required", filename: "action_required.yaml", wantErr: false},
		{name: "duplicate id", filename: "action_duplicate_id.yaml", wantErr: true},
		{name: "invalid id", filename: "action_invalid_id.yaml", wantErr: true},
		{name: "invalid hook type", filename: "action_invalid_type.yaml", wantErr: true},
		{name: "invalid yaml", filename: "action_invalid_yaml.yaml", wantErr: true},
	}
	for _, tt := range tests {
		t.Run(tt.name, func(t *testing.T) {
			data, err := ioutil.ReadFile(path.Join("testdata", tt.filename))
			if err != nil {
				t.Fatalf("Failed to load testdata %s, err=%s", tt.filename, err)
			}
			act, err := actions.ParseAction(data)
			if (err != nil) != tt.wantErr {
				t.Errorf("ParseAction() error = %v, wantErr %t", err, tt.wantErr)
			}
			if err == nil && act == nil {
				t.Error("ParseAction() no error, missing Action")
			}
		})
	}
}

func TestAction_Match(t *testing.T) {
	tests := []struct {
		name    string
		on      actions.OnEvents
		spec    actions.MatchSpec
		want    bool
		wantErr bool
	}{
		{
			name:    "none - on pre-merge without branch",
			on:      actions.OnEvents{},
			spec:    actions.MatchSpec{EventType: actions.EventTypePreMerge},
			want:    false,
			wantErr: false,
		},
		{
			name:    "none - on invalid event type",
			on:      actions.OnEvents{},
			spec:    actions.MatchSpec{EventType: "nothing"},
			want:    false,
			wantErr: true,
		},
		{
			name:    "pre-merge - on pre-merge without branch",
			on:      actions.OnEvents{PreMerge: &actions.ActionOn{}},
			spec:    actions.MatchSpec{EventType: actions.EventTypePreMerge},
			want:    true,
			wantErr: false,
		},
		{
			name:    "pre-merge - on pre-commit without branch",
			on:      actions.OnEvents{PreMerge: &actions.ActionOn{}},
			spec:    actions.MatchSpec{EventType: actions.EventTypePreCommit},
			want:    false,
			wantErr: false,
		},
		{
			name:    "pre-commit - on pre-merge without branch",
			on:      actions.OnEvents{PreCommit: &actions.ActionOn{}},
			spec:    actions.MatchSpec{EventType: actions.EventTypePreMerge},
			want:    false,
			wantErr: false,
		},
		{
			name:    "pre-commit - on pre-commit without branch",
			on:      actions.OnEvents{PreCommit: &actions.ActionOn{}},
			spec:    actions.MatchSpec{EventType: actions.EventTypePreCommit},
			want:    true,
			wantErr: false,
		},
		{
			name:    "both - on pre-commit without branch",
			on:      actions.OnEvents{PreCommit: &actions.ActionOn{}, PreMerge: &actions.ActionOn{}},
			spec:    actions.MatchSpec{EventType: actions.EventTypePreCommit},
			want:    true,
			wantErr: false,
		},
		{
			name:    "both - on pre-merge without branch",
			on:      actions.OnEvents{PreCommit: &actions.ActionOn{}, PreMerge: &actions.ActionOn{}},
			spec:    actions.MatchSpec{EventType: actions.EventTypePreMerge},
			want:    true,
			wantErr: false,
		},
		{
			name:    "pre-commit master - on pre-commit master",
			on:      actions.OnEvents{PreCommit: &actions.ActionOn{Branches: []string{"master"}}},
			spec:    actions.MatchSpec{EventType: actions.EventTypePreCommit, Branch: "master"},
			want:    true,
			wantErr: false,
		},
		{
			name:    "pre-commit master - on pre-commit masterer",
			on:      actions.OnEvents{PreCommit: &actions.ActionOn{Branches: []string{"master"}}},
			spec:    actions.MatchSpec{EventType: actions.EventTypePreCommit, Branch: "masterer"},
			want:    false,
			wantErr: false,
		},
		{
			name:    "pre-commit ends with feature - on pre-commit new-feature",
			on:      actions.OnEvents{PreCommit: &actions.ActionOn{Branches: []string{"*-feature"}}},
			spec:    actions.MatchSpec{EventType: actions.EventTypePreCommit, Branch: "new-feature"},
			want:    true,
			wantErr: false,
		},
		{
			name:    "pre-commit branch a1 or b1 - on pre-commit b1",
			on:      actions.OnEvents{PreCommit: &actions.ActionOn{Branches: []string{"a1", "b1"}}},
			spec:    actions.MatchSpec{EventType: actions.EventTypePreCommit, Branch: "b1"},
			want:    true,
			wantErr: false,
		},
		{
			name:    "pre-commit branch invalid - on pre-commit master",
			on:      actions.OnEvents{PreCommit: &actions.ActionOn{Branches: []string{"\\"}}},
			spec:    actions.MatchSpec{EventType: actions.EventTypePreCommit, Branch: "master"},
			want:    false,
			wantErr: true,
		},
	}
	for _, tt := range tests {
		t.Run(tt.name, func(t *testing.T) {
			a := &actions.Action{
				Name: tt.name,
				On:   tt.on,
			}
			got, err := a.Match(tt.spec)
			if (err != nil) != tt.wantErr {
				t.Errorf("Match() error = %v, wantErr %v", err, tt.wantErr)
				return
			}
			if got != tt.want {
				t.Errorf("Match() got = %v, want %v", got, tt.want)
			}
		})
	}
}

<<<<<<< HEAD
func TestMatchedActions(t *testing.T) {
=======
func TestLoadActions(t *testing.T) {
	tests := []struct {
		name            string
		configureSource func(*gomock.Controller) actions.Source
		want            []*actions.Action
		wantErr         bool
	}{
		{
			name: "listing fails",
			configureSource: func(ctrl *gomock.Controller) actions.Source {
				source := mock.NewMockSource(ctrl)
				source.EXPECT().List().Return(nil, errors.New("failed"))
				return source
			},
			want:    nil,
			wantErr: true,
		},
		{
			name: "load fails",
			configureSource: func(ctrl *gomock.Controller) actions.Source {
				source := mock.NewMockSource(ctrl)
				ref := actions.FileRef{Path: "one-path", Address: "one-addr"}
				source.EXPECT().List().Return([]actions.FileRef{ref}, nil)
				source.EXPECT().Load(gomock.Eq(ref)).Return(nil, errors.New("failed"))
				return source
			},
			want:    nil,
			wantErr: true,
		},
		{
			name: "first load fails, second succeed",
			configureSource: func(ctrl *gomock.Controller) actions.Source {
				source := mock.NewMockSource(ctrl)
				ref1 := actions.FileRef{Path: "path_1", Address: "addr_1"}
				ref2 := actions.FileRef{Path: "path_2", Address: "addr_2"}
				source.EXPECT().List().Return([]actions.FileRef{ref1, ref2}, nil)
				source.EXPECT().Load(gomock.Eq(ref1)).Return(yaml.Marshal(actions.Action{
					Name: "some-action",
					On: actions.OnEvents{
						PreCommit: &actions.ActionOn{Branches: []string{"master"}},
					},
					Hooks: []actions.ActionHook{
						{
							ID:   "hook_id",
							Type: "webhook",
						},
					},
				}))
				source.EXPECT().Load(gomock.Eq(ref2)).Return(nil, errors.New("failed"))
				return source
			},
			want:    nil,
			wantErr: true,
		},
		{
			name: "load success",
			configureSource: func(ctrl *gomock.Controller) actions.Source {
				source := mock.NewMockSource(ctrl)
				ref1 := actions.FileRef{Path: "path_1", Address: "addr_1"}
				source.EXPECT().List().Return([]actions.FileRef{ref1}, nil)
				source.EXPECT().Load(gomock.Eq(ref1)).Return(yaml.Marshal(actions.Action{
					Name: "some-action",
					On: actions.OnEvents{
						PreCommit: &actions.ActionOn{Branches: []string{"master"}},
					},
					Hooks: []actions.ActionHook{
						{
							ID:   "hook_id_1",
							Type: "webhook",
						},
						{
							ID:   "hook_id_2",
							Type: "webhook",
						},
					},
				}))
				return source
			},
			want: []*actions.Action{
				{
					Name: "some-action",
					On: actions.OnEvents{
						PreCommit: &actions.ActionOn{Branches: []string{"master"}},
					},
					Hooks: []actions.ActionHook{
						{
							ID:         "hook_id_1",
							Type:       "webhook",
							Properties: map[string]string{},
						},
						{
							ID:         "hook_id_2",
							Type:       "webhook",
							Properties: map[string]string{},
						},
					},
				},
			},
			wantErr: false,
		},
	}
	for _, tt := range tests {
		t.Run(tt.name, func(t *testing.T) {
			ctrl := gomock.NewController(t)
			defer ctrl.Finish()
			source := tt.configureSource(ctrl)

			res, err := actions.LoadActions(source)
			if (err != nil) != tt.wantErr {
				t.Errorf("LoadActions() error = %v, wantErr %v", err, tt.wantErr)
				return
			}
			if diff := deep.Equal(res, tt.want); diff != nil {
				t.Error("LoadActions() found diff", diff)
			}
		})
	}
}

func TestMatchActions(t *testing.T) {
>>>>>>> a9f0ea45
	tests := []struct {
		name    string
		actions []*actions.Action
		spec    actions.MatchSpec
		want    []*actions.Action
		wantErr bool
	}{
		{
			name:    "empty",
			actions: nil,
			spec:    actions.MatchSpec{},
			want:    nil,
			wantErr: false,
		},
		{
			name: "all",
			actions: []*actions.Action{
				{Name: "act1", On: actions.OnEvents{PreCommit: &actions.ActionOn{}}},
				{Name: "act2", On: actions.OnEvents{PreCommit: &actions.ActionOn{}}},
			},
			spec: actions.MatchSpec{
				EventType: actions.EventTypePreCommit,
			},
			want: []*actions.Action{
				{Name: "act1", On: actions.OnEvents{PreCommit: &actions.ActionOn{}}},
				{Name: "act2", On: actions.OnEvents{PreCommit: &actions.ActionOn{}}},
			},
			wantErr: false,
		},
		{
			name: "none",
			actions: []*actions.Action{
				{Name: "act1", On: actions.OnEvents{PreCommit: &actions.ActionOn{}}},
				{Name: "act2", On: actions.OnEvents{PreCommit: &actions.ActionOn{}}},
			},
			spec: actions.MatchSpec{
				EventType: actions.EventTypePreMerge,
			},
			want:    nil,
			wantErr: false,
		},
		{
			name: "one",
			actions: []*actions.Action{
				{Name: "act1", On: actions.OnEvents{PreCommit: &actions.ActionOn{}}},
				{Name: "act2", On: actions.OnEvents{PreMerge: &actions.ActionOn{}}},
			},
			spec: actions.MatchSpec{
				EventType: actions.EventTypePreMerge,
			},
			want: []*actions.Action{
				{Name: "act2", On: actions.OnEvents{PreMerge: &actions.ActionOn{}}},
			},
			wantErr: false,
		},
		{
			name: "invalid",
			actions: []*actions.Action{
				{Name: "act1", On: actions.OnEvents{PreCommit: &actions.ActionOn{}}},
				{Name: "act2", On: actions.OnEvents{PreMerge: &actions.ActionOn{Branches: []string{"\\"}}}},
			},
			spec: actions.MatchSpec{
				EventType: actions.EventTypePreMerge,
				Branch:    "main",
			},
			want:    nil,
			wantErr: true,
		},
	}
	for _, tt := range tests {
		t.Run(tt.name, func(t *testing.T) {
			got, err := actions.MatchedActions(tt.actions, tt.spec)
			if (err != nil) != tt.wantErr {
				t.Errorf("MatchActions() error = %v, wantErr %v", err, tt.wantErr)
				return
			}
			if diff := deep.Equal(got, tt.want); diff != nil {
				t.Error("MatchActions() found diff", diff)
			}
		})
	}
}<|MERGE_RESOLUTION|>--- conflicted
+++ resolved
@@ -1,18 +1,17 @@
 package actions_test
 
 import (
+	"context"
 	"errors"
 	"io/ioutil"
 	"path"
 	"testing"
 
+	"github.com/go-test/deep"
+	"github.com/golang/mock/gomock"
+	"github.com/treeverse/lakefs/actions"
+	"github.com/treeverse/lakefs/actions/mock"
 	"gopkg.in/yaml.v3"
-
-	"github.com/golang/mock/gomock"
-	"github.com/treeverse/lakefs/actions/mock"
-
-	"github.com/go-test/deep"
-	"github.com/treeverse/lakefs/actions"
 )
 
 func TestAction_ReadAction(t *testing.T) {
@@ -163,10 +162,7 @@
 	}
 }
 
-<<<<<<< HEAD
 func TestMatchedActions(t *testing.T) {
-=======
-func TestLoadActions(t *testing.T) {
 	tests := []struct {
 		name            string
 		configureSource func(*gomock.Controller) actions.Source
@@ -177,7 +173,7 @@
 			name: "listing fails",
 			configureSource: func(ctrl *gomock.Controller) actions.Source {
 				source := mock.NewMockSource(ctrl)
-				source.EXPECT().List().Return(nil, errors.New("failed"))
+				source.EXPECT().List(gomock.Any()).Return(nil, errors.New("failed"))
 				return source
 			},
 			want:    nil,
@@ -188,8 +184,8 @@
 			configureSource: func(ctrl *gomock.Controller) actions.Source {
 				source := mock.NewMockSource(ctrl)
 				ref := actions.FileRef{Path: "one-path", Address: "one-addr"}
-				source.EXPECT().List().Return([]actions.FileRef{ref}, nil)
-				source.EXPECT().Load(gomock.Eq(ref)).Return(nil, errors.New("failed"))
+				source.EXPECT().List(gomock.Any()).Return([]actions.FileRef{ref}, nil)
+				source.EXPECT().Load(gomock.Any(), gomock.Eq(ref)).Return(nil, errors.New("failed"))
 				return source
 			},
 			want:    nil,
@@ -201,8 +197,8 @@
 				source := mock.NewMockSource(ctrl)
 				ref1 := actions.FileRef{Path: "path_1", Address: "addr_1"}
 				ref2 := actions.FileRef{Path: "path_2", Address: "addr_2"}
-				source.EXPECT().List().Return([]actions.FileRef{ref1, ref2}, nil)
-				source.EXPECT().Load(gomock.Eq(ref1)).Return(yaml.Marshal(actions.Action{
+				source.EXPECT().List(gomock.Any()).Return([]actions.FileRef{ref1, ref2}, nil)
+				source.EXPECT().Load(gomock.Any(), gomock.Eq(ref1)).Return(yaml.Marshal(actions.Action{
 					Name: "some-action",
 					On: actions.OnEvents{
 						PreCommit: &actions.ActionOn{Branches: []string{"master"}},
@@ -214,7 +210,7 @@
 						},
 					},
 				}))
-				source.EXPECT().Load(gomock.Eq(ref2)).Return(nil, errors.New("failed"))
+				source.EXPECT().Load(gomock.Any(), gomock.Eq(ref2)).Return(nil, errors.New("failed"))
 				return source
 			},
 			want:    nil,
@@ -225,8 +221,8 @@
 			configureSource: func(ctrl *gomock.Controller) actions.Source {
 				source := mock.NewMockSource(ctrl)
 				ref1 := actions.FileRef{Path: "path_1", Address: "addr_1"}
-				source.EXPECT().List().Return([]actions.FileRef{ref1}, nil)
-				source.EXPECT().Load(gomock.Eq(ref1)).Return(yaml.Marshal(actions.Action{
+				source.EXPECT().List(gomock.Any()).Return([]actions.FileRef{ref1}, nil)
+				source.EXPECT().Load(gomock.Any(), gomock.Eq(ref1)).Return(yaml.Marshal(actions.Action{
 					Name: "some-action",
 					On: actions.OnEvents{
 						PreCommit: &actions.ActionOn{Branches: []string{"master"}},
@@ -273,7 +269,8 @@
 			defer ctrl.Finish()
 			source := tt.configureSource(ctrl)
 
-			res, err := actions.LoadActions(source)
+			ctx := context.Background()
+			res, err := actions.LoadActions(ctx, source)
 			if (err != nil) != tt.wantErr {
 				t.Errorf("LoadActions() error = %v, wantErr %v", err, tt.wantErr)
 				return
@@ -286,7 +283,6 @@
 }
 
 func TestMatchActions(t *testing.T) {
->>>>>>> a9f0ea45
 	tests := []struct {
 		name    string
 		actions []*actions.Action
