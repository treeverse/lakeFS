--- conflicted
+++ resolved
@@ -315,8 +315,6 @@
 	}
 }
 
-<<<<<<< HEAD
-=======
 func TestKVIndex_ListObjectsByPrefix(t *testing.T) {
 	mdb := testutil.GetDB(t, databaseUri, "lakefs_index")
 	kvIndex, repo := testutil.GetIndexWithRepo(t, mdb)
@@ -349,7 +347,6 @@
 	}
 }
 
->>>>>>> 3c7f9e92
 func TestKVIndex_DeleteObject(t *testing.T) {
 	type Action struct {
 		command Command
