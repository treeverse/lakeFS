--- conflicted
+++ resolved
@@ -1,20 +1,16 @@
 package store_test
 
 import (
-<<<<<<< HEAD
+	"errors"
+	"github.com/treeverse/lakefs/db"
 	"github.com/treeverse/lakefs/index/merkle"
+	"github.com/treeverse/lakefs/index/model"
 	pth "github.com/treeverse/lakefs/index/path"
+	"github.com/treeverse/lakefs/index/store"
+	"github.com/treeverse/lakefs/testutil"
 	"strings"
-=======
-	"errors"
->>>>>>> 913bc886
 	"testing"
 	"time"
-
-	"github.com/treeverse/lakefs/db"
-	"github.com/treeverse/lakefs/index/model"
-	"github.com/treeverse/lakefs/index/store"
-	"github.com/treeverse/lakefs/testutil"
 )
 
 func TestKVRepoReadOnlyOperations_ListBranches(t *testing.T) {
@@ -188,13 +184,8 @@
 			t.Fatal(err)
 		}
 
-<<<<<<< HEAD
 		_, err = ops.ReadFromWorkspace(repo.DefaultBranch, "/foo/bbbbb", model.EntryTypeObject)
-		if !xerrors.Is(err, db.ErrNotFound) {
-=======
-		_, err = ops.ReadFromWorkspace(repo.DefaultBranch, "/foo/bbbbb")
 		if !errors.Is(err, db.ErrNotFound) {
->>>>>>> 913bc886
 			t.Fatalf("expected a not found error got %v instead", err)
 		}
 		return nil, nil
