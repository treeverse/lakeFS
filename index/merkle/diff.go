package merkle

import (
<<<<<<< HEAD
=======
	"errors"
	"fmt"
>>>>>>> 913bc886
	"sort"
	"strings"

	"github.com/treeverse/lakefs/db"
	"github.com/treeverse/lakefs/index/model"
	"github.com/treeverse/lakefs/index/path"
)

func diff(tx TreeReader, pth string, left, right, common *Merkle) (model.Differences, error) {
	// start walking both trees
	// when we notice a change, compare it with common to decide type and direction
	res := make(model.Differences, 0)
	leftEntries, err := left.GetEntries(tx, pth) // start with root
	if err != nil {
		return nil, err
	}
	rightEntries, err := right.GetEntries(tx, pth) // start with root
	if err != nil {
		return nil, err
	}

	var sentinel = struct{}{}
	visitedNames := make(map[string]struct{})
	for _, leftEntry := range leftEntries {
		entryPath := leftEntry.Name
		if len(pth) > 0 {
			entryPath = path.Join([]string{pth, leftEntry.Name})
		}

		// see if this tree exists on right
		// if it does, see if checksum is the same - if it is, next
		// if it's different, check common
		// 		if common is the same as left, right modified
		//		if common is the same as right, left modified
		// 		if common is different from both, conflict!
		// todo: How are we sure that different direcctories indicate a conflict? the change may be in different objects
		// if it doesn't exist:
		// 		if it doesn't exist on common as well, left created
		//		if it exists in common, right deleted
		rightIndex := sort.Search(len(rightEntries), func(i int) bool {
			return strings.Compare(rightEntries[i].Name, leftEntry.Name) >= 0
		})
		if rightIndex < len(rightEntries) && strings.EqualFold(rightEntries[rightIndex].Name, leftEntry.Name) {
			// we have such a node on the right as well, let's compare it!
			rightEntry := rightEntries[rightIndex]
			if strings.EqualFold(leftEntry.Address, rightEntry.Address) {
				// same, move on
				visitedNames[leftEntry.Name] = sentinel
				continue
			}

			// not the same as on the right, let's see whose change this is
			commonEntry, err := common.GetEntry(tx, entryPath, leftEntry.EntryType)
			if errors.Is(err, db.ErrNotFound) {
				// doesn't exist in common but left and right are different
				// this means both trees created it differently, meaning a conflict
				res = append(res, model.Difference{
					Type:      model.DifferenceTypeChanged,
					Direction: model.DifferenceDirectionConflict,
					Path:      entryPath,
					PathType:  leftEntry.EntryType,
				})
				visitedNames[leftEntry.Name] = sentinel
				continue
			} else if err != nil {
				return nil, err
			}
			var direction model.DifferenceDirection
			if !strings.EqualFold(commonEntry.Address, leftEntry.Address) && !strings.EqualFold(commonEntry.Address, rightEntry.Address) {
				// conflict
				direction = model.DifferenceDirectionConflict
			} else if strings.EqualFold(commonEntry.Address, leftEntry.Address) {
				// right made change
				// direction = DifferenceDirectionRight
				// WE DON'T CARE ABOUT RIGHT MODIFICATIONS
				visitedNames[leftEntry.Name] = sentinel
				continue
			} else {
				// left made change
				direction = model.DifferenceDirectionLeft
			}
			res = append(res, model.Difference{
				Type:      model.DifferenceTypeChanged,
				Direction: direction,
				Path:      entryPath,
				PathType:  leftEntry.EntryType,
			})
			visitedNames[leftEntry.Name] = sentinel
			continue
		}

		// this node doesn't exist on right, so it was either deleted right or created left,
		// let's use common to test
		commonEntry, err := common.GetEntry(tx, entryPath, leftEntry.EntryType)
		if errors.Is(err, db.ErrNotFound) {
			// exists only on left
			res = append(res, model.Difference{
				Type:      model.DifferenceTypeAdded,
				Direction: model.DifferenceDirectionLeft,
				Path:      entryPath,
				PathType:  leftEntry.EntryType,
			})
			visitedNames[leftEntry.Name] = sentinel
			continue
		} else if err != nil {
			return nil, err
		}

		// exists on left, exists on common, doesn't exist on right
		if strings.EqualFold(leftEntry.Address, commonEntry.Address) {
			// if left and common are the same, right deleted
			// WE DON'T CARE ABOUT RIGHT MODIFICATIONS
			visitedNames[leftEntry.Name] = sentinel
			continue
		}
		// if left and common are different: left modified while right deleted - conflict
		res = append(res, model.Difference{
			Type:      model.DifferenceTypeChanged,
			Direction: model.DifferenceDirectionConflict,
			Path:      entryPath,
			PathType:  leftEntry.EntryType,
		})
		visitedNames[leftEntry.Name] = sentinel
		continue
	}

	for _, rightEntry := range rightEntries {
		if _, visited := visitedNames[rightEntry.Name]; visited {
			continue
		}
		// this node doesn't exist on the left, it was either deleted left or created right
		// let's use common to test
		entryPath := rightEntry.Name
		if len(pth) > 0 {
			entryPath = path.Join([]string{pth, rightEntry.Name})
		}
		commonEntry, err := common.GetEntry(tx, entryPath, rightEntry.EntryType)
		if errors.Is(err, db.ErrNotFound) {
			// doesn't exist left, doesn't exist common - right created
			// we don't currently record right modifications unless they are conflicting
			continue
		} else if err != nil {
			return nil, err
		}

		if strings.EqualFold(rightEntry.Address, commonEntry.Address) {
			// right and common are equal,left doesnt exist - left deleted
			res = append(res, model.Difference{
				Type:      model.DifferenceTypeRemoved,
				Direction: model.DifferenceDirectionLeft,
				Path:      entryPath,
				PathType:  rightEntry.EntryType,
			})
			continue
		}
		// right and common are different, left doesn't exist - right modified and left deleted = conflict
		res = append(res, model.Difference{
			Type:      model.DifferenceTypeRemoved,
			Direction: model.DifferenceDirectionConflict,
			Path:      entryPath,
			PathType:  rightEntry.EntryType,
		})
	}
	return res, nil
}

type diffCollector struct {
	results model.Differences
}

func diffWalk(tx TreeReader, pth string, left, right, common *Merkle, collector *diffCollector) error {
	results, err := diff(tx, pth, left, right, common)
	if err != nil {
		return err
	}
	for _, current := range results {
		// if we get a "conflicting" directory, drill down into it
		if current.PathType == model.EntryTypeTree && (current.Direction == model.DifferenceDirectionConflict || current.Type == model.DifferenceTypeChanged) {
			err = diffWalk(tx, current.Path, left, right, common, collector)
			if err != nil {
				return err
			}
			continue
		}
		collector.results = append(collector.results, current)
	}
	return nil
}

func Diff(tx TreeReader, left, right, common *Merkle) (model.Differences, error) {
	totalDiff := &diffCollector{results: make(model.Differences, 0)}
	err := diffWalk(tx, "", left, right, common, totalDiff)
	if err != nil {
		return nil, err
	}
	return totalDiff.results, nil
}<|MERGE_RESOLUTION|>--- conflicted
+++ resolved
@@ -1,11 +1,7 @@
 package merkle
 
 import (
-<<<<<<< HEAD
-=======
 	"errors"
-	"fmt"
->>>>>>> 913bc886
 	"sort"
 	"strings"
 
