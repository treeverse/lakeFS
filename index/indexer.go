package index

import (
	"context"
	"errors"
	"fmt"
	log "github.com/sirupsen/logrus"
	"strings"
	"time"

	"github.com/treeverse/lakefs/db"
	"github.com/treeverse/lakefs/ident"
	"github.com/treeverse/lakefs/index/dag"
	indexerrors "github.com/treeverse/lakefs/index/errors"
	"github.com/treeverse/lakefs/index/merkle"
	"github.com/treeverse/lakefs/index/model"
	pth "github.com/treeverse/lakefs/index/path"
	"github.com/treeverse/lakefs/index/store"
	"github.com/treeverse/lakefs/logging"
)

const (
	// DefaultBranch is the branch to be automatically created when a repo is born
	DefaultBranch = "master"
)

type Index interface {
	WithContext(ctx context.Context) Index
	ReadObject(repoId, ref, path string) (*model.Object, error)
	ReadEntryObject(repoId, ref, path string) (*model.Entry, error)
	ReadEntryTree(repoId, ref, path string) (*model.Entry, error)
	ReadRootObject(repoId, ref string) (*model.Root, error)
	WriteObject(repoId, branch, path string, object *model.Object) error
	WriteEntry(repoId, branch, path string, entry *model.Entry) error
	WriteFile(repoId, branch, path string, entry *model.Entry, obj *model.Object) error
	DeleteObject(repoId, branch, path string) error
	ListObjectsByPrefix(repoId, ref, path, after string, results int, descend bool) ([]*model.Entry, bool, error)
	ListBranchesByPrefix(repoId string, prefix string, amount int, after string) ([]*model.Branch, bool, error)
	ResetBranch(repoId, branch string) error
	CreateBranch(repoId, branch, ref string) (*model.Branch, error)
	GetBranch(repoId, branch string) (*model.Branch, error)
	Commit(repoId, branch, message, committer string, metadata map[string]string) (*model.Commit, error)
	GetCommit(repoId, commitId string) (*model.Commit, error)
	GetCommitLog(repoId, fromCommitId string, results int, after string) ([]*model.Commit, bool, error)
	DeleteBranch(repoId, branch string) error
	Diff(repoId, leftRef, rightRef string) (model.Differences, error)
	DiffWorkspace(repoId, branch string) (model.Differences, error)
	RevertCommit(repoId, branch, commit string) error
	RevertPath(repoId, branch, path string) error
	RevertObject(repoId, branch, path string) error
	Merge(repoId, source, destination, userId string) (model.Differences, error)
	CreateRepo(repoId, bucketName, defaultBranch string) error
	ListRepos(amount int, after string) ([]*model.Repo, bool, error)
	GetRepo(repoId string) (*model.Repo, error)
	DeleteRepo(repoId string) error
}

func writeEntryToWorkspace(tx store.RepoOperations, branch, path string, entry *model.WorkspaceEntry) error {
	entries := make([]*model.WorkspaceEntry, 0, strings.Count(path, pth.Separator))
	entries = append(entries, entry)
	treeType := model.EntryTypeTree
	currentParent := entry.ParentPath
	for strings.Contains(currentParent, pth.Separator) {
		currentPath := currentParent
		currentParent = currentPath[:strings.LastIndex(currentParent[:len(currentParent)-1], pth.Separator)+1]
		currentName := currentPath[len(currentParent):]
		newEntry := model.WorkspaceEntry{
			RepositoryId:      entry.RepositoryId,
			BranchId:          entry.BranchId,
			ParentPath:        currentParent,
			Path:              currentPath,
			EntryType:         &treeType,
			EntryName:         &currentName,
			EntrySize:         new(int64),
			EntryCreationDate: new(time.Time),
			EntryChecksum:     new(string),
			EntryAddress:      new(string),
		}
		entries = append(entries, &newEntry)
	}
	err := tx.WriteToWorkspacePath(branch, entries)
	if err != nil {
		return err
	}
	return nil
}

func applyCommitChange(tx store.RepoOperations, branch string) error {
	// see if we have any changes that weren't applied
	wsEntries, err := tx.ListWorkspace(branch)
	if err != nil {
		return err
	}
	if len(wsEntries) == 0 {
		return nil
	}

	// get branch info (including current workspace root)
	branchData, err := tx.ReadBranch(branch)
	if errors.Is(err, db.ErrNotFound) {
		return nil
	} else if err != nil {
		return err // unexpected error
	}

	// update the immutable Merkle tree, getting back a new tree
	tree := merkle.New(branchData.WorkspaceRoot)
	tree, err = tree.Update(tx, wsEntries)
	if err != nil {
		return err
	}

	// clear workspace entries
	err = tx.ClearWorkspace(branch)
	if err != nil {
		return err
	}

	// update branch pointer to point at new workspace
	err = tx.WriteBranch(branch, &model.Branch{
		RepositoryId:  branchData.RepositoryId,
		Id:            branchData.Id,
		CommitId:      branchData.CommitId,
		CommitRoot:    branchData.CommitRoot,
		WorkspaceRoot: tree.Root(), // does this happen properly?
	})
	if err != nil {
		return err
	}

	// done!
	return nil
}

func gc(tx store.RepoOperations, addr string) {
	// TODO: impl? here?
}

type DBIndex struct {
	store       store.Store
	tsGenerator TimeGenerator

	ctx context.Context
}

type Option func(index *DBIndex)

type TimeGenerator func() time.Time

// Option to initiate with
// when using this option timestamps will generate using the given time generator
// used for mocking and testing timestamps
func WithTimeGenerator(generator TimeGenerator) Option {
	return func(kvi *DBIndex) {
		kvi.tsGenerator = generator
	}
}

func WithContext(ctx context.Context) Option {
	return func(kvi *DBIndex) {
		kvi.ctx = ctx
	}
}

func NewDBIndex(db db.Database, opts ...Option) *DBIndex {
	kvi := &DBIndex{
		store:       store.NewDBStore(db),
		tsGenerator: time.Now,
		ctx:         context.Background(),
	}
	for _, opt := range opts {
		opt(kvi)
	}
	return kvi
}

func indexLogger(ctx context.Context) logging.Logger {
	return logging.FromContext(ctx).WithField("service_name", "index")
}

func (index *DBIndex) log() logging.Logger {
	return indexLogger(index.ctx)
}

// Business logic
func (index *DBIndex) WithContext(ctx context.Context) Index {
	return &DBIndex{
		store:       store.WithLogger(index.store, indexLogger(ctx)),
		tsGenerator: index.tsGenerator,
		ctx:         ctx,
	}
}

type reference struct {
	commit   *model.Commit
	branch   *model.Branch
	isBranch bool
}

func (r *reference) String() string {
	if r.isBranch {
		return fmt.Sprintf("[branch='%s' -> commit='%s' -> root='%s']",
			r.branch.Id,
			r.commit.Address,
			r.commit.Tree)
	}
	return fmt.Sprintf("[commit='%s' -> root='%s']",
		r.commit.Address,
		r.commit.Tree)
}

func resolveRef(tx store.RepoOperations, ref string) (*reference, error) {
	// if this is not
	if ident.IsHash(ref) {
		// this looks like a straight up commit, let's see if it exists
		commit, err := tx.ReadCommit(ref)
		if err != nil && !errors.Is(err, db.ErrNotFound) {
			// got an error, we can't continue
			return nil, err
		} else if err == nil {
			// great, it's a commit, return it
			return &reference{
				commit: commit,
			}, nil
		}
	}
	// treat this as a branch name
	branch, err := tx.ReadBranch(ref)
	if err != nil {
		return nil, err
	}
	commit, err := tx.ReadCommit(branch.CommitId)
	if err != nil {
		return nil, err
	}

	return &reference{
		commit:   commit,
		branch:   branch,
		isBranch: true,
	}, nil
}

func (index *DBIndex) ReadObject(repoId, ref, path string) (*model.Object, error) {
	err := ValidateAll(
		ValidateRepoId(repoId),
		ValidateRef(ref),
		ValidatePath(path),
	)
	if err != nil {
		return nil, err
	}

	obj, err := index.store.RepoTransact(repoId, func(tx store.RepoOperations) (interface{}, error) {
		_, err := tx.ReadRepo()
		if err != nil {
			return nil, err
		}

		reference, err := resolveRef(tx, ref)
		if err != nil {
			return nil, err
		}
		var obj *model.Object

		if reference.isBranch {
<<<<<<< HEAD
			we, err := tx.ReadFromWorkspace(reference.branch.Id, path, model.EntryTypeObject)
			if xerrors.Is(err, db.ErrNotFound) {
=======
			we, err := tx.ReadFromWorkspace(reference.branch.Id, path)
			if errors.Is(err, db.ErrNotFound) {
>>>>>>> 913bc886
				// not in workspace, let's try reading it from branch tree
				m := merkle.New(reference.branch.WorkspaceRoot)
				obj, err = m.GetObject(tx, path)
				if err != nil {
					return nil, err
				}
				return obj, nil
			} else if err != nil {
				// an actual error has occurred, return it.
				index.log().WithError(err).Error("could not read from workspace")
				return nil, err
			}
			if we.Tombstone {
				// object was deleted deleted
				return nil, db.ErrNotFound
			}
			return tx.ReadObject(*we.EntryAddress)
		}
		// otherwise, read from commit
		m := merkle.New(reference.commit.Tree)
		obj, err = m.GetObject(tx, path)
		if err != nil {
			return nil, err
		}
		return obj, nil
	}, db.ReadOnly())
	if err != nil {
		return nil, err
	}
	return obj.(*model.Object), nil
}

func readEntry(tx store.RepoOperations, ref, path, typ string) (*model.Entry, error) {
	var entry *model.Entry

	_, err := tx.ReadRepo()
	if err != nil {
		return nil, err
	}

	reference, err := resolveRef(tx, ref)
	if err != nil {
		return nil, err
	}
	root := reference.commit.Tree
	if reference.isBranch {
		// try reading from workspace
		we, err := tx.ReadFromWorkspace(reference.branch.Id, path, typ)

		// continue with we only if we got no error
		if err != nil {
			if !errors.Is(err, db.ErrNotFound) {
				return nil, err
			}
		} else {
			if we.Tombstone {
				// object was deleted deleted
				return nil, db.ErrNotFound
			}
			return &model.Entry{
				RepositoryId: we.RepositoryId,
				Name:         *we.EntryName,
				Address:      *we.EntryAddress,
				EntryType:    *we.EntryType,
				CreationDate: *we.EntryCreationDate,
				Size:         *we.EntrySize,
				Checksum:     *we.EntryChecksum,
			}, nil
		}
		root = reference.branch.WorkspaceRoot
	}

	m := merkle.New(root)
	entry, err = m.GetEntry(tx, path, typ)
	if err != nil {
		return nil, err
	}
	return entry, nil
}

func (index *DBIndex) ReadEntry(repoId, branch, path, typ string) (*model.Entry, error) {
	err := ValidateAll(
		ValidateRepoId(repoId),
		ValidateRef(branch),
		ValidatePath(path),
	)
	if err != nil {
		return nil, err
	}
	entry, err := index.store.RepoTransact(repoId, func(tx store.RepoOperations) (interface{}, error) {
		return readEntry(tx, branch, path, typ)
	}, db.ReadOnly())
	if err != nil {
		return nil, err
	}
	return entry.(*model.Entry), nil
}

func (index *DBIndex) ReadRootObject(repoId, ref string) (*model.Root, error) {
	err := ValidateAll(
		ValidateRepoId(repoId),
		ValidateRef(ref))
	if err != nil {
		return nil, err
	}
	root, err := index.store.RepoTransact(repoId, func(tx store.RepoOperations) (i interface{}, err error) {
		_, err = tx.ReadRepo()
		if err != nil {
			return nil, err
		}
		reference, err := resolveRef(tx, ref)
		if err != nil {
			return nil, err
		}
		if reference.isBranch {
			return tx.ReadRoot(reference.branch.WorkspaceRoot)
		}
		return tx.ReadRoot(reference.commit.Tree)
	})
	if err != nil {
		return nil, err
	}
	return root.(*model.Root), nil
}

func (index *DBIndex) ReadEntryTree(repoId, branch, path string) (*model.Entry, error) {
	err := ValidateAll(
		ValidateRepoId(repoId),
		ValidateRef(branch),
		ValidatePath(path))
	if err != nil {
		return nil, err
	}
	return index.ReadEntry(repoId, branch, path, model.EntryTypeTree)
}

func (index *DBIndex) ReadEntryObject(repoId, branch, path string) (*model.Entry, error) {
	err := ValidateAll(
		ValidateRepoId(repoId),
		ValidateRef(branch),
		ValidatePath(path))
	if err != nil {
		return nil, err
	}
	return index.ReadEntry(repoId, branch, path, model.EntryTypeObject)
}

func (index *DBIndex) WriteFile(repoId, branch, path string, entry *model.Entry, obj *model.Object) error {
	err := ValidateAll(
		ValidateRepoId(repoId),
		ValidateRef(branch),
		ValidatePath(path),
	)
	if err != nil {
		return err
	}
	_, err = index.store.RepoTransact(repoId, func(tx store.RepoOperations) (interface{}, error) {
		err = tx.WriteObject(ident.Hash(obj), obj)
		if err != nil {
			index.log().WithError(err).Error("could not write object")
			return nil, err
		}
		err = writeEntryToWorkspace(tx, branch, path, &model.WorkspaceEntry{
			RepositoryId:      repoId,
			BranchId:          branch,
			ParentPath:        pth.New(path, entry.EntryType).ParentPath(),
			Path:              path,
			EntryName:         &entry.Name,
			EntryAddress:      &entry.Address,
			EntryType:         &entry.EntryType,
			EntryCreationDate: &entry.CreationDate,
			EntrySize:         &entry.Size,
			EntryChecksum:     &entry.Checksum,
			Tombstone:         false,
		})
		if err != nil {
			index.log().WithError(err).Error("could not write workspace entry")
		}
		return nil, err
	})
	return err
}

func (index *DBIndex) WriteEntry(repoId, branch, path string, entry *model.Entry) error {
	err := ValidateAll(
		ValidateRepoId(repoId),
		ValidateRef(branch),
		ValidatePath(path))
	if err != nil {
		return err
	}
	_, err = index.store.RepoTransact(repoId, func(tx store.RepoOperations) (interface{}, error) {
		err = writeEntryToWorkspace(tx, branch, path, &model.WorkspaceEntry{
			RepositoryId:      repoId,
			BranchId:          branch,
			ParentPath:        pth.New(path, entry.EntryType).ParentPath(),
			Path:              path,
			EntryName:         &entry.Name,
			EntryAddress:      &entry.Address,
			EntryType:         &entry.EntryType,
			EntryCreationDate: &entry.CreationDate,
			EntrySize:         &entry.Size,
			EntryChecksum:     &entry.Checksum,
			Tombstone:         false,
		})
		if err != nil {
			index.log().WithError(err).Error("could not write workspace entry")
		}
		return nil, err
	})
	return err
}

func (index *DBIndex) WriteObject(repoId, branch, path string, object *model.Object) error {
	err := ValidateAll(
		ValidateRepoId(repoId),
		ValidateRef(branch),
		ValidatePath(path))
	if err != nil {
		return err
	}
	timestamp := index.tsGenerator()
	_, err = index.store.RepoTransact(repoId, func(tx store.RepoOperations) (interface{}, error) {
		addr := ident.Hash(object)
		err := tx.WriteObject(addr, object)
		if err != nil {
			return nil, err
		}
		typ := model.EntryTypeObject
		p := pth.New(path, typ)
		entryName := pth.New(path, typ).BaseName()
		err = writeEntryToWorkspace(tx, branch, path, &model.WorkspaceEntry{
			RepositoryId:      repoId,
			Path:              p.String(),
			ParentPath:        p.ParentPath(),
			BranchId:          branch,
			EntryName:         &entryName,
			EntryAddress:      &addr,
			EntryType:         &typ,
			EntryCreationDate: &timestamp,
			EntrySize:         &object.Size,
			EntryChecksum:     &object.Checksum,
			Tombstone:         false,
		})
		if err != nil {
			index.log().WithError(err).Error("could not write workspace entry")
		}
		return nil, err
	})
	return err
}

func (index *DBIndex) DeleteObject(repoId, branch, path string) error {
	err := ValidateAll(
		ValidateRepoId(repoId),
		ValidateRef(branch),
		ValidatePath(path))
	if err != nil {
		return err
	}
	ts := index.tsGenerator()
	_, err = index.store.RepoTransact(repoId, func(tx store.RepoOperations) (interface{}, error) {
		/**
		handling 5 possible cases:
		* 1 object does not exist  - return error
		* 2 object exists only in workspace - remove from workspace
		* 3 object exists only in merkle - add tombstone
		* 4 object exists in workspace and in merkle - 2 + 3
		* 5 objects exists in merkle tombstone exists in workspace - return error
		*/
		notFoundCount := 0
		wsEntry, err := tx.ReadFromWorkspace(branch, path, model.EntryTypeObject)
		if err != nil {
			if errors.Is(err, db.ErrNotFound) {
				notFoundCount += 1
				wsEntry = nil
			} else {
				return nil, err
			}
		}

		br, err := tx.ReadBranch(branch)
		if err != nil {
			return nil, err
		}
		root := br.WorkspaceRoot
		m := merkle.New(root)
		merkleEntry, err := m.GetEntry(tx, path, model.EntryTypeObject)
		if err != nil {
			if errors.Is(err, db.ErrNotFound) {
				notFoundCount += 1
			} else {
				return nil, err
			}
		}

		if notFoundCount == 2 {
			return nil, db.ErrNotFound
		}

		if wsEntry != nil {
			if wsEntry.Tombstone {
				return nil, db.ErrNotFound
			}
			err = tx.DeleteWorkspacePath(branch, path, model.EntryTypeObject)
			if err != nil {
				return nil, err
			}
		}

		if merkleEntry != nil {
			typ := model.EntryTypeObject
			pathObj := pth.New(path, typ)
			bname := pathObj.BaseName()
			parentPath := pathObj.ParentPath()
			err = writeEntryToWorkspace(tx, branch, path, &model.WorkspaceEntry{
				ParentPath: parentPath,
				Path:       path,

				EntryName:         &bname,
				EntryCreationDate: &ts,
				EntryType:         &typ,
				Tombstone:         true,
			})
			if err != nil {
				index.log().WithError(err).Error("could not write workspace tombstone")
			}
			err = tx.CascadeDirectoryDeletion(branch, parentPath)
			if err != nil {
				index.log().WithError(err).Error("could not cascade deletion to parent tombstones")
			}
			return nil, err
		}
		return nil, nil
	})
	return err
}

func (index *DBIndex) ListBranchesByPrefix(repoId string, prefix string, amount int, after string) ([]*model.Branch, bool, error) {
	err := ValidateAll(
		ValidateRepoId(repoId))
	if err != nil {
		return nil, false, err
	}
	type result struct {
		hasMore bool
		results []*model.Branch
	}

	entries, err := index.store.RepoTransact(repoId, func(tx store.RepoOperations) (interface{}, error) {
		// we're reading the repo to add it to this transaction's conflict range
		// but also to ensure it exists
		_, err := tx.ReadRepo()
		if err != nil {
			return nil, err
		}
		branches, hasMore, err := tx.ListBranches(prefix, amount, after)
		return &result{
			results: branches,
			hasMore: hasMore,
		}, err
	})
	if err != nil {
		index.log().WithError(err).Error("could not list branches")
		return nil, false, err
	}
	return entries.(*result).results, entries.(*result).hasMore, nil
}

func (index *DBIndex) ListObjectsByPrefix(repoId, ref, path, from string, results int, descend bool) ([]*model.Entry, bool, error) {
	//log := index.log().WithFields(logging.Fields{
	//	"from":    from,
	//	"descend": descend,
	//	"results": results,
	//})
	err := ValidateAll(
		ValidateRepoId(repoId),
		ValidateRef(ref),
		ValidatePath(path))
	if err != nil {
		return nil, false, err
	}
	type result struct {
		hasMore bool
		results []*model.Entry
	}
	entries, err := index.store.RepoTransact(repoId, func(tx store.RepoOperations) (interface{}, error) {
		_, err := tx.ReadRepo()
		if err != nil {
			return nil, err
		}

		reference, err := resolveRef(tx, ref)
		if err != nil {
			return nil, err
		}

		var res []*model.Entry
		var hasMore bool
		if reference.isBranch {
			normalizedPath := pth.New(path, model.EntryTypeObject).String()
			res, hasMore, err = tx.ListTreeAndWorkspaceDirectory(reference.branch.Id, normalizedPath, from, results, descend)
		} else if descend {
			root := reference.commit.Tree
			res, hasMore, err = tx.ListTreeWithPrefix(root, path, from, results, descend)
			if err != nil {
				log.WithError(err).Error("could not scan tree")
				return nil, err
			}
		}
		return &result{hasMore, res}, nil
	})
	if err != nil {
		return nil, false, err
	}
	return entries.(*result).results, entries.(*result).hasMore, nil
}

func (index *DBIndex) ResetBranch(repoId, branch string) error {
	err := ValidateAll(
		ValidateRepoId(repoId),
		ValidateRef(branch))
	if err != nil {
		return err
	}
	// clear workspace, set branch workspace root back to commit root
	_, err = index.store.RepoTransact(repoId, func(tx store.RepoOperations) (interface{}, error) {
		err := tx.ClearWorkspace(branch)
		if err != nil {
			return nil, err
		}
		branchData, err := tx.ReadBranch(branch)
		if err != nil {
			return nil, err
		}
		gc(tx, branchData.WorkspaceRoot)
		branchData.WorkspaceRoot = branchData.CommitRoot
		return nil, tx.WriteBranch(branch, branchData)
	})
	if err != nil {
		index.log().WithError(err).Error("could not reset branch")
	}
	return err
}

func (index *DBIndex) CreateBranch(repoId, branch, ref string) (*model.Branch, error) {
	err := ValidateAll(
		ValidateRepoId(repoId),
		ValidateRef(ref),
		ValidateRef(branch))
	if err != nil {
		return nil, err
	}
	branchData, err := index.store.RepoTransact(repoId, func(tx store.RepoOperations) (interface{}, error) {
		// ensure it doesn't exist yet
		_, err := tx.ReadBranch(branch)
		if err != nil && !errors.Is(err, db.ErrNotFound) {
			index.log().WithError(err).Error("could not read branch")
			return nil, err
		}
		if err == nil {
			return nil, indexerrors.ErrBranchAlreadyExists
		}
		// read resolve reference
		reference, err := resolveRef(tx, ref)
		if err != nil {
			return nil, fmt.Errorf("could not read ref: %w", err)
		}
		branchData := &model.Branch{
			Id:            branch,
			CommitId:      reference.commit.Address,
			CommitRoot:    reference.commit.Tree,
			WorkspaceRoot: reference.commit.Tree,
		}
		return branchData, tx.WriteBranch(branch, branchData)
	})
	if err != nil {
		index.log().WithError(err).WithField("ref", ref).Error("could not create branch")
		return nil, err
	}
	return branchData.(*model.Branch), nil
}

func (index *DBIndex) GetBranch(repoId, branch string) (*model.Branch, error) {
	err := ValidateAll(
		ValidateRepoId(repoId),
		ValidateRef(branch))
	if err != nil {
		return nil, err
	}
	brn, err := index.store.RepoTransact(repoId, func(tx store.RepoOperations) (i interface{}, err error) {
		return tx.ReadBranch(branch)
	}, db.ReadOnly())
	if err != nil {
		return nil, err
	}
	return brn.(*model.Branch), nil
}

func doCommitUpdates(tx store.RepoOperations, branchData *model.Branch, committer, message string, parents []string, metadata map[string]string, ts time.Time, index *DBIndex) (*model.Commit, error) {
	commit := &model.Commit{
		Tree:         branchData.WorkspaceRoot,
		Parents:      parents,
		Committer:    committer,
		Message:      message,
		CreationDate: ts,
		Metadata:     metadata,
	}
	commitAddr := ident.Hash(commit)
	commit.Address = commitAddr
	err := tx.WriteCommit(commitAddr, commit)
	if err != nil {
		index.log().WithError(err).Error("could not write commit")
		return nil, err
	}
	branchData.CommitId = commitAddr
	branchData.CommitRoot = commit.Tree
	branchData.WorkspaceRoot = commit.Tree

	return commit, tx.WriteBranch(branchData.Id, branchData)
}

func (index *DBIndex) Commit(repoId, branch, message, committer string, metadata map[string]string) (*model.Commit, error) {
	err := ValidateAll(
		ValidateRepoId(repoId),
		ValidateRef(branch),
		ValidateCommitMessage(message))
	if err != nil {
		return nil, err
	}
	ts := index.tsGenerator()
	commit, err := index.store.RepoTransact(repoId, func(tx store.RepoOperations) (interface{}, error) {
		err := applyCommitChange(tx, branch)
		if err != nil {
			return nil, err
		}
		branchData, err := tx.ReadBranch(branch)
		if err != nil {
			return nil, err
		}
		return doCommitUpdates(tx, branchData, committer, message, []string{branchData.CommitId}, metadata, ts, index)
	})
	if err != nil {
		return nil, err
	}
	return commit.(*model.Commit), nil
}

func (index *DBIndex) GetCommit(repoId, commitId string) (*model.Commit, error) {
	err := ValidateAll(
		ValidateRepoId(repoId),
		ValidateCommitID(commitId))
	if err != nil {
		return nil, err
	}
	commit, err := index.store.RepoTransact(repoId, func(tx store.RepoOperations) (interface{}, error) {
		return tx.ReadCommit(commitId)
	}, db.ReadOnly())
	if err != nil {
		return nil, err
	}
	return commit.(*model.Commit), nil
}

func (index *DBIndex) GetCommitLog(repoId, fromCommitId string, results int, after string) ([]*model.Commit, bool, error) {
	err := ValidateAll(
		ValidateRepoId(repoId),
		ValidateCommitID(fromCommitId),
		ValidateOrEmpty(ValidateCommitID, after))

	type result struct {
		hasMore bool
		results []*model.Commit
	}
	if err != nil {
		return nil, false, err
	}
	res, err := index.store.RepoTransact(repoId, func(tx store.RepoOperations) (i interface{}, err error) {
		commits, hasMore, err := dag.CommitScan(tx, fromCommitId, results, after)
		return &result{hasMore, commits}, err
	}, db.ReadOnly())
	if err != nil {
		index.log().WithError(err).WithField("from", fromCommitId).Error("could not read commits")
		return nil, false, err
	}
	return res.(*result).results, res.(*result).hasMore, nil
}

func (index *DBIndex) DeleteBranch(repoId, branch string) error {
	err := ValidateAll(
		ValidateRepoId(repoId),
		ValidateRef(branch))
	if err != nil {
		return err
	}
	_, err = index.store.RepoTransact(repoId, func(tx store.RepoOperations) (interface{}, error) {
		branchData, err := tx.ReadBranch(branch)
		if err != nil {
			return nil, err
		}
		err = tx.ClearWorkspace(branch)
		if err != nil {
			index.log().WithError(err).Error("could not clear workspace")
			return nil, err
		}
		gc(tx, branchData.WorkspaceRoot) // changes are destroyed here
		err = tx.DeleteBranch(branch)
		if err != nil {
			index.log().WithError(err).Error("could not delete branch")
		}
		return nil, err
	})
	return err
}

func (index *DBIndex) DiffWorkspace(repoId, branch string) (model.Differences, error) {
	err := ValidateAll(
		ValidateRepoId(repoId),
		ValidateRef(branch))
	if err != nil {
		return nil, err
	}
	res, err := index.store.RepoTransact(repoId, func(tx store.RepoOperations) (i interface{}, err error) {
		result, err := tx.ListWorkspaceAsDiff(branch)
		if err != nil {
			return nil, err
		}
		return result, err
	})
	if err != nil {
		return nil, err
	}
	return res.(model.Differences), nil
}

func doDiff(tx store.RepoOperations, leftRef, rightRef string, index *DBIndex) (model.Differences, error) {
	lRef, err := resolveRef(tx, leftRef)
	if err != nil {
		index.log().WithError(err).WithField("ref", leftRef).Error("could not resolve left ref")
		return nil, indexerrors.ErrBranchNotFound
	}

	rRef, err := resolveRef(tx, rightRef)
	if err != nil {
		index.log().WithError(err).WithField("ref", rRef).Error("could not resolve right ref")
		return nil, indexerrors.ErrBranchNotFound
	}

	commonCommits, err := dag.FindLowestCommonAncestor(tx, lRef.commit.Address, rRef.commit.Address)
	if err != nil {
		index.log().WithField("left", lRef).WithField("right", rRef).WithError(err).Error("could not find common commit")
		return nil, indexerrors.ErrNoMergeBase
	}
	if commonCommits == nil {
		index.log().WithField("left", lRef).WithField("right", rRef).Error("no common merge base found")
		return nil, indexerrors.ErrNoMergeBase
	}

	leftTree := lRef.commit.Tree
	rightTree := rRef.commit.Tree

	diff, err := merkle.Diff(tx,
		merkle.New(leftTree),
		merkle.New(rightTree),
		merkle.New(commonCommits.Tree))
	if err != nil {
		index.log().WithField("left", lRef).WithField("right", rRef).WithError(err).Error("could not calculate diff")
	}
	return diff, err
}

func (index *DBIndex) Diff(repoId, leftRef, rightRef string) (model.Differences, error) {
	err := ValidateAll(
		ValidateRepoId(repoId),
		ValidateRef(leftRef),
		ValidateRef(rightRef))
	if err != nil {
		return nil, err
	}
	res, err := index.store.RepoTransact(repoId, func(tx store.RepoOperations) (i interface{}, err error) {
		return doDiff(tx, leftRef, rightRef, index)
	})

	return res.(model.Differences), nil
}

func (index *DBIndex) RevertCommit(repoId, branch, commit string) error {
	log := index.log().WithFields(logging.Fields{
		"branch": branch,
		"commit": commit,
	})
	err := ValidateAll(
		ValidateRepoId(repoId),
		ValidateRef(branch),
		ValidateCommitID(commit))
	if err != nil {
		return err
	}
	_, err = index.store.RepoTransact(repoId, func(tx store.RepoOperations) (interface{}, error) {
		err := tx.ClearWorkspace(branch)
		if err != nil {
			log.WithError(err).Error("could not revert commit")
			return nil, err
		}
		commitData, err := tx.ReadCommit(commit)
		if err != nil {
			return nil, err
		}
		branchData, err := tx.ReadBranch(branch)
		if err != nil {
			return nil, err
		}
		gc(tx, branchData.WorkspaceRoot)
		branchData.CommitId = commit
		branchData.CommitRoot = commitData.Tree
		branchData.WorkspaceRoot = commitData.Tree
		err = tx.WriteBranch(branch, branchData)
		if err != nil {
			log.WithError(err).Error("could not write branch")
		}
		return nil, err
	})
	return err
}

func (index *DBIndex) revertPath(repoId, branch, path, typ string) error {
	log := index.log().WithFields(logging.Fields{
		"branch": branch,
		"path":   path,
	})
	_, err := index.store.RepoTransact(repoId, func(tx store.RepoOperations) (interface{}, error) {
		p := pth.New(path, typ)
		if p.IsRoot() {
			return nil, index.ResetBranch(repoId, branch)
		}
<<<<<<< HEAD
		err := tx.DeleteWorkspacePath(branch, path, typ)
=======

		err := partialCommit(tx, branch)
		if err != nil {
			log.WithError(err).Error("could not partially commit")
			return nil, err
		}
		branchData, err := tx.ReadBranch(branch)
		if err != nil {
			return nil, err
		}
		workspaceMerkle := merkle.New(branchData.WorkspaceRoot)
		commitMerkle := merkle.New(branchData.CommitRoot)
		var workspaceEntry *model.WorkspaceEntry
		commitEntry, err := commitMerkle.GetEntry(tx, path, typ)
		if err != nil {
			if errors.Is(err, db.ErrNotFound) {
				// remove all changes under path
				pathEntry, err := workspaceMerkle.GetEntry(tx, path, typ)
				if err != nil {
					return nil, err
				}
				workspaceEntry = &model.WorkspaceEntry{
					RepositoryId:      repoId,
					BranchId:          branch,
					ParentPath:        p.ParentPath(),
					Path:              path,
					EntryName:         &pathEntry.Name,
					EntryAddress:      &pathEntry.Address,
					EntryType:         &pathEntry.EntryType,
					EntryCreationDate: &pathEntry.CreationDate,
					EntrySize:         &pathEntry.Size,
					EntryChecksum:     &pathEntry.Checksum,
					Tombstone:         true,
				}
			} else {
				log.WithError(err).Error("could not get entry")
				return nil, err
			}
		} else {
			workspaceEntry = &model.WorkspaceEntry{
				RepositoryId:      repoId,
				BranchId:          branch,
				ParentPath:        p.ParentPath(),
				Path:              path,
				EntryName:         &commitEntry.Name,
				EntryAddress:      &commitEntry.Address,
				EntryType:         &commitEntry.EntryType,
				EntryCreationDate: &commitEntry.CreationDate,
				EntrySize:         &commitEntry.Size,
				EntryChecksum:     &commitEntry.Checksum,
			}
		}
		commitEntries := []*model.WorkspaceEntry{workspaceEntry}
		workspaceMerkle, err = workspaceMerkle.Update(tx, commitEntries)
>>>>>>> 913bc886
		if err != nil {
			log.WithError(err).Error("could not revert path")
		}
		return nil, err
	})
	return err
}

func (index *DBIndex) RevertPath(repoId, branch, path string) error {
	err := ValidateAll(
		ValidateRepoId(repoId),
		ValidateRef(branch),
		ValidatePath(path))
	if err != nil {
		return err
	}
	return index.revertPath(repoId, branch, path, model.EntryTypeTree)
}

func (index *DBIndex) RevertObject(repoId, branch, path string) error {
	err := ValidateAll(
		ValidateRepoId(repoId),
		ValidateRef(branch),
		ValidatePath(path))
	if err != nil {
		return err
	}
	return index.revertPath(repoId, branch, path, model.EntryTypeObject)
}

func (index *DBIndex) Merge(repoId, source, destination, userId string) (model.Differences, error) {
	err := ValidateAll(
		ValidateRepoId(repoId),
		ValidateRef(source),
		ValidateRef(destination),
	)
	if err != nil {
		return nil, err
	}
	ts := index.tsGenerator()
	var mergeOperations model.Differences
	_, err = index.store.RepoTransact(repoId, func(tx store.RepoOperations) (interface{}, error) {
		// check that destination has no uncommitted changes
		destinationBranch, err := tx.ReadBranch(destination)
		if err != nil {
			index.log().WithError(err).WithField("destination", destination).Warn(" branch " + destination + " not found")
			return nil, indexerrors.ErrBranchNotFound
		}
		l, err := tx.ListWorkspace(destination)
		if err != nil {
			index.log().WithError(err).WithField("destination", destination).Warn(" branch " + destination + " workspace not found")
			return nil, err
		}
		if destinationBranch.CommitRoot != destinationBranch.WorkspaceRoot || len(l) > 0 {
			return nil, indexerrors.ErrDestinationNotCommitted
		}
		// compute difference
		df, err := doDiff(tx, source, destination, index)
		if err != nil {
			return nil, err
		}
		var isConflict bool
		for _, dif := range df {
			if dif.Direction == model.DifferenceDirectionConflict {
				isConflict = true
			}
			if dif.Direction != model.DifferenceDirectionRight {
				mergeOperations = append(mergeOperations, dif)
			}
		}
		if isConflict {
			return nil, indexerrors.ErrMergeConflict
		}
		// update destination with source changes
		var wsEntries []*model.WorkspaceEntry
		sourceBranch, err := tx.ReadBranch(source)
		if err != nil {
			index.log().WithError(err).Fatal("failed reading source branch") // failure to read a branch that was read before fatal
			return nil, err
		}
		for _, dif := range mergeOperations {
			var e *model.Entry
			m := merkle.New(sourceBranch.WorkspaceRoot)
			if dif.Type != model.DifferenceTypeRemoved {
				e, err = m.GetEntry(tx, dif.Path, dif.PathType)
				if err != nil {
					index.log().WithError(err).Fatal("failed reading entry")
					return nil, err
				}
			} else {
				e = new(model.Entry)
				p := strings.Split(dif.Path, "/")
				e.Name = p[len(p)-1]
				e.EntryType = dif.PathType
			}
			w := new(model.WorkspaceEntry)
			w.EntryType = &e.EntryType
			w.EntryAddress = &e.Address
			w.EntryName = &e.Name
			w.EntryChecksum = &e.Checksum
			w.EntryCreationDate = &e.CreationDate
			w.EntrySize = &e.Size
			w.Path = dif.Path
			w.Tombstone = (dif.Type == model.DifferenceTypeRemoved)
			wsEntries = append(wsEntries, w)
		}

		destinationRoot := merkle.New(destinationBranch.CommitRoot)
		newRoot, err := destinationRoot.Update(tx, wsEntries)
		if err != nil {
			index.log().WithError(err).Fatal("failed updating merge destination")
			return nil, indexerrors.ErrMergeUpdateFailed
		}
		destinationBranch.CommitRoot = newRoot.Root()
		destinationBranch.WorkspaceRoot = newRoot.Root()

		// read commits for each branch in our merge.
		// check which parents is older by searching the other parents using our DAG
		// 1. read commits
		// 2. use iterator with the first commit to lookup the other commit
		branches := []*model.Branch{sourceBranch, destinationBranch}
		commits := make([]*model.Commit, len(branches))
		for i, branch := range branches {
			var err error
			commits[i], err = tx.ReadCommit(branch.CommitId)
			if err != nil {
				index.log().WithError(err).Error("failed read commit")
				return nil, fmt.Errorf("missing commit: %w", err)
			}
		}
		parent1Commit := commits[0]
		parent2Commit := commits[1]
		iter := dag.NewCommitIterator(tx, parent2Commit.Address)
		parent2Older := true
		for iter.Next() {
			if iter.Value().Address == parent1Commit.Address {
				parent2Older = false
				break
			}
		}
		if iter.Err() != nil {
			index.log().WithError(err).Error("failed while lookup parent relation")
			return nil, fmt.Errorf("failed to scan parent commits: %w", err)
		}
		if !parent2Older {
			commits[0], commits[1] = commits[1], commits[0]
		}
		parents := []string{commits[0].Address, commits[1].Address}

		commitMessage := "Merge branch " + source + " into " + destination
		_, err = doCommitUpdates(tx, destinationBranch, userId, commitMessage, parents, make(map[string]string), ts, index)
		if err != nil {
			index.log().WithError(err).WithFields(logging.Fields{
				"source":      source,
				"destination": destination,
				"userId":      userId,
				"parents":     parents,
			}).Error("commit merge branch")
			return nil, fmt.Errorf("failed to commit updates: %w", err)
		}
		return mergeOperations, nil
	})
	// ErrMergeConflict is the only error that will report the merge operations made so far
	if err != nil && err != indexerrors.ErrMergeConflict {
		return nil, err
	}
	return mergeOperations, err
}

func (index *DBIndex) CreateRepo(repoId, bucketName, defaultBranch string) error {
	err := ValidateAll(
		ValidateRepoId(repoId))
	if err != nil {
		return err
	}

	creationDate := index.tsGenerator()

	repo := &model.Repo{
		Id:               repoId,
		StorageNamespace: bucketName,
		CreationDate:     creationDate,
		DefaultBranch:    defaultBranch,
	}

	// create repository, an empty commit and tree, and the default branch
	_, err = index.store.RepoTransact(repoId, func(tx store.RepoOperations) (interface{}, error) {
		// make sure this repo doesn't already exist
		_, err := tx.ReadRepo()
		if err == nil {
			// couldn't verify this bucket doesn't yet exist
			return nil, indexerrors.ErrRepoExists
		} else if !errors.Is(err, db.ErrNotFound) {
			index.log().WithError(err).Error("could not read repo")
			return nil, err // error reading the repo
		}

		err = tx.WriteRepo(repo)
		if err != nil {
			return nil, err
		}

		// write empty tree
		err = tx.WriteRoot(ident.Empty(), &model.Root{
			RepositoryId: repoId,
			Address:      ident.Empty(),
			CreationDate: creationDate,
			Size:         0,
		})
		if err != nil {
			return nil, err
		}

		commit := &model.Commit{
			RepositoryId: repoId,
			Tree:         ident.Empty(),
			Committer:    "",
			Message:      "",
			CreationDate: creationDate,
			Parents:      []string{},
			Metadata:     make(map[string]string),
		}
		commitId := ident.Hash(commit)
		commit.Address = commitId
		err = tx.WriteCommit(commitId, commit)
		if err != nil {
			index.log().WithError(err).Error("could not write initial commit")
			return nil, err
		}
		err = tx.WriteBranch(repo.DefaultBranch, &model.Branch{
			Id:            repo.DefaultBranch,
			CommitId:      commitId,
			CommitRoot:    commit.Tree,
			WorkspaceRoot: commit.Tree,
		})
		if err != nil {
			index.log().WithError(err).Error("could not write branch")
		}
		return nil, err
	})
	return err
}

func (index *DBIndex) ListRepos(amount int, after string) ([]*model.Repo, bool, error) {
	type result struct {
		repos   []*model.Repo
		hasMore bool
	}
	res, err := index.store.Transact(func(tx store.ClientOperations) (interface{}, error) {
		repos, hasMore, err := tx.ListRepos(amount, after)
		return &result{
			repos:   repos,
			hasMore: hasMore,
		}, err
	}, db.ReadOnly())
	if err != nil {
		index.log().WithError(err).Error("could not list repos")
		return nil, false, err
	}
	return res.(*result).repos, res.(*result).hasMore, nil
}

func (index *DBIndex) GetRepo(repoId string) (*model.Repo, error) {
	err := ValidateAll(
		ValidateRepoId(repoId))
	if err != nil {
		return nil, err
	}
	repo, err := index.store.Transact(func(tx store.ClientOperations) (interface{}, error) {
		return tx.ReadRepo(repoId)
	}, db.ReadOnly())
	if err != nil {
		return nil, err
	}
	return repo.(*model.Repo), nil
}

func (index *DBIndex) DeleteRepo(repoId string) error {
	err := ValidateAll(
		ValidateRepoId(repoId))
	if err != nil {
		return err
	}
	_, err = index.store.Transact(func(tx store.ClientOperations) (interface{}, error) {
		_, err := tx.ReadRepo(repoId)
		if err != nil {
			return nil, err
		}
		err = tx.DeleteRepo(repoId)
		if err != nil {
			index.log().WithError(err).Error("could not delete repo")
			return nil, err
		}
		return nil, nil
	})
	return err
}<|MERGE_RESOLUTION|>--- conflicted
+++ resolved
@@ -264,13 +264,8 @@
 		var obj *model.Object
 
 		if reference.isBranch {
-<<<<<<< HEAD
 			we, err := tx.ReadFromWorkspace(reference.branch.Id, path, model.EntryTypeObject)
-			if xerrors.Is(err, db.ErrNotFound) {
-=======
-			we, err := tx.ReadFromWorkspace(reference.branch.Id, path)
 			if errors.Is(err, db.ErrNotFound) {
->>>>>>> 913bc886
 				// not in workspace, let's try reading it from branch tree
 				m := merkle.New(reference.branch.WorkspaceRoot)
 				obj, err = m.GetObject(tx, path)
@@ -1006,64 +1001,7 @@
 		if p.IsRoot() {
 			return nil, index.ResetBranch(repoId, branch)
 		}
-<<<<<<< HEAD
 		err := tx.DeleteWorkspacePath(branch, path, typ)
-=======
-
-		err := partialCommit(tx, branch)
-		if err != nil {
-			log.WithError(err).Error("could not partially commit")
-			return nil, err
-		}
-		branchData, err := tx.ReadBranch(branch)
-		if err != nil {
-			return nil, err
-		}
-		workspaceMerkle := merkle.New(branchData.WorkspaceRoot)
-		commitMerkle := merkle.New(branchData.CommitRoot)
-		var workspaceEntry *model.WorkspaceEntry
-		commitEntry, err := commitMerkle.GetEntry(tx, path, typ)
-		if err != nil {
-			if errors.Is(err, db.ErrNotFound) {
-				// remove all changes under path
-				pathEntry, err := workspaceMerkle.GetEntry(tx, path, typ)
-				if err != nil {
-					return nil, err
-				}
-				workspaceEntry = &model.WorkspaceEntry{
-					RepositoryId:      repoId,
-					BranchId:          branch,
-					ParentPath:        p.ParentPath(),
-					Path:              path,
-					EntryName:         &pathEntry.Name,
-					EntryAddress:      &pathEntry.Address,
-					EntryType:         &pathEntry.EntryType,
-					EntryCreationDate: &pathEntry.CreationDate,
-					EntrySize:         &pathEntry.Size,
-					EntryChecksum:     &pathEntry.Checksum,
-					Tombstone:         true,
-				}
-			} else {
-				log.WithError(err).Error("could not get entry")
-				return nil, err
-			}
-		} else {
-			workspaceEntry = &model.WorkspaceEntry{
-				RepositoryId:      repoId,
-				BranchId:          branch,
-				ParentPath:        p.ParentPath(),
-				Path:              path,
-				EntryName:         &commitEntry.Name,
-				EntryAddress:      &commitEntry.Address,
-				EntryType:         &commitEntry.EntryType,
-				EntryCreationDate: &commitEntry.CreationDate,
-				EntrySize:         &commitEntry.Size,
-				EntryChecksum:     &commitEntry.Checksum,
-			}
-		}
-		commitEntries := []*model.WorkspaceEntry{workspaceEntry}
-		workspaceMerkle, err = workspaceMerkle.Update(tx, commitEntries)
->>>>>>> 913bc886
 		if err != nil {
 			log.WithError(err).Error("could not revert path")
 		}
