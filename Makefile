--- conflicted
+++ resolved
@@ -262,11 +262,7 @@
 	cd $(UI_DIR) && $(NPM) run format:check
 
 # Run all validation/linting steps
-<<<<<<< HEAD
-checks-validator: lint validate-fmt validate-proto validate-ui-format \
-=======
-checks-validator: lint validate-proto \
->>>>>>> 8195c799
+checks-validator: lint validate-proto validate-ui-format \
 	validate-client-python validate-client-java validate-client-rust validate-reference \
 	validate-mockgen \
 	validate-permissions-gen \
