--- conflicted
+++ resolved
@@ -4,22 +4,6 @@
 	"fmt"
 	"time"
 
-<<<<<<< HEAD
-=======
-	"github.com/treeverse/lakefs/auth"
-
-	"github.com/google/uuid"
-
-	"github.com/treeverse/lakefs/db"
-
-	"github.com/treeverse/lakefs/logging"
-
-	"github.com/treeverse/lakefs/block/local"
-	"github.com/treeverse/lakefs/block/mem"
-
-	"github.com/treeverse/lakefs/stats"
-
->>>>>>> ac234995
 	"github.com/aws/aws-sdk-go/aws"
 	"github.com/aws/aws-sdk-go/aws/credentials"
 	"github.com/aws/aws-sdk-go/aws/session"
@@ -55,11 +39,7 @@
 	DefaultAuthCacheTTL     = 20 * time.Second
 	DefaultAuthCacheJitter  = 3 * time.Second
 
-<<<<<<< HEAD
-	DefaultS3GatewayListenAddr = "0.0.0.0:8000"
-=======
 	DefaultListenAddr          = "0.0.0.0:8000"
->>>>>>> ac234995
 	DefaultS3GatewayDomainName = "s3.local.lakefs.io"
 	DefaultS3GatewayRegion     = "us-east-1"
 
@@ -201,15 +181,6 @@
 	}
 }
 
-func (c *Config) GetAuthCacheConfig() auth.ServiceCacheConfig {
-	return auth.ServiceCacheConfig{
-		Enabled:        viper.GetBool("auth.cache.enabled"),
-		Size:           viper.GetInt("auth.cache.size"),
-		TTL:            viper.GetDuration("auth.cache.ttl"),
-		EvictionJitter: viper.GetDuration("auth.cache.jitter"),
-	}
-}
-
 func (c *Config) GetAuthEncryptionSecret() []byte {
 	secret := viper.GetString("auth.encrypt.secret_key")
 	if len(secret) == 0 {
