package config

import (
	"fmt"
	"time"

	"github.com/treeverse/lakefs/logging"

	"github.com/treeverse/lakefs/block/local"
	"github.com/treeverse/lakefs/block/mem"

	"github.com/google/uuid"
	"github.com/treeverse/lakefs/stats"

	"github.com/aws/aws-sdk-go/aws"
	"github.com/aws/aws-sdk-go/aws/credentials"
	"github.com/aws/aws-sdk-go/aws/session"
	"github.com/aws/aws-sdk-go/service/s3"
	_ "github.com/jackc/pgx/v4/stdlib"
	"github.com/mitchellh/go-homedir"
	log "github.com/sirupsen/logrus"
	"github.com/spf13/viper"
	"github.com/treeverse/lakefs/block"
	s3a "github.com/treeverse/lakefs/block/s3"
	"github.com/treeverse/lakefs/db"
)

const (
	DefaultDatabaseDriver = "pgx"
<<<<<<< HEAD
	DefaultCatalogDBUri   = "postgres://localhost:5432/postgres?search_path=lakefs_catalog"
	DefaultMetadataDBUri  = "postgres://localhost:5432/postgres?search_path=lakefs_index"
	DefaultAuthDBUri      = "postgres://localhost:5432/postgres?search_path=lakefs_auth"
=======
	DefaultMetadataDBUri  = "postgres://localhost:5432/postgres?search_path=lakefs_index&sslmode=disable"
	DefaultAuthDBUri      = "postgres://localhost:5432/postgres?search_path=lakefs_auth&sslmode=disable"
>>>>>>> 2fdaa562

	DefaultBlockStoreType                 = "local"
	DefaultBlockStoreLocalPath            = "~/lakefs/data"
	DefaultBlockStoreS3Region             = "us-east-1"
	DefaultBlockStoreS3StreamingChunkSize = 2 << 19 // 1MiB by default per chunk

	DefaultS3GatewayListenAddr = "0.0.0.0:8000"
	DefaultS3GatewayDomainName = "s3.local.lakefs.io"
	DefaultS3GatewayRegion     = "us-east-1"

	DefaultAPIListenAddr = "0.0.0.0:8001"

	DefaultStatsEnabled       = true
	DefaultStatsAddr          = "https://stats.treeverse.io"
	DefaultStatsFlushInterval = time.Second * 30
)

type LogrusAWSAdapter struct {
	logger *log.Entry
}

func (l *LogrusAWSAdapter) Log(vars ...interface{}) {
	l.logger.Debug(vars...)
}

type Config struct{}

func NewConfig() *Config {
	setDefaults()
	setupLogger()
	return &Config{}
}

func setDefaults() {
	viper.SetDefault("logging.format", DefaultLoggingFormat)
	viper.SetDefault("logging.level", DefaultLoggingLevel)
	viper.SetDefault("logging.output", DefaultLoggingOutput)

	viper.SetDefault("catalog.db.uri", DefaultCatalogDBUri)
	viper.SetDefault("metadata.db.uri", DefaultMetadataDBUri)

	viper.SetDefault("auth.db.uri", DefaultAuthDBUri)

	viper.SetDefault("blockstore.type", DefaultBlockStoreType)
	viper.SetDefault("blockstore.local.path", DefaultBlockStoreLocalPath)
	viper.SetDefault("blockstore.s3.region", DefaultBlockStoreS3Region)
	viper.SetDefault("blockstore.s3.streaming_chunk_size", DefaultBlockStoreS3StreamingChunkSize)

	viper.SetDefault("gateways.s3.listen_address", DefaultS3GatewayListenAddr)
	viper.SetDefault("gateways.s3.domain_name", DefaultS3GatewayDomainName)
	viper.SetDefault("gateways.s3.region", DefaultS3GatewayRegion)

	viper.SetDefault("api.listen_address", DefaultAPIListenAddr)

	viper.SetDefault("stats.enabled", DefaultStatsEnabled)
	viper.SetDefault("stats.address", DefaultStatsAddr)
	viper.SetDefault("stats.flush_interval", DefaultStatsFlushInterval)
}

<<<<<<< HEAD
func (c *Config) CatalogDatabaseURI() string {
	return viper.GetString("catalog.db.uri")
}

func (c *Config) MetadataDatabaseURI() string {
	return viper.GetString("metadata.db.uri")
=======
const (
	DBKeyAuth  = "auth"
	DBKeyIndex = "metadata"
)

var SchemaDBKeys = map[string]string{SchemaAuth: DBKeyAuth, SchemaMetadata: DBKeyIndex}

func (c *Config) GetDatabaseURI(key string) string {
	return viper.GetString(key + ".db.uri")
>>>>>>> 2fdaa562
}

func (c *Config) ConnectMetadataDatabase() db.Database {
	database, err := db.ConnectDB(DefaultDatabaseDriver, c.GetDatabaseURI(DBKeyIndex))
	if err != nil {
		panic(err)
	}
	return database
}

func (c *Config) ConnectAuthDatabase() db.Database {
	database, err := db.ConnectDB(DefaultDatabaseDriver, c.GetDatabaseURI(DBKeyAuth))
	if err != nil {
		panic(err)
	}
	return database
}

func (c *Config) buildS3Adapter() block.Adapter {
	cfg := &aws.Config{
		Region: aws.String(viper.GetString("blockstore.s3.region")),
		Logger: &LogrusAWSAdapter{log.WithField("sdk", "aws")},
	}
	if viper.IsSet("blockstore.s3.profile") || viper.IsSet("blockstore.s3.credentials_file") {
		cfg.Credentials = credentials.NewSharedCredentials(
			viper.GetString("blockstore.s3.credentials_file"),
			viper.GetString("blockstore.s3.profile"))
	}
	if viper.IsSet("blockstore.s3.credentials") {
		cfg.Credentials = credentials.NewStaticCredentials(
			viper.GetString("blockstore.s3.credentials.access_key_id"),
			viper.GetString("blockstore.s3.credentials.access_secret_key"),
			viper.GetString("blockstore.s3.credentials.session_token"))
	}

	sess := session.Must(session.NewSession(cfg))
	sess.ClientConfig(s3.ServiceName)
	svc := s3.New(sess)
	adapter := s3a.NewAdapter(svc, s3a.WithStreamingChunkSize(viper.GetInt("blockstore.s3.streaming_chunk_size")))
	log.WithFields(log.Fields{
		"type": "s3",
	}).Info("initialized blockstore adapter")
	return adapter
}

func (c *Config) buildLocalAdapter() block.Adapter {
	location := viper.GetString("blockstore.local.path")
	location, err := homedir.Expand(location)
	if err != nil {
		panic(fmt.Errorf("could not parse metadata location URI: %s\n", err))
	}

	adapter, err := local.NewAdapter(location)
	if err != nil {
		panic(fmt.Errorf("got error opening a local block adapter with path %s: %s", location, err))
	}
	log.WithFields(log.Fields{
		"type": "local",
		"path": location,
	}).Info("initialized blockstore adapter")
	return adapter
}

func (c *Config) BuildBlockAdapter() block.Adapter {
	switch viper.GetString("blockstore.type") {
	case "local":
		return c.buildLocalAdapter()
	case "s3":
		return c.buildS3Adapter()
	case "mem", "memory":
		logging.Default().
			WithField("type", "mem").
			Info("initialized blockstore adapter")
		return mem.New()
	default:
		panic(fmt.Errorf("%s is not a valid blockstore type, please choose one of \"s3\", \"local\" or \"mem\"",
			viper.GetString("blockstore.type")))
	}
}

func (c *Config) GetAuthEncryptionSecret() []byte {
	secret := viper.GetString("auth.encrypt.secret_key")
	if len(secret) == 0 {
		panic(fmt.Errorf("auth.encrypt.secret_key cannot be empty. Please set it to a unique, randomly generated value and store it somewhere safe"))
	}
	return []byte(secret)
}

func (c *Config) GetS3GatewayRegion() string {
	return viper.GetString("gateways.s3.region")
}

func (c *Config) GetS3GatewayListenAddress() string {
	return viper.GetString("gateways.s3.listen_address")
}

func (c *Config) GetS3GatewayDomainName() string {
	return viper.GetString("gateways.s3.domain_name")
}

func (c *Config) GetAPIListenAddress() string {
	return viper.GetString("api.listen_address")
}

func (c *Config) GetStatsEnabled() bool {
	return viper.GetBool("stats.enabled")
}

func (c *Config) GetStatsAddress() string {
	return viper.GetString("stats.address")
}

func (c *Config) GetStatsFlushInterval() time.Duration {
	return viper.GetDuration("stats.flush_interval")
}

func (c *Config) BuildStats(installationID string) *stats.BufferedCollector {
	sender := stats.NewDummySender()
	if c.GetStatsEnabled() {
		sender = stats.NewHTTPSender(installationID, uuid.New().String(), c.GetStatsAddress(), time.Now)
	}
	return stats.NewBufferedCollector(
		stats.WithSender(sender),
		stats.WithFlushInterval(c.GetStatsFlushInterval()))
}<|MERGE_RESOLUTION|>--- conflicted
+++ resolved
@@ -27,14 +27,9 @@
 
 const (
 	DefaultDatabaseDriver = "pgx"
-<<<<<<< HEAD
-	DefaultCatalogDBUri   = "postgres://localhost:5432/postgres?search_path=lakefs_catalog"
-	DefaultMetadataDBUri  = "postgres://localhost:5432/postgres?search_path=lakefs_index"
-	DefaultAuthDBUri      = "postgres://localhost:5432/postgres?search_path=lakefs_auth"
-=======
+	DefaultCatalogDBUri   = "postgres://localhost:5432/postgres?search_path=lakefs_catalog&sslmode=disable"
 	DefaultMetadataDBUri  = "postgres://localhost:5432/postgres?search_path=lakefs_index&sslmode=disable"
 	DefaultAuthDBUri      = "postgres://localhost:5432/postgres?search_path=lakefs_auth&sslmode=disable"
->>>>>>> 2fdaa562
 
 	DefaultBlockStoreType                 = "local"
 	DefaultBlockStoreLocalPath            = "~/lakefs/data"
@@ -94,24 +89,20 @@
 	viper.SetDefault("stats.flush_interval", DefaultStatsFlushInterval)
 }
 
-<<<<<<< HEAD
-func (c *Config) CatalogDatabaseURI() string {
-	return viper.GetString("catalog.db.uri")
-}
-
-func (c *Config) MetadataDatabaseURI() string {
-	return viper.GetString("metadata.db.uri")
-=======
 const (
-	DBKeyAuth  = "auth"
-	DBKeyIndex = "metadata"
+	DBKeyAuth    = "auth"
+	DBKeyIndex   = "metadata"
+	DBKeyCatalog = "catalog"
 )
 
-var SchemaDBKeys = map[string]string{SchemaAuth: DBKeyAuth, SchemaMetadata: DBKeyIndex}
+var SchemaDBKeys = map[string]string{
+	SchemaAuth:     DBKeyAuth,
+	SchemaMetadata: DBKeyIndex,
+	SchemaCatalog:  DBKeyCatalog,
+}
 
 func (c *Config) GetDatabaseURI(key string) string {
 	return viper.GetString(key + ".db.uri")
->>>>>>> 2fdaa562
 }
 
 func (c *Config) ConnectMetadataDatabase() db.Database {
