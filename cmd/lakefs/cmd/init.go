--- conflicted
+++ resolved
@@ -6,16 +6,11 @@
 	"os"
 	"time"
 
-<<<<<<< HEAD
-	"github.com/treeverse/lakefs/config"
-=======
-	"github.com/treeverse/lakefs/db"
->>>>>>> 1b6251cd
-
 	"github.com/spf13/cobra"
 	"github.com/treeverse/lakefs/auth"
 	"github.com/treeverse/lakefs/auth/crypt"
 	"github.com/treeverse/lakefs/auth/model"
+	"github.com/treeverse/lakefs/db"
 )
 
 // initCmd represents the init command
@@ -23,10 +18,6 @@
 	Use:   "init",
 	Short: "Initialize a LakeFS instance, and setup an admin credential",
 	Run: func(cmd *cobra.Command, args []string) {
-<<<<<<< HEAD
-		adb := cfg.ConnectDatabase(config.DBKeyAuth)
-		defer func() { _ = adb.Close() }()
-=======
 		ctx := context.Background()
 
 		migrator := db.NewDatabaseMigrator(cfg.GetDatabaseURI())
@@ -38,7 +29,6 @@
 
 		dbPool := cfg.BuildDatabaseConnection()
 		defer func() { _ = dbPool.Close() }()
->>>>>>> 1b6251cd
 
 		userName, _ := cmd.Flags().GetString("user-name")
 
