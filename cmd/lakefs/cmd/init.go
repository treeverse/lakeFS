--- conflicted
+++ resolved
@@ -6,12 +6,6 @@
 	"os"
 	"time"
 
-<<<<<<< HEAD
-=======
-	"github.com/treeverse/lakefs/config"
-	"github.com/treeverse/lakefs/db"
-
->>>>>>> ac234995
 	"github.com/spf13/cobra"
 	"github.com/treeverse/lakefs/auth"
 	"github.com/treeverse/lakefs/auth/crypt"
@@ -44,14 +38,8 @@
 			crypt.NewSecretStore(cfg.GetAuthEncryptionSecret()),
 			cfg.GetAuthCacheConfig())
 
-<<<<<<< HEAD
-		installationID, metadata, err := auth.WriteInitialMetadata(config.Version, authService)
-=======
 		metaManager := auth.NewDBMetadataManager(config.Version, dbPool)
-
 		metadata, err := metaManager.Write()
->>>>>>> ac234995
-
 		if err != nil {
 			fmt.Printf("failed to write initial setup metadata: %s\n", err)
 			os.Exit(1)
