--- conflicted
+++ resolved
@@ -24,15 +24,11 @@
 		if err != nil {
 			logger.WithError(err).Fatal("Failed to create block adapter")
 		}
-<<<<<<< HEAD
-		actionsClient := actions.New(dbPool)
-		cataloger, err := catalog.NewCataloger(dbPool, actionsClient, cfg)
-=======
 		cataloger, err := catalog.NewCataloger(catalog.Config{
-			Config: cfg,
-			DB:     dbPool,
+			Config:  cfg,
+			DB:      dbPool,
+			Actions: actions.New(dbPool),
 		})
->>>>>>> a9f0ea45
 		if err != nil {
 			logger.WithError(err).Fatal("Failed to create cataloger")
 		}
