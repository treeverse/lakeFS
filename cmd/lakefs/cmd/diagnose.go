package cmd

import (
	"context"
	"net/url"

	"github.com/treeverse/lakefs/config"

	"github.com/spf13/cobra"
	"github.com/treeverse/lakefs/block/factory"
	"github.com/treeverse/lakefs/catalog"
	"github.com/treeverse/lakefs/db"
	"github.com/treeverse/lakefs/logging"
)

// diagnoseCmd implements the diagnose command
var diagnoseCmd = &cobra.Command{
	Use:   "diagnose",
	Short: "Diagnose underlying infrastructure configuration",
	Run: func(cmd *cobra.Command, args []string) {
		ctx := context.Background()
		conf := config.NewConfig()
		logger := logging.Default().WithContext(ctx)
		dbPool := db.BuildDatabaseConnection(cfg.GetDatabaseParams())
		adapter, err := factory.BuildBlockAdapter(cfg, dbPool)
		if err != nil {
			logger.WithError(err).Fatal("Failed to create block adapter")
		}
<<<<<<< HEAD
		cataloger := catalog.NewCataloger(dbPool)
=======
		dbPool := db.BuildDatabaseConnection(cfg.GetDatabaseParams())
		cataloger := catalog.NewCataloger(dbPool, catalog.WithBatchReadParams(conf.GetCatalogerBatchReadParams()))
>>>>>>> 17f31543

		numFailures := 0
		repos, _, err := cataloger.ListRepositories(ctx, -1, "")
		if err != nil {
			// Cannot advance last so fail everything
			logger.WithField("error", err).Fatal("Failed to list repositories")
		}
		for _, repo := range repos {
			parsedRepo, err := url.ParseRequestURI(repo.StorageNamespace)
			if err != nil {
				logger.WithFields(logging.Fields{
					"error": err,
					"repo":  repo,
				}).Error("Failed to parse repo to get bucket")
				numFailures += 1
				continue
			}
			bucket := parsedRepo.Host
			err = adapter.ValidateConfiguration(bucket)
			if err != nil {
				logger.WithFields(logging.Fields{
					"error":      err,
					"repository": repo,
				}).Error("Configuration error found in repository")
				numFailures += 1
				continue
			}
		}
		if numFailures > 0 {
			logger.Fatalf("Configuration issues found in %d repositories", numFailures)
		}
	},
	Hidden: true,
}

//nolint:gochecknoinits
func init() {
	rootCmd.AddCommand(diagnoseCmd)
}<|MERGE_RESOLUTION|>--- conflicted
+++ resolved
@@ -26,12 +26,7 @@
 		if err != nil {
 			logger.WithError(err).Fatal("Failed to create block adapter")
 		}
-<<<<<<< HEAD
-		cataloger := catalog.NewCataloger(dbPool)
-=======
-		dbPool := db.BuildDatabaseConnection(cfg.GetDatabaseParams())
 		cataloger := catalog.NewCataloger(dbPool, catalog.WithBatchReadParams(conf.GetCatalogerBatchReadParams()))
->>>>>>> 17f31543
 
 		numFailures := 0
 		repos, _, err := cataloger.ListRepositories(ctx, -1, "")
