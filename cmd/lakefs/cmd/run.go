--- conflicted
+++ resolved
@@ -173,11 +173,7 @@
 		}
 		defer func() { _ = c.Close() }()
 
-<<<<<<< HEAD
-		asyncOperationsHandler := catalogfactory.BuildAsyncOperationsHandler(c)
-=======
 		catalogExtendedOps := catalogfactory.BuildExtendedOperations(c)
->>>>>>> cecf1d4d
 
 		// Setup usage reporter - it is no longer possible to disable it
 		usageReporter := stats.NewUsageReporter(metadata.InstallationID, kvStore)
@@ -256,11 +252,7 @@
 			migrator,
 			bufferedCollector,
 			actionsService,
-<<<<<<< HEAD
-			asyncOperationsHandler,
-=======
 			catalogExtendedOps,
->>>>>>> cecf1d4d
 			auditChecker,
 			logger.WithField("service", "api_gateway"),
 			baseCfg.Gateways.S3.DomainNames,
