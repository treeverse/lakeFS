--- conflicted
+++ resolved
@@ -69,17 +69,13 @@
 
 		registerPrometheusCollector(dbPool)
 		migrator := db.NewDatabaseMigrator(dbParams)
-		actionsClient := actions.New(dbPool)
-
-<<<<<<< HEAD
-		cataloger, err := catalog.NewCataloger(dbPool, actionsClient, cfg)
-=======
+
 		cataloger, err := catalog.NewCataloger(catalog.Config{
-			Config: cfg,
-			DB:     dbPool,
-			LockDB: lockdbPool,
+			Config:  cfg,
+			DB:      dbPool,
+			LockDB:  lockdbPool,
+			Actions: actions.New(dbPool),
 		})
->>>>>>> a9f0ea45
 		if err != nil {
 			logger.WithError(err).Fatal("failed to create cataloger")
 		}
