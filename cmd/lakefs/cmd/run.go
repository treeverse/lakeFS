--- conflicted
+++ resolved
@@ -95,12 +95,8 @@
 
 		var apiServer *api.Server
 		if runAPIService {
-<<<<<<< HEAD
-			apiServer = api.NewServer(config.Version, cataloger, blockStore, authService, stats, migrator, logger.WithField("service", "api_gateway"))
-=======
 			apiServer = api.NewServer(config.Version, cataloger, blockStore, authService, stats, retention, migrator,
 				logger.WithField("service", "api_gateway"))
->>>>>>> ad507f21
 			go func() {
 				if err := apiServer.Listen(cfg.GetAPIListenAddress()); err != nil && err != http.ErrServerClosed {
 					fmt.Printf("API server failed to listen on %s: %v\n", cfg.GetAPIListenAddress(), err)
