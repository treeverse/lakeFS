package cmd

import (
	"context"
	"fmt"
	"math/rand"
	"net/http"
	"os"
	"os/signal"
	"time"

	"github.com/spf13/cobra"
	"github.com/treeverse/lakefs/api"
	"github.com/treeverse/lakefs/auth"
	"github.com/treeverse/lakefs/auth/crypt"
<<<<<<< HEAD
	"github.com/treeverse/lakefs/catalog"
	"github.com/treeverse/lakefs/config"
	"github.com/treeverse/lakefs/db"
	"github.com/treeverse/lakefs/gateway"
	"github.com/treeverse/lakefs/logging"
	"github.com/treeverse/lakefs/retention"
=======
	"github.com/treeverse/lakefs/config"
	"github.com/treeverse/lakefs/db"
	"github.com/treeverse/lakefs/gateway"
	"github.com/treeverse/lakefs/httputil"
	"github.com/treeverse/lakefs/index"
	"github.com/treeverse/lakefs/logging"
>>>>>>> ac234995
)

const (
	gracefulShutdownTimeout = 30 * time.Second

	serviceAPIServer = "api"
	serviceS3Gateway = "s3gateway"
)

type Shutter interface {
	Shutdown(context.Context) error
}

// runCmd represents the run command
var runCmd = &cobra.Command{
	Use:   "run",
	Short: "Run lakeFS",
	Run: func(cmd *cobra.Command, args []string) {
		logger := logging.Default()
		logger.WithField("version", config.Version).Infof("lakeFS run")

		// validate service names and turn on the right flags
		dbConnString := cfg.GetDatabaseURI()
		dbPool := cfg.BuildDatabaseConnection()
		defer func() {
			_ = dbPool.Close()
		}()
		retention := retention.NewService(dbPool)
		migrator := db.NewDatabaseMigrator(dbConnString)

<<<<<<< HEAD
		// init catalog
		cataloger := catalog.NewCataloger(dbPool)
=======
		// init index
		index := index.NewDBIndex(dbPool)
>>>>>>> ac234995

		// init block store
		blockStore := cfg.BuildBlockAdapter()

		// init authentication
		authService := auth.NewDBAuthService(
			dbPool,
			crypt.NewSecretStore(cfg.GetAuthEncryptionSecret()),
			cfg.GetAuthCacheConfig())

		meta := auth.NewDBMetadataManager(config.Version, dbPool)

		installationID, err := meta.InstallationID()
		if err != nil {
			installationID = "" // no installation ID is available
		}
		stats := cfg.BuildStats(installationID)

		// start API server
		done := make(chan bool, 1)
		quit := make(chan os.Signal, 1)
		signal.Notify(quit, os.Interrupt)

<<<<<<< HEAD
		var apiServer *api.Server
		if runAPIService {
			apiServer = api.NewServer(config.Version, cataloger, blockStore, authService, stats, retention, migrator,
				logger.WithField("service", "api_gateway"))
			go func() {
				if err := apiServer.Listen(cfg.GetAPIListenAddress()); err != nil && err != http.ErrServerClosed {
					fmt.Printf("API server failed to listen on %s: %v\n", cfg.GetAPIListenAddress(), err)
					os.Exit(1)
				}
			}()
		}

		var gatewayServer *gateway.Server
		if runS3Gateway {
			// init gateway server
			gatewayServer = gateway.NewServer(
				cfg.GetS3GatewayRegion(),
				cataloger,
				blockStore,
				authService,
				cfg.GetS3GatewayListenAddress(),
				cfg.GetS3GatewayDomainName(),
				stats,
			)
		}
=======
		apiHandler := api.NewHandler(
			index, blockStore, authService, meta, stats, migrator,
			logger.WithField("service", "api_gateway"))

		// init gateway server
		s3gatewayHandler := gateway.NewHandler(
			cfg.GetS3GatewayRegion(),
			index,
			blockStore,
			authService,
			cfg.GetS3GatewayDomainName(),
			stats)
>>>>>>> ac234995

		ctx, cancelFn := context.WithCancel(context.Background())
		go stats.Run(ctx)
		stats.CollectEvent("global", "run")

<<<<<<< HEAD
		metaUpdater := auth.NewMetadataRefresher(config.Version, 5*time.Minute, 24*time.Hour, authService, stats)
		metaUpdater.Start()
=======
		// stagger a bit and update metadata
		go func() {
			// avoid a thundering herd in case we have many lakeFS instances starting together
			const maxSplay = 10 * time.Second
			randSource := rand.New(rand.NewSource(time.Now().UnixNano()))
			time.Sleep(time.Duration(randSource.Intn(int(maxSplay))))

			metadata, err := meta.Write()
			if err != nil {
				logger.WithError(err).Trace("failed to collect account metadata")
				return
			}
			stats.CollectMetadata(metadata)
		}()
>>>>>>> ac234995

		logging.Default().WithField("listen_address", cfg.GetListenAddress()).Info("starting HTTP server")
		server := &http.Server{
			Addr: cfg.GetListenAddress(),
			Handler: httputil.HostMux(
				httputil.HostHandler(apiHandler).Default(), // api as default handler
				httputil.HostHandler(s3gatewayHandler, // s3 gateway for its bare domain and sub-domains of that
					httputil.Exact(cfg.GetS3GatewayDomainName()),
					httputil.SubdomainsOf(cfg.GetS3GatewayDomainName())),
			),
		}

		go func() {
			if err := server.ListenAndServe(); err != nil && err != http.ErrServerClosed {
				fmt.Printf("server failed to listen on %s: %v\n", cfg.GetListenAddress(), err)
				os.Exit(1)
			}
		}()

		go gracefulShutdown(quit, done, server)
		<-done
		cancelFn()
		<-stats.Done()
	},
}

func gracefulShutdown(quit <-chan os.Signal, done chan<- bool, servers ...Shutter) {
	logger := logging.Default()
	logger.WithField("version", config.Version).Info("Up and running (^C to shutdown)...")
	<-quit
	logger.Warn("shutting down...")

	ctx, cancel := context.WithTimeout(context.Background(), gracefulShutdownTimeout)
	defer cancel()

	for i, server := range servers {
		if err := server.Shutdown(ctx); err != nil {
			fmt.Printf("Error while shutting down service (%d): %s\n", i, err)
			os.Exit(1)
		}
	}
	close(done)
}

func init() {
	rootCmd.AddCommand(runCmd)

	// Here you will define your flags and configuration settings.

	// Cobra supports Persistent Flags which will work for this command
	// and all subcommands, e.g.:
	// runCmd.PersistentFlags().String("foo", "", "A help for foo")

	// Cobra supports local flags which will only run when this command
	// is called directly, e.g.:
	// runCmd.Flags().BoolP("toggle", "t", false, "Help message for toggle")
	runCmd.Flags().StringArrayP("service", "s", []string{serviceS3Gateway, serviceAPIServer}, "lakeFS services to run")
}<|MERGE_RESOLUTION|>--- conflicted
+++ resolved
@@ -13,21 +13,13 @@
 	"github.com/treeverse/lakefs/api"
 	"github.com/treeverse/lakefs/auth"
 	"github.com/treeverse/lakefs/auth/crypt"
-<<<<<<< HEAD
 	"github.com/treeverse/lakefs/catalog"
 	"github.com/treeverse/lakefs/config"
 	"github.com/treeverse/lakefs/db"
 	"github.com/treeverse/lakefs/gateway"
+	"github.com/treeverse/lakefs/httputil"
 	"github.com/treeverse/lakefs/logging"
 	"github.com/treeverse/lakefs/retention"
-=======
-	"github.com/treeverse/lakefs/config"
-	"github.com/treeverse/lakefs/db"
-	"github.com/treeverse/lakefs/gateway"
-	"github.com/treeverse/lakefs/httputil"
-	"github.com/treeverse/lakefs/index"
-	"github.com/treeverse/lakefs/logging"
->>>>>>> ac234995
 )
 
 const (
@@ -58,13 +50,8 @@
 		retention := retention.NewService(dbPool)
 		migrator := db.NewDatabaseMigrator(dbConnString)
 
-<<<<<<< HEAD
 		// init catalog
 		cataloger := catalog.NewCataloger(dbPool)
-=======
-		// init index
-		index := index.NewDBIndex(dbPool)
->>>>>>> ac234995
 
 		// init block store
 		blockStore := cfg.BuildBlockAdapter()
@@ -88,55 +75,29 @@
 		quit := make(chan os.Signal, 1)
 		signal.Notify(quit, os.Interrupt)
 
-<<<<<<< HEAD
-		var apiServer *api.Server
-		if runAPIService {
-			apiServer = api.NewServer(config.Version, cataloger, blockStore, authService, stats, retention, migrator,
-				logger.WithField("service", "api_gateway"))
-			go func() {
-				if err := apiServer.Listen(cfg.GetAPIListenAddress()); err != nil && err != http.ErrServerClosed {
-					fmt.Printf("API server failed to listen on %s: %v\n", cfg.GetAPIListenAddress(), err)
-					os.Exit(1)
-				}
-			}()
-		}
-
-		var gatewayServer *gateway.Server
-		if runS3Gateway {
-			// init gateway server
-			gatewayServer = gateway.NewServer(
-				cfg.GetS3GatewayRegion(),
-				cataloger,
-				blockStore,
-				authService,
-				cfg.GetS3GatewayListenAddress(),
-				cfg.GetS3GatewayDomainName(),
-				stats,
-			)
-		}
-=======
 		apiHandler := api.NewHandler(
-			index, blockStore, authService, meta, stats, migrator,
+			cataloger,
+			blockStore,
+			authService,
+			meta,
+			stats,
+			retention,
+			migrator,
 			logger.WithField("service", "api_gateway"))
 
 		// init gateway server
 		s3gatewayHandler := gateway.NewHandler(
 			cfg.GetS3GatewayRegion(),
-			index,
+			cataloger,
 			blockStore,
 			authService,
 			cfg.GetS3GatewayDomainName(),
 			stats)
->>>>>>> ac234995
 
 		ctx, cancelFn := context.WithCancel(context.Background())
 		go stats.Run(ctx)
 		stats.CollectEvent("global", "run")
 
-<<<<<<< HEAD
-		metaUpdater := auth.NewMetadataRefresher(config.Version, 5*time.Minute, 24*time.Hour, authService, stats)
-		metaUpdater.Start()
-=======
 		// stagger a bit and update metadata
 		go func() {
 			// avoid a thundering herd in case we have many lakeFS instances starting together
@@ -151,7 +112,6 @@
 			}
 			stats.CollectMetadata(metadata)
 		}()
->>>>>>> ac234995
 
 		logging.Default().WithField("listen_address", cfg.GetListenAddress()).Info("starting HTTP server")
 		server := &http.Server{
