--- conflicted
+++ resolved
@@ -39,17 +39,10 @@
 			_ = adb.Close()
 			_ = mdb.Close()
 		}()
-<<<<<<< HEAD
-		migrator := db.NewDatabaseMigrator().
-			AddDB(config.SchemaCatalog, cfg.CatalogDatabaseURI()).
-			AddDB(config.SchemaMetadata, cfg.MetadataDatabaseURI()).
-			AddDB(config.SchemaAuth, cfg.AuthDatabaseURI())
-=======
 		migrator := db.NewDatabaseMigrator()
 		for name, key := range config.SchemaDBKeys {
 			migrator.AddDB(name, cfg.GetDatabaseURI(key))
 		}
->>>>>>> 2fdaa562
 
 		// init index
 		meta := index.NewDBIndex(mdb)
