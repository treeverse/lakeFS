package cmd

import (
	"context"
	"fmt"
	"os"

	"github.com/spf13/cobra"
	"github.com/treeverse/lakefs/config"
	"github.com/treeverse/lakefs/db"
)

// setupdbCmd represents the setupdb command
var setupdbCmd = &cobra.Command{
	Use:   "setupdb",
	Short: "Run schema and data migrations on a fresh database",
	Run: func(cmd *cobra.Command, args []string) {
		ctx := context.Background()
<<<<<<< HEAD
		migrator := db.NewDatabaseMigrator().
			AddDB(config.SchemaCatalog, cfg.CatalogDatabaseURI()).
			AddDB(config.SchemaMetadata, cfg.MetadataDatabaseURI()).
			AddDB(config.SchemaAuth, cfg.AuthDatabaseURI())
=======
		migrator := db.NewDatabaseMigrator()
		for name, key := range config.SchemaDBKeys {
			migrator.AddDB(name, cfg.GetDatabaseURI(key))
		}
>>>>>>> 2fdaa562
		err := migrator.Migrate(ctx)
		if err != nil {
			fmt.Printf("Failed to setup DB: %s\n", err)
			os.Exit(1)
		}
	},
}

func init() {
	rootCmd.AddCommand(setupdbCmd)
}<|MERGE_RESOLUTION|>--- conflicted
+++ resolved
@@ -16,17 +16,10 @@
 	Short: "Run schema and data migrations on a fresh database",
 	Run: func(cmd *cobra.Command, args []string) {
 		ctx := context.Background()
-<<<<<<< HEAD
-		migrator := db.NewDatabaseMigrator().
-			AddDB(config.SchemaCatalog, cfg.CatalogDatabaseURI()).
-			AddDB(config.SchemaMetadata, cfg.MetadataDatabaseURI()).
-			AddDB(config.SchemaAuth, cfg.AuthDatabaseURI())
-=======
 		migrator := db.NewDatabaseMigrator()
 		for name, key := range config.SchemaDBKeys {
 			migrator.AddDB(name, cfg.GetDatabaseURI(key))
 		}
->>>>>>> 2fdaa562
 		err := migrator.Migrate(ctx)
 		if err != nil {
 			fmt.Printf("Failed to setup DB: %s\n", err)
