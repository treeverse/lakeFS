package cmd

import (
	"context"
	"errors"
	"fmt"
	"os"
	"os/signal"
	"syscall"

	"github.com/spf13/cobra"
	"github.com/treeverse/lakefs/pkg/api/apigen"
	"github.com/treeverse/lakefs/pkg/fileutil"
	"github.com/treeverse/lakefs/pkg/git"
	"github.com/treeverse/lakefs/pkg/local"
	"github.com/treeverse/lakefs/pkg/uri"
	"golang.org/x/sync/errgroup"
)

type LocalOperation string

const (
	localDefaultMinArgs = 0
	localDefaultMaxArgs = 1

	localGitIgnoreFlagName = "gitignore"
	localForceFlagName     = "force"

	commitOperation   LocalOperation = "commit"
	pullOperation     LocalOperation = "pull"
	checkoutOperation LocalOperation = "checkout"
	cloneOperation    LocalOperation = "clone"

	CaseInsensitiveWarningMessageFormat = `Directory '%s' is case-insensitive, versioning tools such as lakectl local and git will work incorrectly.`
)

const localSummaryTemplate = `
{{.Operation}} Summary:

{{ if and (eq .Downloaded 0) (eq .Removed 0) (eq .Uploaded 0)}}No changes{{else -}}
{{"Downloaded:" | printf|green}} {{.Downloaded|green}}
{{"Uploaded:" | printf|yellow}} {{.Uploaded|yellow}}
{{"Removed:" | printf|red}} {{.Removed|red}}
{{end}}
`

var (
	localDefaultArgsRange = cobra.RangeArgs(localDefaultMinArgs, localDefaultMaxArgs)

	ErrUnknownOperation = errors.New("unknown operation")
)

func withGitIgnoreFlag(cmd *cobra.Command) {
	cmd.Flags().Bool(localGitIgnoreFlagName, true,
		"Update .gitignore file when working in a git repository context")
}

func withForceFlag(cmd *cobra.Command, usage string) {
	cmd.Flags().Bool(localForceFlagName, false, usage)
}

func localDiff(ctx context.Context, client apigen.ClientWithResponsesInterface, remote *uri.URI, path string) local.Changes {
	fmt.Printf("\ndiff 'local://%s' <--> '%s'...\n", path, remote)
	currentRemoteState := make(chan apigen.ObjectStats, maxDiffPageSize)
	var wg errgroup.Group
	wg.Go(func() error {
		return local.ListRemote(ctx, client, remote, currentRemoteState)
	})

	includeUnixPermissions := cfg.Experimental.Local.UnixPerm.Enabled

	changes, err := local.DiffLocalWithHead(currentRemoteState, path, includeUnixPermissions, includeUnixPermissions)
	if err != nil {
		DieErr(err)
	}

	if err = wg.Wait(); err != nil {
		DieErr(err)
	}

	return changes
}

<<<<<<< HEAD
// needsDirectoryMarkers returns true if cfg requires directory markers.
func needsDirectoryMarkers() bool {
	// POSIX permissions support applies to directories and requires directory markers.
	return cfg.Experimental.Local.POSIXPerm.Enabled
}

=======
>>>>>>> 6512761a
func localHandleSyncInterrupt(ctx context.Context, idx *local.Index, operation string) context.Context {
	ctx, stop := signal.NotifyContext(ctx, os.Interrupt, syscall.SIGTERM)
	go func() {
		defer stop()
		<-ctx.Done()
		pathURI, err := idx.GetCurrentURI()
		if err != nil {
			WriteTo("{{.Error|red}}\n", struct{ Error string }{Error: "Failed to get PathURI index file."}, os.Stderr)
		}
		_, err = local.WriteIndex(idx.LocalPath(), pathURI, idx.AtHead, operation)
		if err != nil {
			WriteTo("{{.Error|red}}\n", struct{ Error string }{Error: "Failed to write failed operation to index file."}, os.Stderr)
		}
		Die(`Operation was canceled, local data may be incomplete.
	Use "lakectl local checkout..." to sync with the remote.`, 1)
	}()
	return ctx
}

func dieOnInterruptedOperation(interruptedOperation LocalOperation, force bool) {
	if !force && interruptedOperation != "" {
		switch interruptedOperation {
		case commitOperation:
			Die(`Latest commit operation was interrupted, data may be incomplete.
Use "lakectl local commit..." to commit your latest changes or "lakectl local pull... --force" to sync with the remote.`, 1)
		case checkoutOperation:
			Die(`Latest checkout operation was interrupted, local data may be incomplete.
Use "lakectl local checkout..." to sync with the remote.`, 1)
		case pullOperation:
			Die(`Latest pull operation was interrupted, local data may be incomplete.
Use "lakectl local pull... --force" to sync with the remote.`, 1)
		case cloneOperation:
			Die(`Latest clone operation was interrupted, local data may be incomplete.
Use "lakectl local checkout..." to sync with the remote or run "lakectl local clone..." with a different directory to sync with the remote.`, 1)
		default:
			panic(fmt.Errorf("found an unknown interrupted operation in the index file: %s- %w", interruptedOperation, ErrUnknownOperation))
		}
	}
}

func warnOnCaseInsensitiveDirectory(path string) {
	isCaseInsensitive, err := fileutil.IsCaseInsensitiveLocation(fileutil.OSFS{}, path, Warning)
	if err != nil {
		Warning(fmt.Sprintf("Check whether directory '%s' is case-insensitive: %s", path, err))
		Warning("Continuing without this check")
	}
	if isCaseInsensitive {
		Warning(fmt.Sprintf(CaseInsensitiveWarningMessageFormat, path))
	}
}

var localCmd = &cobra.Command{
	Use:   "local",
	Short: "Sync local directories with lakeFS paths",
	PersistentPreRun: func(cmd *cobra.Command, args []string) {
		preRunCmd(cmd)

		_, localPath := getSyncArgs(args, false, false)
		cmdSuffix := ""
		if git.IsRepository(localPath) {
			cmdSuffix = "git"
		}
		sendStats(cmd, cmdSuffix)
	},
}

//nolint:gochecknoinits
func init() {
	rootCmd.AddCommand(localCmd)
}<|MERGE_RESOLUTION|>--- conflicted
+++ resolved
@@ -67,9 +67,9 @@
 		return local.ListRemote(ctx, client, remote, currentRemoteState)
 	})
 
-	includeUnixPermissions := cfg.Experimental.Local.UnixPerm.Enabled
+	includePOSIXPermissions := cfg.Experimental.Local.POSIXPerm.Enabled
 
-	changes, err := local.DiffLocalWithHead(currentRemoteState, path, includeUnixPermissions, includeUnixPermissions)
+	changes, err := local.DiffLocalWithHead(currentRemoteState, path, includePOSIXPermissions, includePOSIXPermissions)
 	if err != nil {
 		DieErr(err)
 	}
@@ -81,15 +81,6 @@
 	return changes
 }
 
-<<<<<<< HEAD
-// needsDirectoryMarkers returns true if cfg requires directory markers.
-func needsDirectoryMarkers() bool {
-	// POSIX permissions support applies to directories and requires directory markers.
-	return cfg.Experimental.Local.POSIXPerm.Enabled
-}
-
-=======
->>>>>>> 6512761a
 func localHandleSyncInterrupt(ctx context.Context, idx *local.Index, operation string) context.Context {
 	ctx, stop := signal.NotifyContext(ctx, os.Interrupt, syscall.SIGTERM)
 	go func() {
