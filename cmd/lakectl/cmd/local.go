package cmd

import (
	"context"
	"errors"
	"fmt"
	"os"
	"os/signal"
	"syscall"

	"github.com/spf13/cobra"
	"github.com/treeverse/lakefs/pkg/api/apigen"
	"github.com/treeverse/lakefs/pkg/fileutil"
	"github.com/treeverse/lakefs/pkg/git"
	"github.com/treeverse/lakefs/pkg/local"
	"github.com/treeverse/lakefs/pkg/uri"
	"golang.org/x/sync/errgroup"
)

type LocalOperation string

const (
	localDefaultMinArgs = 0
	localDefaultMaxArgs = 1

	localGitIgnoreFlagName = "gitignore"
	localForceFlagName     = "force"

	commitOperation   LocalOperation = "commit"
	pullOperation     LocalOperation = "pull"
	checkoutOperation LocalOperation = "checkout"
	cloneOperation    LocalOperation = "clone"

	CaseInsensitiveWarningMessageFormat = `Directory '%s' is case-insensitive, versioning tools such as lakectl local and git will work incorrectly.`
)

const localSummaryTemplate = `
{{.Operation}} Summary:

{{ if and (eq .Downloaded 0) (eq .Removed 0) (eq .Uploaded 0)}}No changes{{else -}}
{{"Downloaded:" | printf|green}} {{.Downloaded|green}}
{{"Uploaded:" | printf|yellow}} {{.Uploaded|yellow}}
{{"Removed:" | printf|red}} {{.Removed|red}}
{{end}}
`

var (
	localDefaultArgsRange = cobra.RangeArgs(localDefaultMinArgs, localDefaultMaxArgs)

	ErrUnknownOperation = errors.New("unknown operation")
)

func withGitIgnoreFlag(cmd *cobra.Command) {
	cmd.Flags().Bool(localGitIgnoreFlagName, true,
		"Update .gitignore file when working in a git repository context")
}

func withForceFlag(cmd *cobra.Command, usage string) {
	cmd.Flags().Bool(localForceFlagName, false, usage)
}

func localDiff(ctx context.Context, client apigen.ClientWithResponsesInterface, remote *uri.URI, path string) local.Changes {
	fmt.Printf("\ndiff 'local://%s' <--> '%s'...\n", path, remote)
	currentRemoteState := make(chan apigen.ObjectStats, maxDiffPageSize)
	includePOSIXPermissions := cfg.Experimental.Local.POSIXPerm.Enabled
	var wg errgroup.Group
	wg.Go(func() error {
		return local.ListRemote(ctx, client, remote, currentRemoteState, includePOSIXPermissions)
	})

	changes, err := local.DiffLocalWithHead(currentRemoteState, path, local.Config{
		SkipNonRegularFiles: cfg.Local.SkipNonRegularFiles,
		IncludePerm:         cfg.Experimental.Local.POSIXPerm.Enabled,
		IncludeUID:          cfg.Experimental.Local.POSIXPerm.IncludeUID,
		IncludeGID:          cfg.Experimental.Local.POSIXPerm.IncludeGID,
		SymlinkSupport:      cfg.Local.SymlinkSupport,
	})
	if err != nil {
		DieErr(err)
	}

	if err = wg.Wait(); err != nil {
		DieErr(err)
	}

	return changes
}

func localHandleSyncInterrupt(ctx context.Context, idx *local.Index, operation string) context.Context {
	ctx, stop := signal.NotifyContext(ctx, os.Interrupt, syscall.SIGTERM)
	go func() {
		defer stop()
		<-ctx.Done()
		pathURI, err := idx.GetCurrentURI()
		if err != nil {
			WriteTo("{{.Error|red}}\n", struct{ Error string }{Error: "Failed to get PathURI index file."}, os.Stderr)
		}
		_, err = local.WriteIndex(idx.LocalPath(), pathURI, idx.AtHead, operation)
		if err != nil {
			WriteTo("{{.Error|red}}\n", struct{ Error string }{Error: "Failed to write failed operation to index file."}, os.Stderr)
		}
		Die(`Operation was canceled, local data may be incomplete.
	Use "lakectl local checkout..." to sync with the remote.`, 1)
	}()
	return ctx
}

func dieOnInterruptedOperation(interruptedOperation LocalOperation, force bool) {
	if !force && interruptedOperation != "" {
		switch interruptedOperation {
		case commitOperation:
			Die(`Latest commit operation was interrupted, data may be incomplete.
Use "lakectl local commit..." to commit your latest changes or "lakectl local pull... --force" to sync with the remote.`, 1)
		case checkoutOperation:
			Die(`Latest checkout operation was interrupted, local data may be incomplete.
Use "lakectl local checkout..." to sync with the remote.`, 1)
		case pullOperation:
			Die(`Latest pull operation was interrupted, local data may be incomplete.
Use "lakectl local pull... --force" to sync with the remote.`, 1)
		case cloneOperation:
			Die(`Latest clone operation was interrupted, local data may be incomplete.
Use "lakectl local checkout..." to sync with the remote or run "lakectl local clone..." with a different directory to sync with the remote.`, 1)
		default:
			panic(fmt.Errorf("found an unknown interrupted operation in the index file: %s- %w", interruptedOperation, ErrUnknownOperation))
		}
	}
}

func warnOnCaseInsensitiveDirectory(path string) {
<<<<<<< HEAD
	// Check if case-insensitive warnings are disabled
	if _, found := os.LookupEnv("LAKECTL_SUPPRESS_CASE_INSENSITIVE_WARNING"); found {
		return
	}

=======
	if _, found := os.LookupEnv("LAKECTL_SUPPRESS_CASE_INSENSITIVE_WARNING"); found {
		return
	}
>>>>>>> 32d32c3c
	isCaseInsensitive, err := fileutil.IsCaseInsensitiveLocation(fileutil.OSFS{}, path, Warning)
	if err != nil {
		Warning(fmt.Sprintf("Check whether directory '%s' is case-insensitive: %s", path, err))
		Warning("Continuing without this check")
	}
	if isCaseInsensitive {
		Warning(fmt.Sprintf(CaseInsensitiveWarningMessageFormat, path))
	}
}

func buildLocalConfig(syncFlags local.SyncFlags, cfg *Configuration) local.Config {
	return local.Config{
		SyncFlags:           syncFlags,
		MaxDownloadRetries:  uint64(cfg.Server.Retries.MaxAttempts),
		SkipNonRegularFiles: cfg.Local.SkipNonRegularFiles,
		SymlinkSupport:      cfg.Local.SymlinkSupport,
		IncludePerm:         cfg.Experimental.Local.POSIXPerm.Enabled,
		IncludeUID:          cfg.Experimental.Local.POSIXPerm.IncludeUID,
		IncludeGID:          cfg.Experimental.Local.POSIXPerm.IncludeGID,
	}
}

var localCmd = &cobra.Command{
	Use:   "local",
	Short: "Sync local directories with lakeFS paths",
	PersistentPreRun: func(cmd *cobra.Command, args []string) {
		preRunCmd(cmd)

		_, localPath := getSyncArgs(args, false, false)
		cmdSuffix := ""
		if git.IsRepository(localPath) {
			cmdSuffix = "git"
		}
		sendStats(cmd, cmdSuffix)
	},
}

//nolint:gochecknoinits
func init() {
	rootCmd.AddCommand(localCmd)
}<|MERGE_RESOLUTION|>--- conflicted
+++ resolved
@@ -127,17 +127,11 @@
 }
 
 func warnOnCaseInsensitiveDirectory(path string) {
-<<<<<<< HEAD
 	// Check if case-insensitive warnings are disabled
 	if _, found := os.LookupEnv("LAKECTL_SUPPRESS_CASE_INSENSITIVE_WARNING"); found {
 		return
 	}
 
-=======
-	if _, found := os.LookupEnv("LAKECTL_SUPPRESS_CASE_INSENSITIVE_WARNING"); found {
-		return
-	}
->>>>>>> 32d32c3c
 	isCaseInsensitive, err := fileutil.IsCaseInsensitiveLocation(fileutil.OSFS{}, path, Warning)
 	if err != nil {
 		Warning(fmt.Sprintf("Check whether directory '%s' is case-insensitive: %s", path, err))
