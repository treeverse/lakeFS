--- conflicted
+++ resolved
@@ -14,11 +14,6 @@
 title: lakectl (lakeFS command-line tool)
 description: lakeFS comes with its own native CLI client. Here you can see the complete command reference.
 parent: Reference
-<<<<<<< HEAD
-nav_order: 20
-=======
-has_children: false
->>>>>>> 62fdb51f
 redirect_from:
   - /reference/commands.html
 ---
