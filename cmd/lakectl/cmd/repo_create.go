package cmd

import (
	"fmt"
	"net/http"

	"github.com/spf13/cobra"
	"github.com/treeverse/lakefs/pkg/api/apigen"
)

const (
	defaultBranchFlagName  = "default-branch"
	defaultBranchFlagValue = "main"

	SampleDataFlag = "sample-data"

	repoCreateCmdArgs = 2
)

// repoCreateCmd represents the create repo command
var repoCreateCmd = &cobra.Command{
	Use:               "create <repository URI> <storage namespace>",
	Short:             "Create a new repository",
	Example:           "lakectl repo create " + myRepoExample + " " + myBucketExample,
	Args:              cobra.ExactArgs(repoCreateCmdArgs),
	ValidArgsFunction: ValidArgsRepository,
	Run: func(cmd *cobra.Command, args []string) {
		clt := getClient()
		u := MustParseRepoURI("repository URI", args[0])
		fmt.Println("Repository:", u)
<<<<<<< HEAD

		defaultBranch, err := cmd.Flags().GetString(defaultBranchFlagName)
		if err != nil {
			DieErr(err)
		}
		storageID, _ := cmd.Flags().GetString(storageIDFlagName)
=======
		defaultBranch := Must(cmd.Flags().GetString("default-branch"))
		sampleData := Must(cmd.Flags().GetBool(SampleDataFlag))
>>>>>>> f5ec65ae

		resp, err := clt.CreateRepositoryWithResponse(cmd.Context(),
			&apigen.CreateRepositoryParams{},
			apigen.CreateRepositoryJSONRequestBody{
				Name:             u.Repository,
				StorageId:        &storageID,
				StorageNamespace: args[1],
				DefaultBranch:    &defaultBranch,
				SampleData:       &sampleData,
			})
		DieOnErrorOrUnexpectedStatusCode(resp, err, http.StatusCreated)
		if resp.JSON201 == nil {
			Die("Bad response from server", 1)
		}
		repo := resp.JSON201
		fmt.Printf("Repository '%s' created:\nstorage namespace: %s\ndefault branch: %s\ntimestamp: %d\n",
			repo.Id, repo.StorageNamespace, repo.DefaultBranch, repo.CreationDate)
		if sampleData {
			fmt.Printf("sample data included\n")
		}
	},
}

//nolint:gochecknoinits
func init() {
<<<<<<< HEAD
	repoCreateCmd.Flags().StringP(defaultBranchFlagName, "d", defaultBranchFlagValue, "the default branch of this repository")
	withStorageID(repoCreateCmd)
=======
	repoCreateCmd.Flags().StringP("default-branch", "d", DefaultBranch, "the default branch of this repository")
	repoCreateCmd.Flags().Bool(SampleDataFlag, false, "create sample data in the repository")
>>>>>>> f5ec65ae

	repoCmd.AddCommand(repoCreateCmd)
}<|MERGE_RESOLUTION|>--- conflicted
+++ resolved
@@ -11,8 +11,7 @@
 const (
 	defaultBranchFlagName  = "default-branch"
 	defaultBranchFlagValue = "main"
-
-	SampleDataFlag = "sample-data"
+	sampleDataFlagName     = "sample-data"
 
 	repoCreateCmdArgs = 2
 )
@@ -28,17 +27,13 @@
 		clt := getClient()
 		u := MustParseRepoURI("repository URI", args[0])
 		fmt.Println("Repository:", u)
-<<<<<<< HEAD
 
 		defaultBranch, err := cmd.Flags().GetString(defaultBranchFlagName)
 		if err != nil {
 			DieErr(err)
 		}
+		sampleData := Must(cmd.Flags().GetBool(sampleDataFlagName))
 		storageID, _ := cmd.Flags().GetString(storageIDFlagName)
-=======
-		defaultBranch := Must(cmd.Flags().GetString("default-branch"))
-		sampleData := Must(cmd.Flags().GetBool(SampleDataFlag))
->>>>>>> f5ec65ae
 
 		resp, err := clt.CreateRepositoryWithResponse(cmd.Context(),
 			&apigen.CreateRepositoryParams{},
@@ -64,13 +59,9 @@
 
 //nolint:gochecknoinits
 func init() {
-<<<<<<< HEAD
 	repoCreateCmd.Flags().StringP(defaultBranchFlagName, "d", defaultBranchFlagValue, "the default branch of this repository")
+	repoCreateCmd.Flags().Bool(sampleDataFlagName, false, "create sample data in the repository")
 	withStorageID(repoCreateCmd)
-=======
-	repoCreateCmd.Flags().StringP("default-branch", "d", DefaultBranch, "the default branch of this repository")
-	repoCreateCmd.Flags().Bool(SampleDataFlag, false, "create sample data in the repository")
->>>>>>> f5ec65ae
 
 	repoCmd.AddCommand(repoCreateCmd)
 }