--- conflicted
+++ resolved
@@ -136,16 +136,12 @@
 		u := uri.Must(uri.Parse(args[0]))
 		commitRef := args[1]
 		clt := getClient()
-<<<<<<< HEAD
 		hasParentNumber := cmd.Flags().Changed(ParentNumberFlagName)
 		parentNumber, _ := cmd.Flags().GetInt(ParentNumberFlagName)
 		if hasParentNumber && parentNumber <= 0 {
 			Die("parent number must be non-negative, if specified", 1)
 		}
-		confirmation, err := confirm(cmd.Flags(), fmt.Sprintf("Are you sure you want to revert the effect of commit %s", commitRef))
-=======
 		confirmation, err := Confirm(cmd.Flags(), fmt.Sprintf("Are you sure you want to revert the effect of commit %s", commitRef))
->>>>>>> 097489a2
 		if err != nil || !confirmation {
 			Die("Revert aborted", 1)
 		}
@@ -264,11 +260,9 @@
 	branchResetCmd.Flags().String("prefix", "", "prefix of the objects to be reset")
 	branchResetCmd.Flags().String("object", "", "path to object to be reset")
 
-<<<<<<< HEAD
 	branchRevertCmd.Flags().IntP(ParentNumberFlagName, "m", 0, "the parent number (starting from 1) of the mainline. The revert will reverse the change relative to the specified parent.")
-=======
+
 	AssignAutoConfirmFlag(branchResetCmd.Flags())
 	AssignAutoConfirmFlag(branchRevertCmd.Flags())
 	AssignAutoConfirmFlag(branchDeleteCmd.Flags())
->>>>>>> 097489a2
 }