--- conflicted
+++ resolved
@@ -3,11 +3,7 @@
 import (
 	"context"
 	"fmt"
-<<<<<<< HEAD
 	"github.com/treeverse/lakefs/cmd"
-	"strings"
-=======
->>>>>>> 35da69e9
 
 	"github.com/go-openapi/swag"
 	"github.com/spf13/cobra"
@@ -203,19 +199,11 @@
 }
 
 var branchShowCmd = &cobra.Command{
-<<<<<<< HEAD
-	Use:   "show [branch uri]",
-	Short: "show branch metadata",
-	Args: cmd.ValidationChain(
-		cmd.HasNArgs(1),
-		cmd.IsRefURI(0),
-=======
 	Use:   "show <branch uri>",
 	Short: "show branch latest commit reference",
-	Args: ValidationChain(
-		HasNArgs(1),
-		IsRefURI(0),
->>>>>>> 35da69e9
+	Args: cmd.ValidationChain(
+		cmd.HasNArgs(1),
+		cmd.IsRefURI(0),
 	),
 	Run: func(cmd *cobra.Command, args []string) {
 		client := getClient()
