package cmd

import (
	"context"
	"fmt"
	"io"
	"mime/multipart"
	"net/http"
	"os"
	"path"
	"path/filepath"
	"strings"

	"github.com/spf13/cobra"
	"github.com/treeverse/lakefs/pkg/api"
	"github.com/treeverse/lakefs/pkg/cmdutils"
	"github.com/treeverse/lakefs/pkg/uri"
)

const fsStatTemplate = `Path: {{.Path | yellow }}
Modified Time: {{.Mtime|date}}
Size: {{ .SizeBytes }} bytes
Human Size: {{ .SizeBytes|human_bytes }}
Physical Address: {{ .PhysicalAddress }}
Checksum: {{ .Checksum }}
`

const fsRecursiveTemplate = `Files: {{.Count}}
Total Size: {{.Bytes}} bytes
Human Total Size: {{.Bytes|human_bytes}}
`

var fsStatCmd = &cobra.Command{
	Use:   "stat <path uri>",
	Short: "view object metadata",
	Args: cmdutils.ValidationChain(
		cobra.ExactArgs(1),
		cmdutils.FuncValidator(0, uri.ValidatePathURI),
	),
	Run: func(cmd *cobra.Command, args []string) {
		pathURI := uri.Must(uri.Parse(args[0]))
		client := getClient()
		res, err := client.StatObjectWithResponse(cmd.Context(), pathURI.Repository, pathURI.Ref, &api.StatObjectParams{
			Path: *pathURI.Path,
		})
		if err != nil {
			DieErr(err)
		}

		stat := res.JSON200
		Write(fsStatTemplate, stat)
	},
}

const fsLsTemplate = `{{ range $val := . -}}
{{ $val.PathType|ljust 12 }}    {{ if eq $val.PathType "object" }}{{ $val.Mtime|date|ljust 29 }}    {{ $val.SizeBytes|human_bytes|ljust 12 }}{{ else }}                                            {{ end }}    {{ $val.Path|yellow }}
{{ end -}}
`

var fsListCmd = &cobra.Command{
	Use:   "ls <path uri>",
	Short: "list entries under a given tree",
	Args: cmdutils.ValidationChain(
		cobra.ExactArgs(1),
		cmdutils.FuncValidator(0, uri.ValidatePathURI),
	),
	Run: func(cmd *cobra.Command, args []string) {
		client := getClient()
		pathURI := uri.Must(uri.Parse(args[0]))
		recursive, _ := cmd.Flags().GetBool("recursive")
		prefix := *pathURI.Path

		// prefix we need to trim in ls output (non recursive)
		const delimiter = "/"
		var trimPrefix string
		if idx := strings.LastIndex(prefix, delimiter); idx != -1 {
			trimPrefix = prefix[:idx]
		}
		// delimiter used for listing
		var paramsDelimiter *string
		if recursive {
			paramsDelimiter = api.StringPtr("")
		} else {
			paramsDelimiter = api.StringPtr(delimiter)
		}
		var from string
		for {
			params := &api.ListObjectsParams{
				Prefix:    &prefix,
				After:     api.PaginationAfterPtr(from),
				Delimiter: paramsDelimiter,
			}
			resp, err := client.ListObjectsWithResponse(cmd.Context(), pathURI.Repository, pathURI.Ref, params)
			DieOnResponseError(resp, err)

			results := resp.JSON200.Results
			// trim prefix if non recursive
			if !recursive {
				for i := range results {
					trimmed := strings.TrimPrefix(results[i].Path, trimPrefix)
					results[i].Path = trimmed
				}
			}

			Write(fsLsTemplate, results)
			pagination := resp.JSON200.Pagination
			if !pagination.HasMore {
				break
			}
			from = pagination.NextOffset
		}
	},
}

var fsCatCmd = &cobra.Command{
	Use:   "cat <path uri>",
	Short: "dump content of object to stdout",
	Args: cmdutils.ValidationChain(
		cobra.ExactArgs(1),
		cmdutils.FuncValidator(0, uri.ValidatePathURI),
	),
	Run: func(cmd *cobra.Command, args []string) {
		client := getClient()
		pathURI := uri.Must(uri.Parse(args[0]))
		resp, err := client.GetObjectWithResponse(cmd.Context(), pathURI.Repository, pathURI.Ref, &api.GetObjectParams{
			Path: *pathURI.Path,
		})
		DieOnResponseError(resp, err)
		Fmt("%s\n", string(resp.Body))
	},
}

<<<<<<< HEAD
func upload(ctx context.Context, client api.ClientWithResponsesInterface, sourcePath string, destURI *uri.URI) (*api.ObjectStats, error) {
	fp := OpenByPath(sourcePath)
=======
func upload(ctx context.Context, client api.Client, sourcePathname string, destURI *uri.URI, direct bool) (*models.ObjectStats, error) {
	fp := OpenByPath(sourcePathname)
>>>>>>> 6cd0b72c
	defer func() {
		if err := fp.Close(); err != nil {
			DieErr(fmt.Errorf("close: %w", err))
		}
	}()

<<<<<<< HEAD
	filePath := api.StringValue(destURI.Path)

	pr, pw := io.Pipe()
	mpw := multipart.NewWriter(pw)
	contentType := mpw.FormDataContentType()
	go func() {
		defer func() {
			_ = pw.Close()
		}()
		cw, err := mpw.CreateFormFile("content", path.Base(filePath))
		if err != nil {
			_ = pw.CloseWithError(err)
			return
		}
		if _, err := io.Copy(cw, fp); err != nil {
			_ = pw.CloseWithError(err)
			return
		}
		_ = mpw.Close()
	}()

	resp, err := client.UploadObjectWithBodyWithResponse(ctx, destURI.Repository, destURI.Ref, &api.UploadObjectParams{
		Path: filePath,
	}, contentType, pr)
	if err != nil {
		return nil, err
	}
	if resp.StatusCode() != http.StatusCreated {
		apiErrors := []*api.Error{resp.JSON400, resp.JSON401, resp.JSON404, resp.JSONDefault}
		for _, apiErr := range apiErrors {
			if apiErr != nil {
				return nil, fmt.Errorf("%w: %s", ErrRequestFailed, apiErr.Message)
			}
		}
	}
	return resp.JSON201, nil
=======
	if direct {
		return client.ClientUpload(ctx, destURI.Repository, destURI.Ref, *destURI.Path, nil, fp)
	} else {
		return client.UploadObject(ctx, destURI.Repository, destURI.Ref, *destURI.Path, fp)
	}
>>>>>>> 6cd0b72c
}

var fsUploadCmd = &cobra.Command{
	Use:   "upload <path uri>",
	Short: "upload a local file to the specified URI",
	Args: cmdutils.ValidationChain(
		cobra.ExactArgs(1),
		cmdutils.FuncValidator(0, uri.ValidatePathURI),
	),
	Run: func(cmd *cobra.Command, args []string) {
		client := getClient()
		pathURI := uri.Must(uri.Parse(args[0]))
		source, _ := cmd.Flags().GetString("source")
		recursive, _ := cmd.Flags().GetBool("recursive")
		direct, _ := cmd.Flags().GetBool("direct")
		if !recursive {
			stat, err := upload(cmd.Context(), client, source, pathURI, direct)
			if err != nil {
				DieErr(err)
			}
			Write(fsStatTemplate, stat)
			return
		}
		// copy recursively
		var totals struct {
			Bytes int64
			Count int64
		}
		err := filepath.Walk(source, func(path string, info os.FileInfo, err error) error {
			if err != nil {
				return fmt.Errorf("traverse %s: %w", path, err)
			}
			if info.IsDir() {
				return nil
			}
			relPath := strings.TrimPrefix(path, source)
			uri := *pathURI
			p := filepath.Join(*uri.Path, relPath)
			uri.Path = &p
			stat, err := upload(cmd.Context(), client, path, &uri, direct)
			if err != nil {
				return fmt.Errorf("upload %s: %w", path, err)
			}
			if stat.SizeBytes != nil {
				totals.Bytes += *stat.SizeBytes
			}
			totals.Count++
			return nil
		})
		if err != nil {
			DieErr(err)
		}
		Write(fsRecursiveTemplate, totals)
	},
}

var fsStageCmd = &cobra.Command{
	Use:    "stage <path uri>",
	Short:  "stages a reference to an existing object, to be managed in lakeFS",
	Hidden: true,
	Args: cmdutils.ValidationChain(
		cobra.ExactArgs(1),
		cmdutils.FuncValidator(0, uri.ValidatePathURI),
	),
	Run: func(cmd *cobra.Command, args []string) {
		client := getClient()
		pathURI := uri.Must(uri.Parse(args[0]))
		size, _ := cmd.Flags().GetInt64("size")
		location, _ := cmd.Flags().GetString("location")
		checksum, _ := cmd.Flags().GetString("checksum")
		meta, metaErr := getKV(cmd, "meta")

		obj := api.ObjectStageCreation{
			Checksum:        checksum,
			PhysicalAddress: location,
			SizeBytes:       size,
		}
		if metaErr == nil {
			metadata := api.ObjectStageCreation_Metadata{
				AdditionalProperties: meta,
			}
			obj.Metadata = &metadata
		}

		resp, err := client.StageObjectWithResponse(cmd.Context(), pathURI.Repository, pathURI.Ref, &api.StageObjectParams{
			Path: *pathURI.Path,
		}, api.StageObjectJSONRequestBody(obj))
		DieOnResponseError(resp, err)

		Write(fsStatTemplate, resp.JSON201)
	},
}

var fsRmCmd = &cobra.Command{
	Use:   "rm <path uri>",
	Short: "delete object",
	Args: cmdutils.ValidationChain(
		cobra.ExactArgs(1),
		cmdutils.FuncValidator(0, uri.ValidatePathURI),
	),
	Run: func(cmd *cobra.Command, args []string) {
		pathURI := uri.Must(uri.Parse(args[0]))
		client := getClient()
		resp, err := client.DeleteObjectWithResponse(cmd.Context(), pathURI.Repository, pathURI.Ref, &api.DeleteObjectParams{
			Path: *pathURI.Path,
		})
		DieOnResponseError(resp, err)
	},
}

// fsCmd represents the fs command
var fsCmd = &cobra.Command{
	Use:    "fs",
	Short:  "view and manipulate objects",
	Hidden: true,
}

//nolint:gochecknoinits
func init() {
	rootCmd.AddCommand(fsCmd)
	fsCmd.AddCommand(fsStatCmd)
	fsCmd.AddCommand(fsListCmd)
	fsCmd.AddCommand(fsCatCmd)
	fsCmd.AddCommand(fsUploadCmd)
	fsCmd.AddCommand(fsStageCmd)
	fsCmd.AddCommand(fsRmCmd)

	fsUploadCmd.Flags().StringP("source", "s", "", "local file to upload, or \"-\" for stdin")
	fsUploadCmd.Flags().BoolP("recursive", "r", false, "recursively copy all files under local source")
	fsUploadCmd.Flags().BoolP("direct", "d", false, "write directly to backing store (faster but requires more credentials")
	_ = fsUploadCmd.MarkFlagRequired("source")

	fsStageCmd.Flags().String("location", "", "fully qualified storage location (i.e. \"s3://bucket/path/to/object\")")
	fsStageCmd.Flags().Int64("size", 0, "Object size in bytes")
	fsStageCmd.Flags().String("checksum", "", "Object MD5 checksum as a hexadecimal string")
	fsStageCmd.Flags().StringSlice("meta", []string{}, "key value pairs in the form of key=value")
	_ = fsStageCmd.MarkFlagRequired("location")
	_ = fsStageCmd.MarkFlagRequired("size")
	_ = fsStageCmd.MarkFlagRequired("checksum")

	fsListCmd.Flags().Bool("recursive", false, "list all objects under the specified prefix")
}<|MERGE_RESOLUTION|>--- conflicted
+++ resolved
@@ -2,15 +2,20 @@
 
 import (
 	"context"
+	"errors"
 	"fmt"
 	"io"
 	"mime/multipart"
 	"net/http"
+	"net/url"
 	"os"
 	"path"
 	"path/filepath"
 	"strings"
-
+	"time"
+
+	"github.com/aws/aws-sdk-go/aws/session"
+	"github.com/aws/aws-sdk-go/service/s3"
 	"github.com/spf13/cobra"
 	"github.com/treeverse/lakefs/pkg/api"
 	"github.com/treeverse/lakefs/pkg/cmdutils"
@@ -30,6 +35,8 @@
 Human Total Size: {{.Bytes|human_bytes}}
 `
 
+var ErrUnsupportedProtocol = errors.New("unsupported protocol")
+
 var fsStatCmd = &cobra.Command{
 	Use:   "stat <path uri>",
 	Short: "view object metadata",
@@ -130,22 +137,18 @@
 	},
 }
 
-<<<<<<< HEAD
-func upload(ctx context.Context, client api.ClientWithResponsesInterface, sourcePath string, destURI *uri.URI) (*api.ObjectStats, error) {
-	fp := OpenByPath(sourcePath)
-=======
-func upload(ctx context.Context, client api.Client, sourcePathname string, destURI *uri.URI, direct bool) (*models.ObjectStats, error) {
+func upload(ctx context.Context, client api.ClientWithResponsesInterface, sourcePathname string, destURI *uri.URI, direct bool) (*api.ObjectStats, error) {
 	fp := OpenByPath(sourcePathname)
->>>>>>> 6cd0b72c
 	defer func() {
-		if err := fp.Close(); err != nil {
-			DieErr(fmt.Errorf("close: %w", err))
-		}
+		_ = fp.Close()
 	}()
-
-<<<<<<< HEAD
-	filePath := api.StringValue(destURI.Path)
-
+	if direct {
+		return clientUpload(ctx, client, destURI.Repository, destURI.Ref, *destURI.Path, nil, fp)
+	}
+	return uploadObject(ctx, client, destURI.Repository, destURI.Ref, *destURI.Path, fp)
+}
+
+func uploadObject(ctx context.Context, client api.ClientWithResponsesInterface, repoID, branchID, filePath string, fp io.Reader) (*api.ObjectStats, error) {
 	pr, pw := io.Pipe()
 	mpw := multipart.NewWriter(pw)
 	contentType := mpw.FormDataContentType()
@@ -165,7 +168,7 @@
 		_ = mpw.Close()
 	}()
 
-	resp, err := client.UploadObjectWithBodyWithResponse(ctx, destURI.Repository, destURI.Ref, &api.UploadObjectParams{
+	resp, err := client.UploadObjectWithBodyWithResponse(ctx, repoID, branchID, &api.UploadObjectParams{
 		Path: filePath,
 	}, contentType, pr)
 	if err != nil {
@@ -180,13 +183,95 @@
 		}
 	}
 	return resp.JSON201, nil
-=======
-	if direct {
-		return client.ClientUpload(ctx, destURI.Repository, destURI.Ref, *destURI.Path, nil, fp)
-	} else {
-		return client.UploadObject(ctx, destURI.Repository, destURI.Ref, *destURI.Path, fp)
-	}
->>>>>>> 6cd0b72c
+}
+
+func clientUpload(ctx context.Context, client api.ClientWithResponsesInterface, repoID, branchID, filePath string, metadata map[string]string, contents io.ReadSeeker) (*api.ObjectStats, error) {
+	resp, err := client.GetPhysicalAddressWithResponse(ctx, repoID, branchID, &api.GetPhysicalAddressParams{
+		Path: filePath,
+	})
+	if err != nil {
+		return nil, fmt.Errorf("get physical address to upload object: %w", err)
+	}
+	if resp.JSONDefault != nil {
+		return nil, fmt.Errorf("%w: %s", ErrRequestFailed, resp.JSONDefault.Message)
+	}
+	if resp.StatusCode() != http.StatusOK {
+		return nil, fmt.Errorf("%w: %s (status code %d)", ErrRequestFailed, resp.Status(), resp.StatusCode())
+	}
+
+	stagingLocation := *resp.JSON200
+	for { // Return from inside loop
+		physicalAddress := api.StringValue(stagingLocation.PhysicalAddress)
+		parsedAddress, err := url.Parse(physicalAddress)
+		if err != nil {
+			return nil, fmt.Errorf("parse physical address URL %s: %w", physicalAddress, err)
+		}
+
+		// TODO(ariels): plug-in support for other protocols
+		if parsedAddress.Scheme != "s3" {
+			return nil, fmt.Errorf("%w %s", ErrUnsupportedProtocol, parsedAddress.Scheme)
+		}
+
+		bucket := parsedAddress.Hostname()
+		sess, err := session.NewSessionWithOptions(session.Options{
+			SharedConfigState: session.SharedConfigEnable,
+		})
+		if err != nil {
+			return nil, fmt.Errorf("connect to S3 session: %w", err)
+		}
+		sess.ClientConfig(s3.ServiceName)
+		svc := s3.New(sess)
+
+		// TODO(ariels): Allow customization of request
+		putObjectResponse, err := svc.PutObject(&s3.PutObjectInput{
+			Body:   contents,
+			Bucket: &bucket,
+			Key:    &parsedAddress.Path,
+		})
+		if err != nil {
+			return nil, fmt.Errorf("upload to backing store %v: %w", parsedAddress, err)
+		}
+
+		size, err := contents.Seek(0, io.SeekEnd)
+		if err != nil {
+			return nil, fmt.Errorf("read size: %w", err)
+		}
+		_, err = contents.Seek(0, io.SeekStart)
+		if err != nil {
+			return nil, fmt.Errorf("rewind: %w", err)
+		}
+
+		resp, err := client.LinkPhysicalAddressWithResponse(ctx, repoID, branchID, &api.LinkPhysicalAddressParams{
+			Path: filePath,
+		}, api.LinkPhysicalAddressJSONRequestBody{
+			Checksum:  api.StringValue(putObjectResponse.ETag),
+			SizeBytes: size,
+			Staging:   stagingLocation,
+			UserMetadata: &api.StagingMetadata_UserMetadata{
+				AdditionalProperties: metadata,
+			},
+		})
+		if err != nil {
+			return nil, fmt.Errorf("link object to backing store: %w", err)
+		}
+		if resp.StatusCode() == http.StatusOK {
+			return &api.ObjectStats{
+				Checksum: *putObjectResponse.ETag,
+				// BUG(ariels): Unavailable on S3, remove this field entirely
+				//     OR add it to the server staging manager API.
+				Mtime:           time.Now().Unix(),
+				Path:            filePath,
+				PathType:        "object",
+				PhysicalAddress: physicalAddress,
+				SizeBytes:       &size,
+			}, nil
+		}
+		if resp.JSON409 == nil {
+			return nil, fmt.Errorf("link object to backing store: %w (status code %d)", ErrRequestFailed, resp.StatusCode())
+		}
+		// Try again!
+		stagingLocation = *resp.JSON409
+	}
 }
 
 var fsUploadCmd = &cobra.Command{
@@ -316,7 +401,7 @@
 
 	fsUploadCmd.Flags().StringP("source", "s", "", "local file to upload, or \"-\" for stdin")
 	fsUploadCmd.Flags().BoolP("recursive", "r", false, "recursively copy all files under local source")
-	fsUploadCmd.Flags().BoolP("direct", "d", false, "write directly to backing store (faster but requires more credentials")
+	fsUploadCmd.Flags().BoolP("direct", "d", false, "write directly to backing store (faster but requires more credentials)")
 	_ = fsUploadCmd.MarkFlagRequired("source")
 
 	fsStageCmd.Flags().String("location", "", "fully qualified storage location (i.e. \"s3://bucket/path/to/object\")")
