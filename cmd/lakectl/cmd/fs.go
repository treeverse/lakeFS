--- conflicted
+++ resolved
@@ -63,20 +63,17 @@
 		client := getClient()
 		pathURI := uri.Must(uri.Parse(args[0]))
 		recursive, _ := cmd.Flags().GetBool("recursive")
+		prefix := *pathURI.Path
 
 		// prefix we need to trim in ls output (non recursive)
 		var trimPrefix string
-		if idx := strings.LastIndex(pathURI.Path, "/"); idx != -1 {
-			trimPrefix = pathURI.Path[:idx]
+		if idx := strings.LastIndex(prefix, "/"); idx != -1 {
+			trimPrefix = prefix[:idx]
 		}
 
 		var from string
 		for {
-<<<<<<< HEAD
-			results, more, err := client.ListObjects(cmd.Context(), pathURI.Repository, pathURI.Ref, recursive, pathURI.Path, from, -1)
-=======
-			results, more, err := client.ListObjects(cmd.Context(), pathURI.Repository, pathURI.Ref, *pathURI.Path, from, -1)
->>>>>>> 6509937d
+			results, more, err := client.ListObjects(cmd.Context(), pathURI.Repository, pathURI.Ref, recursive, prefix, from, -1)
 			if err != nil {
 				DieErr(err)
 			}
