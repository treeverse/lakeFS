package cmd

import (
	"github.com/spf13/cobra"
)

<<<<<<< HEAD
var fsDownloadCmd = &cobra.Command{
	Use:   "download <path uri> [<destination path>]",
	Short: "Download object(s) from a given repository path",
	Args:  cobra.RangeArgs(fsDownloadCmdMinArgs, fsDownloadCmdMaxArgs),
	Run: func(cmd *cobra.Command, args []string) {
		pathURI := MustParsePathURI("path", args[0])
		flagSet := cmd.Flags()
		direct := MustBool(flagSet.GetBool("direct"))
		preSignMode := MustBool(flagSet.GetBool("pre-sign"))
		recursive := MustBool(flagSet.GetBool("recursive"))
		parallel := MustInt(flagSet.GetInt("parallel"))
		transport := transportMethodFromFlags(direct, preSignMode)

		if parallel < 1 {
			DieFmt("Invalid value for parallel (%d), minimum is 1.\n", parallel)
		}

		// optional destination directory
		var dest string
		if len(args) > 1 {
			dest = args[1]
		}

		// list the files
		client := getClient()
		downloadCh := make(chan string)
		sourcePath := api.StringValue(pathURI.Path)

		// recursive assume source is directory
		if recursive && len(sourcePath) > 0 && !strings.HasSuffix(sourcePath, uri.PathSeparator) {
			sourcePath += uri.PathSeparator
		}

		// prefix to remove from destination
		prefix := filepath.Dir(sourcePath)
		if prefix != "" {
			prefix += uri.PathSeparator
		}
		ctx := cmd.Context()
		// list objects to download
		go func() {
			defer close(downloadCh)
			if recursive {
				listRecursiveHelper(ctx, client, pathURI.Repository, pathURI.Ref, sourcePath, downloadCh)
			} else {
				downloadCh <- api.StringValue(pathURI.Path)
			}
		}()

		// download in parallel
		var (
			wg         sync.WaitGroup
			errCounter int64
		)
		wg.Add(parallel)
		for i := 0; i < parallel; i++ {
			go func() {
				defer wg.Done()
				for downloadPath := range downloadCh {
					src := uri.URI{
						Repository: pathURI.Repository,
						Ref:        pathURI.Ref,
						Path:       &downloadPath,
					}
					// destination is without the source URI
					dst := filepath.Join(dest, strings.TrimPrefix(downloadPath, prefix))
					err := downloadHelper(ctx, client, transport, src, dst)
					if err == nil {
						fmt.Printf("Successfully downloaded %s to %s\n", src.String(), dst)
					} else {
						_, _ = fmt.Fprintf(os.Stderr, "Download failed: %s to %s - %s\n", src.String(), dst, err)
						atomic.AddInt64(&errCounter, 1)
					}
				}
			}()
		}

		// wait for download to complete
		wg.Wait()
		// exit with the right status code
		if atomic.LoadInt64(&errCounter) > 0 {
			defer os.Exit(1)
		}
	},
}

var copyCmd = &cobra.Command{
	Use:   "cp",
	Short: "Copy an object from source to destination",
	Run: func(cmd *cobra.Command, args []string) {
		sourceURI := MustParsePathURI("source", args[0])
		destinationURI := MustParsePathURI("destination", args[1])

		if sourceURI.Repository != destinationURI.Repository {
			Die("Can only copy files in the same repo", 1)
		}

		client := getClient()

		ctx := cmd.Context()

		resp, err := client.CopyObjectWithResponse(ctx, sourceURI.Repository, sourceURI.Ref,
			&api.CopyObjectParams{
				DestPath: *destinationURI.Path,
			}, api.CopyObjectJSONRequestBody{
				SrcPath: *sourceURI.Path,
				SrcRef:  &sourceURI.Ref,
			})

		if err != nil {
			DieErr(err)
		}

		if resp.JSON201 == nil {
			Die("Bad response from server", 1)
		}

		Write(fsStatTemplate, resp.JSON201)
	},
}

func listRecursiveHelper(ctx context.Context, client *api.ClientWithResponses, repo, ref, prefix string, ch chan string) {
	pfx := api.PaginationPrefix(prefix)
	var from string
	for {
		params := &api.ListObjectsParams{
			Prefix: &pfx,
			After:  api.PaginationAfterPtr(from),
		}
		resp, err := client.ListObjectsWithResponse(ctx, repo, ref, params)
		DieOnErrorOrUnexpectedStatusCode(resp, err, http.StatusOK)
		for _, p := range resp.JSON200.Results {
			ch <- p.Path
		}
		pagination := resp.JSON200.Pagination
		if !pagination.HasMore {
			break
		}
		from = pagination.NextOffset
	}
}

func downloadHelper(ctx context.Context, client *api.ClientWithResponses, method transportMethod, src uri.URI, dst string) error {
	body, err := getObjectHelper(ctx, client, method, src)
	if err != nil {
		return err
	}
	defer func(body io.ReadCloser) {
		_ = body.Close()
	}(body)

	// create destination dir if needed
	dir := filepath.Dir(dst)
	_ = os.MkdirAll(dir, os.ModePerm)
	f, err := os.Create(dst)
	if err != nil {
		return err
	}
	defer func() { _ = f.Close() }()
	_, err = io.Copy(f, body)
	return err
}

func getObjectHelper(ctx context.Context, client *api.ClientWithResponses, method transportMethod, src uri.URI) (io.ReadCloser, error) {
	if method == transportMethodDirect {
		// download directly from storage
		_, body, err := helpers.ClientDownload(ctx, client, src.Repository, src.Ref, *src.Path)
		if err != nil {
			return nil, err
		}
		return body, nil
	}

	// download from lakefs
	preSign := swag.Bool(method == transportMethodPreSign)
	resp, err := client.GetObject(ctx, src.Repository, src.Ref, &api.GetObjectParams{
		Path:    *src.Path,
		Presign: preSign,
	})
	if err != nil {
		return nil, err
	}
	if resp.StatusCode != http.StatusOK {
		_ = resp.Body.Close()
		return nil, fmt.Errorf("%w: %s", ErrRequestFailed, resp.Status)
	}
	return resp.Body, nil
}

=======
>>>>>>> c5680959
// fsCmd represents the fs command
var fsCmd = &cobra.Command{
	Use:   "fs",
	Short: "View and manipulate objects",
}

//nolint:gochecknoinits
func init() {
	rootCmd.AddCommand(fsCmd)
<<<<<<< HEAD
	fsCmd.AddCommand(fsStatCmd)
	fsCmd.AddCommand(fsListCmd)
	fsCmd.AddCommand(fsCatCmd)
	fsCmd.AddCommand(fsUploadCmd)
	fsCmd.AddCommand(fsStageCmd)
	fsCmd.AddCommand(fsRmCmd)
	fsCmd.AddCommand(fsDownloadCmd)
	fsCmd.AddCommand(copyCmd)

	fsStatCmd.Flags().Bool("pre-sign", false, "Request pre-sign for physical address")

	fsCatCmd.Flags().BoolP("direct", "d", false, "read directly from backing store (faster but requires more credentials)")
	fsCatCmd.Flags().Bool("pre-sign", false, "Use pre-sign link to access the data")

	fsUploadCmd.Flags().StringP("source", "s", "", "local file to upload, or \"-\" for stdin")
	fsUploadCmd.Flags().BoolP("recursive", "r", false, "recursively copy all files under local source")
	fsUploadCmd.Flags().BoolP("direct", "d", false, "write directly to backing store (faster but requires more credentials)")
	_ = fsUploadCmd.MarkFlagRequired("source")
	fsUploadCmd.Flags().StringP("content-type", "", "", "MIME type of contents")
	fsUploadCmd.Flags().Bool("pre-sign", false, "Use pre-sign link to access the data")

	fsStageCmd.Flags().String("location", "", "fully qualified storage location (i.e. \"s3://bucket/path/to/object\")")
	fsStageCmd.Flags().Int64("size", 0, "Object size in bytes")
	fsStageCmd.Flags().String("checksum", "", "Object MD5 checksum as a hexadecimal string")
	fsStageCmd.Flags().Int64("mtime", 0, "Object modified time (Unix Epoch in seconds). Defaults to current time")
	fsStageCmd.Flags().String("content-type", "", "MIME type of contents")
	fsStageCmd.Flags().StringSlice("meta", []string{}, "key value pairs in the form of key=value")
	_ = fsStageCmd.MarkFlagRequired("location")
	_ = fsStageCmd.MarkFlagRequired("size")
	_ = fsStageCmd.MarkFlagRequired("checksum")

	fsListCmd.Flags().Bool("recursive", false, "list all objects under the specified prefix")

	fsRmCmd.Flags().BoolP("recursive", "r", false, "recursively delete all objects under the specified path")
	fsRmCmd.Flags().IntP("concurrency", "C", 50, "max concurrent single delete operations to send to the lakeFS server")

	fsDownloadCmd.Flags().BoolP("direct", "d", false, "read directly from backing store (requires credentials)")
	fsDownloadCmd.Flags().BoolP("recursive", "r", false, "recursively all objects under path")
	fsDownloadCmd.Flags().IntP("parallel", "p", fsDownloadParallelDefault, "max concurrent downloads")
	fsDownloadCmd.Flags().Bool("pre-sign", false, "Request pre-sign link to access the data")
=======
>>>>>>> c5680959
}<|MERGE_RESOLUTION|>--- conflicted
+++ resolved
@@ -4,7 +4,6 @@
 	"github.com/spf13/cobra"
 )
 
-<<<<<<< HEAD
 var fsDownloadCmd = &cobra.Command{
 	Use:   "download <path uri> [<destination path>]",
 	Short: "Download object(s) from a given repository path",
@@ -194,8 +193,6 @@
 	return resp.Body, nil
 }
 
-=======
->>>>>>> c5680959
 // fsCmd represents the fs command
 var fsCmd = &cobra.Command{
 	Use:   "fs",
@@ -205,7 +202,6 @@
 //nolint:gochecknoinits
 func init() {
 	rootCmd.AddCommand(fsCmd)
-<<<<<<< HEAD
 	fsCmd.AddCommand(fsStatCmd)
 	fsCmd.AddCommand(fsListCmd)
 	fsCmd.AddCommand(fsCatCmd)
@@ -246,6 +242,4 @@
 	fsDownloadCmd.Flags().BoolP("recursive", "r", false, "recursively all objects under path")
 	fsDownloadCmd.Flags().IntP("parallel", "p", fsDownloadParallelDefault, "max concurrent downloads")
 	fsDownloadCmd.Flags().Bool("pre-sign", false, "Request pre-sign link to access the data")
-=======
->>>>>>> c5680959
 }