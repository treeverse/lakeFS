--- conflicted
+++ resolved
@@ -19,11 +19,7 @@
 	localInitMaxArgs = 2
 )
 
-<<<<<<< HEAD
-func localInit(ctx context.Context, dir string, remote *uri.URI, force, updateIgnore bool) (*local.Index, error) {
-=======
-func localInit(ctx context.Context, dir string, remote *uri.URI, force bool) (string, error) {
->>>>>>> 65d19ee6
+func localInit(ctx context.Context, dir string, remote *uri.URI, force, updateIgnore bool) (string, error) {
 	if err := os.MkdirAll(dir, os.ModePerm); err != nil {
 		DieErr(err)
 	}
@@ -42,21 +38,13 @@
 		return "", err
 	}
 
-<<<<<<< HEAD
 	if updateIgnore {
 		ignoreFile, err := git.Ignore(dir, []string{dir}, []string{filepath.Join(dir, local.IndexFileName)}, local.IgnoreMarker)
 		if err == nil {
 			fmt.Println("Location added to", ignoreFile)
 		} else if !(errors.Is(err, git.ErrNotARepository) || errors.Is(err, git.ErrNoGit)) {
-			return nil, err
+			return "", err
 		}
-=======
-	ignoreFile, err := git.Ignore(dir, []string{dir}, []string{filepath.Join(dir, local.IndexFileName)}, local.IgnoreMarker)
-	if err == nil {
-		fmt.Println("location added to", ignoreFile)
-	} else if !(errors.Is(err, git.ErrNotARepository) || errors.Is(err, git.ErrNoGit)) {
-		return "", err
->>>>>>> 65d19ee6
 	}
 
 	return head, nil
