--- conflicted
+++ resolved
@@ -27,11 +27,6 @@
 		source := Must(cmd.Flags().GetString("source"))
 		contentType := Must(cmd.Flags().GetString("content-type"))
 		recursive := Must(cmd.Flags().GetBool(recursiveFlagName))
-<<<<<<< HEAD
-		remotePath := pathURI.GetPath()
-
-=======
->>>>>>> 0735b9be
 		ctx := cmd.Context()
 
 		ctx, stop := signal.NotifyContext(ctx, os.Interrupt, os.Kill)
