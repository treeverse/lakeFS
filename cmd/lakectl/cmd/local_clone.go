package cmd

import (
	"errors"
	"fmt"
	"io/fs"
	"net/http"
	"strings"

	"github.com/go-openapi/swag"
	"github.com/spf13/cobra"
	"github.com/treeverse/lakefs/pkg/api"
	"github.com/treeverse/lakefs/pkg/fileutil"
	"github.com/treeverse/lakefs/pkg/local"
	"github.com/treeverse/lakefs/pkg/uri"
)

const (
	localCloneMinArgs = 1
	localCloneMaxArgs = 2
	filesChanSize     = 1000
)

var localCloneCmd = &cobra.Command{
	Use:   "clone <path uri> [directory]",
	Short: "Clone a path from a lakeFS repository into a new directory.",
	Args:  cobra.RangeArgs(localCloneMinArgs, localCloneMaxArgs),
	Run: func(cmd *cobra.Command, args []string) {
		remote, localPath := getLocalArgs(args, true, false)
		syncFlags := getLocalSyncFlags(cmd)

		empty, err := fileutil.IsDirEmpty(localPath)
		if err != nil {
			if !errors.Is(err, fs.ErrNotExist) {
				DieErr(err)
			}
		} else if !empty {
			DieFmt("directory '%s' exists and is not empty", localPath)
		}
<<<<<<< HEAD
		idx, err := localInit(cmd.Context(), localPath, remote, false)
=======

		head, err := localInit(cmd.Context(), localPath, remote, false)
>>>>>>> 65d19ee6
		if err != nil {
			DieErr(err)
		}
		stableRemote := remote.WithRef(head)
		client := getClient()
		// Dynamically construct changes
		c := make(chan *local.Change, filesChanSize)
		go func() {
			defer close(c)
			hasMore := true
			var after string
			for hasMore {
				listResp, err := client.ListObjectsWithResponse(cmd.Context(), remote.Repository, stableRemote.Ref, &api.ListObjectsParams{
					After:        (*api.PaginationAfter)(swag.String(after)),
					Prefix:       (*api.PaginationPrefix)(remote.Path),
					UserMetadata: swag.Bool(true),
				})
				DieOnErrorOrUnexpectedStatusCode(listResp, err, http.StatusOK)

				for _, o := range listResp.JSON200.Results {
					path := strings.TrimPrefix(o.Path, remote.GetPath())
					// skip directory markers
					if path == "" || (strings.HasSuffix(path, uri.PathSeparator) && swag.Int64Value(o.SizeBytes) == 0) {
						continue
					}
					path = strings.TrimPrefix(path, uri.PathSeparator)
					c <- &local.Change{
						Source: local.ChangeSourceRemote,
						Path:   path,
						Type:   local.ChangeTypeAdded,
					}
				}
				hasMore = listResp.JSON200.Pagination.HasMore
				after = listResp.JSON200.Pagination.NextOffset
			}
		}()
		sigCtx := localHandleSyncInterrupt(cmd.Context())
		s := local.NewSyncManager(sigCtx, client, syncFlags.parallelism, syncFlags.presign)
		err = s.Sync(localPath, stableRemote, c)
		if err != nil {
			DieErr(err)
		}
<<<<<<< HEAD

		fmt.Printf("Successfully cloned %s to %s.\nTotal objects downloaded:\t%d\n", remote, localPath, s.Summary().Downloaded)
=======
		fmt.Printf("Successfully cloned %s to %s.\nTotal objects downloaded: %d\n", remote, localPath, s.Summary().Downloaded)
>>>>>>> 65d19ee6
	},
}

//nolint:gochecknoinits
func init() {
	withLocalSyncFlags(localCloneCmd)
	localCmd.AddCommand(localCloneCmd)
}<|MERGE_RESOLUTION|>--- conflicted
+++ resolved
@@ -37,12 +37,8 @@
 		} else if !empty {
 			DieFmt("directory '%s' exists and is not empty", localPath)
 		}
-<<<<<<< HEAD
-		idx, err := localInit(cmd.Context(), localPath, remote, false)
-=======
 
 		head, err := localInit(cmd.Context(), localPath, remote, false)
->>>>>>> 65d19ee6
 		if err != nil {
 			DieErr(err)
 		}
@@ -85,12 +81,7 @@
 		if err != nil {
 			DieErr(err)
 		}
-<<<<<<< HEAD
-
-		fmt.Printf("Successfully cloned %s to %s.\nTotal objects downloaded:\t%d\n", remote, localPath, s.Summary().Downloaded)
-=======
 		fmt.Printf("Successfully cloned %s to %s.\nTotal objects downloaded: %d\n", remote, localPath, s.Summary().Downloaded)
->>>>>>> 65d19ee6
 	},
 }
 
