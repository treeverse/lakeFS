package cmd

import (
	"errors"
	"fmt"
	"io/fs"
	"net/http"
	"strings"

	"github.com/go-openapi/swag"
	"github.com/spf13/cobra"
	"github.com/treeverse/lakefs/pkg/api"
	"github.com/treeverse/lakefs/pkg/fileutil"
	"github.com/treeverse/lakefs/pkg/local"
	"github.com/treeverse/lakefs/pkg/uri"
)

const (
	localCloneMinArgs = 1
	localCloneMaxArgs = 2
	filesChanSize     = 1000
)

var localCloneCmd = &cobra.Command{
	Use:   "clone <path uri> [directory]",
	Short: "Clone a path from a lakeFS repository into a new directory.",
	Args:  cobra.RangeArgs(localCloneMinArgs, localCloneMaxArgs),
	Run: func(cmd *cobra.Command, args []string) {
		remote, localPath := getLocalArgs(args, true, false)
		syncFlags := getLocalSyncFlags(cmd)
		updateIgnore := Must(cmd.Flags().GetBool(localGitIgnoreFlagName))
		empty, err := fileutil.IsDirEmpty(localPath)
		if err != nil {
			if !errors.Is(err, fs.ErrNotExist) {
				DieErr(err)
			}
		} else if !empty {
			DieFmt("directory '%s' exists and is not empty", localPath)
		}

<<<<<<< HEAD
		idx, err := localInit(cmd.Context(), localPath, remote, false, updateIgnore)
=======
		head, err := localInit(cmd.Context(), localPath, remote, false)
>>>>>>> 65d19ee6
		if err != nil {
			DieErr(err)
		}
		stableRemote := remote.WithRef(head)
		client := getClient()
		// Dynamically construct changes
		c := make(chan *local.Change, filesChanSize)
		go func() {
			defer close(c)
			hasMore := true
			var after string
			for hasMore {
				listResp, err := client.ListObjectsWithResponse(cmd.Context(), remote.Repository, stableRemote.Ref, &api.ListObjectsParams{
					After:        (*api.PaginationAfter)(swag.String(after)),
					Prefix:       (*api.PaginationPrefix)(remote.Path),
					UserMetadata: swag.Bool(true),
				})
				DieOnErrorOrUnexpectedStatusCode(listResp, err, http.StatusOK)

				for _, o := range listResp.JSON200.Results {
					path := strings.TrimPrefix(o.Path, remote.GetPath())
					// skip directory markers
					if path == "" || (strings.HasSuffix(path, uri.PathSeparator) && swag.Int64Value(o.SizeBytes) == 0) {
						continue
					}
					path = strings.TrimPrefix(path, uri.PathSeparator)
					c <- &local.Change{
						Source: local.ChangeSourceRemote,
						Path:   path,
						Type:   local.ChangeTypeAdded,
					}
				}
				hasMore = listResp.JSON200.Pagination.HasMore
				after = listResp.JSON200.Pagination.NextOffset
			}
		}()

		s := local.NewSyncManager(cmd.Context(), client, syncFlags.parallelism, syncFlags.presign)
		err = s.Sync(localPath, stableRemote, c)

		if err != nil {
			DieErr(err)
		}
		fmt.Printf("Successfully cloned %s to %s.\nTotal objects downloaded: %d\n", remote, localPath, s.Summary().Downloaded)
	},
}

//nolint:gochecknoinits
func init() {
	withGitIgnoreFlag(localCloneCmd)
	withLocalSyncFlags(localCloneCmd)
	localCmd.AddCommand(localCloneCmd)
}<|MERGE_RESOLUTION|>--- conflicted
+++ resolved
@@ -38,11 +38,7 @@
 			DieFmt("directory '%s' exists and is not empty", localPath)
 		}
 
-<<<<<<< HEAD
-		idx, err := localInit(cmd.Context(), localPath, remote, false, updateIgnore)
-=======
-		head, err := localInit(cmd.Context(), localPath, remote, false)
->>>>>>> 65d19ee6
+		head, err := localInit(cmd.Context(), localPath, remote, false, updateIgnore)
 		if err != nil {
 			DieErr(err)
 		}
