--- conflicted
+++ resolved
@@ -8,12 +8,9 @@
 - Support multiple commits in lakectl revert (#2345).
 - `lakectl diff`: support two way diff.
 - `lakectl diff`: allow including uncommitted changes in the diff. 
-<<<<<<< HEAD
 - Fix Trino AVRO format access via S3 gateway (#2429).
-=======
 - Support lakectl fs rm --recursive (#2446).
 - Fix UI list users pagination (#2581).
->>>>>>> 46ea0afd
 
 ## v0.52.2 - 2021-10-10
 - Fix nil panic for missing configuration of Airflow hook (#2533)
